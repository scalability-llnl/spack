--- conflicted
+++ resolved
@@ -22,13 +22,8 @@
       matrix:
         operating_system: ["ubuntu-latest", "macos-latest"]
     steps:
-<<<<<<< HEAD
-    - uses: actions/checkout@8ade135a41bc03ea155e62e844d188df1ea18608 # @v2
-    - uses: actions/setup-python@61a6322f88396a6271a6ee3565807d608ecaddd1 # @v2
-=======
     - uses: actions/checkout@b4ffde65f46336ab88eb53be808477a3936bae11 # @v2
     - uses: actions/setup-python@0a5c61591373683505ea898e09a3ea4f39ef2b9c # @v2
->>>>>>> 45b2c207
       with:
         python-version: ${{inputs.python_version}}
     - name: Install Python packages
