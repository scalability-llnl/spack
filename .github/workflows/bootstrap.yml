name: Bootstrapping

on:
  # This Workflow can be triggered manually
  workflow_dispatch:
  workflow_call:
  schedule:
    # nightly at 2:16 AM
    - cron: '16 2 * * *'

concurrency:
  group: bootstrap-${{github.ref}}-${{github.event.pull_request.number || github.run_number}}
  cancel-in-progress: true

jobs:
  fedora-clingo-sources:
    runs-on: ubuntu-latest
    container: "fedora:latest"
    steps:
      - name: Install dependencies
        run: |
          dnf install -y \
              bzip2 curl file gcc-c++ gcc gcc-gfortran git gnupg2 gzip \
              make patch unzip which xz python3 python3-devel tree \
              cmake bison bison-devel libstdc++-static
<<<<<<< HEAD
      - uses: actions/checkout@2541b1294d2704b0964813337f33b291d3f8596b # @v2
      - name: Setup repo and non-root user
=======
      - name: Checkout
        uses: actions/checkout@ac593985615ec2ede58e132d2e21d2b1cbd6127c
        with:
          fetch-depth: 0
      - name: Setup non-root user
        run: |
          # See [1] below
          git config --global --add safe.directory /__w/spack/spack
          useradd spack-test && mkdir -p ~spack-test
          chown -R spack-test . ~spack-test
      - name: Setup repo
        shell: runuser -u spack-test -- bash {0}
>>>>>>> 002bd8d2
        run: |
          git --version
          . .github/workflows/setup_git.sh
      - name: Bootstrap clingo
        shell: runuser -u spack-test -- bash {0}
        run: |
          source share/spack/setup-env.sh
          spack bootstrap disable github-actions-v0.4
          spack bootstrap disable github-actions-v0.3
          spack external find cmake bison
          spack -d solve zlib
          tree ~/.spack/bootstrap/store/

  ubuntu-clingo-sources:
    runs-on: ubuntu-latest
    container: "ubuntu:latest"
    steps:
      - name: Install dependencies
        env:
          DEBIAN_FRONTEND: noninteractive
        run: |
          apt-get update -y && apt-get upgrade -y
          apt-get install -y \
              bzip2 curl file g++ gcc gfortran git gnupg2 gzip \
              make patch unzip xz-utils python3 python3-dev tree \
              cmake bison
<<<<<<< HEAD
      - uses: actions/checkout@2541b1294d2704b0964813337f33b291d3f8596b # @v2
      - name: Setup repo and non-root user
=======
      - name: Checkout
        uses: actions/checkout@ac593985615ec2ede58e132d2e21d2b1cbd6127c
        with:
          fetch-depth: 0
      - name: Setup non-root user
        run: |
          # See [1] below
          git config --global --add safe.directory /__w/spack/spack
          useradd spack-test && mkdir -p ~spack-test
          chown -R spack-test . ~spack-test
      - name: Setup repo
        shell: runuser -u spack-test -- bash {0}
>>>>>>> 002bd8d2
        run: |
          git --version
          . .github/workflows/setup_git.sh
      - name: Bootstrap clingo
        shell: runuser -u spack-test -- bash {0}
        run: |
          source share/spack/setup-env.sh
          spack bootstrap disable github-actions-v0.4
          spack bootstrap disable github-actions-v0.3
          spack external find cmake bison
          spack -d solve zlib
          tree ~/.spack/bootstrap/store/

  ubuntu-clingo-binaries-and-patchelf:
    runs-on: ubuntu-latest
    container: "ubuntu:latest"
    steps:
      - name: Install dependencies
        env:
          DEBIAN_FRONTEND: noninteractive
        run: |
          apt-get update -y && apt-get upgrade -y
          apt-get install -y \
              bzip2 curl file g++ gcc gfortran git gnupg2 gzip \
              make patch unzip xz-utils python3 python3-dev tree
<<<<<<< HEAD
      - uses: actions/checkout@2541b1294d2704b0964813337f33b291d3f8596b # @v2
      - name: Setup repo and non-root user
=======
      - name: Checkout
        uses: actions/checkout@ac593985615ec2ede58e132d2e21d2b1cbd6127c
        with:
          fetch-depth: 0
      - name: Setup non-root user
        run: |
          # See [1] below
          git config --global --add safe.directory /__w/spack/spack
          useradd spack-test && mkdir -p ~spack-test
          chown -R spack-test . ~spack-test
      - name: Setup repo
        shell: runuser -u spack-test -- bash {0}
>>>>>>> 002bd8d2
        run: |
          git --version
          . .github/workflows/setup_git.sh
      - name: Bootstrap clingo
        shell: runuser -u spack-test -- bash {0}
        run: |
          source share/spack/setup-env.sh
          spack -d solve zlib
          tree ~/.spack/bootstrap/store/

  opensuse-clingo-sources:
    runs-on: ubuntu-latest
    container: "opensuse/leap:latest"
    steps:
      - name: Install dependencies
        run: |
          # Harden CI by applying the workaround described here: https://www.suse.com/support/kb/doc/?id=000019505
          zypper update -y || zypper update -y
          zypper install -y \
              bzip2 curl file gcc-c++ gcc gcc-fortran tar git gpg2 gzip \
              make patch unzip which xz python3 python3-devel tree \
              cmake bison
<<<<<<< HEAD
      - uses: actions/checkout@2541b1294d2704b0964813337f33b291d3f8596b # @v2
      - name: Setup repo and non-root user
=======
      - name: Checkout
        uses: actions/checkout@ac593985615ec2ede58e132d2e21d2b1cbd6127c
        with:
          fetch-depth: 0
      - name: Setup repo
>>>>>>> 002bd8d2
        run: |
          # See [1] below
          git config --global --add safe.directory /__w/spack/spack
          git --version
          . .github/workflows/setup_git.sh
      - name: Bootstrap clingo
        run: |
          source share/spack/setup-env.sh
          spack bootstrap disable github-actions-v0.4
          spack bootstrap disable github-actions-v0.3
          spack external find cmake bison
          spack -d solve zlib
          tree ~/.spack/bootstrap/store/

  macos-clingo-sources:
    runs-on: macos-latest
    steps:
      - name: Install dependencies
        run: |
          brew install cmake bison@2.7 tree
<<<<<<< HEAD
      - uses: actions/checkout@2541b1294d2704b0964813337f33b291d3f8596b # @v2
=======
      - name: Checkout
        uses: actions/checkout@ac593985615ec2ede58e132d2e21d2b1cbd6127c
>>>>>>> 002bd8d2
      - name: Bootstrap clingo
        run: |
          source share/spack/setup-env.sh
          export PATH=/usr/local/opt/bison@2.7/bin:$PATH
          spack bootstrap disable github-actions-v0.4
          spack bootstrap disable github-actions-v0.3
          spack external find --not-buildable cmake bison
          spack -d solve zlib
          tree ~/.spack/bootstrap/store/

  macos-clingo-binaries:
    runs-on: ${{ matrix.macos-version }}
    strategy:
      matrix:
        macos-version: ['macos-11', 'macos-12']
    steps:
      - name: Install dependencies
        run: |
          brew install tree
<<<<<<< HEAD
      - uses: actions/checkout@2541b1294d2704b0964813337f33b291d3f8596b # @v2
      - uses: actions/setup-python@98f2ad02fd48d057ee3b4d4f66525b231c3e52b6 # @v2
        with:
          python-version: ${{ matrix.python-version }}
=======
      - name: Checkout
        uses: actions/checkout@ac593985615ec2ede58e132d2e21d2b1cbd6127c
>>>>>>> 002bd8d2
      - name: Bootstrap clingo
        run: |
          set -ex
          for ver in '3.6' '3.7' '3.8' '3.9' '3.10' ; do
            not_found=1
            ver_dir="$(find $RUNNER_TOOL_CACHE/Python -wholename "*/${ver}.*/*/bin" | grep . || true)"
            echo "Testing $ver_dir"
            if [[ -d "$ver_dir" ]] ; then
              if $ver_dir/python --version ; then
                export PYTHON="$ver_dir/python"
                not_found=0
                old_path="$PATH"
                export PATH="$ver_dir:$PATH"
                ./bin/spack-tmpconfig -b ./.github/workflows/bootstrap-test.sh
                export PATH="$old_path"
              fi
            fi
            # NOTE: test all pythons that exist, not all do on 12
          done

  ubuntu-clingo-binaries:
    runs-on: ubuntu-20.04
    steps:
<<<<<<< HEAD
      - uses: actions/checkout@2541b1294d2704b0964813337f33b291d3f8596b # @v2
      - uses: actions/setup-python@98f2ad02fd48d057ee3b4d4f66525b231c3e52b6 # @v2
=======
      - name: Checkout
        uses: actions/checkout@ac593985615ec2ede58e132d2e21d2b1cbd6127c
>>>>>>> 002bd8d2
        with:
          fetch-depth: 0
      - name: Setup repo
        run: |
          git --version
          . .github/workflows/setup_git.sh
      - name: Bootstrap clingo
        run: |
          set -ex
          for ver in '3.6' '3.7' '3.8' '3.9' '3.10' ; do
            not_found=1
            ver_dir="$(find $RUNNER_TOOL_CACHE/Python -wholename "*/${ver}.*/*/bin" | grep . || true)"
            echo "Testing $ver_dir"
            if [[ -d "$ver_dir" ]] ; then
              if $ver_dir/python --version ; then
                export PYTHON="$ver_dir/python"
                not_found=0
                old_path="$PATH"
                export PATH="$ver_dir:$PATH"
                ./bin/spack-tmpconfig -b ./.github/workflows/bootstrap-test.sh
                export PATH="$old_path"
              fi
            fi
            if (($not_found)) ; then
              echo Required python version $ver not found in runner!
              exit 1
            fi
          done

  ubuntu-gnupg-binaries:
    runs-on: ubuntu-latest
    container: "ubuntu:latest"
    steps:
      - name: Install dependencies
        env:
          DEBIAN_FRONTEND: noninteractive
        run: |
          apt-get update -y && apt-get upgrade -y
          apt-get install -y \
              bzip2 curl file g++ gcc patchelf gfortran git gzip \
              make patch unzip xz-utils python3 python3-dev tree
<<<<<<< HEAD
      - uses: actions/checkout@2541b1294d2704b0964813337f33b291d3f8596b
      - name: Setup repo and non-root user
=======
      - name: Checkout
        uses: actions/checkout@ac593985615ec2ede58e132d2e21d2b1cbd6127c
        with:
          fetch-depth: 0
      - name: Setup non-root user
        run: |
          # See [1] below
          git config --global --add safe.directory /__w/spack/spack
          useradd spack-test && mkdir -p ~spack-test
          chown -R spack-test . ~spack-test
      - name: Setup repo
        shell: runuser -u spack-test -- bash {0}
>>>>>>> 002bd8d2
        run: |
          git --version
          . .github/workflows/setup_git.sh
      - name: Bootstrap GnuPG
        shell: runuser -u spack-test -- bash {0}
        run: |
          source share/spack/setup-env.sh
          spack bootstrap disable spack-install
          spack -d gpg list
          tree ~/.spack/bootstrap/store/

  ubuntu-gnupg-sources:
    runs-on: ubuntu-latest
    container: "ubuntu:latest"
    steps:
      - name: Install dependencies
        env:
          DEBIAN_FRONTEND: noninteractive
        run: |
          apt-get update -y && apt-get upgrade -y
          apt-get install -y \
              bzip2 curl file g++ gcc patchelf gfortran git gzip \
              make patch unzip xz-utils python3 python3-dev tree \
              gawk
<<<<<<< HEAD
      - uses: actions/checkout@2541b1294d2704b0964813337f33b291d3f8596b
      - name: Setup repo and non-root user
=======
      - name: Checkout
        uses: actions/checkout@ac593985615ec2ede58e132d2e21d2b1cbd6127c
        with:
          fetch-depth: 0
      - name: Setup non-root user
        run: |
          # See [1] below
          git config --global --add safe.directory /__w/spack/spack
          useradd spack-test && mkdir -p ~spack-test
          chown -R spack-test . ~spack-test
      - name: Setup repo
        shell: runuser -u spack-test -- bash {0}
>>>>>>> 002bd8d2
        run: |
          git --version
          . .github/workflows/setup_git.sh
      - name: Bootstrap GnuPG
        shell: runuser -u spack-test -- bash {0}
        run: |
          source share/spack/setup-env.sh
          spack solve zlib
          spack bootstrap disable github-actions-v0.4
          spack bootstrap disable github-actions-v0.3
          spack -d gpg list
          tree ~/.spack/bootstrap/store/

  macos-gnupg-binaries:
    runs-on: macos-latest
    steps:
      - name: Install dependencies
        run: |
          brew install tree
          # Remove GnuPG since we want to bootstrap it
          sudo rm -rf /usr/local/bin/gpg
<<<<<<< HEAD
      - uses: actions/checkout@2541b1294d2704b0964813337f33b291d3f8596b
=======
      - name: Checkout
        uses: actions/checkout@ac593985615ec2ede58e132d2e21d2b1cbd6127c
>>>>>>> 002bd8d2
      - name: Bootstrap GnuPG
        run: |
          source share/spack/setup-env.sh
          spack bootstrap disable spack-install
          spack -d gpg list
          tree ~/.spack/bootstrap/store/

  macos-gnupg-sources:
    runs-on: macos-latest
    steps:
      - name: Install dependencies
        run: |
          brew install gawk tree
          # Remove GnuPG since we want to bootstrap it
          sudo rm -rf /usr/local/bin/gpg
<<<<<<< HEAD
      - uses: actions/checkout@2541b1294d2704b0964813337f33b291d3f8596b
=======
      - name: Checkout
        uses: actions/checkout@ac593985615ec2ede58e132d2e21d2b1cbd6127c
>>>>>>> 002bd8d2
      - name: Bootstrap GnuPG
        run: |
          source share/spack/setup-env.sh
          spack solve zlib
          spack bootstrap disable github-actions-v0.4
          spack bootstrap disable github-actions-v0.3
          spack -d gpg list
          tree ~/.spack/bootstrap/store/


# [1] Distros that have patched git to resolve CVE-2022-24765 (e.g. Ubuntu patching v2.25.1)
#     introduce breaking behaviorso we have to set `safe.directory` in gitconfig ourselves.
#     See:
#     - https://github.blog/2022-04-12-git-security-vulnerability-announced/
#     - https://github.com/actions/checkout/issues/760
#     - http://changelogs.ubuntu.com/changelogs/pool/main/g/git/git_2.25.1-1ubuntu3.3/changelog<|MERGE_RESOLUTION|>--- conflicted
+++ resolved
@@ -23,23 +23,18 @@
               bzip2 curl file gcc-c++ gcc gcc-gfortran git gnupg2 gzip \
               make patch unzip which xz python3 python3-devel tree \
               cmake bison bison-devel libstdc++-static
-<<<<<<< HEAD
-      - uses: actions/checkout@2541b1294d2704b0964813337f33b291d3f8596b # @v2
-      - name: Setup repo and non-root user
-=======
-      - name: Checkout
-        uses: actions/checkout@ac593985615ec2ede58e132d2e21d2b1cbd6127c
-        with:
-          fetch-depth: 0
-      - name: Setup non-root user
-        run: |
-          # See [1] below
-          git config --global --add safe.directory /__w/spack/spack
-          useradd spack-test && mkdir -p ~spack-test
-          chown -R spack-test . ~spack-test
-      - name: Setup repo
-        shell: runuser -u spack-test -- bash {0}
->>>>>>> 002bd8d2
+      - name: Checkout
+        uses: actions/checkout@ac593985615ec2ede58e132d2e21d2b1cbd6127c
+        with:
+          fetch-depth: 0
+      - name: Setup non-root user
+        run: |
+          # See [1] below
+          git config --global --add safe.directory /__w/spack/spack
+          useradd spack-test && mkdir -p ~spack-test
+          chown -R spack-test . ~spack-test
+      - name: Setup repo
+        shell: runuser -u spack-test -- bash {0}
         run: |
           git --version
           . .github/workflows/setup_git.sh
@@ -66,23 +61,18 @@
               bzip2 curl file g++ gcc gfortran git gnupg2 gzip \
               make patch unzip xz-utils python3 python3-dev tree \
               cmake bison
-<<<<<<< HEAD
-      - uses: actions/checkout@2541b1294d2704b0964813337f33b291d3f8596b # @v2
-      - name: Setup repo and non-root user
-=======
-      - name: Checkout
-        uses: actions/checkout@ac593985615ec2ede58e132d2e21d2b1cbd6127c
-        with:
-          fetch-depth: 0
-      - name: Setup non-root user
-        run: |
-          # See [1] below
-          git config --global --add safe.directory /__w/spack/spack
-          useradd spack-test && mkdir -p ~spack-test
-          chown -R spack-test . ~spack-test
-      - name: Setup repo
-        shell: runuser -u spack-test -- bash {0}
->>>>>>> 002bd8d2
+      - name: Checkout
+        uses: actions/checkout@ac593985615ec2ede58e132d2e21d2b1cbd6127c
+        with:
+          fetch-depth: 0
+      - name: Setup non-root user
+        run: |
+          # See [1] below
+          git config --global --add safe.directory /__w/spack/spack
+          useradd spack-test && mkdir -p ~spack-test
+          chown -R spack-test . ~spack-test
+      - name: Setup repo
+        shell: runuser -u spack-test -- bash {0}
         run: |
           git --version
           . .github/workflows/setup_git.sh
@@ -108,23 +98,18 @@
           apt-get install -y \
               bzip2 curl file g++ gcc gfortran git gnupg2 gzip \
               make patch unzip xz-utils python3 python3-dev tree
-<<<<<<< HEAD
-      - uses: actions/checkout@2541b1294d2704b0964813337f33b291d3f8596b # @v2
-      - name: Setup repo and non-root user
-=======
-      - name: Checkout
-        uses: actions/checkout@ac593985615ec2ede58e132d2e21d2b1cbd6127c
-        with:
-          fetch-depth: 0
-      - name: Setup non-root user
-        run: |
-          # See [1] below
-          git config --global --add safe.directory /__w/spack/spack
-          useradd spack-test && mkdir -p ~spack-test
-          chown -R spack-test . ~spack-test
-      - name: Setup repo
-        shell: runuser -u spack-test -- bash {0}
->>>>>>> 002bd8d2
+      - name: Checkout
+        uses: actions/checkout@ac593985615ec2ede58e132d2e21d2b1cbd6127c
+        with:
+          fetch-depth: 0
+      - name: Setup non-root user
+        run: |
+          # See [1] below
+          git config --global --add safe.directory /__w/spack/spack
+          useradd spack-test && mkdir -p ~spack-test
+          chown -R spack-test . ~spack-test
+      - name: Setup repo
+        shell: runuser -u spack-test -- bash {0}
         run: |
           git --version
           . .github/workflows/setup_git.sh
@@ -147,16 +132,11 @@
               bzip2 curl file gcc-c++ gcc gcc-fortran tar git gpg2 gzip \
               make patch unzip which xz python3 python3-devel tree \
               cmake bison
-<<<<<<< HEAD
-      - uses: actions/checkout@2541b1294d2704b0964813337f33b291d3f8596b # @v2
-      - name: Setup repo and non-root user
-=======
-      - name: Checkout
-        uses: actions/checkout@ac593985615ec2ede58e132d2e21d2b1cbd6127c
-        with:
-          fetch-depth: 0
-      - name: Setup repo
->>>>>>> 002bd8d2
+      - name: Checkout
+        uses: actions/checkout@ac593985615ec2ede58e132d2e21d2b1cbd6127c
+        with:
+          fetch-depth: 0
+      - name: Setup repo
         run: |
           # See [1] below
           git config --global --add safe.directory /__w/spack/spack
@@ -177,12 +157,8 @@
       - name: Install dependencies
         run: |
           brew install cmake bison@2.7 tree
-<<<<<<< HEAD
-      - uses: actions/checkout@2541b1294d2704b0964813337f33b291d3f8596b # @v2
-=======
-      - name: Checkout
-        uses: actions/checkout@ac593985615ec2ede58e132d2e21d2b1cbd6127c
->>>>>>> 002bd8d2
+      - name: Checkout
+        uses: actions/checkout@ac593985615ec2ede58e132d2e21d2b1cbd6127c
       - name: Bootstrap clingo
         run: |
           source share/spack/setup-env.sh
@@ -202,15 +178,8 @@
       - name: Install dependencies
         run: |
           brew install tree
-<<<<<<< HEAD
-      - uses: actions/checkout@2541b1294d2704b0964813337f33b291d3f8596b # @v2
-      - uses: actions/setup-python@98f2ad02fd48d057ee3b4d4f66525b231c3e52b6 # @v2
-        with:
-          python-version: ${{ matrix.python-version }}
-=======
-      - name: Checkout
-        uses: actions/checkout@ac593985615ec2ede58e132d2e21d2b1cbd6127c
->>>>>>> 002bd8d2
+      - name: Checkout
+        uses: actions/checkout@ac593985615ec2ede58e132d2e21d2b1cbd6127c
       - name: Bootstrap clingo
         run: |
           set -ex
@@ -234,13 +203,8 @@
   ubuntu-clingo-binaries:
     runs-on: ubuntu-20.04
     steps:
-<<<<<<< HEAD
-      - uses: actions/checkout@2541b1294d2704b0964813337f33b291d3f8596b # @v2
-      - uses: actions/setup-python@98f2ad02fd48d057ee3b4d4f66525b231c3e52b6 # @v2
-=======
-      - name: Checkout
-        uses: actions/checkout@ac593985615ec2ede58e132d2e21d2b1cbd6127c
->>>>>>> 002bd8d2
+      - name: Checkout
+        uses: actions/checkout@ac593985615ec2ede58e132d2e21d2b1cbd6127c
         with:
           fetch-depth: 0
       - name: Setup repo
@@ -282,23 +246,18 @@
           apt-get install -y \
               bzip2 curl file g++ gcc patchelf gfortran git gzip \
               make patch unzip xz-utils python3 python3-dev tree
-<<<<<<< HEAD
-      - uses: actions/checkout@2541b1294d2704b0964813337f33b291d3f8596b
-      - name: Setup repo and non-root user
-=======
-      - name: Checkout
-        uses: actions/checkout@ac593985615ec2ede58e132d2e21d2b1cbd6127c
-        with:
-          fetch-depth: 0
-      - name: Setup non-root user
-        run: |
-          # See [1] below
-          git config --global --add safe.directory /__w/spack/spack
-          useradd spack-test && mkdir -p ~spack-test
-          chown -R spack-test . ~spack-test
-      - name: Setup repo
-        shell: runuser -u spack-test -- bash {0}
->>>>>>> 002bd8d2
+      - name: Checkout
+        uses: actions/checkout@ac593985615ec2ede58e132d2e21d2b1cbd6127c
+        with:
+          fetch-depth: 0
+      - name: Setup non-root user
+        run: |
+          # See [1] below
+          git config --global --add safe.directory /__w/spack/spack
+          useradd spack-test && mkdir -p ~spack-test
+          chown -R spack-test . ~spack-test
+      - name: Setup repo
+        shell: runuser -u spack-test -- bash {0}
         run: |
           git --version
           . .github/workflows/setup_git.sh
@@ -323,23 +282,18 @@
               bzip2 curl file g++ gcc patchelf gfortran git gzip \
               make patch unzip xz-utils python3 python3-dev tree \
               gawk
-<<<<<<< HEAD
-      - uses: actions/checkout@2541b1294d2704b0964813337f33b291d3f8596b
-      - name: Setup repo and non-root user
-=======
-      - name: Checkout
-        uses: actions/checkout@ac593985615ec2ede58e132d2e21d2b1cbd6127c
-        with:
-          fetch-depth: 0
-      - name: Setup non-root user
-        run: |
-          # See [1] below
-          git config --global --add safe.directory /__w/spack/spack
-          useradd spack-test && mkdir -p ~spack-test
-          chown -R spack-test . ~spack-test
-      - name: Setup repo
-        shell: runuser -u spack-test -- bash {0}
->>>>>>> 002bd8d2
+      - name: Checkout
+        uses: actions/checkout@ac593985615ec2ede58e132d2e21d2b1cbd6127c
+        with:
+          fetch-depth: 0
+      - name: Setup non-root user
+        run: |
+          # See [1] below
+          git config --global --add safe.directory /__w/spack/spack
+          useradd spack-test && mkdir -p ~spack-test
+          chown -R spack-test . ~spack-test
+      - name: Setup repo
+        shell: runuser -u spack-test -- bash {0}
         run: |
           git --version
           . .github/workflows/setup_git.sh
@@ -361,12 +315,8 @@
           brew install tree
           # Remove GnuPG since we want to bootstrap it
           sudo rm -rf /usr/local/bin/gpg
-<<<<<<< HEAD
-      - uses: actions/checkout@2541b1294d2704b0964813337f33b291d3f8596b
-=======
-      - name: Checkout
-        uses: actions/checkout@ac593985615ec2ede58e132d2e21d2b1cbd6127c
->>>>>>> 002bd8d2
+      - name: Checkout
+        uses: actions/checkout@ac593985615ec2ede58e132d2e21d2b1cbd6127c
       - name: Bootstrap GnuPG
         run: |
           source share/spack/setup-env.sh
@@ -382,12 +332,8 @@
           brew install gawk tree
           # Remove GnuPG since we want to bootstrap it
           sudo rm -rf /usr/local/bin/gpg
-<<<<<<< HEAD
-      - uses: actions/checkout@2541b1294d2704b0964813337f33b291d3f8596b
-=======
-      - name: Checkout
-        uses: actions/checkout@ac593985615ec2ede58e132d2e21d2b1cbd6127c
->>>>>>> 002bd8d2
+      - name: Checkout
+        uses: actions/checkout@ac593985615ec2ede58e132d2e21d2b1cbd6127c
       - name: Bootstrap GnuPG
         run: |
           source share/spack/setup-env.sh
