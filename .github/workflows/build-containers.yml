name: Containers

on:
  # This Workflow can be triggered manually
  workflow_dispatch:
<<<<<<< HEAD
  # # Build new Spack develop containers nightly.
  # schedule:
  #   - cron: '34 0 * * *'
  # # Run on pull requests that modify this file
  # pull_request:
  #   branches:
  #     - develop
  #   paths:
  #     - '.github/workflows/build-containers.yml'
  # # Let's also build & tag Spack containers on releases.
  # release:
  #   types: [published]
=======
  # Build new Spack develop containers nightly.
  schedule:
    - cron: '34 0 * * *'
  # Run on pull requests that modify this file
  pull_request:
    branches:
      - develop
    paths:
      - '.github/workflows/build-containers.yml'
      - 'share/spack/docker/*'
      - 'share/spack/templates/container/*'
      - 'lib/spack/spack/container/*'
  # Let's also build & tag Spack containers on releases.
  release:
    types: [published]
>>>>>>> a8691124

concurrency:
  group: build_containers-${{github.ref}}-${{github.event.pull_request.number || github.run_number}}
  cancel-in-progress: true

jobs:
  deploy-images:
    runs-on: ubuntu-latest
    permissions:
      packages: write
    strategy:
      # Even if one container fails to build we still want the others
      # to continue their builds.
      fail-fast: false
      # A matrix of Dockerfile paths, associated tags, and which architectures
      # they support.
      matrix:
        # Meaning of the various items in the matrix list
        # 0: Container name (e.g. ubuntu-bionic)
        # 1: Platforms to build for
        # 2: Base image (e.g. ubuntu:18.04)
        dockerfile: [[amazon-linux, 'linux/amd64,linux/arm64', 'amazonlinux:2'],
                     [centos7, 'linux/amd64,linux/arm64,linux/ppc64le', 'centos:7'],
                     [centos-stream, 'linux/amd64,linux/arm64,linux/ppc64le', 'centos:stream'],
                     [leap15, 'linux/amd64,linux/arm64,linux/ppc64le', 'opensuse/leap:15'],
                     [ubuntu-bionic, 'linux/amd64,linux/arm64,linux/ppc64le', 'ubuntu:18.04'],
                     [ubuntu-focal, 'linux/amd64,linux/arm64,linux/ppc64le', 'ubuntu:20.04'],
                     [ubuntu-jammy, 'linux/amd64,linux/arm64,linux/ppc64le', 'ubuntu:22.04']]
    name: Build ${{ matrix.dockerfile[0] }}
    if: github.repository == 'spack/spack'
    steps:
      - name: Checkout
        uses: actions/checkout@93ea575cb5d8a053eaa0ac8fa3b40d7e05a33cc8 # @v2

      - name: Set Container Tag Normal (Nightly)
        run: |
          container="${{ matrix.dockerfile[0] }}:latest"
          echo "container=${container}" >> $GITHUB_ENV
          echo "versioned=${container}" >> $GITHUB_ENV

        # On a new release create a container with the same tag as the release.
      - name: Set Container Tag on Release
        if: github.event_name == 'release'
        run: |
          versioned="${{matrix.dockerfile[0]}}:${GITHUB_REF##*/}"
          echo "versioned=${versioned}" >> $GITHUB_ENV

      - name: Generate the Dockerfile
        env:
          SPACK_YAML_OS: "${{ matrix.dockerfile[2] }}"
        run: |
          .github/workflows/generate_spack_yaml_containerize.sh
          . share/spack/setup-env.sh
          mkdir -p dockerfiles/${{ matrix.dockerfile[0] }}
          spack containerize --last-stage=bootstrap | tee dockerfiles/${{ matrix.dockerfile[0] }}/Dockerfile
          printf "Preparing to build ${{ env.container }} from dockerfiles/${{ matrix.dockerfile[0] }}/Dockerfile"
          if [ ! -f "dockerfiles/${{ matrix.dockerfile[0] }}/Dockerfile" ]; then
              printf "dockerfiles/${{ matrix.dockerfile[0] }}/Dockerfile does not exist"
              exit 1;
          fi

      - name: Upload Dockerfile
        uses: actions/upload-artifact@83fd05a356d7e2593de66fc9913b3002723633cb
        with:
          name: dockerfiles
          path: dockerfiles

      - name: Set up QEMU
        uses: docker/setup-qemu-action@e81a89b1732b9c48d79cd809d8d81d79c4647a18 # @v1

      - name: Set up Docker Buildx
<<<<<<< HEAD
        uses: docker/setup-buildx-action@95cb08cb2672c73d4ffd2f422e6d11953d2a9c70 # @v1
=======
        uses: docker/setup-buildx-action@8c0edbc76e98fa90f69d9a2c020dcb50019dc325 # @v1
>>>>>>> a8691124

      - name: Log in to GitHub Container Registry
        uses: docker/login-action@f4ef78c080cd8ba55a85445d5b36e214a81df20a # @v1
        with:
          registry: ghcr.io
          username: ${{ github.actor }}
          password: ${{ secrets.GITHUB_TOKEN }}

      - name: Log in to DockerHub
<<<<<<< HEAD
=======
        if: github.event_name != 'pull_request'
>>>>>>> a8691124
        uses: docker/login-action@f4ef78c080cd8ba55a85445d5b36e214a81df20a # @v1
        with:
          username: ${{ secrets.DOCKERHUB_USERNAME }}
          password: ${{ secrets.DOCKERHUB_TOKEN }}

<<<<<<< HEAD
      - name: Build & Deploy ${{ matrix.dockerfile[1] }}
=======
      - name: Build & Deploy ${{ matrix.dockerfile[0] }}
>>>>>>> a8691124
        uses: docker/build-push-action@c56af957549030174b10d6867f20e78cfd7debc5 # @v2
        with:
          context: dockerfiles/${{ matrix.dockerfile[0] }}
          platforms: ${{ matrix.dockerfile[1] }}
          push: ${{ github.event_name != 'pull_request' }}
          cache-from: type=gha
          cache-to: type=gha,mode=max
          tags: |
            spack/${{ env.container }}
            spack/${{ env.versioned }}
            ghcr.io/spack/${{ env.container }}
            ghcr.io/spack/${{ env.versioned }}<|MERGE_RESOLUTION|>--- conflicted
+++ resolved
@@ -3,20 +3,6 @@
 on:
   # This Workflow can be triggered manually
   workflow_dispatch:
-<<<<<<< HEAD
-  # # Build new Spack develop containers nightly.
-  # schedule:
-  #   - cron: '34 0 * * *'
-  # # Run on pull requests that modify this file
-  # pull_request:
-  #   branches:
-  #     - develop
-  #   paths:
-  #     - '.github/workflows/build-containers.yml'
-  # # Let's also build & tag Spack containers on releases.
-  # release:
-  #   types: [published]
-=======
   # Build new Spack develop containers nightly.
   schedule:
     - cron: '34 0 * * *'
@@ -32,7 +18,6 @@
   # Let's also build & tag Spack containers on releases.
   release:
     types: [published]
->>>>>>> a8691124
 
 concurrency:
   group: build_containers-${{github.ref}}-${{github.event.pull_request.number || github.run_number}}
@@ -104,11 +89,7 @@
         uses: docker/setup-qemu-action@e81a89b1732b9c48d79cd809d8d81d79c4647a18 # @v1
 
       - name: Set up Docker Buildx
-<<<<<<< HEAD
-        uses: docker/setup-buildx-action@95cb08cb2672c73d4ffd2f422e6d11953d2a9c70 # @v1
-=======
         uses: docker/setup-buildx-action@8c0edbc76e98fa90f69d9a2c020dcb50019dc325 # @v1
->>>>>>> a8691124
 
       - name: Log in to GitHub Container Registry
         uses: docker/login-action@f4ef78c080cd8ba55a85445d5b36e214a81df20a # @v1
@@ -118,20 +99,13 @@
           password: ${{ secrets.GITHUB_TOKEN }}
 
       - name: Log in to DockerHub
-<<<<<<< HEAD
-=======
         if: github.event_name != 'pull_request'
->>>>>>> a8691124
         uses: docker/login-action@f4ef78c080cd8ba55a85445d5b36e214a81df20a # @v1
         with:
           username: ${{ secrets.DOCKERHUB_USERNAME }}
           password: ${{ secrets.DOCKERHUB_TOKEN }}
 
-<<<<<<< HEAD
-      - name: Build & Deploy ${{ matrix.dockerfile[1] }}
-=======
       - name: Build & Deploy ${{ matrix.dockerfile[0] }}
->>>>>>> a8691124
         uses: docker/build-push-action@c56af957549030174b10d6867f20e78cfd7debc5 # @v2
         with:
           context: dockerfiles/${{ matrix.dockerfile[0] }}
