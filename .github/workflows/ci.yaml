name: ci

on:
  push:
    branches:
      - develop
      - releases/**
  pull_request:
    branches:
      - develop
      - releases/**

concurrency:
  group: ci-${{github.ref}}-${{github.event.pull_request.number || github.run_number}}
  cancel-in-progress: true

jobs:
  prechecks:
    needs: [ changes ]
    uses: ./.github/workflows/valid-style.yml
    with:
      with_coverage: ${{ needs.changes.outputs.core }}
  audit-ancient-python:
    uses: ./.github/workflows/audit.yaml
    needs: [ changes ]
    with:
      with_coverage: ${{ needs.changes.outputs.core }}
      python_version: 2.7
  all-prechecks:
    needs: [ prechecks ]
    runs-on: ubuntu-latest
    steps:
    - name: Success
      run: "true"
  # Check which files have been updated by the PR
  changes:
    runs-on: ubuntu-latest
      # Set job outputs to values from filter step
    outputs:
      bootstrap: ${{ steps.filter.outputs.bootstrap }}
      core: ${{ steps.filter.outputs.core }}
      packages: ${{ steps.filter.outputs.packages }}
    steps:
      - uses: actions/checkout@93ea575cb5d8a053eaa0ac8fa3b40d7e05a33cc8 # @v2
        if: ${{ github.event_name == 'push' }}
        with:
          fetch-depth: 0
            # For pull requests it's not necessary to checkout the code
<<<<<<< HEAD
      - uses: dorny/paths-filter@737cb1986a0ab3e9b76e4306075223d1a2b2467b
=======
      - uses: dorny/paths-filter@4512585405083f25c027a35db413c2b3b9006d50
>>>>>>> c8456750
        id: filter
        with:
          # See https://github.com/dorny/paths-filter/issues/56 for the syntax used below
          # Don't run if we only modified packages in the
          # built-in repository or documentation
          filters: |
            bootstrap:
            - 'var/spack/repos/builtin/packages/clingo-bootstrap/**'
            - 'var/spack/repos/builtin/packages/clingo/**'
            - 'var/spack/repos/builtin/packages/python/**'
            - 'var/spack/repos/builtin/packages/re2c/**'
            - 'lib/spack/**'
            - 'share/spack/**'
            - '.github/workflows/bootstrap.yml'
            - '.github/workflows/ci.yaml'
            core:
            - './!(var/**)/**'
            packages:
            - 'var/**'
      # Some links for easier reference:
      #
      # "github" context: https://docs.github.com/en/actions/reference/context-and-expression-syntax-for-github-actions#github-context
      # job outputs: https://docs.github.com/en/actions/reference/workflow-syntax-for-github-actions#jobsjob_idoutputs
      # setting environment variables from earlier steps: https://docs.github.com/en/actions/reference/workflow-commands-for-github-actions#setting-an-environment-variable
      #
  bootstrap:
    if: ${{ github.repository == 'spack/spack' && needs.changes.outputs.bootstrap == 'true' }}
    needs: [ prechecks, changes ]
    uses: ./.github/workflows/bootstrap.yml
  unit-tests:
    if: ${{ github.repository == 'spack/spack' && needs.changes.outputs.core == 'true' }}
    needs: [ prechecks, changes ]
    uses: ./.github/workflows/unit_tests.yaml
  windows:
    if: ${{ github.repository == 'spack/spack' && needs.changes.outputs.core == 'true' }}
    needs: [ prechecks ]
    uses: ./.github/workflows/windows_python.yml
  all:
    needs: [ windows, unit-tests, bootstrap, audit-ancient-python ]
    runs-on: ubuntu-latest
    steps:
    - name: Success
      run: "true"<|MERGE_RESOLUTION|>--- conflicted
+++ resolved
@@ -46,11 +46,7 @@
         with:
           fetch-depth: 0
             # For pull requests it's not necessary to checkout the code
-<<<<<<< HEAD
-      - uses: dorny/paths-filter@737cb1986a0ab3e9b76e4306075223d1a2b2467b
-=======
       - uses: dorny/paths-filter@4512585405083f25c027a35db413c2b3b9006d50
->>>>>>> c8456750
         id: filter
         with:
           # See https://github.com/dorny/paths-filter/issues/56 for the syntax used below
