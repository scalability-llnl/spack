name: ci

on:
  push:
    branches:
      - fnal-develop
      - v*.fermi
  pull_request:
    branches:
      - fnal-develop
      - v*.fermi

concurrency:
  group: ci-${{github.ref}}-${{github.event.pull_request.number || github.run_number}}
  cancel-in-progress: true

jobs:
  prechecks:
    needs: [ changes ]
    uses: ./.github/workflows/valid-style.yml
    with:
      with_coverage: ${{ needs.changes.outputs.core }}
  all-prechecks:
    needs: [ prechecks ]
    runs-on: ubuntu-latest
    steps:
    - name: Success
      run: "true"
  # Check which files have been updated by the PR
  changes:
    runs-on: ubuntu-latest
      # Set job outputs to values from filter step
    outputs:
      bootstrap: ${{ steps.filter.outputs.bootstrap }}
      core: ${{ steps.filter.outputs.core }}
      packages: ${{ steps.filter.outputs.packages }}
    steps:
<<<<<<< HEAD
      - uses: actions/checkout@8ade135a41bc03ea155e62e844d188df1ea18608 # @v2
=======
      - uses: actions/checkout@b4ffde65f46336ab88eb53be808477a3936bae11 # @v2
>>>>>>> 0c18f81b
        if: ${{ github.event_name == 'push' }}
        with:
          fetch-depth: 0
            # For pull requests it's not necessary to checkout the code
      - uses: dorny/paths-filter@4512585405083f25c027a35db413c2b3b9006d50
        id: filter
        with:
          # See https://github.com/dorny/paths-filter/issues/56 for the syntax used below
          # Don't run if we only modified packages in the
          # built-in repository or documentation
          filters: |
            bootstrap:
            - 'var/spack/repos/builtin/packages/clingo-bootstrap/**'
            - 'var/spack/repos/builtin/packages/clingo/**'
            - 'var/spack/repos/builtin/packages/python/**'
            - 'var/spack/repos/builtin/packages/re2c/**'
            - 'lib/spack/**'
            - 'share/spack/**'
            - '.github/workflows/bootstrap.yml'
            - '.github/workflows/ci.yaml'
            core:
            - './!(var/**)/**'
            packages:
            - 'var/**'
      # Some links for easier reference:
      #
      # "github" context: https://docs.github.com/en/actions/reference/context-and-expression-syntax-for-github-actions#github-context
      # job outputs: https://docs.github.com/en/actions/reference/workflow-syntax-for-github-actions#jobsjob_idoutputs
      # setting environment variables from earlier steps: https://docs.github.com/en/actions/reference/workflow-commands-for-github-actions#setting-an-environment-variable
      #
  bootstrap:
    if: ${{ github.repository == 'spack/spack' && needs.changes.outputs.bootstrap == 'true' }}
    needs: [ prechecks, changes ]
    uses: ./.github/workflows/bootstrap.yml
  unit-tests:
    if: ${{ github.repository == 'spack/spack' && needs.changes.outputs.core == 'true' }}
    needs: [ prechecks, changes ]
    uses: ./.github/workflows/unit_tests.yaml
  windows:
    if: ${{ github.repository == 'spack/spack' && needs.changes.outputs.core == 'true' }}
    needs: [ prechecks ]
    uses: ./.github/workflows/windows_python.yml
  all:
    needs: [ windows, unit-tests, bootstrap ]
    runs-on: ubuntu-latest
    steps:
    - name: Success
      run: "true"<|MERGE_RESOLUTION|>--- conflicted
+++ resolved
@@ -35,11 +35,7 @@
       core: ${{ steps.filter.outputs.core }}
       packages: ${{ steps.filter.outputs.packages }}
     steps:
-<<<<<<< HEAD
-      - uses: actions/checkout@8ade135a41bc03ea155e62e844d188df1ea18608 # @v2
-=======
       - uses: actions/checkout@b4ffde65f46336ab88eb53be808477a3936bae11 # @v2
->>>>>>> 0c18f81b
         if: ${{ github.event_name == 'push' }}
         with:
           fetch-depth: 0
