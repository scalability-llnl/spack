name: unit tests

on:
<<<<<<< HEAD
  push:
    branches:
      - develop
      - releases/**
      - jcsda_emc_spack_stack
      - release/**
  pull_request:
    branches:
      - develop
      - releases/**
      - jcsda_emc_spack_stack
      - release/**
=======
  workflow_dispatch:
  workflow_call:
>>>>>>> 560a9eec

concurrency:
  group: unit_tests-${{github.ref}}-${{github.event.pull_request.number || github.run_number}}
  cancel-in-progress: true

jobs:
  # Run unit tests with different configurations on linux
  ubuntu:
    runs-on: ubuntu-latest
    strategy:
      matrix:
        python-version: ['2.7', '3.6', '3.7', '3.8', '3.9', '3.10']
        concretizer: ['clingo']
        on_develop:
        - ${{ github.ref == 'refs/heads/develop' }}
        include:
        - python-version: 2.7
          concretizer: original
          on_develop: ${{ github.ref == 'refs/heads/develop' }}
        - python-version: '3.10'
          concretizer: original
          on_develop: ${{ github.ref == 'refs/heads/develop' }}
        exclude:
        - python-version: '3.7'
          concretizer: 'clingo'
          on_develop: false
        - python-version: '3.8'
          concretizer: 'clingo'
          on_develop: false
        - python-version: '3.9'
          concretizer: 'clingo'
          on_develop: false

    steps:
    - uses: actions/checkout@93ea575cb5d8a053eaa0ac8fa3b40d7e05a33cc8 # @v2
      with:
        fetch-depth: 0
    - uses: actions/setup-python@13ae5bb136fac2878aff31522b9efb785519f984 # @v2
      with:
        python-version: ${{ matrix.python-version }}
    - name: Install System packages
      run: |
          sudo apt-get -y update
          # Needed for unit tests
          sudo apt-get -y install \
              coreutils cvs gfortran graphviz gnupg2 mercurial ninja-build \
              patchelf cmake bison libbison-dev kcov
    - name: remove-extension
      run: |
          source share/spack/setup-env.sh
          spack config --scope=defaults rm "config:extensions"
    - name: Install Python packages
      run: |
          pip install --upgrade pip six setuptools pytest codecov[toml] pytest-cov 
          # Install xdist only on recent Python, to avoid stalling on Python 2.7 due
          # to bugs on an unmaintained version of the package.
          if [[ ${{ matrix.python-version }} != "2.7" ]]; then
            pip install --upgrade pytest-xdist
          fi
          # ensure style checks are not skipped in unit tests for python >= 3.6
          # note that true/false (i.e., 1/0) are opposite in conditions in python and bash
          if python -c 'import sys; sys.exit(not sys.version_info >= (3, 6))'; then
              pip install --upgrade flake8 "isort>=4.3.5" "mypy>=0.900" "click==8.0.4" "black<=21.12b0"
          fi
    - name: Pin pathlib for Python 2.7
      if: ${{ matrix.python-version == 2.7 }}
      run: |
          pip install -U pathlib2==2.3.6
    - name: Setup git configuration
      run: |
          # Need this for the git tests to succeed.
          git --version
          . .github/workflows/setup_git.sh
    - name: Bootstrap clingo
      if: ${{ matrix.concretizer == 'clingo' }}
      env:
          SPACK_PYTHON: python
      run: |
          . share/spack/setup-env.sh
          spack bootstrap untrust spack-install
          spack -v solve zlib
    - name: Run unit tests
      env:
          SPACK_PYTHON: python
          SPACK_TEST_SOLVER: ${{ matrix.concretizer }}
          SPACK_TEST_PARALLEL: 2
          COVERAGE: true
          UNIT_TEST_COVERAGE: ${{ (matrix.concretizer == 'original' && matrix.python-version == '2.7') || (matrix.python-version == '3.10') }}
      run: |
          share/spack/qa/run-unit-tests
          coverage combine -a
          coverage xml
    - uses: codecov/codecov-action@d9f34f8cd5cb3b3eb79b3e4b5dae3a16df499a70
      with:
        flags: unittests,linux,${{ matrix.concretizer }}
  # Test shell integration
  shell:
    runs-on: ubuntu-latest
    steps:
    - uses: actions/checkout@93ea575cb5d8a053eaa0ac8fa3b40d7e05a33cc8 # @v2
      with:
        fetch-depth: 0
    - uses: actions/setup-python@13ae5bb136fac2878aff31522b9efb785519f984 # @v2
      with:
        python-version: '3.10'
    - name: Install System packages
      run: |
          sudo apt-get -y update
          # Needed for shell tests
          sudo apt-get install -y coreutils kcov csh zsh tcsh fish dash bash
    - name: Install Python packages
      run: |
          pip install --upgrade pip six setuptools pytest codecov coverage[toml]==6.2 pytest-xdist
    - name: Setup git configuration
      run: |
          # Need this for the git tests to succeed.
          git --version
          . .github/workflows/setup_git.sh
<<<<<<< HEAD
    - name: remove-extension
      run: |
          source share/spack/setup-env.sh
          spack config --scope=defaults rm "config:extensions"
    - name: Run shell tests (without coverage)
      if: ${{ needs.changes.outputs.with_coverage == 'false' }}
      run: |
          share/spack/qa/run-shell-tests
    - name: Run shell tests (with coverage)
      if: ${{ needs.changes.outputs.with_coverage == 'true' }}
=======
    - name: Run shell tests
>>>>>>> 560a9eec
      env:
          COVERAGE: true
      run: |
          share/spack/qa/run-shell-tests
    - uses: codecov/codecov-action@d9f34f8cd5cb3b3eb79b3e4b5dae3a16df499a70
      with:
        flags: shelltests,linux

  # Test RHEL8 UBI with platform Python. This job is run
  # only on PRs modifying core Spack
  rhel8-platform-python:
    runs-on: ubuntu-latest
    container: registry.access.redhat.com/ubi8/ubi
    steps:
    - name: Install dependencies
      run: |
          dnf install -y \
              bzip2 curl file gcc-c++ gcc gcc-gfortran git gnupg2 gzip \
              make patch tcl unzip which xz
    - uses: actions/checkout@93ea575cb5d8a053eaa0ac8fa3b40d7e05a33cc8 # @v2
    - name: Setup repo and non-root user
      run: |
          git --version
          git fetch --unshallow
          . .github/workflows/setup_git.sh
          useradd spack-test
          chown -R spack-test .
    - name: remove-extension
      run: |
          source share/spack/setup-env.sh
          spack config --scope=defaults rm "config:extensions"
    - name: Run unit tests
      shell: runuser -u spack-test -- bash {0}
      run: |
          source share/spack/setup-env.sh
          spack -d solve zlib
          spack unit-test -k 'not cvs and not svn and not hg' -x --verbose
  # Test for the clingo based solver (using clingo-cffi)
  clingo-cffi:
    runs-on: ubuntu-latest
    steps:
    - uses: actions/checkout@93ea575cb5d8a053eaa0ac8fa3b40d7e05a33cc8 # @v2
      with:
        fetch-depth: 0
    - uses: actions/setup-python@13ae5bb136fac2878aff31522b9efb785519f984 # @v2
      with:
        python-version: '3.10'
    - name: Install System packages
      run: |
          sudo apt-get -y update
          # Needed for unit tests
          sudo apt-get -y install \
              coreutils cvs gfortran graphviz gnupg2 mercurial ninja-build \
              patchelf kcov
    - name: Install Python packages
      run: |
          pip install --upgrade pip six setuptools pytest codecov coverage[toml] pytest-cov clingo pytest-xdist
    - name: Setup git configuration
      run: |
          # Need this for the git tests to succeed.
          git --version
          . .github/workflows/setup_git.sh
    - name: remove-extension
      run: |
          source share/spack/setup-env.sh
          spack config --scope=defaults rm "config:extensions"
    - name: Run unit tests (full suite with coverage)
      env:
          COVERAGE: true
          SPACK_TEST_SOLVER: clingo
      run: |
          share/spack/qa/run-unit-tests
          coverage combine -a
          coverage xml
    - uses: codecov/codecov-action@d9f34f8cd5cb3b3eb79b3e4b5dae3a16df499a70 # @v2.1.0
      with:
        flags: unittests,linux,clingo
  # Run unit tests on MacOS
  macos:
    runs-on: macos-latest
    strategy:
      matrix:
        python-version: [3.8]
    steps:
    - uses: actions/checkout@93ea575cb5d8a053eaa0ac8fa3b40d7e05a33cc8 # @v2
      with:
        fetch-depth: 0
    - uses: actions/setup-python@13ae5bb136fac2878aff31522b9efb785519f984 # @v2
      with:
        python-version: ${{ matrix.python-version }}
    - name: Install Python packages
      run: |
          pip install --upgrade pip six setuptools
          pip install --upgrade pytest codecov coverage[toml] pytest-xdist pytest-cov
    - name: Setup Homebrew packages
      run: |
        brew install dash fish gcc gnupg2 kcov
    - name: remove-extension
      run: |
          source share/spack/setup-env.sh
          spack config --scope=defaults rm "config:extensions"
    - name: Run unit tests
      env:
        SPACK_TEST_SOLVER: clingo
        SPACK_TEST_PARALLEL: 4
      run: |
        git --version
        . .github/workflows/setup_git.sh
        . share/spack/setup-env.sh
        $(which spack) bootstrap untrust spack-install
        $(which spack) solve zlib
        common_args=(--dist loadfile --tx '4*popen//python=./bin/spack-tmpconfig python -u ./bin/spack python' -x)
        $(which spack) unit-test --cov --cov-config=pyproject.toml "${common_args[@]}"
        coverage combine -a
        coverage xml
        # Delete the symlink going from ./lib/spack/docs/_spack_root back to
        # the initial directory, since it causes ELOOP errors with codecov/actions@2
        rm lib/spack/docs/_spack_root
    - uses: codecov/codecov-action@d9f34f8cd5cb3b3eb79b3e4b5dae3a16df499a70
      with:
        flags: unittests,macos<|MERGE_RESOLUTION|>--- conflicted
+++ resolved
@@ -1,7 +1,6 @@
 name: unit tests
 
 on:
-<<<<<<< HEAD
   push:
     branches:
       - develop
@@ -14,10 +13,8 @@
       - releases/**
       - jcsda_emc_spack_stack
       - release/**
-=======
   workflow_dispatch:
   workflow_call:
->>>>>>> 560a9eec
 
 concurrency:
   group: unit_tests-${{github.ref}}-${{github.event.pull_request.number || github.run_number}}
@@ -136,20 +133,11 @@
           # Need this for the git tests to succeed.
           git --version
           . .github/workflows/setup_git.sh
-<<<<<<< HEAD
-    - name: remove-extension
-      run: |
-          source share/spack/setup-env.sh
-          spack config --scope=defaults rm "config:extensions"
-    - name: Run shell tests (without coverage)
-      if: ${{ needs.changes.outputs.with_coverage == 'false' }}
-      run: |
-          share/spack/qa/run-shell-tests
-    - name: Run shell tests (with coverage)
-      if: ${{ needs.changes.outputs.with_coverage == 'true' }}
-=======
+    - name: remove-extension
+      run: |
+          source share/spack/setup-env.sh
+          spack config --scope=defaults rm "config:extensions"
     - name: Run shell tests
->>>>>>> 560a9eec
       env:
           COVERAGE: true
       run: |
