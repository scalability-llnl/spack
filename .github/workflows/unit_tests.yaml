--- conflicted
+++ resolved
@@ -10,15 +10,12 @@
     branches:
       - develop
       - releases/**
-<<<<<<< HEAD
       - jcsda_emc_spack_stack
-=======
 
 concurrency:
   group: ${{ github.workflow }}-${{ github.event.pull_request.number || github.run_number }}
   cancel-in-progress: true
 
->>>>>>> b1e499d0
 jobs:
   # Validate that the code can be run on all the Python versions
   # supported by Spack
