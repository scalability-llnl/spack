--- conflicted
+++ resolved
@@ -31,13 +31,6 @@
         on_develop:
         - ${{ github.ref == 'refs/heads/develop' }}
         include:
-<<<<<<< HEAD
-        - python-version: '3.10'
-          os: ubuntu-latest
-          concretizer: original
-          on_develop: ${{ github.ref == 'refs/heads/develop' }}
-=======
->>>>>>> c6a1ec99
         - python-version: '3.6'
           os: ubuntu-20.04
           on_develop: ${{ github.ref == 'refs/heads/develop' }}
@@ -51,7 +44,7 @@
         - python-version: '3.9'
           os: ubuntu-latest
           on_develop: false
-        - python-version: '3.11'
+        - python-version: '3.10'
           os: ubuntu-latest
           on_develop: false
         - python-version: '3.11'
@@ -99,12 +92,8 @@
           SPACK_PYTHON: python
           SPACK_TEST_PARALLEL: 2
           COVERAGE: true
-<<<<<<< HEAD
-          UNIT_TEST_COVERAGE: ${{ matrix.python-version == '3.10' }}
-=======
           COVERAGE_FILE: coverage/.coverage-${{ matrix.os }}-python${{ matrix.python-version }}
           UNIT_TEST_COVERAGE: ${{ matrix.python-version == '3.11' }}
->>>>>>> c6a1ec99
       run: |
           share/spack/qa/run-unit-tests
     - uses: actions/upload-artifact@b4b15b8c7c6ac21ea08fcf65892d2ee8f75cf882
@@ -121,7 +110,7 @@
         fetch-depth: 0
     - uses: actions/setup-python@0b93645e9fea7318ecaed2b359559ac225c90a2b
       with:
-        python-version: '3.10'
+        python-version: '3.11'
     - name: Install System packages
       run: |
           sudo apt-get -y update
@@ -134,15 +123,11 @@
       run: |
           # Need this for the git tests to succeed.
           git --version
-<<<<<<< HEAD
-          . .github/workflows/setup_git.sh
-    - name: remove-extension
-      run: |
-          source share/spack/setup-env.sh
-          spack config --scope=defaults rm "config:extensions"
-=======
           . .github/workflows/bin/setup_git.sh
->>>>>>> c6a1ec99
+    - name: remove-extension
+      run: |
+          source share/spack/setup-env.sh
+          spack config --scope=defaults rm "config:extensions"
     - name: Run shell tests
       env:
           COVERAGE: true
@@ -194,11 +179,7 @@
         fetch-depth: 0
     - uses: actions/setup-python@0b93645e9fea7318ecaed2b359559ac225c90a2b
       with:
-<<<<<<< HEAD
-        python-version: '3.10'
-=======
         python-version: '3.13'
->>>>>>> c6a1ec99
     - name: Install System packages
       run: |
           sudo apt-get -y update
@@ -207,18 +188,10 @@
       run: |
           pip install --upgrade pip setuptools pytest coverage[toml] pytest-cov clingo
           pip install --upgrade flake8 "isort>=4.3.5" "mypy>=0.900" "click" "black"
-<<<<<<< HEAD
-    - name: Setup git configuration
-      run: |
-          # Need this for the git tests to succeed.
-          git --version
-          . .github/workflows/setup_git.sh
-    - name: remove-extension
-      run: |
-          source share/spack/setup-env.sh
-          spack config --scope=defaults rm "config:extensions"
-=======
->>>>>>> c6a1ec99
+    - name: remove-extension
+      run: |
+          source share/spack/setup-env.sh
+          spack config --scope=defaults rm "config:extensions"
     - name: Run unit tests (full suite with coverage)
       env:
           COVERAGE: true
@@ -256,15 +229,11 @@
           pip install --upgrade pytest coverage[toml] pytest-xdist pytest-cov
     - name: Setup Homebrew packages
       run: |
-<<<<<<< HEAD
-        brew install dash fish gcc gnupg2 kcov
-    - name: remove-extension
-      run: |
-          source share/spack/setup-env.sh
-          spack config --scope=defaults rm "config:extensions"
-=======
         brew install dash fish gcc gnupg kcov
->>>>>>> c6a1ec99
+    - name: remove-extension
+      run: |
+          source share/spack/setup-env.sh
+          spack config --scope=defaults rm "config:extensions"
     - name: Run unit tests
       env:
         SPACK_TEST_PARALLEL: 4
