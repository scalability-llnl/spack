--- conflicted
+++ resolved
@@ -65,7 +65,6 @@
 stages:
   - 'style checks'
   - 'unit tests + documentation'
-<<<<<<< HEAD
   - 'build tests'
 
 stages:
@@ -74,9 +73,6 @@
   - 'build tests'
   - name: 'unit tests - osx'
     if: type IN (cron)
-=======
->>>>>>> c2460dbc
-
 
 #=============================================================================
 # Environment
