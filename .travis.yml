branches:
  only:
  - master
  - develop
  - "/^releases\\/.*$/"
jobs:
  fast_finish: true
  include:
  - stage: flake8
    python: '2.7'
    os: linux
    language: python
    env: TEST_SUITE=flake8
  - stage: unit tests + documentation
    python: '2.6'
    os: linux
    language: python
    env: TEST_SUITE=unit
  - python: '2.7'
    os: linux
    language: python
    env:
    - TEST_SUITE=unit
    - COVERAGE=true
  - python: '3.3'
    os: linux
    language: python
    env: TEST_SUITE=unit
  - python: '3.4'
    os: linux
    language: python
    env: TEST_SUITE=unit
  - python: '3.5'
    os: linux
    language: python
    env: TEST_SUITE=unit
  - python: '3.6'
    os: linux
    language: python
    env:
    - TEST_SUITE=unit
    - COVERAGE=true
  - os: osx
    language: generic
    env:
    - TEST_SUITE=unit
    - PYTHON_VERSION=2.7
    - COVERAGE=true
  - python: '2.7'
    os: linux
    language: python
    env: TEST_SUITE=doc
  - stage: build tests
    python: '2.7'
    os: linux
    language: python
    env:
    - TEST_SUITE=build
    - COVERAGE=true
    - SPEC=mpich
  - python: '2.7'
    os: linux
    language: python
    env:
    - TEST_SUITE=build
    - COVERAGE=true
    - SPEC=astyle
  - python: '2.7'
    os: linux
    language: python
    env:
    - TEST_SUITE=build
    - COVERAGE=true
    - SPEC=tut
  - python: '2.7'
    os: linux
    language: python
    env:
    - TEST_SUITE=build
    - COVERAGE=true
    - SPEC=py-setuptools
  - python: '2.7'
    os: linux
    language: python
    env:
    - TEST_SUITE=build
    - COVERAGE=true
    - SPEC=openjpeg
  - python: '2.7'
    os: linux
    language: python
    env:
    - TEST_SUITE=build
    - COVERAGE=true
    - SPEC=r-rcpp
  - python: '3.6'
    os: linux
    language: python
    env:
    - TEST_SUITE=build
    - COVERAGE=true
    - SPEC=mpich
sudo: false
addons:
  apt:
    packages:
    - gfortran
    - mercurial
    - graphviz
    - gnupg2
    - cmake
    - r-base
    - r-base-core
    - r-base-dev
    - perl
    - perl-base
cache: pip
before_install:
<<<<<<< HEAD
- if [[ "$TRAVIS_OS_NAME" == "osx" ]]; then brew update; fi
- if [[ "$TRAVIS_OS_NAME" == "osx" ]]; then brew ls --versions python > /dev/null
  || brew install python; fi
- if [[ "$TRAVIS_OS_NAME" == "osx" ]]; then brew ls --versions gcc    > /dev/null
  || brew install gcc;    fi
- if [[ "$TRAVIS_OS_NAME" == "osx" ]]; then brew ls --versions gnupg2 > /dev/null
  || brew install gnupg2; fi
- if [[ "$TRAVIS_OS_NAME" == "osx" ]]; then virtualenv venv; fi
- if [[ "$TRAVIS_OS_NAME" == "osx" ]]; then source venv/bin/activate; fi
=======
  - if [[ "$TRAVIS_OS_NAME" == "osx" ]]; then brew update; fi
  - if [[ "$TRAVIS_OS_NAME" == "osx" ]]; then brew ls --versions python > /dev/null || brew install python; fi
  - if [[ "$TRAVIS_OS_NAME" == "osx" ]]; then rm /usr/local/include/c++ ; fi
  - if [[ "$TRAVIS_OS_NAME" == "osx" ]]; then brew ls --versions gcc    > /dev/null || brew install gcc;    fi
  - if [[ "$TRAVIS_OS_NAME" == "osx" ]]; then brew ls --versions gnupg2 > /dev/null || brew install gnupg2; fi
  - if [[ "$TRAVIS_OS_NAME" == "osx" ]]; then virtualenv venv; fi
  - if [[ "$TRAVIS_OS_NAME" == "osx" ]]; then source venv/bin/activate; fi

# Install various dependencies
>>>>>>> aa248586
install:
- pip install --upgrade pip
- pip install --upgrade six
- pip install --upgrade setuptools
- pip install --upgrade codecov
- pip install --upgrade flake8
- if [[ "$TEST_SUITE" == "doc" ]]; then pip install --upgrade -r lib/spack/docs/requirements.txt;
  fi
before_script:
- git config --global user.email "spack@example.com"
- git config --global user.name "Test User"
- git fetch origin develop:develop
- if [[ "$TEST_SUITE" == "build" ]]; then cp share/spack/qa/configuration/packages.yaml
  etc/spack/packages.yaml; fi
script: share/spack/qa/run-$TEST_SUITE-tests
after_success:
- codecov --env PY_VERSION
notifications:
  slack:
    secure: URUDHl7AJRCT8cykDCIuaMpHEPDY9VWHGi+jjmoKXZkZJY1wqpQsMQSRoDK59NIFFnLfbSmAISFEw1Tyn3wwyJE9088RD4dp8y1uoH1mZk+s/jPpJsH6OS1erTn1CnWo6k9/GceZldc1dBnOk6F+rciLLvmEIgYmCueSmp99DQcUIMzdU3zsrBfNRHmbahBxvwL3sPElzWJrnMT35q+ve5Sxbw1hnxkkHjfDDU48EE2Pc8Lw8GLFiYEFvKv7jNKlH8UTsBTOGJV4YDgVXEIZyjE1KxNqaGrE2DHDrMYGfX65oi84Nee+Fc9ecJ0NdhStFaF0sKpwhZ9DHULQ0IHBBitsioa8iW+Q8evaKlSkIi44JNHsBJXGdZ0LTPZBhsguVm3dpdKR55piwNG4IvLgPZzaHBrjdG2HY4yIb95dwihMeCEJlMe0vHO0D58FrC4ZpwN97oBfSAlViBglZcrnv0zWkQVDjYjnzlwCrL6GBcDF4EB3Dd2Ur8RQrlaJ19rtiAk69GRw6YbPLd/jFu5UYuL7VMsYYO13wYzZsxUMpv7lRCLfs+zmlRnJb1PJoGTHorEF+Nu12lcJRyX8lCQY2XktopfWfSoeLxaElWNaIRPE++eMYXSXdqjUIpTky/BQUsl7j1nR4i3tfUFekcRIBoZSQv+z4k/yhJrnhqEp5m0=
    rooms:
      secure: o4i7jyh5c6nwm8Uvia6YmE5Ahm6TZQb/FwY3LnMY44ywI6SD4BjuG2yXYsZolvaUuv4xeLe9usdgX2yU9sHvoAVrEkPVd0UQFYF5sK0xcn1Skr+dwrCbbByror7a5IlwrYNba9LUAL4qqCRFuzF79ELKG7aej5vngaW4BUa3NqwznzbC4LsWkxHKFySMbQWe4qAgAqctxmZKfSDSBZd1QA0vBg64pJSwYveZniB9awywYEBhswijGf2+ELcvyk0KXZhxK7GHftqnSSnaDkGG92E7A/MCdoTYcMgtPRe47N2+Nzip6c2mWF6wUPhQExL3i8kUT+mLFAJqSB2e7sbIy5a0ovtXzWhbintgN5y9nPVA3W3JTYFDOOvCQTDeip4jgKOXbizBCFqOwba5s2yCJ/J2rpbaBKs9q7/eHsWuxMFPNJ5NZgPOGXkJuVmlWUgSPZSkthodmvjSDVMb+qrqmXcG2NzJMcIey+xv7y3SmCVSOuV77xELd5XN7ZxjVLCyVU09ETWY9FdvphKt8f/Ti7Vyx30no/67k2EU448j8q3rbNw/qZqHr0/MLsqwxZlrmQIDdL//SopvjOK1zQQx8qnmrDH3L9Z03nl1MZI4WGAD/SdKQSB+MCe3iIMd8nqFgVgKVJgDLKCLIj7wJViqyXsueM2PX+/x5m2KpfZXKtI=<|MERGE_RESOLUTION|>--- conflicted
+++ resolved
@@ -116,17 +116,6 @@
     - perl-base
 cache: pip
 before_install:
-<<<<<<< HEAD
-- if [[ "$TRAVIS_OS_NAME" == "osx" ]]; then brew update; fi
-- if [[ "$TRAVIS_OS_NAME" == "osx" ]]; then brew ls --versions python > /dev/null
-  || brew install python; fi
-- if [[ "$TRAVIS_OS_NAME" == "osx" ]]; then brew ls --versions gcc    > /dev/null
-  || brew install gcc;    fi
-- if [[ "$TRAVIS_OS_NAME" == "osx" ]]; then brew ls --versions gnupg2 > /dev/null
-  || brew install gnupg2; fi
-- if [[ "$TRAVIS_OS_NAME" == "osx" ]]; then virtualenv venv; fi
-- if [[ "$TRAVIS_OS_NAME" == "osx" ]]; then source venv/bin/activate; fi
-=======
   - if [[ "$TRAVIS_OS_NAME" == "osx" ]]; then brew update; fi
   - if [[ "$TRAVIS_OS_NAME" == "osx" ]]; then brew ls --versions python > /dev/null || brew install python; fi
   - if [[ "$TRAVIS_OS_NAME" == "osx" ]]; then rm /usr/local/include/c++ ; fi
@@ -136,7 +125,6 @@
   - if [[ "$TRAVIS_OS_NAME" == "osx" ]]; then source venv/bin/activate; fi
 
 # Install various dependencies
->>>>>>> aa248586
 install:
 - pip install --upgrade pip
 - pip install --upgrade six
