--- conflicted
+++ resolved
@@ -88,41 +88,6 @@
 import argparse
 
 # Command parsing
-<<<<<<< HEAD
-parser = argparse.ArgumentParser(
-    formatter_class=argparse.RawTextHelpFormatter,
-    description="Spack: the Supercomputing PACKage Manager." + colorize("""
-
-spec expressions:
-  PACKAGE [CONSTRAINTS]
-
-    CONSTRAINTS:
-      @c{@version}
-      @g{%compiler  @compiler_version}
-      @B{+variant}
-      @r{-variant} or @r{~variant}
-      @m{=architecture}
-      [^DEPENDENCY [CONSTRAINTS] ...]"""))
-
-parser.add_argument('-d', '--debug', action='store_true',
-                    help="Write out debug logs during compile")
-parser.add_argument('-D', '--pdb', action='store_true',
-                    help="Run spack under the pdb debugger")
-parser.add_argument('-k', '--insecure', action='store_true',
-                    help="Do not check ssl certificates when downloading.")
-parser.add_argument('-m', '--mock', action='store_true',
-                    help="Use mock packages instead of real ones.")
-parser.add_argument('-p', '--profile', action='store_true',
-                    help="Profile execution using cProfile.")
-parser.add_argument('-v', '--verbose', action='store_true',
-                    help="Print additional output during builds")
-parser.add_argument('-s', '--stacktrace', action='store_true',
-                    help="Add stacktrace information to all printed statements")
-parser.add_argument('-V', '--version', action='version',
-                    version="%s" % spack.spack_version)
-parser.add_argument('-c', '--config', dest='configs', action='append', default=[],
-                    help="Add project config scopes (highest precedence last)")
-=======
 def _make_main_parser():
     parser = argparse.ArgumentParser(
         formatter_class=argparse.RawTextHelpFormatter,
@@ -157,7 +122,6 @@
                         version="%s" % spack.spack_version)
 
     return parser
->>>>>>> 12694412
 
 # each command module implements a parser() function, to which we pass its
 # subparser for setup.
