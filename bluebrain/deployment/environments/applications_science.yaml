--- conflicted
+++ resolved
@@ -1,7 +1,6 @@
 spack:
   view: false
   modules:
-<<<<<<< HEAD
     default:
       tcl:
         include:
@@ -10,6 +9,7 @@
           - py-atldld
           - py-atlinter
           - py-bba-datafetch
+          - py-bba-data-push
           - py-bba-webexporter
           - py-bglibpy
           - py-bluepyefe
@@ -23,30 +23,6 @@
           - py-nexus-sdk
           - py-token-fetch
           - py-visual-cortex-analysis
-=======
-    tcl:
-      whitelist:
-        - py-amici  # BSD-276
-        - py-atlalign
-        - py-atlannot
-        - py-atldld
-        - py-atlinter
-        - py-bba-datafetch
-        - py-bba-data-push
-        - py-bba-webexporter
-        - py-bglibpy
-        - py-bluepyefe
-        - py-bluepyemodel
-        - py-bluepymm
-        - py-bluepyopt
-        - py-bluepyparallel
-        - py-data-integrity-check
-        - py-efel
-        - py-nexusforge
-        - py-nexus-sdk
-        - py-token-fetch
-        - py-visual-cortex-analysis
->>>>>>> c833835c
   packages:
     hdf5:
       variants: ~mpi+hl
