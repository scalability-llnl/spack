spack:
  view: false
  modules:
    default:
      tcl:
        include:
          - arm-forge
          # - apptainer
          - bison
          - blender
          - ccache
          - clang-tools
          - cli-tools
          - cmake
          - cuda
          - darshan-runtime
          - darshan-util
          - doxygen
          - environment-modules
          - flex
          - ffmpeg
          - gdb
          - git
          - git-lfs
          - graphviz
          - hpe-mpi
          - intel-oneapi-mkl
          - intel-oneapi-tbb
          - ispc
          - julia
          - likwid
          - llvm
          - mvapich2
          - ninja
          - node-js
          - nvhpc
          - openjdk
          - python
          - singularityce
          - stat
          - totalview
          - valgrind
          - virtualgl
          - ilmbase
          - openblas
          - openexr
        cuda:
          environment:
            append_path:
              LD_LIBRARY_PATH: '{prefix}/extras/CUPTI/lib64'
            set:
              NVHPC_CUDA_HOME: '{prefix}'
        hpe-mpi:
          environment:
            prepend_path:
              LD_LIBRARY_PATH: '{prefix}/lib'
  packages:
    all:
      providers:
        jpeg: [libjpeg-turbo]
    cairo:
      variants: +pdf+png
    graphviz:
      variants: +pangocairo+expat
    llvm:
      # The general cuda should be set via the generic packages.yaml
      variants: +cuda cuda_arch=70 +omp_tsan +link_dylib
    mvapich2:
      variants: fabrics=mrail process_managers=slurm file_systems=gpfs
  specs:
    - llvm@17.0.4
    # keep the x.y.z versions in sync with the llvm versions that we install
    # and the pN version in sync with the clang-tools recipe
    - clang-tools@17.0.4
    # last known version of NVHPC to work with modern Neuron code
    - nvhpc@23.1
    - arm-forge+accept-eula
    # - apptainer
    - bison
    - blender
    - boost~mpi
    # 2024 deployment: 4.8 fails with a compiler error
    - ccache@4.7
    - cli-tools
    - cmake
    # NVHPC 23.9 ships CUDA 12.2.0 (version.json)
    # NVHPC 23.1 ships CUDA 12.0.0 (version.json)
    - cuda@12.0.0
    - darshan-runtime
    - darshan-util
    - doxygen
    - environment-modules@4.5.1
    - ffmpeg+libx264
    - flex
    - freetype
    - gdb~python
    - git
    - git-lfs
    - graphviz
<<<<<<< HEAD
    - hdf5~mpi
    - hpe-mpi@2.25.hmpt
    - intel-oneapi-mkl@2023.2.0
    - intel-oneapi-tbb@2021.10.0
    # For Ospray`
    - ispc
    - julia@1.9^[virtuals=blas,lapack] openblas
=======
    - hdf5~mpi@1.10.7
    - help2man
    - hpe-mpi@2.27.p1.hmpt
    - intel-mkl
    # Leads to issues down the line, where it is preferred over hpe-mpi
    # #providers
    # - intel-mpi
    - intel-oneapi-mkl@2021.4.0
    - intel-oneapi-tbb@2021.4.0
    # Ospray's preference
    - ispc@1.18.0^llvm@14
    # If julia's curl does not match what they normally ship, downloading behind a proxy
    # will break.
    - julia@1.6^curl@7.73  # As requested by Polina S.
    - libxslt
>>>>>>> b2c44415
    - likwid
    - mvapich2
    - ninja
    - node-js
    # Leads to issues down the line, where it is preferred over intel-mkl
    # #providers
    - openblas
    - openjdk@17  # HELP-17046
    - poppler
    - python@3.8
    - python@3.9
    - python@3.10
    - python@3.11
    - python@3.12
    - singularityce
    # BlueBrain TODO: re-enable and fix
    # - stat
    # - totalview
    - valgrind~mpi
    - ilmbase
    - openexr<|MERGE_RESOLUTION|>--- conflicted
+++ resolved
@@ -97,31 +97,13 @@
     - git
     - git-lfs
     - graphviz
-<<<<<<< HEAD
     - hdf5~mpi
-    - hpe-mpi@2.25.hmpt
+    - hpe-mpi@2.27.p1.hmpt
     - intel-oneapi-mkl@2023.2.0
     - intel-oneapi-tbb@2021.10.0
     # For Ospray`
     - ispc
     - julia@1.9^[virtuals=blas,lapack] openblas
-=======
-    - hdf5~mpi@1.10.7
-    - help2man
-    - hpe-mpi@2.27.p1.hmpt
-    - intel-mkl
-    # Leads to issues down the line, where it is preferred over hpe-mpi
-    # #providers
-    # - intel-mpi
-    - intel-oneapi-mkl@2021.4.0
-    - intel-oneapi-tbb@2021.4.0
-    # Ospray's preference
-    - ispc@1.18.0^llvm@14
-    # If julia's curl does not match what they normally ship, downloading behind a proxy
-    # will break.
-    - julia@1.6^curl@7.73  # As requested by Polina S.
-    - libxslt
->>>>>>> b2c44415
     - likwid
     - mvapich2
     - ninja
