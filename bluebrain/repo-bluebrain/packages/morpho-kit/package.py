# Copyright 2013-2018 Lawrence Livermore National Security, LLC and other
# Spack Project Developers. See the top-level COPYRIGHT file for details.
#
# SPDX-License-Identifier: (Apache-2.0 OR MIT)

from spack.package import *


class MorphoKit(CMakePackage):
    """Higher-level library for reading / writing morphology files"""

    homepage = "https://bbpgitlab.epfl.ch/hpc/morpho-kit"
    git = "ssh://git@bbpgitlab.epfl.ch/hpc/morpho-kit.git"

    submodules = True

    version('develop', branch='main')
    version('0.3.4', tag='v0.3.4')
    version('0.3.3', tag='0.3.3')
    version('0.3.2', tag='v0.3.2')
    version('0.3.1', tag='v0.3.1')
    version('0.3.0', tag='v0.3.0')
    version('0.2.0', tag='v0.2.0')

    depends_on('cmake@3.2:', type='build')
    depends_on('morphio@2.3.9:')
    depends_on('cli11', when='@0.3.3:')      # for utilities
    depends_on('libsonata', when='@0.3.3:')  # for utilities
    depends_on('highfive@2.4.0:', when='@0.3.3:')  # for utilities

    # The HighFive update is needed for paged HDF5 features. Unfortunately, the
    # page buffer is artificially unsupported in pHDF5. Hence, we depend on a
    # particular, patched version of HDF5.
<<<<<<< HEAD
    depends_on('highfive@2.6.0:', when='@0.3.5:')
    depends_on('hdf5@1.12.1:+page_buffer_patch', when='@0.3.5:')
=======
    depends_on('highfive@2.6.2: +mpi+page_buffer_patch', when='@0.3.5:')
>>>>>>> c833835c

    # MPI is needed for the morphology merger.
    depends_on('mpi', when='@0.3.5:')

    depends_on('boost', when='@0.2.0')

    patch('h5.patch', when='@0.3.2')

    def cmake_args(self):
        args = [
            '-DBUILD_BINDINGS:BOOL=OFF',
        ]

        if self.spec.satisfies('@0.3.5:'):
            args.append('-DMORPHOKIT_HAS_PATCHED_HDF5:BOOL=ON')

        return args<|MERGE_RESOLUTION|>--- conflicted
+++ resolved
@@ -31,12 +31,7 @@
     # The HighFive update is needed for paged HDF5 features. Unfortunately, the
     # page buffer is artificially unsupported in pHDF5. Hence, we depend on a
     # particular, patched version of HDF5.
-<<<<<<< HEAD
-    depends_on('highfive@2.6.0:', when='@0.3.5:')
-    depends_on('hdf5@1.12.1:+page_buffer_patch', when='@0.3.5:')
-=======
     depends_on('highfive@2.6.2: +mpi+page_buffer_patch', when='@0.3.5:')
->>>>>>> c833835c
 
     # MPI is needed for the morphology merger.
     depends_on('mpi', when='@0.3.5:')
