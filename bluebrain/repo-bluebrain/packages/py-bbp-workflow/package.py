# Copyright 2013-2023 Lawrence Livermore National Security, LLC and other
# Spack Project Developers. See the top-level COPYRIGHT file for details.
#
# SPDX-License-Identifier: (Apache-2.0 OR MIT)

from spack.package import *


class PyBbpWorkflow(PythonPackage):
    '''Blue Brain Workflow.'''

    homepage = 'https://bbpgitlab.epfl.ch/nse/bbp-workflow'
    git = 'ssh://git@bbpgitlab.epfl.ch/nse/bbp-workflow.git'

<<<<<<< HEAD
    version('3.1.0', tag='bbp-workflow-v3.1.0')
=======
    version('3.1.13', tag='bbp-workflow-v3.1.13')
>>>>>>> c833835c

    depends_on('py-setuptools', type=('build'))

    depends_on('py-requests-unixsocket', type='run')
    depends_on('py-dask+diagnostics@2021.6.2', type='run')
    depends_on('py-distributed@2021.6.2', type='run')
    depends_on('py-luigi', type='run')
    depends_on('py-jsonschema', type='run')
    depends_on('py-luigi-tools', type='run')
    depends_on('py-sh', type='run')
    depends_on('py-matplotlib', type='run')
    depends_on('py-bluepy', type='run')
    depends_on('py-bluepy-configfile', type='run')
    depends_on('py-bluepysnap', type='run')
    depends_on('py-voxcell', type='run')
    depends_on('py-entity-management', type='run')
    depends_on('py-xarray@0.18.2', type='run')
    depends_on('py-pint-xarray', type='run')
    depends_on('py-cheetah3', type='run')
    depends_on('py-elephant', type='run')
    depends_on('py-neo', type='run')
    depends_on('py-pyarrow+parquet', type='run')
    depends_on('py-click', type='run')
    depends_on('py-cwl-luigi', type='run')
    depends_on('py-cwl-registry', type='run')
    depends_on('py-brayns', type='run')

    # extra deps to include in the module
    # depend on a version with BBP ca root patch
    depends_on('py-certifi@2021.10.8', type='run')
    # enable serialization of xarray to zarr compressed array
    depends_on('py-zarr', type='run')
    # enable workflow tasks launch jupyter notebooks
    depends_on('py-notebook', type='run')
    # enable workflow tasks create ipyparallel cluster
    depends_on('py-ipyparallel', type='run')
    # rdflib plugins pull this from python-daemon
    depends_on('py-docutils', type='run')

    def setup_run_environment(self, env):
        env.prepend_path('PATH', self.spec['py-distributed'].prefix.bin)
        env.prepend_path('PATH', self.spec['py-notebook'].prefix.bin)
        env.prepend_path('PATH', self.spec['py-ipython'].prefix.bin)
        env.prepend_path('PATH', self.spec['py-ipyparallel'].prefix.bin)
        env.prepend_path('PATH', self.spec['py-luigi'].prefix.bin)<|MERGE_RESOLUTION|>--- conflicted
+++ resolved
@@ -12,11 +12,7 @@
     homepage = 'https://bbpgitlab.epfl.ch/nse/bbp-workflow'
     git = 'ssh://git@bbpgitlab.epfl.ch/nse/bbp-workflow.git'
 
-<<<<<<< HEAD
-    version('3.1.0', tag='bbp-workflow-v3.1.0')
-=======
     version('3.1.13', tag='bbp-workflow-v3.1.13')
->>>>>>> c833835c
 
     depends_on('py-setuptools', type=('build'))
 
