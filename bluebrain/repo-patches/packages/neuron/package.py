# Copyright 2013-2023 Lawrence Livermore National Security, LLC and other
# Spack Project Developers. See the top-level COPYRIGHT file for details.
#
# SPDX-License-Identifier: (Apache-2.0 OR MIT)

import os

from spack.package import *
from spack.pkg.builtin.neuron import Neuron as BuiltinNeuron


class Neuron(BuiltinNeuron):
    __doc__ = BuiltinNeuron.__doc__

    # BBP specific version
    version("develop", branch="master")
    version("9.0.a14", commit="bd9426d9")
    version("9.0.a13", commit="3bbdd8da")
    version("9.0.a5", commit="522c866")

    # Patch which reverts 81a7a39 for numerical compatibility for BBP simulations
    patch("revert_Import3d_numerical_format.master.patch", when="@:9.0.a5")

    # Used FastDebug for CI & validation
    variant(
        "build_type",
        default="RelWithDebInfo",
        description="CMake build type",
        values=("Debug", "FastDebug", "RelWithDebInfo", "Release"),
    )

    # Variant for future development
    variant(
        "unified", default=False, description="Enable Unified Memory with GPU build", when="+gpu"
    )

    # reports exit for BBP simulation only
    variant("report", default=True, description="Enable SONATA reports")

    # NMODL optimisations used for benchmarking
    variant(
        "sympyopt",
        default=False,
        description="Use NMODL with SymPy Optimizations",
        when="+coreneuron",
    )

    # enabled in CI
    variant(
        "model_tests",
        default="None",
        description="Enable detailed model tests included in neuron",
        multi=True,
        values=("None", "olfactory", "channel-benchmark", "tqperf-heavy"),
    )

    # used for debugging purposes
    variant(
        "prcellstate",
        default=False,
        description="Enable tracking of voltage and conductivity with prcellstate on CoreNEURON",
    )

<<<<<<< HEAD
    # Build with `ninja` instead of `make`
    generator("ninja")
    depends_on("ninja", type="build")

    depends_on("bison", type="build")
    depends_on("caliper+mpi", type=("build", "link", "run"), when="+caliper+mpi")
    depends_on("caliper~mpi", type=("build", "link", "run"), when="+caliper~mpi")
    depends_on("flex@2.6:", type="build")

    # Readline became incompatible with Mac so we use neuron internal readline.
    # HOWEVER, with the internal version there is a bug which makes
    # Vector.as_numpy() not work!
    depends_on("readline", when=sys.platform != "darwin")

    # Transient dependency
    depends_on("gettext")

    depends_on("mpi", when="+mpi")
    depends_on("py-mpi4py", when="+mpi+python+tests")
    depends_on("ncurses")
    depends_on("python@2.6:", when="+python", type=("build", "link", "run"))
    depends_on("py-pytest", when="+python+tests")
    # Numpy is required for Vector.as_numpy()
    depends_on("py-numpy", when="+python", type=("build", "run"))
    depends_on("py-cython@0", when="+rx3d", type="build")
    depends_on("py-pytest-cov", when="+tests@8:")
    # TODO: newer spack doesn't propogate python package as dependency
    # (as PYTHONPATH) during build time
    depends_on("py-sympy@1.3:", type=("build", "run"))
    # Next two needed in versions containing neuronsimulator/nrn#2235.
    depends_on("py-pip", type=("build"), when="@9:")
    depends_on("py-packaging", type=("run"), when="@9:")

    # dependency on coreneuron via submodule
    depends_on("coreneuron+legacy-unit~caliper", when="@:8.99+coreneuron+legacy-unit~caliper")
    depends_on("coreneuron~legacy-unit~caliper", when="@:8.99+coreneuron~legacy-unit~caliper")
    depends_on("coreneuron+legacy-unit+caliper", when="@:8.99+coreneuron+legacy-unit+caliper")
    depends_on("coreneuron~legacy-unit+caliper", when="@:8.99+coreneuron~legacy-unit+caliper")
    conflicts("coreneuron", when="@9:")

    # dependencies from coreneuron package
    depends_on("python", type=("build", "run"))
    depends_on("boost", when="@8.99:+tests+coreneuron")
    depends_on("cuda", when="@8.99:+gpu")
    depends_on("libsonata-report", when="@8.99:+report+coreneuron")
=======
    # used during development by core team
    variant(
        "sanitizers",
        default="None",
        description="Enable runtime sanitizers",
        multi=True,
        values=("None", "address", "leak", "undefined"),
    )
>>>>>>> 0110247f

    # standard deployment uses submodule to avoid compatibility issues
    depends_on("nmodl", when="+coreneuron")
    depends_on("libsonata-report", when="+report+coreneuron")

    def cmake_args(self):
        args = super().cmake_args()
        spec = self.spec

        # extra optimisation specific option added
        nmodl_options = "codegen --force"
        if spec.satisfies("+sympy"):
            nmodl_options += " sympy --analytic"
        if spec.satisfies("+sympyopt"):
            nmodl_options += " --conductance --pade --cse"
        args.append(self.define("CORENRN_NMODL_FLAGS", nmodl_options))

        if spec.satisfies("+tests"):
            # The +tests variant is used in CI pipelines that run the tests
            # directly from the build directory, not via Spack's --test=X
            # option. This overrides the implicit CMake argument that Spack
            # injects. Also, the +tests variant is primarily used for CI pipelines,
            # which do not run on exclusive resources and do not give reliable
            # results for tests that test performance scaling
            args.append(self.define("BUILD_TESTING", True))
            args.append(self.define("NRN_ENABLE_PERFORMANCE_TESTS", False))

        # enable tests to run under CI
        if spec.variants["model_tests"].value != ("None",):
            args.append(
                self.define(
                    "NRN_ENABLE_MODEL_TESTS",
                    ",".join(model for model in spec.variants["model_tests"].value),
                )
            )

        # sanitizers setup during development
        if spec.variants["sanitizers"].value != ("None",):
            if self.compiler.name == "clang":
                args.append(
                    self.define(
                        "LLVM_SYMBOLIZER_PATH",
                        os.path.join(os.path.dirname(self.compiler.cxx), "llvm-symbolizer"),
                    )
                )
            args.append(self.define("NRN_SANITIZERS", ",".join(spec.variants["sanitizers"].value)))

        # Before 9.0.a15 CMake didn't have  build_type=FastDebug
        # If we want to launch BBP CI with such older versions then
        # we should handle FastDebug build type. At least for some
        # time until we are sure that we will be using >=9.0.a15 with
        # FastDebug build type
        if spec.satisfies("@:9.0.a14") and spec.variants["build_type"].value == "FastDebug":
            # moderate optimisation by default
            compilation_flags = ["-g", "-O1"]
            if "%intel" in self.spec:
                # this one definitely seems wise
                compilation_flags += ["-fp-model", "consistent"]
            elif "%oneapi" in self.spec:
                # the documentation doesn't mention consistent for these intel compilers
                compilation_flags.append("-fp-model=precise")

            compilation_flags = " ".join(compilation_flags)
            args.append(self.define("CMAKE_C_FLAGS", compilation_flags))
            args.append(self.define("CMAKE_CXX_FLAGS", compilation_flags))
            args.append(self.define("CMAKE_BUILD_TYPE", "Custom"))

        # Added in https://github.com/neuronsimulator/nrn/pull/1574, this
        # improves ccache performance in CI builds.
        if spec.satisfies("@8.2:"):
            args.append(self.define("NRN_AVOID_ABSOLUTE_PATHS", "ON"))

        dynamic = "ON" if "~gpu" in spec else "OFF"
        args.append(self.define("NRN_ENABLE_MPI_DYNAMIC", dynamic))

        if "+prcellstate" in spec:
            args.append(self.define("CORENRN_ENABLE_PRCELLSTATE", "ON"))

        if spec.satisfies("+coreneuron"):
            args.append(self.define("CORENRN_NMODL_DIR", spec["nmodl"].prefix))
            args.append(self.define_from_variant("CORENRN_ENABLE_REPORTING", "report"))

        if spec.satisfies("+gpu"):
            # instead of assuming that the gcc in $PATH is the right host compiler, take the
            # compiler used to build the cuda package as the CUDA host compiler.
            host_compiler_spec = spec["cuda"].compiler
            # surely this isn't the best way but more robust on different systems
            host_compiler_candidates = [
                c for c in spack.compilers.all_compilers() if c.spec == host_compiler_spec
            ]
            assert len(host_compiler_candidates) == 1
            host_compiler = host_compiler_candidates[0]
            args.append(self.define("CMAKE_CUDA_HOST_COMPILER", host_compiler.cxx))

        return args

    def setup_run_environment(self, env):
        super().setup_run_environment(env)
        # user typically should load necessary C++ compiler before
        # compiling MOD files.
        if self.spec.satisfies("+mpi"):
            env.set("MPICXX_CXX", self.compiler.cxx)

    # TODO: should be removed after neurodamus recipes refactoring
    @property
    def archdir(self):
        """Determine the architecture string from nrnivmodl

        nrnivmodl creates binary in sub-directory like x86_64 or
        aarch64. We need to know this in order to find exact
        paths of binaries.
        """
<<<<<<< HEAD
        return (
            subprocess.Popen(
                [
                    "awk",
                    "-F=",
                    '$1 == "MODSUBDIR" { print $2; exit; }',
                    str(self.prefix.bin.nrnivmodl),
                ],
                stdout=subprocess.PIPE,
            )
            .communicate()[0]
            .decode()
            .strip()
        )

    @run_after("install")
    def filter_compilers(self):
        """run after install to avoid spack compiler wrappers
        getting embded into nrnivmodl script"""

        cc_compiler = self.compiler.cc
        cxx_compiler = self.compiler.cxx
        if self.spec.satisfies("+mpi"):
            cc_compiler = self.spec["mpi"].mpicc
            cxx_compiler = self.spec["mpi"].mpicxx

        files = [join_path(self.prefix, "bin/nrnmech_makefile")]
        if self.spec.satisfies("@8.99:+coreneuron"):
            files.append(join_path(self.prefix, "share/coreneuron/nrnivmodl_core_makefile"))

        kwargs = {"backup": False, "string": True}

        for filename in files:
            # The assign_operator should follow any changes done in
            # "bin/nrnivmodl_makefile_cmake.in" and "bin/nrnmech_makefile.in"
            # when assigning CC and CXX variables
            if self.spec.satisfies("@:7.99"):
                assign_operator = "?="
            else:
                assign_operator = "="

            filter_file(
                "CC {0} .*".format(assign_operator),
                "CC = {0}".format(cc_compiler),
                filename,
                **kwargs,
            )
            filter_file(
                "CXX {0} .*".format(assign_operator),
                "CXX = {0}".format(cxx_compiler),
                filename,
                **kwargs,
            )

    def setup_run_environment(self, env):
        env.prepend_path("PATH", join_path(self.prefix, "bin"))
        env.prepend_path("LD_LIBRARY_PATH", join_path(self.prefix, "lib"))
        if self.spec.satisfies("+mpi"):
            env.set("MPICC_CC", self.compiler.cc)
            env.set("MPICXX_CXX", self.compiler.cxx)
        if self.spec.satisfies("+python"):
            env.prepend_path("PYTHONPATH", self.spec.prefix.lib.python)
=======
        args = ["-F=", '$1 == "MODSUBDIR" { print $2; exit; }', str(self.prefix.bin.nrnivmodl)]
        return which("awk")(*args, output=str).strip()
>>>>>>> 0110247f
<|MERGE_RESOLUTION|>--- conflicted
+++ resolved
@@ -61,53 +61,6 @@
         description="Enable tracking of voltage and conductivity with prcellstate on CoreNEURON",
     )
 
-<<<<<<< HEAD
-    # Build with `ninja` instead of `make`
-    generator("ninja")
-    depends_on("ninja", type="build")
-
-    depends_on("bison", type="build")
-    depends_on("caliper+mpi", type=("build", "link", "run"), when="+caliper+mpi")
-    depends_on("caliper~mpi", type=("build", "link", "run"), when="+caliper~mpi")
-    depends_on("flex@2.6:", type="build")
-
-    # Readline became incompatible with Mac so we use neuron internal readline.
-    # HOWEVER, with the internal version there is a bug which makes
-    # Vector.as_numpy() not work!
-    depends_on("readline", when=sys.platform != "darwin")
-
-    # Transient dependency
-    depends_on("gettext")
-
-    depends_on("mpi", when="+mpi")
-    depends_on("py-mpi4py", when="+mpi+python+tests")
-    depends_on("ncurses")
-    depends_on("python@2.6:", when="+python", type=("build", "link", "run"))
-    depends_on("py-pytest", when="+python+tests")
-    # Numpy is required for Vector.as_numpy()
-    depends_on("py-numpy", when="+python", type=("build", "run"))
-    depends_on("py-cython@0", when="+rx3d", type="build")
-    depends_on("py-pytest-cov", when="+tests@8:")
-    # TODO: newer spack doesn't propogate python package as dependency
-    # (as PYTHONPATH) during build time
-    depends_on("py-sympy@1.3:", type=("build", "run"))
-    # Next two needed in versions containing neuronsimulator/nrn#2235.
-    depends_on("py-pip", type=("build"), when="@9:")
-    depends_on("py-packaging", type=("run"), when="@9:")
-
-    # dependency on coreneuron via submodule
-    depends_on("coreneuron+legacy-unit~caliper", when="@:8.99+coreneuron+legacy-unit~caliper")
-    depends_on("coreneuron~legacy-unit~caliper", when="@:8.99+coreneuron~legacy-unit~caliper")
-    depends_on("coreneuron+legacy-unit+caliper", when="@:8.99+coreneuron+legacy-unit+caliper")
-    depends_on("coreneuron~legacy-unit+caliper", when="@:8.99+coreneuron~legacy-unit+caliper")
-    conflicts("coreneuron", when="@9:")
-
-    # dependencies from coreneuron package
-    depends_on("python", type=("build", "run"))
-    depends_on("boost", when="@8.99:+tests+coreneuron")
-    depends_on("cuda", when="@8.99:+gpu")
-    depends_on("libsonata-report", when="@8.99:+report+coreneuron")
-=======
     # used during development by core team
     variant(
         "sanitizers",
@@ -116,7 +69,6 @@
         multi=True,
         values=("None", "address", "leak", "undefined"),
     )
->>>>>>> 0110247f
 
     # standard deployment uses submodule to avoid compatibility issues
     depends_on("nmodl", when="+coreneuron")
@@ -229,70 +181,5 @@
         aarch64. We need to know this in order to find exact
         paths of binaries.
         """
-<<<<<<< HEAD
-        return (
-            subprocess.Popen(
-                [
-                    "awk",
-                    "-F=",
-                    '$1 == "MODSUBDIR" { print $2; exit; }',
-                    str(self.prefix.bin.nrnivmodl),
-                ],
-                stdout=subprocess.PIPE,
-            )
-            .communicate()[0]
-            .decode()
-            .strip()
-        )
-
-    @run_after("install")
-    def filter_compilers(self):
-        """run after install to avoid spack compiler wrappers
-        getting embded into nrnivmodl script"""
-
-        cc_compiler = self.compiler.cc
-        cxx_compiler = self.compiler.cxx
-        if self.spec.satisfies("+mpi"):
-            cc_compiler = self.spec["mpi"].mpicc
-            cxx_compiler = self.spec["mpi"].mpicxx
-
-        files = [join_path(self.prefix, "bin/nrnmech_makefile")]
-        if self.spec.satisfies("@8.99:+coreneuron"):
-            files.append(join_path(self.prefix, "share/coreneuron/nrnivmodl_core_makefile"))
-
-        kwargs = {"backup": False, "string": True}
-
-        for filename in files:
-            # The assign_operator should follow any changes done in
-            # "bin/nrnivmodl_makefile_cmake.in" and "bin/nrnmech_makefile.in"
-            # when assigning CC and CXX variables
-            if self.spec.satisfies("@:7.99"):
-                assign_operator = "?="
-            else:
-                assign_operator = "="
-
-            filter_file(
-                "CC {0} .*".format(assign_operator),
-                "CC = {0}".format(cc_compiler),
-                filename,
-                **kwargs,
-            )
-            filter_file(
-                "CXX {0} .*".format(assign_operator),
-                "CXX = {0}".format(cxx_compiler),
-                filename,
-                **kwargs,
-            )
-
-    def setup_run_environment(self, env):
-        env.prepend_path("PATH", join_path(self.prefix, "bin"))
-        env.prepend_path("LD_LIBRARY_PATH", join_path(self.prefix, "lib"))
-        if self.spec.satisfies("+mpi"):
-            env.set("MPICC_CC", self.compiler.cc)
-            env.set("MPICXX_CXX", self.compiler.cxx)
-        if self.spec.satisfies("+python"):
-            env.prepend_path("PYTHONPATH", self.spec.prefix.lib.python)
-=======
         args = ["-F=", '$1 == "MODSUBDIR" { print $2; exit; }', str(self.prefix.bin.nrnivmodl)]
-        return which("awk")(*args, output=str).strip()
->>>>>>> 0110247f
+        return which("awk")(*args, output=str).strip()