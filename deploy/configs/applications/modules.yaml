--- conflicted
+++ resolved
@@ -30,13 +30,7 @@
       - archngv
       - asciitoh5
       - brainbuilder
-<<<<<<< HEAD
-      - brayns@0.8.0
-      - brayns@immersive
-      - brayns@1.0.1
-=======
       - brayns
->>>>>>> e05bd305
       - brayns-brainatlas
       - brayns-graphs
       - brayns-topologyviewer
@@ -52,10 +46,6 @@
       - neurodamus-neocortex
       - neurodamus-thalamus
       - neurodamus-mousify
-<<<<<<< HEAD
-      - neuron~debug+mpi
-=======
->>>>>>> e05bd305
       - parquet-converters
       - placement-algorithm
       - psp-validation
