modules:

  enable::
    - tcl

  prefix_inspections::
    bin:
      - PATH
    bin64:
      - PATH
    share/man:
      - MANPATH
    man:
      - MANPATH
    lib:
      - LD_LIBRARY_PATH
    lib64:
      - LD_LIBRARY_PATH
    lib/pkgconfig:
      - PKG_CONFIG_PATH
    lib64/pkgconfig:
      - PKG_CONFIG_PATH
    '':
      - CMAKE_PREFIX_PATH

  tcl:
    verbose: True
    hash_length: 0
    whitelist:
      - archngv
      - asciitoh5
      - brainbuilder
      - brayns
      - brayns-brainatlas
      - brayns-topologyviewer
      - brion+python
      - connectome-tools
      - emsim
      - functionalizer
      - meshball
      - model-neocortex
      - nest
      - neurodamus-core
      - neurodamus-hippocampus
      - neurodamus-neocortex
      - neurodamus-thalamus
      - neurodamus-mousify
      - parquet-converters
      - placement-algorithm
      - psp-validation
      - py-basalt
      - py-bbp-analysis-framework
      - py-bglibpy
      - py-bluepy
      - py-bluepymm
      - py-bluepyopt
      - py-efel
      - py-entity-management
      - py-jupyter-notebook
      - py-morph-tool
      - 'py-mvdtool%gcc'
      - py-neurodamus
      - py-simwriter
      - py-pytouchreader
      - reportinglib
      - spatial-index
      - spykfunc
      - 'synapsetool%gcc'
      - steps
      - touchdetector
      - ultraliser
    blacklist:
      - '%gcc'
      - '%intel'
      - '%clang'
      - '%pgi'
    naming_scheme: '${PACKAGE}/${VERSION}'
    all:
      autoload: 'all'
      suffixes:
<<<<<<< HEAD
        '^coreneuron+knl': 'knl'
        'neuron~mpi': 'serial'
=======
        '^coreneuron+knl': '/knl'
        '^python@:2.99': '/python2'
        '^python@3:': '/python3'
        '+mpi': '/parallel'
        '~mpi': '/serial'
        '+common': 'commonmods'  # neurodamus-core
>>>>>>> 82b8b995
      environment:
        set:
          '${PACKAGE}_ROOT': '${PREFIX}'<|MERGE_RESOLUTION|>--- conflicted
+++ resolved
@@ -78,17 +78,9 @@
     all:
       autoload: 'all'
       suffixes:
-<<<<<<< HEAD
         '^coreneuron+knl': 'knl'
         'neuron~mpi': 'serial'
-=======
-        '^coreneuron+knl': '/knl'
-        '^python@:2.99': '/python2'
-        '^python@3:': '/python3'
-        '+mpi': '/parallel'
-        '~mpi': '/serial'
         '+common': 'commonmods'  # neurodamus-core
->>>>>>> 82b8b995
       environment:
         set:
           '${PACKAGE}_ROOT': '${PREFIX}'