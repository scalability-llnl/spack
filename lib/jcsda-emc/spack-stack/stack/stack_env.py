--- conflicted
+++ resolved
@@ -95,11 +95,7 @@
         self.base_packages = kwargs.get("base_packages", None)
         self.install_prefix = kwargs.get("install_prefix", None)
         self.mirror = kwargs.get("mirror", None)
-<<<<<<< HEAD
-        self.upstream = kwargs.get("upstreams", None)
-=======
         self.upstreams = kwargs.get("upstreams", None)
->>>>>>> 6a9dd398
 
         if not self.name:
             # site = self.site if self.site else 'default'
