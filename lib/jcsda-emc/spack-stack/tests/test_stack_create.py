--- conflicted
+++ resolved
@@ -88,9 +88,18 @@
     if not container or not spec:
         return
     container_wo_ext = os.path.splitext(container)[0]
-<<<<<<< HEAD
-    stack_create("create", "ctr", container_wo_ext, "--dir", test_dir, "--overwrite")
-
+    spec_wo_ext = os.path.splitext(spec)[0]
+    stack_create(
+        "create",
+        "ctr",
+        "--container",
+        container_wo_ext,
+        "--spec",
+        spec_wo_ext,
+        "--dir",
+        test_dir,
+        "--overwrite",
+    )
 
 @pytest.mark.extension("stack")
 @pytest.mark.filterwarnings("ignore::UserWarning")
@@ -136,18 +145,4 @@
     spack_yaml_path = os.path.join(test_dir, "upstream_test", "spack.yaml")
     with open(spack_yaml_path, "r") as f:
         spack_yaml_txt = f.read()
-    assert "install_tree: /test/path/to/upstream/env" in spack_yaml_txt
-=======
-    spec_wo_ext = os.path.splitext(spec)[0]
-    stack_create(
-        "create",
-        "ctr",
-        "--container",
-        container_wo_ext,
-        "--spec",
-        spec_wo_ext,
-        "--dir",
-        test_dir,
-        "--overwrite",
-    )
->>>>>>> 8d814b27
+    assert "install_tree: /test/path/to/upstream/env" in spack_yaml_txt