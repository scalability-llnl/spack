--- conflicted
+++ resolved
@@ -107,31 +107,19 @@
     cpp)
         mode=cpp
         ;;
-<<<<<<< HEAD
-    cc|c89|c99|gcc|clang|armclang|icc|icx|pgcc|xlc|xlc_r|fcc)
-=======
-    cc|c89|c99|gcc|clang|armclang|icc|pgcc|nvc|xlc|xlc_r|fcc)
->>>>>>> a51702e3
+    cc|c89|c99|gcc|clang|armclang|icc|icx|pgcc|nvc|xlc|xlc_r|fcc)
         command="$SPACK_CC"
         language="C"
         comp="CC"
         lang_flags=C
         ;;
-<<<<<<< HEAD
-    c++|CC|g++|clang++|armclang++|icpc|icpx|pgc++|xlc++|xlc++_r|FCC)
-=======
-    c++|CC|g++|clang++|armclang++|icpc|pgc++|nvc++|xlc++|xlc++_r|FCC)
->>>>>>> a51702e3
+    c++|CC|g++|clang++|armclang++|icpc|icpx|pgc++|nvc++|xlc++|xlc++_r|FCC)
         command="$SPACK_CXX"
         language="C++"
         comp="CXX"
         lang_flags=CXX
         ;;
-<<<<<<< HEAD
-    ftn|f90|fc|f95|gfortran|flang|armflang|ifort|ifx|pgfortran|xlf90|xlf90_r|nagfor|frt)
-=======
-    ftn|f90|fc|f95|gfortran|flang|armflang|ifort|pgfortran|nvfortran|xlf90|xlf90_r|nagfor|frt)
->>>>>>> a51702e3
+    ftn|f90|fc|f95|gfortran|flang|armflang|ifort|ifx|pgfortran|nvfortran|xlf90|xlf90_r|nagfor|frt)
         command="$SPACK_FC"
         language="Fortran 90"
         comp="FC"
