#!/bin/bash
##############################################################################
# Copyright (c) 2013-2017, Lawrence Livermore National Security, LLC.
# Produced at the Lawrence Livermore National Laboratory.
#
# This file is part of Spack.
# Created by Todd Gamblin, tgamblin@llnl.gov, All rights reserved.
# LLNL-CODE-647188
#
# For details, see https://github.com/spack/spack
# Please also see the NOTICE and LICENSE files for our notice and the LGPL.
#
# This program is free software; you can redistribute it and/or modify
# it under the terms of the GNU Lesser General Public License (as
# published by the Free Software Foundation) version 2.1, February 1999.
#
# This program is distributed in the hope that it will be useful, but
# WITHOUT ANY WARRANTY; without even the IMPLIED WARRANTY OF
# MERCHANTABILITY or FITNESS FOR A PARTICULAR PURPOSE. See the terms and
# conditions of the GNU Lesser General Public License for more details.
#
# You should have received a copy of the GNU Lesser General Public
# License along with this program; if not, write to the Free Software
# Foundation, Inc., 59 Temple Place, Suite 330, Boston, MA 02111-1307 USA
##############################################################################
#
# Spack compiler wrapper script.
#
# Compiler commands go through this compiler wrapper in Spack builds.
# The compiler wrapper is a thin layer around the standard compilers.
# It enables several key pieces of functionality:
#
# 1. It allows Spack to swap compilers into and out of builds easily.
# 2. It adds several options to the compile line so that spack
#    packages can find their dependencies at build time and run time:
#      -I           arguments for dependency /include directories.
#      -L           arguments for dependency /lib directories.
#      -Wl,-rpath   arguments for dependency /lib directories.
#

# This is an array of environment variables that need to be set before
# the script runs. They are set by routines in spack.build_environment
# as part of spack.package.Package.do_install().
parameters=(
    SPACK_PREFIX
    SPACK_ENV_PATH
    SPACK_DEBUG_LOG_DIR
    SPACK_DEBUG_LOG_ID
    SPACK_COMPILER_SPEC
    SPACK_CC_RPATH_ARG
    SPACK_CXX_RPATH_ARG
    SPACK_F77_RPATH_ARG
    SPACK_FC_RPATH_ARG
    SPACK_SHORT_SPEC
)

# The compiler input variables are checked for sanity later:
#   SPACK_CC, SPACK_CXX, SPACK_F77, SPACK_FC
# The default compiler flags are passed from these variables:
#   SPACK_CFLAGS, SPACK_CXXFLAGS, SPACK_FCFLAGS, SPACK_FFLAGS,
#   SPACK_LDFLAGS, SPACK_LDLIBS
# Debug env var is optional; set to "TRUE" for debug logging:
#   SPACK_DEBUG
# Test command is used to unit test the compiler script.
#   SPACK_TEST_COMMAND
# Dependencies can be empty for pkgs with no deps:
#   SPACK_DEPENDENCIES

# die()
# Prints a message and exits with error 1.
function die {
    echo "$@"
    exit 1
}

for param in ${parameters[@]}; do
    if [[ -z ${!param} ]]; then
        die "Spack compiler must be run from Spack! Input '$param' is missing."
    fi
done

# Figure out the type of compiler, the language, and the mode so that
# the compiler script knows what to do.
#
# Possible languages are C, C++, Fortran 77, and Fortran 90.
# 'command' is set based on the input command to $SPACK_[CC|CXX|F77|F90]
#
# 'mode' is set to one of:
#    vcheck  version check
#    cpp     preprocess
#    cc      compile
#    as      assemble
#    ld      link
#    ccld    compile & link

command=$(basename "$0")
comp="CC"
case "$command" in
    cpp)
        mode=cpp
        ;;
    cc|c89|c99|gcc|clang|icc|pgcc|xlc|xlc_r)
        command="$SPACK_CC"
        language="C"
        comp="CC"
        lang_flags=C
        ;;
    c++|CC|g++|clang++|icpc|pgc++|xlc++|xlc++_r)
        command="$SPACK_CXX"
        language="C++"
        comp="CXX"
        lang_flags=CXX
        ;;
    ftn|f90|fc|f95|gfortran|flang|ifort|pgfortran|xlf90|xlf90_r|nagfor)
        command="$SPACK_FC"
        language="Fortran 90"
        comp="FC"
        lang_flags=F
        ;;
    f77|gfortran|flang|ifort|pgfortran|xlf|xlf_r|nagfor|ftn)
        command="$SPACK_F77"
        language="Fortran 77"
        comp="F77"
        lang_flags=F
        ;;
    ld)
        mode=ld
        ;;
    *)
        die "Unkown compiler: $command"
        ;;
esac

# If any of the arguments below are present, then the mode is vcheck.
# In vcheck mode, nothing is added in terms of extra search paths or
# libraries.
if [[ -z $mode ]] || [[ $mode == ld ]]; then
    for arg in "$@"; do
        if [[ $arg == -v || $arg == -V || $arg == --version || $arg == -dumpversion ]]; then
            mode=vcheck
            break
        fi
    done
fi

# Finish setting up the mode.
if [[ -z $mode ]]; then
    mode=ccld
    for arg in "$@"; do
        if [[ $arg == -E ]]; then
            mode=cpp
            break
        elif [[ $arg == -S ]]; then
            mode=as
            break
        elif [[ $arg == -c ]]; then
            mode=cc
            break
        fi
    done
fi

# Set up rpath variable according to language.
eval rpath=\$SPACK_${comp}_RPATH_ARG

# Dump the version and exit if we're in testing mode.
if [[ $SPACK_TEST_COMMAND == dump-mode ]]; then
    echo "$mode"
    exit
fi

# Check that at least one of the real commands was actually selected,
# otherwise we don't know what to execute.
if [[ -z $command ]]; then
    die "ERROR: Compiler '$SPACK_COMPILER_SPEC' does not support compiling $language programs."
fi

#
# Set paths as defined in the 'environment' section of the compiler config
#   names are stored in SPACK_ENV_TO_SET
#   values are stored in SPACK_ENV_SET_<varname>
#
IFS=':' read -ra env_set_varnames <<< "$SPACK_ENV_TO_SET"
for varname in "${env_set_varnames[@]}"; do
    spack_varname="SPACK_ENV_SET_$varname"
    export $varname=${!spack_varname}
    unset $spack_varname
done

#
# Filter '.' and Spack environment directories out of PATH so that
# this script doesn't just call itself
#
IFS=':' read -ra env_path <<< "$PATH"
IFS=':' read -ra spack_env_dirs <<< "$SPACK_ENV_PATH"
spack_env_dirs+=("" ".")
PATH=""
for dir in "${env_path[@]}"; do
    addpath=true
    for env_dir in "${spack_env_dirs[@]}"; do
        if [[ $dir == $env_dir ]]; then
            addpath=false
            break
        fi
    done
    if $addpath; then
        PATH="${PATH:+$PATH:}$dir"
    fi
done
export PATH

if [[ $mode == vcheck ]]; then
    exec ${command} "$@"
fi

# Darwin's linker has a -r argument that merges object files together.
# It doesn't work with -rpath.
# This variable controls whether they are added.
add_rpaths=true
if [[ ($mode == ld || $mode == ccld) && "$SPACK_SHORT_SPEC" =~ "darwin" ]]; then
    for arg in "$@"; do
        if [[ ($arg == -r && $mode == ld) || ($arg == -r && $mode == ccld) || ($arg == -Wl,-r && $mode == ccld) ]]; then
            add_rpaths=false
            break
        fi
    done
fi

# Save original command for debug logging
input_command="$@"
args=("$@")

# Prepend cppflags, cflags, cxxflags, fcflags, fflags, and ldflags

# Add ldflags
case "$mode" in
    ld|ccld)
        args=(${SPACK_LDFLAGS[@]} "${args[@]}") ;;
esac

# Add compiler flags.
case "$mode" in
    cc|ccld)
    # Add c, cxx, fc, and f flags
        case $lang_flags in
            C)
                args=(${SPACK_CFLAGS[@]} "${args[@]}") ;;
            CXX)
                args=(${SPACK_CXXFLAGS[@]} "${args[@]}") ;;
        esac
        ;;
esac

# Add cppflags
case "$mode" in
    cpp|as|cc|ccld)
        args=(${SPACK_CPPFLAGS[@]} "${args[@]}") ;;
esac

case "$mode" in cc|ccld)
        # Add fortran flags
        case $lang_flags in
            F)
                args=(${SPACK_FFLAGS[@]} "${args[@]}") ;;
        esac
        ;;
esac

# Read spack dependencies from the path environment variable
IFS=':' read -ra deps <<< "$SPACK_DEPENDENCIES"
for dep in "${deps[@]}"; do
    # Prepend include directories
    if [[ -d $dep/include ]]; then
        if [[ $mode == cpp || $mode == cc || $mode == as || $mode == ccld ]]; then
            args=("-I$dep/include" "${args[@]}")
        fi
    fi

    # Prepend lib and RPATH directories
    if [[ -d $dep/lib ]]; then
        if [[ $mode == ccld ]]; then
            if [[ $SPACK_RPATH_DEPS == *$dep* ]]; then
                $add_rpaths && args=("$rpath$dep/lib" "${args[@]}")
            fi
            if [[ $SPACK_LINK_DEPS == *$dep* ]]; then
                args=("-L$dep/lib" "${args[@]}")
            fi
        elif [[ $mode == ld ]]; then
            if [[ $SPACK_RPATH_DEPS == *$dep* ]]; then
                $add_rpaths && args=("-rpath" "$dep/lib" "${args[@]}")
            fi
            if [[ $SPACK_LINK_DEPS == *$dep* ]]; then
                args=("-L$dep/lib" "${args[@]}")
            fi
        fi
    fi

    # Prepend lib64 and RPATH directories
    if [[ -d $dep/lib64 ]]; then
        if [[ $mode == ccld ]]; then
            if [[ $SPACK_RPATH_DEPS == *$dep* ]]; then
                $add_rpaths && args=("$rpath$dep/lib64" "${args[@]}")
            fi
            if [[ $SPACK_LINK_DEPS == *$dep* ]]; then
                args=("-L$dep/lib64" "${args[@]}")
            fi
        elif [[ $mode == ld ]]; then
            if [[ $SPACK_RPATH_DEPS == *$dep* ]]; then
                $add_rpaths && args=("-rpath" "$dep/lib64" "${args[@]}")
            fi
            if [[ $SPACK_LINK_DEPS == *$dep* ]]; then
                args=("-L$dep/lib64" "${args[@]}")
            fi
        fi
    fi
done

# Include all -L's and prefix/whatever dirs in rpath
if [[ $mode == ccld ]]; then
    $add_rpaths && args=("$rpath$SPACK_PREFIX/lib64" "${args[@]}")
    $add_rpaths && args=("$rpath$SPACK_PREFIX/lib"   "${args[@]}")
elif [[ $mode == ld ]]; then
    $add_rpaths && args=("-rpath" "$SPACK_PREFIX/lib64" "${args[@]}")
    $add_rpaths && args=("-rpath" "$SPACK_PREFIX/lib"   "${args[@]}")
fi

# Set extra RPATHs
IFS=':' read -ra extra_rpaths <<< "$SPACK_COMPILER_EXTRA_RPATHS"
for extra_rpath in "${extra_rpaths[@]}"; do
    if [[ $mode == ccld ]]; then
        $add_rpaths && args=("$rpath$extra_rpath" "${args[@]}")
        args=("-L$extra_rpath" "${args[@]}")
    elif [[ $mode == ld ]]; then
        $add_rpaths && args=("-rpath" "$extra_rpath" "${args[@]}")
        args=("-L$extra_rpath" "${args[@]}")
    fi
done

# Add SPACK_LDLIBS to args
case "$mode" in
    ld|ccld)
        args=("${args[@]}" ${SPACK_LDLIBS[@]}) ;;
esac

full_command=("$command" "${args[@]}")

# In test command mode, write out full command for Spack tests.
if [[ $SPACK_TEST_COMMAND == dump-args ]]; then
    echo "${full_command[@]}"
    exit
elif [[ -n $SPACK_TEST_COMMAND ]]; then
    die "ERROR: Unknown test command"
fi

#
# Write the input and output commands to debug logs if it's asked for.
#
if [[ $SPACK_DEBUG == TRUE ]]; then
<<<<<<< HEAD
    input_log="$SPACK_DEBUG_LOG_DIR/spack-cc-${SPACK_SHORT_SPEC//[^A-Za-z0-9_-]/-}.in.log"
    output_log="$SPACK_DEBUG_LOG_DIR/spack-cc-${SPACK_SHORT_SPEC//[^A-Za-z0-9_-]/-}.out.log"
=======
    input_log="$SPACK_DEBUG_LOG_DIR/spack-cc-$SPACK_DEBUG_LOG_ID.in.log"
    output_log="$SPACK_DEBUG_LOG_DIR/spack-cc-$SPACK_DEBUG_LOG_ID.out.log"
>>>>>>> 3a0324fe
    echo "[$mode] $command $input_command" >> "$input_log"
    echo "[$mode] ${full_command[@]}" >> "$output_log"
fi

exec "${full_command[@]}"<|MERGE_RESOLUTION|>--- conflicted
+++ resolved
@@ -356,13 +356,8 @@
 # Write the input and output commands to debug logs if it's asked for.
 #
 if [[ $SPACK_DEBUG == TRUE ]]; then
-<<<<<<< HEAD
-    input_log="$SPACK_DEBUG_LOG_DIR/spack-cc-${SPACK_SHORT_SPEC//[^A-Za-z0-9_-]/-}.in.log"
-    output_log="$SPACK_DEBUG_LOG_DIR/spack-cc-${SPACK_SHORT_SPEC//[^A-Za-z0-9_-]/-}.out.log"
-=======
     input_log="$SPACK_DEBUG_LOG_DIR/spack-cc-$SPACK_DEBUG_LOG_ID.in.log"
     output_log="$SPACK_DEBUG_LOG_DIR/spack-cc-$SPACK_DEBUG_LOG_ID.out.log"
->>>>>>> 3a0324fe
     echo "[$mode] $command $input_command" >> "$input_log"
     echo "[$mode] ${full_command[@]}" >> "$output_log"
 fi
