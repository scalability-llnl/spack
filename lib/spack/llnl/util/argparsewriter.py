--- conflicted
+++ resolved
@@ -89,7 +89,6 @@
             if action.option_strings:
                 flags = action.option_strings
                 dest_flags = fmt._format_action_invocation(action)
-<<<<<<< HEAD
                 nargs = action.nargs
                 help = self._expand_help(action) if action.help else ""
                 help = help.replace("\n", " ")
@@ -101,11 +100,6 @@
                     dest = action.dest
 
                 optionals.append((flags, dest, dest_flags, nargs, help))
-=======
-                help = self._expand_help(action) if action.help else ""
-                help = help.replace("\n", " ")
-                optionals.append((flags, dest_flags, help))
->>>>>>> 11bc27d9
             elif isinstance(action, argparse._SubParsersAction):
                 for subaction in action._choices_actions:
                     subparser = action._name_parser_map[subaction.dest]
@@ -123,11 +117,7 @@
                 args = fmt._format_action_invocation(action)
                 help = self._expand_help(action) if action.help else ""
                 help = help.replace("\n", " ")
-<<<<<<< HEAD
                 positionals.append((args, help, action.choices, action.nargs))
-=======
-                positionals.append((args, help))
->>>>>>> 11bc27d9
 
         return Command(prog, description, usage, positionals, optionals, subcommands)
 
@@ -288,11 +278,7 @@
 
 """
 
-<<<<<<< HEAD
         for cmd, _, _ in subcommands:
-=======
-        for cmd, _ in subcommands:
->>>>>>> 11bc27d9
             prog = re.sub(r"^[^ ]* ", "", cmd.prog)
             string += "   * :ref:`{0} <{1}>`\n".format(prog, cmd.prog.replace(" ", "-"))
 
