--- conflicted
+++ resolved
@@ -78,19 +78,25 @@
 def filter_file(regex, repl, *filenames, **kwargs):
     r"""Like sed, but uses python regular expressions.
 
-       Filters every line of each file through regex and replaces the file
-       with a filtered version.  Preserves mode of filtered files.
-
-       As with re.sub, ``repl`` can be either a string or a callable.
-       If it is a callable, it is passed the match object and should
-       return a suitable replacement string.  If it is a string, it
-       can contain ``\1``, ``\2``, etc. to represent back-substitution
-       as sed would allow.
-
-       Keyword Options:
-         string[=False]         If True, treat regex as a plain string.
-         backup[=True]          Make backup file(s) suffixed with ~
-         ignore_absent[=False]  Ignore any files that don't exist.
+    Filters every line of each file through regex and replaces the file
+    with a filtered version.  Preserves mode of filtered files.
+
+    As with re.sub, ``repl`` can be either a string or a callable.
+    If it is a callable, it is passed the match object and should
+    return a suitable replacement string.  If it is a string, it
+    can contain ``\1``, ``\2``, etc. to represent back-substitution
+    as sed would allow.
+
+    Parameters:
+        regex (str): The regular expression to search for
+        repl (str): The string to replace matches with
+        *filenames: One or more files to search and replace
+
+    Keyword Arguments:
+        string (bool): Treat regex as a plain string. Default it False
+        backup (bool): Make backup file(s) suffixed with ``~``. Default is True
+        ignore_absent (bool): Ignore any files that don't exist.
+            Default is False
     """
     string = kwargs.get('string', False)
     backup = kwargs.get('backup', True)
@@ -134,7 +140,7 @@
 
 
 class FileFilter(object):
-    """Convenience class for calling filter_file a lot."""
+    """Convenience class for calling ``filter_file`` a lot."""
 
     def __init__(self, *filenames):
         self.filenames = filenames
@@ -145,12 +151,18 @@
 
 def change_sed_delimiter(old_delim, new_delim, *filenames):
     """Find all sed search/replace commands and change the delimiter.
-       e.g., if the file contains seds that look like 's///', you can
-       call change_sed_delimiter('/', '@', file) to change the
-       delimiter to '@'.
-
-       NOTE that this routine will fail if the delimiter is ' or ".
-       Handling those is left for future work.
+
+    e.g., if the file contains seds that look like ``'s///'``, you can
+    call ``change_sed_delimiter('/', '@', file)`` to change the
+    delimiter to ``'@'``.
+
+    Note that this routine will fail if the delimiter is ``'`` or ``"``.
+    Handling those is left for future work.
+
+    Parameters:
+        old_delim (str): The delimiter to search for
+        new_delim (str): The delimiter to replace with
+        *filenames: One or more files to search and replace
     """
     assert(len(old_delim) == 1)
     assert(len(new_delim) == 1)
@@ -245,7 +257,7 @@
 
 
 def force_remove(*paths):
-    """Remove files without printing errors.  Like rm -f, does NOT
+    """Remove files without printing errors.  Like ``rm -f``, does NOT
        remove directories."""
     for path in paths:
         try:
@@ -284,7 +296,8 @@
 
 
 def touchp(path):
-    """Like touch, but creates any parent directories needed for the file."""
+    """Like ``touch``, but creates any parent directories needed for the file.
+    """
     mkdirp(os.path.dirname(path))
     touch(path)
 
@@ -341,17 +354,13 @@
         ('root/b',       'dest/b')
         ('root/b/file3', 'dest/b/file3')
 
-    Optional args:
-
-    order=[pre|post] -- Whether to do pre- or post-order traversal.
-
-    ignore=<predicate> -- Predicate indicating which files to ignore.
-
-    follow_nonexisting -- Whether to descend into directories in
-                          src that do not exit in dest. Default True.
-
-    follow_links -- Whether to descend into symlinks in src.
-
+    Keyword Arguments:
+        order (str): Whether to do pre- or post-order traversal. Accepted
+            values are 'pre' and 'post'
+        ignore (str): Predicate indicating which files to ignore
+        follow_nonexisting (bool): Whether to descend into directories in
+            ``src`` that do not exit in ``dest``. Default is True
+        follow_links (bool): Whether to descend into symlinks in ``src``
     """
     follow_nonexisting = kwargs.get('follow_nonexisting', True)
     follow_links = kwargs.get('follow_link', False)
@@ -412,12 +421,10 @@
 
 
 def remove_dead_links(root):
-    """
-    Removes any dead link that is present in root
-
-    Args:
-        root: path where to search for dead links
-
+    """Removes any dead link that is present in root.
+
+    Parameters:
+        root (str): path where to search for dead links
     """
     for file in os.listdir(root):
         path = join_path(root, file)
@@ -425,11 +432,10 @@
 
 
 def remove_if_dead_link(path):
-    """
-    Removes the argument if it is a dead link, does nothing otherwise
-
-    Args:
-        path: the potential dead link
+    """Removes the argument if it is a dead link.
+
+    Parameters:
+        path (str): The potential dead link
     """
     if os.path.islink(path):
         real_path = os.path.realpath(path)
@@ -438,14 +444,13 @@
 
 
 def remove_linked_tree(path):
-    """
-    Removes a directory and its contents.  If the directory is a
-    symlink, follows the link and removes the real directory before
-    removing the link.
-
-    Args:
-        path: directory to be removed
-
+    """Removes a directory and its contents.
+
+    If the directory is a symlink, follows the link and removes the real
+    directory before removing the link.
+
+    Parameters:
+        path (str): Directory to be removed
     """
     if os.path.exists(path):
         if os.path.islink(path):
@@ -456,17 +461,17 @@
 
 
 def fix_darwin_install_name(path):
-    """
-    Fix install name of dynamic libraries on Darwin to have full path.
+    """Fix install name of dynamic libraries on Darwin to have full path.
+
     There are two parts of this task:
-    (i) use install_name('-id',...) to change install name of a single lib;
-    (ii) use install_name('-change',...) to change the cross linking between
-    libs. The function assumes that all libraries are in one folder and
-    currently won't follow subfolders.
-
-    Args:
-        path: directory in which .dylib files are located
-
+
+    1. Use ``install_name('-id', ...)`` to change install name of a single lib
+    2. Use ``install_name('-change', ...)`` to change the cross linking between
+       libs. The function assumes that all libraries are in one folder and
+       currently won't follow subfolders.
+
+    Parameters:
+        path (str): directory in which .dylib files are located
     """
     libs = glob.glob(join_path(path, "*.dylib"))
     for lib in libs:
@@ -506,9 +511,7 @@
 
     is equivalent to:
 
-    .. code-block:: python
-
-       >>> find('/usr', 'python')
+    >>> find('/usr', 'python')
 
     .. code-block:: console
 
@@ -516,9 +519,7 @@
 
     is equivalent to:
 
-    .. code-block:: python
-
-       >>> find('/usr/local/bin', 'python', recurse=False)
+    >>> find('/usr/local/bin', 'python', recurse=False)
 
     Accepts any glob characters accepted by fnmatch:
 
@@ -531,7 +532,7 @@
     [!seq]   matches any character not in ``seq``
     =======  ====================================
 
-    Args:
+    Parameters:
         root (str): The root directory to start searching from
         files (str or collections.Sequence): Library name(s) to search for
         recurse (bool, optional): if False search only root folder,
@@ -591,12 +592,10 @@
     def directories(self):
         """Stable de-duplication of the directories where the files reside.
 
-        .. code-block:: python
-
-           >>> l = LibraryList(['/dir1/liba.a', '/dir2/libb.a', '/dir1/libc.a'])  # noqa
-           >>> assert l.directories == ['/dir1', '/dir2']
-           >>> h = HeaderList(['/dir1/a.h', '/dir1/b.h', '/dir2/c.h'])
-           >>> assert h.directories == ['/dir1', '/dir2']
+        >>> l = LibraryList(['/dir1/liba.a', '/dir2/libb.a', '/dir1/libc.a'])
+        >>> assert l.directories == ['/dir1', '/dir2']
+        >>> h = HeaderList(['/dir1/a.h', '/dir1/b.h', '/dir2/c.h'])
+        >>> assert h.directories == ['/dir1', '/dir2']
         """
         return list(dedupe(
             os.path.dirname(x) for x in self.files if os.path.dirname(x)
@@ -606,12 +605,10 @@
     def basenames(self):
         """Stable de-duplication of the base-names in the list
 
-        .. code-block:: python
-
-           >>> l = LibraryList(['/dir1/liba.a', '/dir2/libb.a', '/dir3/liba.a'])  # noqa
-           >>> assert l.basenames == ['liba.a', 'libb.a']
-           >>> h = HeaderList(['/dir1/a.h', '/dir2/b.h', '/dir3/a.h'])
-           >>> assert h.basenames == ['a.h', 'b.h']
+        >>> l = LibraryList(['/dir1/liba.a', '/dir2/libb.a', '/dir3/liba.a'])
+        >>> assert l.basenames == ['liba.a', 'libb.a']
+        >>> h = HeaderList(['/dir1/a.h', '/dir2/b.h', '/dir3/a.h'])
+        >>> assert h.basenames == ['a.h', 'b.h']
         """
         return list(dedupe(os.path.basename(x) for x in self.files))
 
@@ -619,10 +616,8 @@
     def names(self):
         """Stable de-duplication of file names in the list
 
-        .. code-block:: python
-
-           >>> h = HeaderList(['/dir1/a.h', '/dir2/b.h', '/dir3/a.h'])
-           >>> assert h.names == ['a', 'b']
+        >>> h = HeaderList(['/dir1/a.h', '/dir2/b.h', '/dir3/a.h'])
+        >>> assert h.names == ['a', 'b']
         """
         return list(dedupe(x.split('.')[0] for x in self.basenames))
 
@@ -674,10 +669,8 @@
     def include_flags(self):
         """Include flags
 
-        .. code-block:: python
-
-           >>> h = HeaderList(['/dir1/a.h', '/dir1/b.h', '/dir2/c.h'])
-           >>> assert h.cpp_flags == '-I/dir1 -I/dir2'
+        >>> h = HeaderList(['/dir1/a.h', '/dir1/b.h', '/dir2/c.h'])
+        >>> assert h.cpp_flags == '-I/dir1 -I/dir2'
         """
         return ' '.join(['-I' + x for x in self.directories])
 
@@ -685,12 +678,10 @@
     def macro_definitions(self):
         """Macro definitions
 
-        .. code-block:: python
-
-           >>> h = HeaderList(['/dir1/a.h', '/dir1/b.h', '/dir2/c.h'])
-           >>> h.add_macro('-DBOOST_LIB_NAME=boost_regex')
-           >>> h.add_macro('-DBOOST_DYN_LINK')
-           >>> assert h.macro_definitions == '-DBOOST_LIB_NAME=boost_regex -DBOOST_DYN_LINK'  # noqa
+        >>> h = HeaderList(['/dir1/a.h', '/dir1/b.h', '/dir2/c.h'])
+        >>> h.add_macro('-DBOOST_LIB_NAME=boost_regex')
+        >>> h.add_macro('-DBOOST_DYN_LINK')
+        >>> assert h.macro_definitions == '-DBOOST_LIB_NAME=boost_regex -DBOOST_DYN_LINK'  # noqa
         """
         return ' '.join(self._macro_definitions)
 
@@ -698,11 +689,9 @@
     def cpp_flags(self):
         """Include flags + macro definitions
 
-        .. code-block:: python
-
-           >>> h = HeaderList(['/dir1/a.h', '/dir1/b.h', '/dir2/c.h'])
-           >>> h.add_macro('-DBOOST_DYN_LINK')
-           >>> assert h.macro_definitions == '-I/dir1 -I/dir2 -DBOOST_DYN_LINK'
+        >>> h = HeaderList(['/dir1/a.h', '/dir1/b.h', '/dir2/c.h'])
+        >>> h.add_macro('-DBOOST_DYN_LINK')
+        >>> assert h.macro_definitions == '-I/dir1 -I/dir2 -DBOOST_DYN_LINK'
         """
         return self.include_flags + ' ' + self.macro_definitions
 
@@ -726,8 +715,8 @@
     [!seq]   matches any character not in ``seq``
     =======  ====================================
 
-    Args:
-        headers (str or collections.Sequence): Header name(s) to search for
+    Parameters:
+        headers (str or list of str): Header name(s) to search for
         root (str): The root directory to start searching from
         recurses (bool, optional): if False search only root folder,
             if True descends top-down from the root. Defaults to False.
@@ -737,6 +726,11 @@
     """
     if isinstance(headers, six.string_types):
         headers = [headers]
+    elif not isinstance(headers, collections.Sequence):
+        message = '{0} expects a string or sequence of strings as the '
+        message += 'first argument [got {1} instead]'
+        message = message.format(find_headers.__name__, type(headers))
+        raise TypeError(message)
 
     # Construct the right suffix for the headers
     suffix = 'h'
@@ -762,10 +756,8 @@
     def names(self):
         """Stable de-duplication of library names in the list
 
-        .. code-block:: python
-
-           >>> l = LibraryList(['/dir1/liba.a', '/dir2/libb.a', '/dir3/liba.so'])  # noqa
-           >>> assert l.names == ['a', 'b']
+        >>> l = LibraryList(['/dir1/liba.a', '/dir2/libb.a', '/dir3/liba.so'])
+        >>> assert l.names == ['a', 'b']
         """
         return list(dedupe(x.split('.')[0][3:] for x in self.basenames))
 
@@ -773,10 +765,8 @@
     def search_flags(self):
         """Search flags for the libraries
 
-        .. code-block:: python
-
-           >>> l = LibraryList(['/dir1/liba.a', '/dir2/libb.a', '/dir1/liba.so'])  # noqa
-           >>> assert l.search_flags == '-L/dir1 -L/dir2'
+        >>> l = LibraryList(['/dir1/liba.a', '/dir2/libb.a', '/dir1/liba.so'])
+        >>> assert l.search_flags == '-L/dir1 -L/dir2'
         """
         return ' '.join(['-L' + x for x in self.directories])
 
@@ -784,10 +774,8 @@
     def link_flags(self):
         """Link flags for the libraries
 
-        .. code-block:: python
-
-           >>> l = LibraryList(['/dir1/liba.a', '/dir2/libb.a', '/dir1/liba.so'])  # noqa
-           >>> assert l.search_flags == '-la -lb'
+        >>> l = LibraryList(['/dir1/liba.a', '/dir2/libb.a', '/dir1/liba.so'])
+        >>> assert l.search_flags == '-la -lb'
         """
         return ' '.join(['-l' + name for name in self.names])
 
@@ -795,23 +783,14 @@
     def ld_flags(self):
         """Search flags + link flags
 
-        .. code-block:: python
-
-           >>> l = LibraryList(['/dir1/liba.a', '/dir2/libb.a', '/dir1/liba.so'])  # noqa
-           >>> assert l.search_flags == '-L/dir1 -L/dir2 -la -lb'
+        >>> l = LibraryList(['/dir1/liba.a', '/dir2/libb.a', '/dir1/liba.so'])
+        >>> assert l.search_flags == '-L/dir1 -L/dir2 -la -lb'
         """
         return self.search_flags + ' ' + self.link_flags
 
 
-<<<<<<< HEAD
 def find_system_libraries(libraries, shared=True):
-    """Searches the usual system library locations for the
-    specified libraries.
-=======
-
-def find_system_libraries(library_names, shared=True):
-    """Searches the usual system library locations for ``library_names``.
->>>>>>> a0ebce0c
+    """Searches the usual system library locations for ``libraries``.
 
     Search order is as follows:
 
@@ -822,7 +801,6 @@
     5. ``/usr/local/lib64``
     6. ``/usr/local/lib``
 
-<<<<<<< HEAD
     Accepts any glob characters accepted by fnmatch:
 
     =======  ====================================
@@ -834,8 +812,8 @@
     [!seq]   matches any character not in ``seq``
     =======  ====================================
 
-    Args:
-        libraries (str or collections.Sequence): Library name(s) to search for
+    Parameters:
+        libraries (str or list of str): Library name(s) to search for
         shared (bool, optional): if True searches for shared libraries,
             otherwise for static. Defaults to True.
 
@@ -849,22 +827,6 @@
         message += 'first argument [got {1} instead]'
         message = message.format(find_system_libraries.__name__,
                                  type(libraries))
-=======
-    Args:
-        library_names (str or list of str): Library name(s) to search for
-        shared (bool): searches for shared libraries if True
-
-    Returns:
-        LibraryList: The libraries that have been found
-    """
-    if isinstance(library_names, str):
-        library_names = [library_names]
-    elif not isinstance(library_names, collections.Sequence):
-        message = '{0} expects a string or sequence of strings as the '
-        message += 'first argument [got {1} instead]'
-        message = message.format(
-            find_system_libraries.__name__, type(library_names))
->>>>>>> a0ebce0c
         raise TypeError(message)
 
     libraries_found = []
@@ -877,11 +839,7 @@
         '/usr/local/lib',
     ]
 
-<<<<<<< HEAD
     for library in libraries:
-=======
-    for library in library_names:
->>>>>>> a0ebce0c
         for root in search_locations:
             result = find_libraries(library, root, shared, recurse=True)
             if result:
@@ -891,10 +849,8 @@
     return libraries_found
 
 
-<<<<<<< HEAD
 def find_libraries(libraries, root, shared=True, recurse=False):
-    """Returns an iterable object containing a list of full paths to
-    libraries if found.
+    """Returns an iterable of full paths to libraries found in a root dir.
 
     Accepts any glob characters accepted by fnmatch:
 
@@ -907,40 +863,24 @@
     [!seq]   matches any character not in ``seq``
     =======  ====================================
 
-    Args:
-        libraries (str or collections.Sequence): Library name(s) to search for
+    Parameters:
+        libraries (str or list of str): Library name(s) to search for
         root (str): The root directory to start searching from
         shared (bool, optional): if True searches for shared libraries,
             otherwise for static. Defaults to True.
         recurse (bool, optional): if False search only root folder,
             if True descends top-down from the root. Defaults to False.
-=======
-def find_libraries(library_names, root, shared=True, recurse=False):
-    """Returns an iterable of full paths to libraries found in a root dir.
-
-    Args:
-        library_names (str or list of str): Library names to search for
-        root (str): The root directory to start searching from
-        shared (bool): if True searches for shared libraries, otherwise static.
-        recurse (bool): if False search only root folder,
-            if True descends top-down from the root
->>>>>>> a0ebce0c
 
     Returns:
         LibraryList: The libraries that have been found
     """
-<<<<<<< HEAD
     if isinstance(libraries, six.string_types):
         libraries = [libraries]
-=======
-    if isinstance(library_names, str):
-        library_names = [library_names]
-    elif not isinstance(library_names, collections.Sequence):
+    elif not isinstance(libraries, collections.Sequence):
         message = '{0} expects a string or sequence of strings as the '
         message += 'first argument [got {1} instead]'
-        raise TypeError(message.format(
-            find_libraries.__name__, type(library_names)))
->>>>>>> a0ebce0c
+        message = message.format(find_libraries.__name__, type(libraries))
+        raise TypeError(message)
 
     # Construct the right suffix for the library
     if shared is True:
@@ -948,40 +888,6 @@
     else:
         suffix = 'a'
     # List of libraries we are searching with suffixes
-<<<<<<< HEAD
     libraries = ['{0}.{1}'.format(lib, suffix) for lib in libraries]
-=======
-    libraries = ['{0}.{1}'.format(lib, suffix) for lib in library_names]
-    # Search method
-    if recurse is False:
-        search_method = _find_libraries_non_recursive
-    else:
-        search_method = _find_libraries_recursive
-
-    return search_method(libraries, root)
-
-
-def _find_libraries_recursive(libraries, root):
-    library_dict = collections.defaultdict(list)
-    for path, _, files in os.walk(root):
-        for lib in libraries:
-            if lib in files:
-                library_dict[lib].append(
-                    join_path(path, lib)
-                )
-    answer = []
-    for lib in libraries:
-        answer.extend(library_dict[lib])
-    return LibraryList(answer)
-
-
-def _find_libraries_non_recursive(libraries, root):
-
-    def lib_or_none(lib):
-        library = join_path(root, lib)
-        if not os.path.exists(library):
-            return None
-        return library
->>>>>>> a0ebce0c
 
     return LibraryList(find(root, libraries, recurse))