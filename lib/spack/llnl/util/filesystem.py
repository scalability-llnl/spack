# Copyright 2013-2023 Lawrence Livermore National Security, LLC and other
# Spack Project Developers. See the top-level COPYRIGHT file for details.
#
# SPDX-License-Identifier: (Apache-2.0 OR MIT)
import collections
import collections.abc
import errno
import fnmatch
import glob
import hashlib
import itertools
import numbers
import os
import posixpath
import re
import shutil
import stat
import sys
import tempfile
from contextlib import contextmanager
<<<<<<< HEAD
from itertools import accumulate
from typing import Callable, List, Match, Optional, Tuple, Union
=======
from typing import Callable, Iterable, List, Match, Optional, Tuple, Union
>>>>>>> 3b497359

from llnl.util import tty
from llnl.util.lang import dedupe, memoized
from llnl.util.symlink import islink, symlink

from spack.util.executable import Executable, which
from spack.util.path import path_to_os_path, system_path_filter

if sys.platform != "win32":
    import grp
    import pwd
else:
    import win32security


__all__ = [
    "FileFilter",
    "FileList",
    "HeaderList",
    "LibraryList",
    "ancestor",
    "can_access",
    "change_sed_delimiter",
    "copy_mode",
    "filter_file",
    "find",
    "find_headers",
    "find_all_headers",
    "find_libraries",
    "find_system_libraries",
    "fix_darwin_install_name",
    "force_remove",
    "force_symlink",
    "getuid",
    "chgrp",
    "chmod_x",
    "copy",
    "install",
    "copy_tree",
    "install_tree",
    "is_exe",
    "join_path",
    "last_modification_time_recursive",
    "library_extensions",
    "mkdirp",
    "partition_path",
    "prefixes",
    "remove_dead_links",
    "remove_directory_contents",
    "remove_if_dead_link",
    "remove_linked_tree",
    "rename",
    "set_executable",
    "set_install_permissions",
    "touch",
    "touchp",
    "traverse_tree",
    "unset_executable_mode",
    "working_dir",
    "keep_modification_time",
    "BaseDirectoryVisitor",
    "visit_directory_tree",
]

if sys.version_info < (3, 7, 4):
    # monkeypatch shutil.copystat to fix PermissionError when copying read-only
    # files on Lustre when using Python < 3.7.4

    def copystat(src, dst, follow_symlinks=True):
        """Copy file metadata
        Copy the permission bits, last access time, last modification time, and
        flags from `src` to `dst`. On Linux, copystat() also copies the "extended
        attributes" where possible. The file contents, owner, and group are
        unaffected. `src` and `dst` are path names given as strings.
        If the optional flag `follow_symlinks` is not set, symlinks aren't
        followed if and only if both `src` and `dst` are symlinks.
        """

        def _nop(args, ns=None, follow_symlinks=None):
            pass

        # follow symlinks (aka don't not follow symlinks)
        follow = follow_symlinks or not (os.path.islink(src) and os.path.islink(dst))
        if follow:
            # use the real function if it exists
            def lookup(name):
                return getattr(os, name, _nop)

        else:
            # use the real function only if it exists
            # *and* it supports follow_symlinks
            def lookup(name):
                fn = getattr(os, name, _nop)
                if sys.version_info >= (3, 3):
                    if fn in os.supports_follow_symlinks:  # novermin
                        return fn
                return _nop

        st = lookup("stat")(src, follow_symlinks=follow)
        mode = stat.S_IMODE(st.st_mode)
        lookup("utime")(dst, ns=(st.st_atime_ns, st.st_mtime_ns), follow_symlinks=follow)

        # We must copy extended attributes before the file is (potentially)
        # chmod()'ed read-only, otherwise setxattr() will error with -EACCES.
        shutil._copyxattr(src, dst, follow_symlinks=follow)

        try:
            lookup("chmod")(dst, mode, follow_symlinks=follow)
        except NotImplementedError:
            # if we got a NotImplementedError, it's because
            #   * follow_symlinks=False,
            #   * lchown() is unavailable, and
            #   * either
            #       * fchownat() is unavailable or
            #       * fchownat() doesn't implement AT_SYMLINK_NOFOLLOW.
            #         (it returned ENOSUP.)
            # therefore we're out of options--we simply cannot chown the
            # symlink.  give up, suppress the error.
            # (which is what shutil always did in this circumstance.)
            pass
        if hasattr(st, "st_flags"):
            try:
                lookup("chflags")(dst, st.st_flags, follow_symlinks=follow)
            except OSError as why:
                for err in "EOPNOTSUPP", "ENOTSUP":
                    if hasattr(errno, err) and why.errno == getattr(errno, err):
                        break
                else:
                    raise

    shutil.copystat = copystat


def getuid():
    if sys.platform == "win32":
        import ctypes

        if ctypes.windll.shell32.IsUserAnAdmin() == 0:
            return 1
        return 0
    else:
        return os.getuid()


@system_path_filter
def rename(src, dst):
    # On Windows, os.rename will fail if the destination file already exists
    if sys.platform == "win32":
        # Windows path existence checks will sometimes fail on junctions/links/symlinks
        # so check for that case
        if os.path.exists(dst) or os.path.islink(dst):
            os.remove(dst)
    os.rename(src, dst)


@system_path_filter
def path_contains_subdirectory(path, root):
    norm_root = os.path.abspath(root).rstrip(os.path.sep) + os.path.sep
    norm_path = os.path.abspath(path).rstrip(os.path.sep) + os.path.sep
    return norm_path.startswith(norm_root)


@memoized
def file_command(*args):
    """Creates entry point to `file` system command with provided arguments"""
    file_cmd = which("file", required=True)
    for arg in args:
        file_cmd.add_default_arg(arg)
    return file_cmd


@memoized
def _get_mime_type():
    """Generate method to call `file` system command to aquire mime type
    for a specified path
    """
    if sys.platform == "win32":
        # -h option (no-dereference) does not exist in Windows
        return file_command("-b", "--mime-type")
    else:
        return file_command("-b", "-h", "--mime-type")


@memoized
def _get_mime_type_compressed():
    """Same as _get_mime_type but attempts to check for
    compression first
    """
    mime_uncompressed = _get_mime_type()
    mime_uncompressed.add_default_arg("-Z")
    return mime_uncompressed


def mime_type(filename):
    """Returns the mime type and subtype of a file.

    Args:
        filename: file to be analyzed

    Returns:
        Tuple containing the MIME type and subtype
    """
    output = _get_mime_type()(filename, output=str, error=str).strip()
    tty.debug("==> " + output)
    type, _, subtype = output.partition("/")
    return type, subtype


def compressed_mime_type(filename):
    """Same as mime_type but checks for type that has been compressed

    Args:
        filename (str): file to be analyzed

    Returns:
        Tuple containing the MIME type and subtype
    """
    output = _get_mime_type_compressed()(filename, output=str, error=str).strip()
    tty.debug("==> " + output)
    type, _, subtype = output.partition("/")
    return type, subtype


#: This generates the library filenames that may appear on any OS.
library_extensions = ["a", "la", "so", "tbd", "dylib"]


def possible_library_filenames(library_names):
    """Given a collection of library names like 'libfoo', generate the set of
    library filenames that may be found on the system (e.g. libfoo.so).
    """
    lib_extensions = library_extensions
    return set(
        ".".join((lib, extension))
        for lib, extension in itertools.product(library_names, lib_extensions)
    )


def paths_containing_libs(paths, library_names):
    """Given a collection of filesystem paths, return the list of paths that
    which include one or more of the specified libraries.
    """
    required_lib_fnames = possible_library_filenames(library_names)

    rpaths_to_include = []
    paths = path_to_os_path(*paths)
    for path in paths:
        fnames = set(os.listdir(path))
        if fnames & required_lib_fnames:
            rpaths_to_include.append(path)

    return rpaths_to_include


@system_path_filter
def same_path(path1, path2):
    norm1 = os.path.abspath(path1).rstrip(os.path.sep)
    norm2 = os.path.abspath(path2).rstrip(os.path.sep)
    return norm1 == norm2


def filter_file(
    regex: str,
    repl: Union[str, Callable[[Match], str]],
    *filenames: str,
    string: bool = False,
    backup: bool = False,
    ignore_absent: bool = False,
    start_at: Optional[str] = None,
    stop_at: Optional[str] = None,
) -> None:
    r"""Like sed, but uses python regular expressions.

    Filters every line of each file through regex and replaces the file
    with a filtered version.  Preserves mode of filtered files.

    As with re.sub, ``repl`` can be either a string or a callable.
    If it is a callable, it is passed the match object and should
    return a suitable replacement string.  If it is a string, it
    can contain ``\1``, ``\2``, etc. to represent back-substitution
    as sed would allow.

    Args:
        regex (str): The regular expression to search for
        repl (str): The string to replace matches with
        *filenames: One or more files to search and replace
        string (bool): Treat regex as a plain string. Default it False
        backup (bool): Make backup file(s) suffixed with ``~``. Default is False
        ignore_absent (bool): Ignore any files that don't exist.
            Default is False
        start_at (str): Marker used to start applying the replacements. If a
            text line matches this marker filtering is started at the next line.
            All contents before the marker and the marker itself are copied
            verbatim. Default is to start filtering from the first line of the
            file.
        stop_at (str): Marker used to stop scanning the file further. If a text
            line matches this marker filtering is stopped and the rest of the
            file is copied verbatim. Default is to filter until the end of the
            file.
    """
    # Allow strings to use \1, \2, etc. for replacement, like sed
    if not callable(repl):
        unescaped = repl.replace(r"\\", "\\")

        def replace_groups_with_groupid(m: Match) -> str:
            def groupid_to_group(x):
                return m.group(int(x.group(1)))

            return re.sub(r"\\([1-9])", groupid_to_group, unescaped)

        repl = replace_groups_with_groupid

    if string:
        regex = re.escape(regex)
    filenames = path_to_os_path(*filenames)
    for filename in filenames:
        msg = 'FILTER FILE: {0} [replacing "{1}"]'
        tty.debug(msg.format(filename, regex))

        backup_filename = filename + "~"
        tmp_filename = filename + ".spack~"

        if ignore_absent and not os.path.exists(filename):
            msg = 'FILTER FILE: file "{0}" not found. Skipping to next file.'
            tty.debug(msg.format(filename))
            continue

        # Create backup file. Don't overwrite an existing backup
        # file in case this file is being filtered multiple times.
        if not os.path.exists(backup_filename):
            shutil.copy(filename, backup_filename)

        # Create a temporary file to read from. We cannot use backup_filename
        # in case filter_file is invoked multiple times on the same file.
        shutil.copy(filename, tmp_filename)

        try:
            # Open as a text file and filter until the end of the file is
            # reached, or we found a marker in the line if it was specified
            #
            # To avoid translating line endings (\n to \r\n and vice-versa)
            # we force os.open to ignore translations and use the line endings
            # the file comes with
            with open(tmp_filename, mode="r", errors="surrogateescape", newline="") as input_file:
                with open(filename, mode="w", errors="surrogateescape", newline="") as output_file:
                    do_filtering = start_at is None
                    # Using iter and readline is a workaround needed not to
                    # disable input_file.tell(), which will happen if we call
                    # input_file.next() implicitly via the for loop
                    for line in iter(input_file.readline, ""):
                        if stop_at is not None:
                            current_position = input_file.tell()
                            if stop_at == line.strip():
                                output_file.write(line)
                                break
                        if do_filtering:
                            filtered_line = re.sub(regex, repl, line)
                            output_file.write(filtered_line)
                        else:
                            do_filtering = start_at == line.strip()
                            output_file.write(line)
                    else:
                        current_position = None

            # If we stopped filtering at some point, reopen the file in
            # binary mode and copy verbatim the remaining part
            if current_position and stop_at:
                with open(tmp_filename, mode="rb") as input_binary_buffer:
                    input_binary_buffer.seek(current_position)
                    with open(filename, mode="ab") as output_binary_buffer:
                        output_binary_buffer.writelines(input_binary_buffer.readlines())

        except BaseException:
            # clean up the original file on failure.
            shutil.move(backup_filename, filename)
            raise

        finally:
            os.remove(tmp_filename)
            if not backup and os.path.exists(backup_filename):
                os.remove(backup_filename)


class FileFilter(object):
    """Convenience class for calling ``filter_file`` a lot."""

    def __init__(self, *filenames):
        self.filenames = filenames

    def filter(
        self,
        regex: str,
        repl: Union[str, Callable[[Match], str]],
        string: bool = False,
        backup: bool = False,
        ignore_absent: bool = False,
        start_at: Optional[str] = None,
        stop_at: Optional[str] = None,
    ) -> None:
        return filter_file(
            regex,
            repl,
            *self.filenames,
            string=string,
            backup=backup,
            ignore_absent=ignore_absent,
            start_at=start_at,
            stop_at=stop_at,
        )


def change_sed_delimiter(old_delim, new_delim, *filenames):
    """Find all sed search/replace commands and change the delimiter.

    e.g., if the file contains seds that look like ``'s///'``, you can
    call ``change_sed_delimiter('/', '@', file)`` to change the
    delimiter to ``'@'``.

    Note that this routine will fail if the delimiter is ``'`` or ``"``.
    Handling those is left for future work.

    Parameters:
        old_delim (str): The delimiter to search for
        new_delim (str): The delimiter to replace with
        *filenames: One or more files to search and replace
    """
    assert len(old_delim) == 1
    assert len(new_delim) == 1

    # TODO: handle these cases one day?
    assert old_delim != '"'
    assert old_delim != "'"
    assert new_delim != '"'
    assert new_delim != "'"

    whole_lines = "^s@([^@]*)@(.*)@[gIp]$"
    whole_lines = whole_lines.replace("@", old_delim)

    single_quoted = r"'s@((?:\\'|[^@'])*)@((?:\\'|[^'])*)@[gIp]?'"
    single_quoted = single_quoted.replace("@", old_delim)

    double_quoted = r'"s@((?:\\"|[^@"])*)@((?:\\"|[^"])*)@[gIp]?"'
    double_quoted = double_quoted.replace("@", old_delim)

    repl = r"s@\1@\2@g"
    repl = repl.replace("@", new_delim)
    filenames = path_to_os_path(*filenames)
    for f in filenames:
        filter_file(whole_lines, repl, f)
        filter_file(single_quoted, "'%s'" % repl, f)
        filter_file(double_quoted, '"%s"' % repl, f)


@contextmanager
def exploding_archive_catch(stage):
    # Check for an exploding tarball, i.e. one that doesn't expand to
    # a single directory.  If the tarball *didn't* explode, move its
    # contents to the staging source directory & remove the container
    # directory.  If the tarball did explode, just rename the tarball
    # directory to the staging source directory.
    #
    # NOTE: The tar program on Mac OS X will encode HFS metadata in
    # hidden files, which can end up *alongside* a single top-level
    # directory.  We initially ignore presence of hidden files to
    # accomodate these "semi-exploding" tarballs but ensure the files
    # are copied to the source directory.

    # Expand all tarballs in their own directory to contain
    # exploding tarballs.
    tarball_container = os.path.join(stage.path, "spack-expanded-archive")
    mkdirp(tarball_container)
    orig_dir = os.getcwd()
    os.chdir(tarball_container)
    try:
        yield
        # catch an exploding archive on sucessful extraction
        os.chdir(orig_dir)
        exploding_archive_handler(tarball_container, stage)
    except Exception as e:
        # return current directory context to previous on failure
        os.chdir(orig_dir)
        raise e


@system_path_filter
def exploding_archive_handler(tarball_container, stage):
    """
    Args:
        tarball_container: where the archive was expanded to
        stage: Stage object referencing filesystem location
            where archive is being expanded
    """
    files = os.listdir(tarball_container)
    non_hidden = [f for f in files if not f.startswith(".")]
    if len(non_hidden) == 1:
        src = os.path.join(tarball_container, non_hidden[0])
        if os.path.isdir(src):
            stage.srcdir = non_hidden[0]
            shutil.move(src, stage.source_path)
            if len(files) > 1:
                files.remove(non_hidden[0])
                for f in files:
                    src = os.path.join(tarball_container, f)
                    dest = os.path.join(stage.path, f)
                    shutil.move(src, dest)
            os.rmdir(tarball_container)
        else:
            # This is a non-directory entry (e.g., a patch file) so simply
            # rename the tarball container to be the source path.
            shutil.move(tarball_container, stage.source_path)
    else:
        shutil.move(tarball_container, stage.source_path)


@system_path_filter(arg_slice=slice(1))
def get_owner_uid(path, err_msg=None):
    if not os.path.exists(path):
        mkdirp(path, mode=stat.S_IRWXU)

        p_stat = os.stat(path)
        if p_stat.st_mode & stat.S_IRWXU != stat.S_IRWXU:
            tty.error(
                "Expected {0} to support mode {1}, but it is {2}".format(
                    path, stat.S_IRWXU, p_stat.st_mode
                )
            )

            raise OSError(errno.EACCES, err_msg.format(path, path) if err_msg else "")
    else:
        p_stat = os.stat(path)

    if sys.platform != "win32":
        owner_uid = p_stat.st_uid
    else:
        sid = win32security.GetFileSecurity(
            path, win32security.OWNER_SECURITY_INFORMATION
        ).GetSecurityDescriptorOwner()
        owner_uid = win32security.LookupAccountSid(None, sid)[0]
    return owner_uid


@system_path_filter
def set_install_permissions(path):
    """Set appropriate permissions on the installed file."""
    # If this points to a file maintained in a Spack prefix, it is assumed that
    # this function will be invoked on the target. If the file is outside a
    # Spack-maintained prefix, the permissions should not be modified.
    if os.path.islink(path):
        return
    if os.path.isdir(path):
        os.chmod(path, 0o755)
    else:
        os.chmod(path, 0o644)


def group_ids(uid=None):
    """Get group ids that a uid is a member of.

    Arguments:
        uid (int): id of user, or None for current user

    Returns:
        (list of int): gids of groups the user is a member of
    """
    if sys.platform == "win32":
        tty.warn("Function is not supported on Windows")
        return []

    if uid is None:
        uid = getuid()

    pwd_entry = pwd.getpwuid(uid)
    user = pwd_entry.pw_name

    # user's primary group id may not be listed in grp (i.e. /etc/group)
    # you have to check pwd for that, so start the list with that
    gids = [pwd_entry.pw_gid]

    return sorted(set(gids + [g.gr_gid for g in grp.getgrall() if user in g.gr_mem]))


@system_path_filter(arg_slice=slice(1))
def chgrp(path, group, follow_symlinks=True):
    """Implement the bash chgrp function on a single path"""
    if sys.platform == "win32":
        raise OSError("Function 'chgrp' is not supported on Windows")

    if isinstance(group, str):
        gid = grp.getgrnam(group).gr_gid
    else:
        gid = group
    if follow_symlinks:
        os.chown(path, -1, gid)
    else:
        os.lchown(path, -1, gid)


@system_path_filter(arg_slice=slice(1))
def chmod_x(entry, perms):
    """Implements chmod, treating all executable bits as set using the chmod
    utility's `+X` option.
    """
    mode = os.stat(entry).st_mode
    if os.path.isfile(entry):
        if not mode & (stat.S_IXUSR | stat.S_IXGRP | stat.S_IXOTH):
            perms &= ~stat.S_IXUSR
            perms &= ~stat.S_IXGRP
            perms &= ~stat.S_IXOTH
    os.chmod(entry, perms)


@system_path_filter
def copy_mode(src, dest):
    """Set the mode of dest to that of src unless it is a link."""
    if os.path.islink(dest):
        return
    src_mode = os.stat(src).st_mode
    dest_mode = os.stat(dest).st_mode
    if src_mode & stat.S_IXUSR:
        dest_mode |= stat.S_IXUSR
    if src_mode & stat.S_IXGRP:
        dest_mode |= stat.S_IXGRP
    if src_mode & stat.S_IXOTH:
        dest_mode |= stat.S_IXOTH
    os.chmod(dest, dest_mode)


@system_path_filter
def unset_executable_mode(path):
    mode = os.stat(path).st_mode
    mode &= ~stat.S_IXUSR
    mode &= ~stat.S_IXGRP
    mode &= ~stat.S_IXOTH
    os.chmod(path, mode)


@system_path_filter
def copy(src, dest, _permissions=False):
    """Copy the file(s) *src* to the file or directory *dest*.

    If *dest* specifies a directory, the file will be copied into *dest*
    using the base filename from *src*.

    *src* may contain glob characters.

    Parameters:
        src (str): the file(s) to copy
        dest (str): the destination file or directory
        _permissions (bool): for internal use only

    Raises:
        IOError: if *src* does not match any files or directories
        ValueError: if *src* matches multiple files but *dest* is
            not a directory
    """
    if _permissions:
        tty.debug("Installing {0} to {1}".format(src, dest))
    else:
        tty.debug("Copying {0} to {1}".format(src, dest))

    files = glob.glob(src)
    if not files:
        raise IOError("No such file or directory: '{0}'".format(src))
    if len(files) > 1 and not os.path.isdir(dest):
        raise ValueError(
            "'{0}' matches multiple files but '{1}' is not a directory".format(src, dest)
        )

    for src in files:
        # Expand dest to its eventual full path if it is a directory.
        dst = dest
        if os.path.isdir(dest):
            dst = join_path(dest, os.path.basename(src))

        shutil.copy(src, dst)

        if _permissions:
            set_install_permissions(dst)
            copy_mode(src, dst)


@system_path_filter
def install(src, dest):
    """Install the file(s) *src* to the file or directory *dest*.

    Same as :py:func:`copy` with the addition of setting proper
    permissions on the installed file.

    Parameters:
        src (str): the file(s) to install
        dest (str): the destination file or directory

    Raises:
        IOError: if *src* does not match any files or directories
        ValueError: if *src* matches multiple files but *dest* is
            not a directory
    """
    copy(src, dest, _permissions=True)


@system_path_filter
def resolve_link_target_relative_to_the_link(link):
    """
    os.path.isdir uses os.path.exists, which for links will check
    the existence of the link target. If the link target is relative to
    the link, we need to construct a pathname that is valid from
    our cwd (which may not be the same as the link's directory)
    """
    target = os.readlink(link)
    if os.path.isabs(target):
        return target
    link_dir = os.path.dirname(os.path.abspath(link))
    return os.path.join(link_dir, target)


@system_path_filter
def copy_tree(
    src: str,
    dest: str,
    symlinks: bool = True,
    ignore: Optional[Callable[[str], bool]] = None,
    _permissions: bool = False,
):
    """Recursively copy an entire directory tree rooted at *src*.

    If the destination directory *dest* does not already exist, it will
    be created as well as missing parent directories.

    *src* may contain glob characters.

    If *symlinks* is true, symbolic links in the source tree are represented
    as symbolic links in the new tree and the metadata of the original links
    will be copied as far as the platform allows; if false, the contents and
    metadata of the linked files are copied to the new tree.

    If *ignore* is set, then each path relative to *src* will be passed to
    this function; the function returns whether that path should be skipped.

    Parameters:
        src (str): the directory to copy
        dest (str): the destination directory
        symlinks (bool): whether or not to preserve symlinks
        ignore (typing.Callable): function indicating which files to ignore
        _permissions (bool): for internal use only

    Raises:
        IOError: if *src* does not match any files or directories
        ValueError: if *src* is a parent directory of *dest*
    """
    if _permissions:
        tty.debug("Installing {0} to {1}".format(src, dest))
    else:
        tty.debug("Copying {0} to {1}".format(src, dest))

    abs_dest = os.path.abspath(dest)
    if not abs_dest.endswith(os.path.sep):
        abs_dest += os.path.sep

    files = glob.glob(src)
    if not files:
        raise IOError("No such file or directory: '{0}'".format(src))

    # For Windows hard-links and junctions, the source path must exist to make a symlink. Add
    # all symlinks to this list while traversing the tree, then when finished, make all
    # symlinks at the end.
    links = []

    for src in files:
        abs_src = os.path.abspath(src)
        if not abs_src.endswith(os.path.sep):
            abs_src += os.path.sep

        # Stop early to avoid unnecessary recursion if being asked to copy
        # from a parent directory.
        if abs_dest.startswith(abs_src):
            raise ValueError(
                "Cannot copy ancestor directory {0} into {1}".format(abs_src, abs_dest)
            )

        mkdirp(abs_dest)

        for s, d in traverse_tree(
            abs_src,
            abs_dest,
            order="pre",
            follow_links=not symlinks,
            ignore=ignore,
            follow_nonexisting=True,
        ):
            if os.path.islink(s):
                link_target = resolve_link_target_relative_to_the_link(s)
                if symlinks:
                    target = os.readlink(s)
                    if os.path.isabs(target):

                        def escaped_path(path):
                            return path.replace("\\", r"\\")

                        new_target = re.sub(escaped_path(abs_src), escaped_path(abs_dest), target)
                        if new_target != target:
                            tty.debug("Redirecting link {0} to {1}".format(target, new_target))
                            target = new_target

                    ignore = ignore or (lambda filename: False)

                    # Build an accumulating list of all parent file paths to check against the
                    # ignores func to make sure the source file is going to be copied into the new
                    # tree before adding the symlink to the list of links to make after files
                    # have been copied.
                    all_parents = accumulate(target.split(os.sep), lambda x, y: os.path.join(x, y))
                    if any(map(ignore, all_parents)):
                        tty.msg(
                            f"Ignoring link {d} because the source or a part of the source's "
                            f"path is included in the ignores."
                        )
                    else:
                        links.append((target, d, s))
                    continue

                elif os.path.isdir(link_target):
                    mkdirp(d)
                else:
                    shutil.copyfile(s, d)
            else:
                if os.path.isdir(s):
                    mkdirp(d)
                else:
                    shutil.copy2(s, d)

            if _permissions:
                set_install_permissions(d)
                copy_mode(s, d)

    for target, d, s in links:
        symlink(target, d)
        if _permissions:
            set_install_permissions(d)
            copy_mode(s, d)


@system_path_filter
def install_tree(src, dest, symlinks=True, ignore=None):
    """Recursively install an entire directory tree rooted at *src*.

    Same as :py:func:`copy_tree` with the addition of setting proper
    permissions on the installed files and directories.

    Parameters:
        src (str): the directory to install
        dest (str): the destination directory
        symlinks (bool): whether or not to preserve symlinks
        ignore (typing.Callable): function indicating which files to ignore

    Raises:
        IOError: if *src* does not match any files or directories
        ValueError: if *src* is a parent directory of *dest*
    """
    copy_tree(src, dest, symlinks=symlinks, ignore=ignore, _permissions=True)


@system_path_filter
def is_exe(path):
    """True if path is an executable file."""
    return os.path.isfile(path) and os.access(path, os.X_OK)


@system_path_filter
def get_filetype(path_name):
    """
    Return the output of file path_name as a string to identify file type.
    """
    file = Executable("file")
    file.add_default_env("LC_ALL", "C")
    output = file("-b", "-h", "%s" % path_name, output=str, error=str)
    return output.strip()


@system_path_filter
def is_nonsymlink_exe_with_shebang(path):
    """
    Returns whether the path is an executable script with a shebang.
    Return False when the path is a *symlink* to an executable script.
    """
    try:
        st = os.lstat(path)
        # Should not be a symlink
        if stat.S_ISLNK(st.st_mode):
            return False

        # Should be executable
        if not st.st_mode & (stat.S_IXUSR | stat.S_IXGRP | stat.S_IXOTH):
            return False

        # Should start with a shebang
        with open(path, "rb") as f:
            return f.read(2) == b"#!"
    except (IOError, OSError):
        return False


@system_path_filter(arg_slice=slice(1))
def chgrp_if_not_world_writable(path, group):
    """chgrp path to group if path is not world writable"""
    mode = os.stat(path).st_mode
    if not mode & stat.S_IWOTH:
        chgrp(path, group)


def mkdirp(
    *paths: str,
    mode: Optional[int] = None,
    group: Optional[Union[str, int]] = None,
    default_perms: Optional[str] = None,
):
    """Creates a directory, as well as parent directories if needed.

    Arguments:
        paths: paths to create with mkdirp
        mode: optional permissions to set on the created directory -- use OS default
            if not provided
        group: optional group for permissions of final created directory -- use OS
            default if not provided. Only used if world write permissions are not set
        default_perms: one of 'parents' or 'args'. The default permissions that are set for
            directories that are not themselves an argument for mkdirp. 'parents' means
            intermediate directories get the permissions of their direct parent directory,
            'args' means intermediate get the same permissions specified in the arguments to
            mkdirp -- default value is 'args'
    """
    default_perms = default_perms or "args"
    paths = path_to_os_path(*paths)
    for path in paths:
        if not os.path.exists(path):
            try:
                last_parent, intermediate_folders = longest_existing_parent(path)

                # create folders
                os.makedirs(path)

                # leaf folder permissions
                if mode is not None:
                    os.chmod(path, mode)
                if group:
                    chgrp_if_not_world_writable(path, group)
                    if mode is not None:
                        os.chmod(path, mode)  # reset sticky grp bit post chgrp

                # for intermediate folders, change mode just for newly created
                # ones and if mode_intermediate has been specified, otherwise
                # intermediate folders list is not populated at all and default
                # OS mode will be used
                if default_perms == "args":
                    intermediate_mode = mode
                    intermediate_group = group
                elif default_perms == "parents":
                    stat_info = os.stat(last_parent)
                    intermediate_mode = stat_info.st_mode
                    intermediate_group = stat_info.st_gid
                else:
                    msg = "Invalid value: '%s'. " % default_perms
                    msg += "Choose from 'args' or 'parents'."
                    raise ValueError(msg)

                for intermediate_path in reversed(intermediate_folders):
                    if intermediate_mode is not None:
                        os.chmod(intermediate_path, intermediate_mode)
                    if intermediate_group is not None:
                        chgrp_if_not_world_writable(intermediate_path, intermediate_group)
                        if intermediate_mode is not None:
                            os.chmod(
                                intermediate_path, intermediate_mode
                            )  # reset sticky bit after

            except OSError as e:
                if e.errno != errno.EEXIST or not os.path.isdir(path):
                    raise e
        elif not os.path.isdir(path):
            raise OSError(errno.EEXIST, "File already exists", path)


def longest_existing_parent(path: str) -> Tuple[str, List[str]]:
    """Return the last existing parent and a list of all intermediate directories
    to be created for the directory passed as input.

    Args:
        path: directory to be created
    """
    # detect missing intermediate folders
    intermediate_folders = []
    last_parent = ""
    intermediate_path = os.path.dirname(path)
    while intermediate_path:
        if os.path.lexists(intermediate_path):
            last_parent = intermediate_path
            break

        intermediate_folders.append(intermediate_path)
        intermediate_path = os.path.dirname(intermediate_path)
    return last_parent, intermediate_folders


@system_path_filter
def force_remove(*paths):
    """Remove files without printing errors.  Like ``rm -f``, does NOT
    remove directories."""
    for path in paths:
        try:
            os.remove(path)
        except OSError:
            pass


@contextmanager
@system_path_filter
def working_dir(dirname: str, *, create: bool = False):
    if create:
        mkdirp(dirname)

    orig_dir = os.getcwd()
    os.chdir(dirname)
    try:
        yield
    finally:
        os.chdir(orig_dir)


class CouldNotRestoreDirectoryBackup(RuntimeError):
    def __init__(self, inner_exception, outer_exception):
        self.inner_exception = inner_exception
        self.outer_exception = outer_exception


@contextmanager
@system_path_filter
def replace_directory_transaction(directory_name):
    """Temporarily renames a directory in the same parent dir. If the operations
    executed within the context manager don't raise an exception, the renamed directory
    is deleted. If there is an exception, the move is undone.

    Args:
        directory_name (path): absolute path of the directory name

    Returns:
        temporary directory where ``directory_name`` has been moved
    """
    # Check the input is indeed a directory with absolute path.
    # Raise before anything is done to avoid moving the wrong directory
    directory_name = os.path.abspath(directory_name)
    assert os.path.isdir(directory_name), "Not a directory: " + directory_name

    # Note: directory_name is normalized here, meaning the trailing slash is dropped,
    # so dirname is the directory's parent not the directory itself.
    tmpdir = tempfile.mkdtemp(dir=os.path.dirname(directory_name), prefix=".backup")

    # We have to jump through hoops to support Windows, since
    # os.rename(directory_name, tmpdir) errors there.
    backup_dir = os.path.join(tmpdir, "backup")
    os.rename(directory_name, backup_dir)
    tty.debug("Directory moved [src={0}, dest={1}]".format(directory_name, backup_dir))

    try:
        yield backup_dir
    except (Exception, KeyboardInterrupt, SystemExit) as inner_exception:
        # Try to recover the original directory, if this fails, raise a
        # composite exception.
        try:
            # Delete what was there, before copying back the original content
            if os.path.exists(directory_name):
                shutil.rmtree(directory_name)
            os.rename(backup_dir, directory_name)
        except Exception as outer_exception:
            raise CouldNotRestoreDirectoryBackup(inner_exception, outer_exception)

        tty.debug("Directory recovered [{0}]".format(directory_name))
        raise
    else:
        # Otherwise delete the temporary directory
        shutil.rmtree(tmpdir, ignore_errors=True)
        tty.debug("Temporary directory deleted [{0}]".format(tmpdir))


@system_path_filter
def hash_directory(directory, ignore=[]):
    """Hashes recursively the content of a directory.

    Args:
        directory (path): path to a directory to be hashed

    Returns:
        hash of the directory content
    """
    assert os.path.isdir(directory), '"directory" must be a directory!'

    md5_hash = hashlib.md5()

    # Adapted from https://stackoverflow.com/a/3431835/771663
    for root, dirs, files in os.walk(directory):
        for name in sorted(files):
            filename = os.path.join(root, name)
            if filename not in ignore:
                # TODO: if caching big files becomes an issue, convert this to
                # TODO: read in chunks. Currently it's used only for testing
                # TODO: purposes.
                with open(filename, "rb") as f:
                    md5_hash.update(f.read())

    return md5_hash.hexdigest()


@contextmanager
@system_path_filter
def write_tmp_and_move(filename):
    """Write to a temporary file, then move into place."""
    dirname = os.path.dirname(filename)
    basename = os.path.basename(filename)
    tmp = os.path.join(dirname, ".%s.tmp" % basename)
    with open(tmp, "w") as f:
        yield f
    shutil.move(tmp, filename)


@contextmanager
@system_path_filter
def open_if_filename(str_or_file, mode="r"):
    """Takes either a path or a file object, and opens it if it is a path.

    If it's a file object, just yields the file object.
    """
    if isinstance(str_or_file, str):
        with open(str_or_file, mode) as f:
            yield f
    else:
        yield str_or_file


@system_path_filter
def touch(path):
    """Creates an empty file at the specified path."""
    if sys.platform == "win32":
        perms = os.O_WRONLY | os.O_CREAT
    else:
        perms = os.O_WRONLY | os.O_CREAT | os.O_NONBLOCK | os.O_NOCTTY
    fd = None
    try:
        fd = os.open(path, perms)
        os.utime(path, None)
    finally:
        if fd is not None:
            os.close(fd)


@system_path_filter
def touchp(path):
    """Like ``touch``, but creates any parent directories needed for the file."""
    mkdirp(os.path.dirname(path))
    touch(path)


@system_path_filter
def force_symlink(src, dest):
    try:
        symlink(src, dest)
    except OSError:
        os.remove(dest)
        symlink(src, dest)


@system_path_filter
def join_path(prefix, *args):
    path = str(prefix)
    for elt in args:
        path = os.path.join(path, str(elt))
    return path


@system_path_filter
def ancestor(dir, n=1):
    """Get the nth ancestor of a directory."""
    parent = os.path.abspath(dir)
    for i in range(n):
        parent = os.path.dirname(parent)
    return parent


@system_path_filter
def get_single_file(directory):
    fnames = os.listdir(directory)
    if len(fnames) != 1:
        raise ValueError("Expected exactly 1 file, got {0}".format(str(len(fnames))))
    return fnames[0]


@contextmanager
def temp_cwd():
    tmp_dir = tempfile.mkdtemp()
    try:
        with working_dir(tmp_dir):
            yield tmp_dir
    finally:
        kwargs = {}
        if sys.platform == "win32":
            kwargs["ignore_errors"] = False
            kwargs["onerror"] = readonly_file_handler(ignore_errors=True)
        shutil.rmtree(tmp_dir, **kwargs)


@contextmanager
@system_path_filter
def temp_rename(orig_path, temp_path):
    same_path = os.path.realpath(orig_path) == os.path.realpath(temp_path)
    if not same_path:
        shutil.move(orig_path, temp_path)
    try:
        yield
    finally:
        if not same_path:
            shutil.move(temp_path, orig_path)


@system_path_filter
def can_access(file_name):
    """True if we have read/write access to the file."""
    return os.access(file_name, os.R_OK | os.W_OK)


@system_path_filter
def traverse_tree(
    source_root: str,
    dest_root: str,
    rel_path: str = "",
    *,
    order: str = "pre",
    ignore: Optional[Callable[[str], bool]] = None,
    follow_nonexisting: bool = True,
    follow_links: bool = False,
):
    """Traverse two filesystem trees simultaneously.

    Walks the LinkTree directory in pre or post order.  Yields each
    file in the source directory with a matching path from the dest
    directory, along with whether the file is a directory.
    e.g., for this tree::

        root/
          a/
            file1
            file2
          b/
            file3

    When called on dest, this yields::

        ('root',         'dest')
        ('root/a',       'dest/a')
        ('root/a/file1', 'dest/a/file1')
        ('root/a/file2', 'dest/a/file2')
        ('root/b',       'dest/b')
        ('root/b/file3', 'dest/b/file3')

    Keyword Arguments:
        order (str): Whether to do pre- or post-order traversal. Accepted
            values are 'pre' and 'post'
        ignore (typing.Callable): function indicating which files to ignore
        follow_nonexisting (bool): Whether to descend into directories in
            ``src`` that do not exit in ``dest``. Default is True
        follow_links (bool): Whether to descend into symlinks in ``src``
    """
    if order not in ("pre", "post"):
        raise ValueError("Order must be 'pre' or 'post'.")

    # List of relative paths to ignore under the src root.
    ignore = ignore or (lambda filename: False)

    # Don't descend into ignored directories
    if ignore(rel_path):
        return

    source_path = os.path.join(source_root, rel_path)
    dest_path = os.path.join(dest_root, rel_path)

    # preorder yields directories before children
    if order == "pre":
        yield (source_path, dest_path)

    for f in os.listdir(source_path):
        source_child = os.path.join(source_path, f)
        dest_child = os.path.join(dest_path, f)
        rel_child = os.path.join(rel_path, f)

        # Treat as a directory
        # TODO: for symlinks, os.path.isdir looks for the link target. If the
        # target is relative to the link, then that may not resolve properly
        # relative to our cwd - see resolve_link_target_relative_to_the_link
        if os.path.isdir(source_child) and (follow_links or not os.path.islink(source_child)):
            # When follow_nonexisting isn't set, don't descend into dirs
            # in source that do not exist in dest
            if follow_nonexisting or os.path.exists(dest_child):
                tuples = traverse_tree(
                    source_root,
                    dest_root,
                    rel_child,
                    order=order,
                    ignore=ignore,
                    follow_nonexisting=follow_nonexisting,
                    follow_links=follow_links,
                )
                for t in tuples:
                    yield t

        # Treat as a file.
        elif not ignore(os.path.join(rel_path, f)):
            yield (source_child, dest_child)

    if order == "post":
        yield (source_path, dest_path)


def lexists_islink_isdir(path):
    """Computes the tuple (lexists(path), islink(path), isdir(path)) in a minimal
    number of stat calls."""
    if not os.path.lexists(path):
        return False, False, False
    return os.path.lexists(path), islink(path), os.path.isdir(path)


class BaseDirectoryVisitor(object):
    """Base class and interface for :py:func:`visit_directory_tree`."""

    def visit_file(self, root, rel_path, depth):
        """Handle the non-symlink file at ``os.path.join(root, rel_path)``

        Parameters:
            root (str): root directory
            rel_path (str): relative path to current file from ``root``
            depth (int): depth of current file from the ``root`` directory"""
        pass

    def visit_symlinked_file(self, root, rel_path, depth):
        """Handle the symlink to a file at ``os.path.join(root, rel_path)``.
        Note: ``rel_path`` is the location of the symlink, not to what it is
        pointing to. The symlink may be dangling.

        Parameters:
            root (str): root directory
            rel_path (str): relative path to current symlink from ``root``
            depth (int): depth of current symlink from the ``root`` directory"""
        pass

    def before_visit_dir(self, root, rel_path, depth):
        """Return True from this function to recurse into the directory at
        os.path.join(root, rel_path). Return False in order not to recurse further.

        Parameters:
            root (str): root directory
            rel_path (str): relative path to current directory from ``root``
            depth (int): depth of current directory from the ``root`` directory

        Returns:
            bool: ``True`` when the directory should be recursed into. ``False`` when
            not"""
        return False

    def before_visit_symlinked_dir(self, root, rel_path, depth):
        """Return ``True`` to recurse into the symlinked directory and ``False`` in
        order not to. Note: ``rel_path`` is the path to the symlink itself.
        Following symlinked directories blindly can cause infinite recursion due to
        cycles.

        Parameters:
            root (str): root directory
            rel_path (str): relative path to current symlink from ``root``
            depth (int): depth of current symlink from the ``root`` directory

        Returns:
            bool: ``True`` when the directory should be recursed into. ``False`` when
            not"""
        return False

    def after_visit_dir(self, root, rel_path, depth):
        """Called after recursion into ``rel_path`` finished. This function is not
        called when ``rel_path`` was not recursed into.

        Parameters:
            root (str): root directory
            rel_path (str): relative path to current directory from ``root``
            depth (int): depth of current directory from the ``root`` directory"""
        pass

    def after_visit_symlinked_dir(self, root, rel_path, depth):
        """Called after recursion into ``rel_path`` finished. This function is not
        called when ``rel_path`` was not recursed into.

        Parameters:
            root (str): root directory
            rel_path (str): relative path to current symlink from ``root``
            depth (int): depth of current symlink from the ``root`` directory"""
        pass


def visit_directory_tree(root, visitor, rel_path="", depth=0):
    """Recurses the directory root depth-first through a visitor pattern using the
    interface from :py:class:`BaseDirectoryVisitor`

    Parameters:
        root (str): path of directory to recurse into
        visitor (BaseDirectoryVisitor): what visitor to use
        rel_path (str): current relative path from the root
        depth (str): current depth from the root
    """
    dir = os.path.join(root, rel_path)
    dir_entries = sorted(os.scandir(dir), key=lambda d: d.name)

    for f in dir_entries:
        rel_child = os.path.join(rel_path, f.name)
        islink = f.is_symlink()
        # On Windows, symlinks to directories are distinct from
        # symlinks to files, and it is possible to create a
        # broken symlink to a directory (e.g. using os.symlink
        # without `target_is_directory=True`), invoking `isdir`
        # on a symlink on Windows that is broken in this manner
        # will result in an error. In this case we can work around
        # the issue by reading the target and resolving the
        # directory ourselves
        try:
            isdir = f.is_dir()
        except OSError as e:
            if sys.platform == "win32" and hasattr(e, "winerror") and e.winerror == 5 and islink:
                # if path is a symlink, determine destination and
                # evaluate file vs directory
                link_target = resolve_link_target_relative_to_the_link(f)
                # link_target might be relative but
                # resolve_link_target_relative_to_the_link
                # will ensure that if so, that it is relative
                # to the CWD and therefore
                # makes sense
                isdir = os.path.isdir(link_target)
            else:
                raise e

        if not isdir and not islink:
            # handle non-symlink files
            visitor.visit_file(root, rel_child, depth)
        elif not isdir:
            visitor.visit_symlinked_file(root, rel_child, depth)
        elif not islink and visitor.before_visit_dir(root, rel_child, depth):
            # Handle ordinary directories
            visit_directory_tree(root, visitor, rel_child, depth + 1)
            visitor.after_visit_dir(root, rel_child, depth)
        elif islink and visitor.before_visit_symlinked_dir(root, rel_child, depth):
            # Handle symlinked directories
            visit_directory_tree(root, visitor, rel_child, depth + 1)
            visitor.after_visit_symlinked_dir(root, rel_child, depth)


@system_path_filter
def set_executable(path):
    mode = os.stat(path).st_mode
    if mode & stat.S_IRUSR:
        mode |= stat.S_IXUSR
    if mode & stat.S_IRGRP:
        mode |= stat.S_IXGRP
    if mode & stat.S_IROTH:
        mode |= stat.S_IXOTH
    os.chmod(path, mode)


@system_path_filter
def last_modification_time_recursive(path):
    path = os.path.abspath(path)
    times = [os.stat(path).st_mtime]
    times.extend(
        os.lstat(os.path.join(root, name)).st_mtime
        for root, dirs, files in os.walk(path)
        for name in dirs + files
    )
    return max(times)


@system_path_filter
def remove_empty_directories(root):
    """Ascend up from the leaves accessible from `root` and remove empty
    directories.

    Parameters:
        root (str): path where to search for empty directories
    """
    for dirpath, subdirs, files in os.walk(root, topdown=False):
        for sd in subdirs:
            sdp = os.path.join(dirpath, sd)
            try:
                os.rmdir(sdp)
            except OSError:
                pass


@system_path_filter
def remove_dead_links(root):
    """Recursively removes any dead link that is present in root.

    Parameters:
        root (str): path where to search for dead links
    """
    for dirpath, subdirs, files in os.walk(root, topdown=False):
        for f in files:
            path = join_path(dirpath, f)
            remove_if_dead_link(path)


@system_path_filter
def remove_if_dead_link(path):
    """Removes the argument if it is a dead link.

    Parameters:
        path (str): The potential dead link
    """
    if os.path.islink(path) and not os.path.exists(path):
        os.unlink(path)


def readonly_file_handler(ignore_errors=False):
    # TODO: generate stages etc. with write permissions wherever
    # so this callback is no-longer required
    """
    Generate callback for shutil.rmtree to handle permissions errors on
    Windows. Some files may unexpectedly lack write permissions even
    though they were generated by Spack on behalf of the user (e.g. the
    stage), so this callback will detect such cases and modify the
    permissions if that is the issue. For other errors, the fallback
    is either to raise (if ignore_errors is False) or ignore (if
    ignore_errors is True). This is only intended for Windows systems
    and will raise a separate error if it is ever invoked (by accident)
    on a non-Windows system.
    """

    def error_remove_readonly(func, path, exc):
        if sys.platform != "win32":
            raise RuntimeError("This method should only be invoked on Windows")
        excvalue = exc[1]
        if (
            sys.platform == "win32"
            and func in (os.rmdir, os.remove, os.unlink)
            and excvalue.errno == errno.EACCES
        ):
            # change the file to be readable,writable,executable: 0777
            os.chmod(path, stat.S_IRWXU | stat.S_IRWXG | stat.S_IRWXO)
            # retry
            func(path)
        elif not ignore_errors:
            raise

    return error_remove_readonly


@system_path_filter
def remove_linked_tree(path):
    """Removes a directory and its contents.

    If the directory is a symlink, follows the link and removes the real
    directory before removing the link.

    This method will force-delete files on Windows

    Parameters:
        path (str): Directory to be removed
    """
    kwargs = {"ignore_errors": True}

    # Windows readonly files cannot be removed by Python
    # directly.
    if sys.platform == "win32":
        kwargs["ignore_errors"] = False
        kwargs["onerror"] = readonly_file_handler(ignore_errors=True)

    if os.path.exists(path):
        if os.path.islink(path):
            shutil.rmtree(os.path.realpath(path), **kwargs)
            os.unlink(path)
        else:
            shutil.rmtree(path, **kwargs)


@contextmanager
@system_path_filter
def safe_remove(*files_or_dirs):
    """Context manager to remove the files passed as input, but restore
    them in case any exception is raised in the context block.

    Args:
        *files_or_dirs: glob expressions for files or directories
            to be removed

    Returns:
        Dictionary that maps deleted files to their temporary copy
        within the context block.
    """
    # Find all the files or directories that match
    glob_matches = [glob.glob(x) for x in files_or_dirs]
    # Sort them so that shorter paths like "/foo/bar" come before
    # nested paths like "/foo/bar/baz.yaml". This simplifies the
    # handling of temporary copies below
    sorted_matches = sorted([os.path.abspath(x) for x in itertools.chain(*glob_matches)], key=len)

    # Copy files and directories in a temporary location
    removed, dst_root = {}, tempfile.mkdtemp()
    try:
        for id, file_or_dir in enumerate(sorted_matches):
            # The glob expression at the top ensures that the file/dir exists
            # at the time we enter the loop. Double check here since it might
            # happen that a previous iteration of the loop already removed it.
            # This is the case, for instance, if we remove the directory
            # "/foo/bar" before the file "/foo/bar/baz.yaml".
            if not os.path.exists(file_or_dir):
                continue
            # The monotonic ID is a simple way to make the filename
            # or directory name unique in the temporary folder
            basename = os.path.basename(file_or_dir) + "-{0}".format(id)
            temporary_path = os.path.join(dst_root, basename)
            shutil.move(file_or_dir, temporary_path)
            removed[file_or_dir] = temporary_path
        yield removed
    except BaseException:
        # Restore the files that were removed
        for original_path, temporary_path in removed.items():
            shutil.move(temporary_path, original_path)
        raise


@system_path_filter
def fix_darwin_install_name(path):
    """Fix install name of dynamic libraries on Darwin to have full path.

    There are two parts of this task:

    1. Use ``install_name('-id', ...)`` to change install name of a single lib
    2. Use ``install_name('-change', ...)`` to change the cross linking between
       libs. The function assumes that all libraries are in one folder and
       currently won't follow subfolders.

    Parameters:
        path (str): directory in which .dylib files are located
    """
    libs = glob.glob(join_path(path, "*.dylib"))
    for lib in libs:
        # fix install name first:
        install_name_tool = Executable("install_name_tool")
        install_name_tool("-id", lib, lib)
        otool = Executable("otool")
        long_deps = otool("-L", lib, output=str).split("\n")
        deps = [dep.partition(" ")[0][1::] for dep in long_deps[2:-1]]
        # fix all dependencies:
        for dep in deps:
            for loc in libs:
                # We really want to check for either
                #     dep == os.path.basename(loc)   or
                #     dep == join_path(builddir, os.path.basename(loc)),
                # but we don't know builddir (nor how symbolic links look
                # in builddir). We thus only compare the basenames.
                if os.path.basename(dep) == os.path.basename(loc):
                    install_name_tool("-change", dep, loc, lib)
                    break


def find_first(root: str, files: Union[Iterable[str], str], bfs_depth: int = 2) -> Optional[str]:
    """Find the first file matching a pattern.

    The following

    .. code-block:: console

       $ find /usr -name 'abc*' -o -name 'def*' -quit

    is equivalent to:

    >>> find_first("/usr", ["abc*", "def*"])

    Any glob pattern supported by fnmatch can be used.

    The search order of this method is breadth-first over directories,
    until depth bfs_depth, after which depth-first search is used.

    Parameters:
        root (str): The root directory to start searching from
        files (str or Iterable): File pattern(s) to search for
        bfs_depth (int): (advanced) parameter that specifies at which
            depth to switch to depth-first search.

    Returns:
        str or None: The matching file or None when no file is found.
    """
    if isinstance(files, str):
        files = [files]
    return FindFirstFile(root, *files, bfs_depth=bfs_depth).find()


def find(root, files, recursive=True):
    """Search for ``files`` starting from the ``root`` directory.

    Like GNU/BSD find but written entirely in Python.

    Examples:

    .. code-block:: console

       $ find /usr -name python

    is equivalent to:

    >>> find('/usr', 'python')

    .. code-block:: console

       $ find /usr/local/bin -maxdepth 1 -name python

    is equivalent to:

    >>> find('/usr/local/bin', 'python', recursive=False)

    Accepts any glob characters accepted by fnmatch:

    ==========  ====================================
    Pattern     Meaning
    ==========  ====================================
    ``*``       matches everything
    ``?``       matches any single character
    ``[seq]``   matches any character in ``seq``
    ``[!seq]``  matches any character not in ``seq``
    ==========  ====================================

    Parameters:
        root (str): The root directory to start searching from
        files (str or collections.abc.Sequence): Library name(s) to search for
        recursive (bool): if False search only root folder,
            if True descends top-down from the root. Defaults to True.

    Returns:
        list: The files that have been found
    """
    if isinstance(files, str):
        files = [files]

    if recursive:
        return _find_recursive(root, files)
    else:
        return _find_non_recursive(root, files)


@system_path_filter
def _find_recursive(root, search_files):
    # The variable here is **on purpose** a defaultdict. The idea is that
    # we want to poke the filesystem as little as possible, but still maintain
    # stability in the order of the answer. Thus we are recording each library
    # found in a key, and reconstructing the stable order later.
    found_files = collections.defaultdict(list)

    # Make the path absolute to have os.walk also return an absolute path
    root = os.path.abspath(root)
    for path, _, list_files in os.walk(root):
        for search_file in search_files:
            matches = glob.glob(os.path.join(path, search_file))
            matches = [os.path.join(path, x) for x in matches]
            found_files[search_file].extend(matches)

    answer = []
    for search_file in search_files:
        answer.extend(found_files[search_file])

    return answer


@system_path_filter
def _find_non_recursive(root, search_files):
    # The variable here is **on purpose** a defaultdict as os.list_dir
    # can return files in any order (does not preserve stability)
    found_files = collections.defaultdict(list)

    # Make the path absolute to have absolute path returned
    root = os.path.abspath(root)

    for search_file in search_files:
        matches = glob.glob(os.path.join(root, search_file))
        matches = [os.path.join(root, x) for x in matches]
        found_files[search_file].extend(matches)

    answer = []
    for search_file in search_files:
        answer.extend(found_files[search_file])

    return answer


# Utilities for libraries and headers


class FileList(collections.abc.Sequence):
    """Sequence of absolute paths to files.

    Provides a few convenience methods to manipulate file paths.
    """

    def __init__(self, files):
        if isinstance(files, str):
            files = [files]

        self.files = list(dedupe(files))

    @property
    def directories(self):
        """Stable de-duplication of the directories where the files reside.

        >>> l = LibraryList(['/dir1/liba.a', '/dir2/libb.a', '/dir1/libc.a'])
        >>> l.directories
        ['/dir1', '/dir2']
        >>> h = HeaderList(['/dir1/a.h', '/dir1/b.h', '/dir2/c.h'])
        >>> h.directories
        ['/dir1', '/dir2']

        Returns:
            list: A list of directories
        """
        return list(dedupe(os.path.dirname(x) for x in self.files if os.path.dirname(x)))

    @property
    def basenames(self):
        """Stable de-duplication of the base-names in the list

        >>> l = LibraryList(['/dir1/liba.a', '/dir2/libb.a', '/dir3/liba.a'])
        >>> l.basenames
        ['liba.a', 'libb.a']
        >>> h = HeaderList(['/dir1/a.h', '/dir2/b.h', '/dir3/a.h'])
        >>> h.basenames
        ['a.h', 'b.h']

        Returns:
            list: A list of base-names
        """
        return list(dedupe(os.path.basename(x) for x in self.files))

    def __getitem__(self, item):
        cls = type(self)
        if isinstance(item, numbers.Integral):
            return self.files[item]
        return cls(self.files[item])

    def __add__(self, other):
        return self.__class__(dedupe(self.files + list(other)))

    def __radd__(self, other):
        return self.__add__(other)

    def __eq__(self, other):
        return self.files == other.files

    def __len__(self):
        return len(self.files)

    def joined(self, separator=" "):
        return separator.join(self.files)

    def __repr__(self):
        return self.__class__.__name__ + "(" + repr(self.files) + ")"

    def __str__(self):
        return self.joined()


class HeaderList(FileList):
    """Sequence of absolute paths to headers.

    Provides a few convenience methods to manipulate header paths and get
    commonly used compiler flags or names.
    """

    # Make sure to only match complete words, otherwise path components such
    # as "xinclude" will cause false matches.
    # Avoid matching paths such as <prefix>/include/something/detail/include,
    # e.g. in the CUDA Toolkit which ships internal libc++ headers.
    include_regex = re.compile(r"(.*?)(\binclude\b)(.*)")

    def __init__(self, files):
        super(HeaderList, self).__init__(files)

        self._macro_definitions = []
        self._directories = None

    @property
    def directories(self):
        """Directories to be searched for header files."""
        values = self._directories
        if values is None:
            values = self._default_directories()
        return list(dedupe(values))

    @directories.setter
    def directories(self, value):
        value = value or []
        # Accept a single directory as input
        if isinstance(value, str):
            value = [value]

        self._directories = [path_to_os_path(os.path.normpath(x))[0] for x in value]

    def _default_directories(self):
        """Default computation of directories based on the list of
        header files.
        """
        dir_list = super(HeaderList, self).directories
        values = []
        for d in dir_list:
            # If the path contains a subdirectory named 'include' then stop
            # there and don't add anything else to the path.
            m = self.include_regex.match(d)
            value = os.path.join(*m.group(1, 2)) if m else d
            values.append(value)
        return values

    @property
    def headers(self):
        """Stable de-duplication of the headers.

        Returns:
            list: A list of header files
        """
        return self.files

    @property
    def names(self):
        """Stable de-duplication of header names in the list without extensions

        >>> h = HeaderList(['/dir1/a.h', '/dir2/b.h', '/dir3/a.h'])
        >>> h.names
        ['a', 'b']

        Returns:
            list: A list of files without extensions
        """
        names = []

        for x in self.basenames:
            name = x

            # Valid extensions include: ['.cuh', '.hpp', '.hh', '.h']
            for ext in [".cuh", ".hpp", ".hh", ".h"]:
                i = name.rfind(ext)
                if i != -1:
                    names.append(name[:i])
                    break
            else:
                # No valid extension, should we still include it?
                names.append(name)

        return list(dedupe(names))

    @property
    def include_flags(self):
        """Include flags

        >>> h = HeaderList(['/dir1/a.h', '/dir1/b.h', '/dir2/c.h'])
        >>> h.include_flags
        '-I/dir1 -I/dir2'

        Returns:
            str: A joined list of include flags
        """
        return " ".join(["-I" + x for x in self.directories])

    @property
    def macro_definitions(self):
        """Macro definitions

        >>> h = HeaderList(['/dir1/a.h', '/dir1/b.h', '/dir2/c.h'])
        >>> h.add_macro('-DBOOST_LIB_NAME=boost_regex')
        >>> h.add_macro('-DBOOST_DYN_LINK')
        >>> h.macro_definitions
        '-DBOOST_LIB_NAME=boost_regex -DBOOST_DYN_LINK'

        Returns:
            str: A joined list of macro definitions
        """
        return " ".join(self._macro_definitions)

    @property
    def cpp_flags(self):
        """Include flags + macro definitions

        >>> h = HeaderList(['/dir1/a.h', '/dir1/b.h', '/dir2/c.h'])
        >>> h.cpp_flags
        '-I/dir1 -I/dir2'
        >>> h.add_macro('-DBOOST_DYN_LINK')
        >>> h.cpp_flags
        '-I/dir1 -I/dir2 -DBOOST_DYN_LINK'

        Returns:
            str: A joined list of include flags and macro definitions
        """
        cpp_flags = self.include_flags
        if self.macro_definitions:
            cpp_flags += " " + self.macro_definitions
        return cpp_flags

    def add_macro(self, macro):
        """Add a macro definition

        Parameters:
            macro (str): The macro to add
        """
        self._macro_definitions.append(macro)


def find_headers(headers, root, recursive=False):
    """Returns an iterable object containing a list of full paths to
    headers if found.

    Accepts any glob characters accepted by fnmatch:

    =======  ====================================
    Pattern  Meaning
    =======  ====================================
    *        matches everything
    ?        matches any single character
    [seq]    matches any character in ``seq``
    [!seq]   matches any character not in ``seq``
    =======  ====================================

    Parameters:
        headers (str or list): Header name(s) to search for
        root (str): The root directory to start searching from
        recursive (bool): if False search only root folder,
            if True descends top-down from the root. Defaults to False.

    Returns:
        HeaderList: The headers that have been found
    """
    if isinstance(headers, str):
        headers = [headers]
    elif not isinstance(headers, collections.abc.Sequence):
        message = "{0} expects a string or sequence of strings as the "
        message += "first argument [got {1} instead]"
        message = message.format(find_headers.__name__, type(headers))
        raise TypeError(message)

    # Construct the right suffix for the headers
    suffixes = [
        # C
        "h",
        # C++
        "hpp",
        "hxx",
        "hh",
        "H",
        "txx",
        "tcc",
        "icc",
        # Fortran
        "mod",
        "inc",
    ]

    # List of headers we are searching with suffixes
    headers = ["{0}.{1}".format(header, suffix) for header in headers for suffix in suffixes]

    return HeaderList(find(root, headers, recursive))


@system_path_filter
def find_all_headers(root):
    """Convenience function that returns the list of all headers found
    in the directory passed as argument.

    Args:
        root (str): directory where to look recursively for header files

    Returns:
        List of all headers found in ``root`` and subdirectories.
    """
    return find_headers("*", root=root, recursive=True)


class LibraryList(FileList):
    """Sequence of absolute paths to libraries

    Provides a few convenience methods to manipulate library paths and get
    commonly used compiler flags or names
    """

    @property
    def libraries(self):
        """Stable de-duplication of library files.

        Returns:
            list: A list of library files
        """
        return self.files

    @property
    def names(self):
        """Stable de-duplication of library names in the list

        >>> l = LibraryList(['/dir1/liba.a', '/dir2/libb.a', '/dir3/liba.so'])
        >>> l.names
        ['a', 'b']

        Returns:
            list: A list of library names
        """
        names = []

        for x in self.basenames:
            name = x
            if x.startswith("lib"):
                name = x[3:]

            # Valid extensions include: ['.dylib', '.so', '.a']
            # on non Windows platform
            # Windows valid library extensions are:
            # ['.dll', '.lib']
            valid_exts = [".dll", ".lib"] if sys.platform == "win32" else [".dylib", ".so", ".a"]
            for ext in valid_exts:
                i = name.rfind(ext)
                if i != -1:
                    names.append(name[:i])
                    break
            else:
                # No valid extension, should we still include it?
                names.append(name)

        return list(dedupe(names))

    @property
    def search_flags(self):
        """Search flags for the libraries

        >>> l = LibraryList(['/dir1/liba.a', '/dir2/libb.a', '/dir1/liba.so'])
        >>> l.search_flags
        '-L/dir1 -L/dir2'

        Returns:
            str: A joined list of search flags
        """
        return " ".join(["-L" + x for x in self.directories])

    @property
    def link_flags(self):
        """Link flags for the libraries

        >>> l = LibraryList(['/dir1/liba.a', '/dir2/libb.a', '/dir1/liba.so'])
        >>> l.link_flags
        '-la -lb'

        Returns:
            str: A joined list of link flags
        """
        return " ".join(["-l" + name for name in self.names])

    @property
    def ld_flags(self):
        """Search flags + link flags

        >>> l = LibraryList(['/dir1/liba.a', '/dir2/libb.a', '/dir1/liba.so'])
        >>> l.ld_flags
        '-L/dir1 -L/dir2 -la -lb'

        Returns:
            str: A joined list of search flags and link flags
        """
        return self.search_flags + " " + self.link_flags


def find_system_libraries(libraries, shared=True):
    """Searches the usual system library locations for ``libraries``.

    Search order is as follows:

    1. ``/lib64``
    2. ``/lib``
    3. ``/usr/lib64``
    4. ``/usr/lib``
    5. ``/usr/local/lib64``
    6. ``/usr/local/lib``

    Accepts any glob characters accepted by fnmatch:

    =======  ====================================
    Pattern  Meaning
    =======  ====================================
    *        matches everything
    ?        matches any single character
    [seq]    matches any character in ``seq``
    [!seq]   matches any character not in ``seq``
    =======  ====================================

    Parameters:
        libraries (str or list): Library name(s) to search for
        shared (bool): if True searches for shared libraries,
            otherwise for static. Defaults to True.

    Returns:
        LibraryList: The libraries that have been found
    """
    if isinstance(libraries, str):
        libraries = [libraries]
    elif not isinstance(libraries, collections.abc.Sequence):
        message = "{0} expects a string or sequence of strings as the "
        message += "first argument [got {1} instead]"
        message = message.format(find_system_libraries.__name__, type(libraries))
        raise TypeError(message)

    libraries_found = []
    search_locations = [
        "/lib64",
        "/lib",
        "/usr/lib64",
        "/usr/lib",
        "/usr/local/lib64",
        "/usr/local/lib",
    ]

    for library in libraries:
        for root in search_locations:
            result = find_libraries(library, root, shared, recursive=True)
            if result:
                libraries_found += result
                break

    return libraries_found


def find_libraries(libraries, root, shared=True, recursive=False, runtime=True):
    """Returns an iterable of full paths to libraries found in a root dir.

    Accepts any glob characters accepted by fnmatch:

    =======  ====================================
    Pattern  Meaning
    =======  ====================================
    *        matches everything
    ?        matches any single character
    [seq]    matches any character in ``seq``
    [!seq]   matches any character not in ``seq``
    =======  ====================================

    Parameters:
        libraries (str or list): Library name(s) to search for
        root (str): The root directory to start searching from
        shared (bool): if True searches for shared libraries,
            otherwise for static. Defaults to True.
        recursive (bool): if False search only root folder,
            if True descends top-down from the root. Defaults to False.
        runtime (bool): Windows only option, no-op elsewhere. If true,
            search for runtime shared libs (.DLL), otherwise, search
            for .Lib files. If shared is false, this has no meaning.
            Defaults to True.

    Returns:
        LibraryList: The libraries that have been found
    """
    if isinstance(libraries, str):
        libraries = [libraries]
    elif not isinstance(libraries, collections.abc.Sequence):
        message = "{0} expects a string or sequence of strings as the "
        message += "first argument [got {1} instead]"
        message = message.format(find_libraries.__name__, type(libraries))
        raise TypeError(message)

    if sys.platform == "win32":
        static_ext = "lib"
        # For linking (runtime=False) you need the .lib files regardless of
        # whether you are doing a shared or static link
        shared_ext = "dll" if runtime else "lib"
    else:
        # Used on both Linux and macOS
        static_ext = "a"
        shared_ext = "so"

    # Construct the right suffix for the library
    if shared:
        # Used on both Linux and macOS
        suffixes = [shared_ext]
        if sys.platform == "darwin":
            # Only used on macOS
            suffixes.append("dylib")
    else:
        suffixes = [static_ext]

    # List of libraries we are searching with suffixes
    libraries = ["{0}.{1}".format(lib, suffix) for lib in libraries for suffix in suffixes]

    if not recursive:
        # If not recursive, look for the libraries directly in root
        return LibraryList(find(root, libraries, False))

    # To speedup the search for external packages configured e.g. in /usr,
    # perform first non-recursive search in root/lib then in root/lib64 and
    # finally search all of root recursively. The search stops when the first
    # match is found.
    common_lib_dirs = ["lib", "lib64"]
    if sys.platform == "win32":
        common_lib_dirs.extend(["bin", "Lib"])

    for subdir in common_lib_dirs:
        dirname = join_path(root, subdir)
        if not os.path.isdir(dirname):
            continue
        found_libs = find(dirname, libraries, False)
        if found_libs:
            break
    else:
        found_libs = find(root, libraries, True)

    return LibraryList(found_libs)


def find_all_shared_libraries(root, recursive=False, runtime=True):
    """Convenience function that returns the list of all shared libraries found
    in the directory passed as argument.

    See documentation for `llnl.util.filesystem.find_libraries` for more information
    """
    return find_libraries("*", root=root, shared=True, recursive=recursive, runtime=runtime)


def find_all_static_libraries(root, recursive=False):
    """Convenience function that returns the list of all static libraries found
    in the directory passed as argument.

    See documentation for `llnl.util.filesystem.find_libraries` for more information
    """
    return find_libraries("*", root=root, shared=False, recursive=recursive)


def find_all_libraries(root, recursive=False):
    """Convenience function that returns the list of all libraries found
    in the directory passed as argument.

    See documentation for `llnl.util.filesystem.find_libraries` for more information
    """

    return find_all_shared_libraries(root, recursive=recursive) + find_all_static_libraries(
        root, recursive=recursive
    )


class WindowsSimulatedRPath(object):
    """Class representing Windows filesystem rpath analog

    One instance of this class is associated with a package (only on Windows)
    For each lib/binary directory in an associated package, this class introduces
    a symlink to any/all dependent libraries/binaries. This includes the packages
    own bin/lib directories, meaning the libraries are linked to the bianry directory
    and vis versa.
    """

    def __init__(self, package, link_install_prefix=True):
        """
        Args:
            package (spack.package_base.PackageBase): Package requiring links
            link_install_prefix (bool): Link against package's own install or stage root.
                Packages that run their own executables during build and require rpaths to
                the build directory during build time require this option. Default: install
                root
        """
        self.pkg = package
        self._addl_rpaths = set()
        self.link_install_prefix = link_install_prefix
        self._additional_library_dependents = set()

    @property
    def library_dependents(self):
        """
        Set of directories where package binaries/libraries are located.
        """
        return set([self.pkg.prefix.bin]) | self._additional_library_dependents

    def add_library_dependent(self, *dest):
        """
        Add paths to directories or libraries/binaries to set of
        common paths that need to link against other libraries

        Specified paths should fall outside of a package's common
        link paths, i.e. the bin
        directories.
        """
        for pth in dest:
            if os.path.isfile(pth):
                self._additional_library_dependents.add(os.path.dirname)
            else:
                self._additional_library_dependents.add(pth)

    @property
    def rpaths(self):
        """
        Set of libraries this package needs to link against during runtime
        These packages will each be symlinked into the packages lib and binary dir
        """
        dependent_libs = []
        for path in self.pkg.rpath:
            dependent_libs.extend(list(find_all_shared_libraries(path, recursive=True)))
        for extra_path in self._addl_rpaths:
            dependent_libs.extend(list(find_all_shared_libraries(extra_path, recursive=True)))
        return set(dependent_libs)

    def add_rpath(self, *paths):
        """
        Add libraries found at the root of provided paths to runtime linking

        These are libraries found outside of the typical scope of rpath linking
        that require manual inclusion in a runtime linking scheme.
        These links are unidirectional, and are only
        intended to bring outside dependencies into this package

        Args:
            *paths (str): arbitrary number of paths to be added to runtime linking
        """
        self._addl_rpaths = self._addl_rpaths | set(paths)

    def _link(self, path, dest_dir):
        """Perform link step of simulated rpathing, installing
        simlinks of file in path to the dest_dir
        location. This method deliberately prevents
        the case where a path points to a file inside the dest_dir.
        This is because it is both meaningless from an rpath
        perspective, and will cause an error when Developer
        mode is not enabled"""
        file_name = os.path.basename(path)
        dest_file = os.path.join(dest_dir, file_name)
        if os.path.exists(dest_dir) and not dest_file == path:
            try:
                symlink(path, dest_file)
            # For py2 compatibility, we have to catch the specific Windows error code
            # associate with trying to create a file that already exists (winerror 183)
            except OSError as e:
                if sys.platform == "win32" and (e.winerror == 183 or e.errno == errno.EEXIST):
                    # We have either already symlinked or we are encoutering a naming clash
                    # either way, we don't want to overwrite existing libraries
                    already_linked = islink(dest_file)
                    tty.debug(
                        "Linking library %s to %s failed, " % (path, dest_file) + "already linked."
                        if already_linked
                        else "library with name %s already exists at location %s."
                        % (file_name, dest_dir)
                    )
                    pass
                else:
                    raise e

    def establish_link(self):
        """
        (sym)link packages to runtime dependencies based on RPath configuration for
        Windows heuristics
        """
        # from build_environment.py:463
        # The top-level package is always RPATHed. It hasn't been installed yet
        # so the RPATHs are added unconditionally

        # for each binary install dir in self.pkg (i.e. pkg.prefix.bin, pkg.prefix.lib)
        # install a symlink to each dependent library
        for library, lib_dir in itertools.product(self.rpaths, self.library_dependents):
            self._link(library, lib_dir)


@system_path_filter
@memoized
def can_access_dir(path):
    """Returns True if the argument is an accessible directory.

    Args:
        path: path to be tested

    Returns:
        True if ``path`` is an accessible directory, else False
    """
    return os.path.isdir(path) and os.access(path, os.R_OK | os.X_OK)


@system_path_filter
@memoized
def can_write_to_dir(path):
    """Return True if the argument is a directory in which we can write.

    Args:
        path: path to be tested

    Returns:
        True if ``path`` is an writeable directory, else False
    """
    return os.path.isdir(path) and os.access(path, os.R_OK | os.X_OK | os.W_OK)


@system_path_filter
@memoized
def files_in(*search_paths):
    """Returns all the files in paths passed as arguments.

    Caller must ensure that each path in ``search_paths`` is a directory.

    Args:
        *search_paths: directories to be searched

    Returns:
        List of (file, full_path) tuples with all the files found.
    """
    files = []
    for d in filter(can_access_dir, search_paths):
        files.extend(
            filter(
                lambda x: os.path.isfile(x[1]), [(f, os.path.join(d, f)) for f in os.listdir(d)]
            )
        )
    return files


def is_readable_file(file_path):
    """Return True if the path passed as argument is readable"""
    return os.path.isfile(file_path) and os.access(file_path, os.R_OK)


@system_path_filter
def search_paths_for_executables(*path_hints):
    """Given a list of path hints returns a list of paths where
    to search for an executable.

    Args:
        *path_hints (list of paths): list of paths taken into
            consideration for a search

    Returns:
        A list containing the real path of every existing directory
        in `path_hints` and its `bin` subdirectory if it exists.
    """
    executable_paths = []
    for path in path_hints:
        if not os.path.isdir(path):
            continue

        path = os.path.abspath(path)
        executable_paths.append(path)

        bin_dir = os.path.join(path, "bin")
        if os.path.isdir(bin_dir):
            executable_paths.append(bin_dir)

    return executable_paths


@system_path_filter
def search_paths_for_libraries(*path_hints):
    """Given a list of path hints returns a list of paths where
    to search for a shared library.

    Args:
        *path_hints (list of paths): list of paths taken into
            consideration for a search

    Returns:
        A list containing the real path of every existing directory
        in `path_hints` and its `lib` and `lib64` subdirectory if it exists.
    """
    library_paths = []
    for path in path_hints:
        if not os.path.isdir(path):
            continue

        path = os.path.abspath(path)
        library_paths.append(path)

        lib_dir = os.path.join(path, "lib")
        if os.path.isdir(lib_dir):
            library_paths.append(lib_dir)

        lib64_dir = os.path.join(path, "lib64")
        if os.path.isdir(lib64_dir):
            library_paths.append(lib64_dir)

    return library_paths


@system_path_filter
def partition_path(path, entry=None):
    """
    Split the prefixes of the path at the first occurrence of entry and
    return a 3-tuple containing a list of the prefixes before the entry, a
    string of the prefix ending with the entry, and a list of the prefixes
    after the entry.

    If the entry is not a node in the path, the result will be the prefix list
    followed by an empty string and an empty list.
    """
    paths = prefixes(path)

    if entry is not None:
        # Derive the index of entry within paths, which will correspond to
        # the location of the entry in within the path.
        try:
            sep = os.sep
            entries = path.split(sep)
            if entries[0].endswith(":"):
                # Handle drive letters e.g. C:/ on Windows
                entries[0] = entries[0] + sep
            i = entries.index(entry)
            if "" in entries:
                i -= 1
            return paths[:i], paths[i], paths[i + 1 :]
        except ValueError:
            pass

    return paths, "", []


@system_path_filter
def prefixes(path):
    """
    Returns a list containing the path and its ancestors, top-to-bottom.

    The list for an absolute path will not include an ``os.sep`` entry.
    For example, assuming ``os.sep`` is ``/``, given path ``/ab/cd/efg``
    the resulting paths will be, in order: ``/ab``, ``/ab/cd``, and
    ``/ab/cd/efg``

    The list for a relative path starting ``./`` will not include ``.``.
    For example, path ``./hi/jkl/mn`` results in a list with the following
    paths, in order: ``./hi``, ``./hi/jkl``, and ``./hi/jkl/mn``.

    On Windows, paths will be normalized to use ``/`` and ``/`` will always
    be used as the separator instead of ``os.sep``.

    Parameters:
        path (str): the string used to derive ancestor paths

    Returns:
        A list containing ancestor paths in order and ending with the path
    """
    if not path:
        return []
    sep = os.sep
    parts = path.strip(sep).split(sep)
    if path.startswith(sep):
        parts.insert(0, sep)
    elif parts[0].endswith(":"):
        # Handle drive letters e.g. C:/ on Windows
        parts[0] = parts[0] + sep
    paths = [os.path.join(*parts[: i + 1]) for i in range(len(parts))]

    try:
        paths.remove(sep)
    except ValueError:
        pass

    try:
        paths.remove(".")
    except ValueError:
        pass

    return paths


@system_path_filter
def md5sum(file):
    """Compute the MD5 sum of a file.

    Args:
        file (str): file to be checksummed

    Returns:
        MD5 sum of the file's content
    """
    md5 = hashlib.md5()
    with open(file, "rb") as f:
        md5.update(f.read())
    return md5.digest()


@system_path_filter
def remove_directory_contents(dir):
    """Remove all contents of a directory."""
    if os.path.exists(dir):
        for entry in [os.path.join(dir, entry) for entry in os.listdir(dir)]:
            if os.path.isfile(entry) or os.path.islink(entry):
                os.unlink(entry)
            else:
                shutil.rmtree(entry)


@contextmanager
@system_path_filter
def keep_modification_time(*filenames):
    """
    Context manager to keep the modification timestamps of the input files.
    Tolerates and has no effect on non-existent files and files that are
    deleted by the nested code.

    Parameters:
        *filenames: one or more files that must have their modification
            timestamps unchanged
    """
    mtimes = {}
    for f in filenames:
        if os.path.exists(f):
            mtimes[f] = os.path.getmtime(f)
    yield
    for f, mtime in mtimes.items():
        if os.path.exists(f):
            os.utime(f, (os.path.getatime(f), mtime))


@contextmanager
def temporary_dir(
    suffix: Optional[str] = None, prefix: Optional[str] = None, dir: Optional[str] = None
):
    """Create a temporary directory and cd's into it. Delete the directory
    on exit.

    Takes the same arguments as tempfile.mkdtemp()
    """
    tmp_dir = tempfile.mkdtemp(suffix=suffix, prefix=prefix, dir=dir)
    try:
        with working_dir(tmp_dir):
            yield tmp_dir
    finally:
        remove_directory_contents(tmp_dir)


def filesummary(path, print_bytes=16) -> Tuple[int, bytes]:
    """Create a small summary of the given file. Does not error
    when file does not exist.

    Args:
        print_bytes (int): Number of bytes to print from start/end of file

    Returns:
        Tuple of size and byte string containing first n .. last n bytes.
        Size is 0 if file cannot be read."""
    try:
        n = print_bytes
        with open(path, "rb") as f:
            size = os.fstat(f.fileno()).st_size
            if size <= 2 * n:
                short_contents = f.read(2 * n)
            else:
                short_contents = f.read(n)
                f.seek(-n, 2)
                short_contents += b"..." + f.read(n)
        return size, short_contents
    except OSError:
        return 0, b""


class FindFirstFile:
    """Uses hybrid iterative deepening to locate the first matching
    file. Up to depth ``bfs_depth`` it uses iterative deepening, which
    mimics breadth-first with the same memory footprint as depth-first
    search, after which it switches to ordinary depth-first search using
    ``os.walk``."""

    def __init__(self, root: str, *file_patterns: str, bfs_depth: int = 2):
        """Create a small summary of the given file. Does not error
        when file does not exist.

        Args:
            root (str): directory in which to recursively search
            file_patterns (str): glob file patterns understood by fnmatch
            bfs_depth (int): until this depth breadth-first traversal is used,
                when no match is found, the mode is switched to depth-first search.
        """
        self.root = root
        self.bfs_depth = bfs_depth
        self.match: Callable

        # normcase is trivial on posix
        regex = re.compile("|".join(fnmatch.translate(os.path.normcase(p)) for p in file_patterns))

        # On case sensitive filesystems match against normcase'd paths.
        if os.path is posixpath:
            self.match = regex.match
        else:
            self.match = lambda p: regex.match(os.path.normcase(p))

    def find(self) -> Optional[str]:
        """Run the file search

        Returns:
            str or None: path of the matching file
        """
        self.file = None

        # First do iterative deepening (i.e. bfs through limited depth dfs)
        for i in range(self.bfs_depth + 1):
            if self._find_at_depth(self.root, i):
                return self.file

        # Then fall back to depth-first search
        return self._find_dfs()

    def _find_at_depth(self, path, max_depth, depth=0) -> bool:
        """Returns True when done. Notice search can be done
        either because a file was found, or because it recursed
        through all directories."""
        try:
            entries = os.scandir(path)
        except OSError:
            return True

        done = True

        with entries:
            # At max depth we look for matching files.
            if depth == max_depth:
                for f in entries:
                    # Exit on match
                    if self.match(f.name):
                        self.file = os.path.join(path, f.name)
                        return True

                    # is_dir should not require a stat call, so it's a good optimization.
                    if self._is_dir(f):
                        done = False
                return done

            # At lower depth only recurse into subdirs
            for f in entries:
                if not self._is_dir(f):
                    continue

                # If any subdir is not fully traversed, we're not done yet.
                if not self._find_at_depth(os.path.join(path, f.name), max_depth, depth + 1):
                    done = False

                # Early exit when we've found something.
                if self.file:
                    return True

            return done

    def _is_dir(self, f: os.DirEntry) -> bool:
        """Returns True when f is dir we can enter (and not a symlink)."""
        try:
            return f.is_dir(follow_symlinks=False)
        except OSError:
            return False

    def _find_dfs(self) -> Optional[str]:
        """Returns match or None"""
        for dirpath, _, filenames in os.walk(self.root):
            for file in filenames:
                if self.match(file):
                    return os.path.join(dirpath, file)
        return None<|MERGE_RESOLUTION|>--- conflicted
+++ resolved
@@ -18,12 +18,8 @@
 import sys
 import tempfile
 from contextlib import contextmanager
-<<<<<<< HEAD
 from itertools import accumulate
-from typing import Callable, List, Match, Optional, Tuple, Union
-=======
 from typing import Callable, Iterable, List, Match, Optional, Tuple, Union
->>>>>>> 3b497359
 
 from llnl.util import tty
 from llnl.util.lang import dedupe, memoized
