# Copyright 2013-2021 Lawrence Livermore National Security, LLC and other
# Spack Project Developers. See the top-level COPYRIGHT file for details.
#
# SPDX-License-Identifier: (Apache-2.0 OR MIT)

"""
This module contains all the elements that are required to create an
architecture object. These include, the target processor, the operating system,
and the architecture platform (i.e. cray, darwin, linux, etc) classes.

On a multiple architecture machine, the architecture spec field can be set to
build a package against any target and operating system that is present on the
platform. On Cray platforms or any other architecture that has different front
and back end environments, the operating system will determine the method of
compiler
detection.

There are two different types of compiler detection:
    1. Through the $PATH env variable (front-end detection)
    2. Through the tcl module system. (back-end detection)

Depending on which operating system is specified, the compiler will be detected
using one of those methods.

For platforms such as linux and darwin, the operating system is autodetected
and the target is set to be x86_64.

The command line syntax for specifying an architecture is as follows:

    target=<Target name> os=<OperatingSystem name>

If the user wishes to use the defaults, either target or os can be left out of
the command line and Spack will concretize using the default. These defaults
are set in the 'platforms/' directory which contains the different subclasses
for platforms. If the machine has multiple architectures, the user can
also enter front-end, or fe or back-end or be. These settings will concretize
to their respective front-end and back-end targets and operating systems.
Additional platforms can be added by creating a subclass of Platform
and adding it inside the platform directory.

Platforms are an abstract class that are extended by subclasses. If the user
wants to add a new type of platform (such as cray_xe), they can create a
subclass and set all the class attributes such as priority, front_target,
back_target, front_os, back_os. Platforms also contain a priority class
attribute. A lower number signifies higher priority. These numbers are
arbitrarily set and can be changed though often there isn't much need unless a
new platform is added and the user wants that to be detected first.

Targets are created inside the platform subclasses. Most architecture
(like linux, and darwin) will have only one target (x86_64) but in the case of
Cray machines, there is both a frontend and backend processor. The user can
specify which targets are present on front-end and back-end architecture

Depending on the platform, operating systems are either auto-detected or are
set. The user can set the front-end and back-end operating setting by the class
attributes front_os and back_os. The operating system as described earlier,
will be responsible for compiler detection.
"""
import contextlib
import functools
import warnings

import archspec.cpu
import six

import llnl.util.tty as tty
<<<<<<< HEAD
from llnl.util.lang import memoized, key_ordering
=======
import llnl.util.lang as lang
>>>>>>> c011e215

import spack.compiler
import spack.compilers
import spack.config
import spack.paths
import spack.error as serr
import spack.util.executable
import spack.version
import spack.util.classes
from spack.util.spack_yaml import syaml_dict


class NoPlatformError(serr.SpackError):
    def __init__(self):
        super(NoPlatformError, self).__init__(
            "Could not determine a platform for this machine.")


def _ensure_other_is_target(method):
    """Decorator to be used in dunder methods taking a single argument to
    ensure that the argument is an instance of ``Target`` too.
    """
    @functools.wraps(method)
    def _impl(self, other):
        if isinstance(other, six.string_types):
            other = Target(other)

        if not isinstance(other, Target):
            return NotImplemented

        return method(self, other)

    return _impl


class Target(object):
    def __init__(self, name, module_name=None):
        """Target models microarchitectures and their compatibility.

        Args:
            name (str or Microarchitecture):micro-architecture of the
                target
            module_name (str): optional module name to get access to the
                current target. This is typically used on machines
                like Cray (e.g. craype-compiler)
        """
        if not isinstance(name, archspec.cpu.Microarchitecture):
            name = archspec.cpu.TARGETS.get(
                name, archspec.cpu.generic_microarchitecture(name)
            )
        self.microarchitecture = name
        self.module_name = module_name

    @property
    def name(self):
        return self.microarchitecture.name

    @_ensure_other_is_target
    def __eq__(self, other):
        return self.microarchitecture == other.microarchitecture and \
            self.module_name == other.module_name

    def __ne__(self, other):
        # This method is necessary as long as we support Python 2. In Python 3
        # __ne__ defaults to the implementation below
        return not self == other

    @_ensure_other_is_target
    def __lt__(self, other):
        # TODO: In the future it would be convenient to say
        # TODO: `spec.architecture.target < other.architecture.target`
        # TODO: and change the semantic of the comparison operators

        # This is needed to sort deterministically specs in a list.
        # It doesn't implement a total ordering semantic.
        return self.microarchitecture.name < other.microarchitecture.name

    def __hash__(self):
        return hash((self.name, self.module_name))

    @staticmethod
    def from_dict_or_value(dict_or_value):
        # A string here represents a generic target (like x86_64 or ppc64) or
        # a custom micro-architecture
        if isinstance(dict_or_value, six.string_types):
            return Target(dict_or_value)

        # TODO: From a dict we actually retrieve much more information than
        # TODO: just the name. We can use that information to reconstruct an
        # TODO: "old" micro-architecture or check the current definition.
        target_info = dict_or_value
        return Target(target_info['name'])

    def to_dict_or_value(self):
        """Returns a dict or a value representing the current target.

        String values are used to keep backward compatibility with generic
        targets, like e.g. x86_64 or ppc64. More specific micro-architectures
        will return a dictionary which contains information on the name,
        features, vendor, generation and parents of the current target.
        """
        # Generic targets represent either an architecture
        # family (like x86_64) or a custom micro-architecture
        if self.microarchitecture.vendor == 'generic':
            return str(self)

        return syaml_dict(
            self.microarchitecture.to_dict(return_list_of_items=True)
        )

    def __repr__(self):
        cls_name = self.__class__.__name__
        fmt = cls_name + '({0}, {1})'
        return fmt.format(repr(self.microarchitecture),
                          repr(self.module_name))

    def __str__(self):
        return str(self.microarchitecture)

    def __contains__(self, cpu_flag):
        return cpu_flag in self.microarchitecture

    def optimization_flags(self, compiler):
        """Returns the flags needed to optimize for this target using
        the compiler passed as argument.

        Args:
            compiler (CompilerSpec or Compiler): object that contains both the
                name and the version of the compiler we want to use
        """
        # Mixed toolchains are not supported yet
        import spack.compilers
        if isinstance(compiler, spack.compiler.Compiler):
            if spack.compilers.is_mixed_toolchain(compiler):
                msg = ('microarchitecture specific optimizations are not '
                       'supported yet on mixed compiler toolchains [check'
                       ' {0.name}@{0.version} for further details]')
                warnings.warn(msg.format(compiler))
                return ''

        # Try to check if the current compiler comes with a version number or
        # has an unexpected suffix. If so, treat it as a compiler with a
        # custom spec.
        compiler_version = compiler.version
        version_number, suffix = archspec.cpu.version_components(
            compiler.version
        )
        if not version_number or suffix not in ('', 'apple'):
            # Try to deduce the underlying version of the compiler, regardless
            # of its name in compilers.yaml. Depending on where this function
            # is called we might get either a CompilerSpec or a fully fledged
            # compiler object.
            import spack.spec
            if isinstance(compiler, spack.spec.CompilerSpec):
                compiler = spack.compilers.compilers_for_spec(compiler).pop()
            try:
                compiler_version = compiler.real_version
            except spack.util.executable.ProcessError as e:
                # log this and just return compiler.version instead
                tty.debug(str(e))

        return self.microarchitecture.optimization_flags(
            compiler.name, str(compiler_version)
        )


@lang.lazy_lexicographic_ordering
class Platform(object):
    """ Abstract class that each type of Platform will subclass.
        Will return a instance of it once it is returned.
    """

    # Subclass sets number. Controls detection order
    priority        = None   # type: int

    #: binary formats used on this platform; used by relocation logic
    binary_formats  = ['elf']

    front_end       = None   # type: str
    back_end        = None   # type: str
    default         = None   # type: str # The default back end target.

    front_os        = None   # type: str
    back_os         = None   # type: str
    default_os      = None   # type: str

    reserved_targets = ['default_target', 'frontend', 'fe', 'backend', 'be']
    reserved_oss = ['default_os', 'frontend', 'fe', 'backend', 'be']

    def __init__(self, name):
        self.targets = {}
        self.operating_sys = {}
        self.name = name

    def add_target(self, name, target):
        """Used by the platform specific subclass to list available targets.
        Raises an error if the platform specifies a name
        that is reserved by spack as an alias.
        """
        if name in Platform.reserved_targets:
            raise ValueError(
                "%s is a spack reserved alias "
                "and cannot be the name of a target" % name)
        self.targets[name] = target

    def target(self, name):
        """This is a getter method for the target dictionary
        that handles defaulting based on the values provided by default,
        front-end, and back-end. This can be overwritten
        by a subclass for which we want to provide further aliasing options.
        """
        # TODO: Check if we can avoid using strings here
        name = str(name)
        if name == 'default_target':
            name = self.default
        elif name == 'frontend' or name == 'fe':
            name = self.front_end
        elif name == 'backend' or name == 'be':
            name = self.back_end

        return self.targets.get(name, None)

    def add_operating_system(self, name, os_class):
        """ Add the operating_system class object into the
            platform.operating_sys dictionary
        """
        if name in Platform.reserved_oss:
            raise ValueError(
                "%s is a spack reserved alias "
                "and cannot be the name of an OS" % name)
        self.operating_sys[name] = os_class

    def operating_system(self, name):
        if name == 'default_os':
            name = self.default_os
        if name == 'frontend' or name == "fe":
            name = self.front_os
        if name == 'backend' or name == 'be':
            name = self.back_os

        return self.operating_sys.get(name, None)

    @classmethod
    def setup_platform_environment(cls, pkg, env):
        """ Subclass can override this method if it requires any
            platform-specific build environment modifications.
        """

    @classmethod
    def detect(cls):
        """ Subclass is responsible for implementing this method.
            Returns True if the Platform class detects that
            it is the current platform
            and False if it's not.
        """
        raise NotImplementedError()

    def __repr__(self):
        return self.__str__()

    def __str__(self):
        return self.name

    def _cmp_iter(self):
        yield self.name
        yield self.default
        yield self.front_end
        yield self.back_end
        yield self.default_os
        yield self.front_os
        yield self.back_os

        def targets():
            for t in sorted(self.targets.values()):
                yield t._cmp_iter
        yield targets

        def oses():
            for o in sorted(self.operating_sys.values()):
                yield o._cmp_iter
        yield oses


@lang.lazy_lexicographic_ordering
class OperatingSystem(object):
    """ Operating System will be like a class similar to platform extended
        by subclasses for the specifics. Operating System will contain the
        compiler finding logic. Instead of calling two separate methods to
        find compilers we call find_compilers method for each operating system
    """

    def __init__(self, name, version):
        self.name = name.replace('-', '_')
        self.version = str(version).replace('-', '_')

    def __str__(self):
        return "%s%s" % (self.name, self.version)

    def __repr__(self):
        return self.__str__()

    def _cmp_iter(self):
        yield self.name
        yield self.version

    def to_dict(self):
        return syaml_dict([
            ('name', self.name),
            ('version', self.version)
        ])


@lang.lazy_lexicographic_ordering
class Arch(object):
    """Architecture is now a class to help with setting attributes.

    TODO: refactor so that we don't need this class.
    """

    def __init__(self, plat=None, os=None, target=None):
        self.platform = plat
        if plat and os:
            os = self.platform.operating_system(os)
        self.os = os
        if plat and target:
            target = self.platform.target(target)
        self.target = target

        # Hooks for parser to use when platform is set after target or os
        self.target_string = None
        self.os_string = None

    @property
    def concrete(self):
        return all((self.platform is not None,
                    isinstance(self.platform, Platform),
                    self.os is not None,
                    isinstance(self.os, OperatingSystem),
                    self.target is not None, isinstance(self.target, Target)))

    def __str__(self):
        if self.platform or self.os or self.target:
            if self.platform.name == 'darwin':
                os_name = self.os.name if self.os else "None"
            else:
                os_name = str(self.os)

            return (str(self.platform) + "-" +
                    os_name + "-" + str(self.target))
        else:
            return ''

    def __contains__(self, string):
        return string in str(self)

    # TODO: make this unnecessary: don't include an empty arch on *every* spec.
    def __nonzero__(self):
        return (self.platform is not None or
                self.os is not None or
                self.target is not None)
    __bool__ = __nonzero__

    def _cmp_iter(self):
        if isinstance(self.platform, Platform):
            yield self.platform.name
        else:
            yield self.platform

        if isinstance(self.os, OperatingSystem):
            yield self.os.name
        else:
            yield self.os

        if isinstance(self.target, Target):
            yield self.target.microarchitecture
        else:
            yield self.target

    def to_dict(self):
        str_or_none = lambda v: str(v) if v else None
        d = syaml_dict([
            ('platform', str_or_none(self.platform)),
            ('platform_os', str_or_none(self.os)),
            ('target', self.target.to_dict_or_value())])
        return syaml_dict([('arch', d)])

    def to_spec(self):
        """Convert this Arch to an anonymous Spec with architecture defined."""
        spec = spack.spec.Spec()
        spec.architecture = spack.spec.ArchSpec(str(self))
        return spec

    @staticmethod
    def from_dict(d):
        spec = spack.spec.ArchSpec.from_dict(d)
        return arch_for_spec(spec)


@lang.memoized
def get_platform(platform_name):
    """Returns a platform object that corresponds to the given name."""
    platform_list = all_platforms()
    for p in platform_list:
        if platform_name.replace("_", "").lower() == p.__name__.lower():
            return p()


def verify_platform(platform_name):
    """ Determines whether or not the platform with the given name is supported
        in Spack.  For more information, see the 'spack.platforms' submodule.
    """
    platform_name = platform_name.replace("_", "").lower()
    platform_names = [p.__name__.lower() for p in all_platforms()]

    if platform_name not in platform_names:
        tty.die("%s is not a supported platform; supported platforms are %s" %
                (platform_name, platform_names))


def arch_for_spec(arch_spec):
    """Transforms the given architecture spec into an architecture object."""
    arch_spec = spack.spec.ArchSpec(arch_spec)
    assert arch_spec.concrete

    arch_plat = get_platform(arch_spec.platform)
    if not (arch_plat.operating_system(arch_spec.os) and
            arch_plat.target(arch_spec.target)):
        raise ValueError(
            "Can't recreate arch for spec %s on current arch %s; "
            "spec architecture is too different" % (arch_spec, sys_type()))

    return Arch(arch_plat, arch_spec.os, arch_spec.target)


@lang.memoized
def _all_platforms():
    mod_path = spack.paths.platform_path
<<<<<<< HEAD
    return spack.util.classes.list_classes("spack.platforms", mod_path)
=======
    parent_module = "spack.platforms"

    for name in lang.list_modules(mod_path):
        mod_name = '%s.%s' % (parent_module, name)
        class_name = mod_to_class(name)
        mod = __import__(mod_name, fromlist=[class_name])
        if not hasattr(mod, class_name):
            tty.die('No class %s defined in %s' % (class_name, mod_name))
        cls = getattr(mod, class_name)
        if not inspect.isclass(cls):
            tty.die('%s.%s is not a class' % (mod_name, class_name))

        classes.append(cls)

    return classes
>>>>>>> c011e215


@lang.memoized
def _platform():
    """Detects the platform for this machine.

    Gather a list of all available subclasses of platforms.
    Sorts the list according to their priority looking. Priority is
    an arbitrarily set number. Detects platform either using uname or
    a file path (/opt/cray...)
    """
    # Try to create a Platform object using the config file FIRST
    platform_list = _all_platforms()
    platform_list.sort(key=lambda a: a.priority)

    for platform_cls in platform_list:
        if platform_cls.detect():
            return platform_cls()


#: The "real" platform of the host running Spack. This should not be changed
#: by any method and is here as a convenient way to refer to the host platform.
real_platform = _platform

#: The current platform used by Spack. May be swapped by the use_platform
#: context manager.
platform = _platform

#: The list of all platform classes. May be swapped by the use_platform
#: context manager.
all_platforms = _all_platforms


@lang.memoized
def default_arch():
    """Default ``Arch`` object for this machine.

    See ``sys_type()``.
    """
    return Arch(platform(), 'default_os', 'default_target')


def sys_type():
    """Print out the "default" platform-os-target tuple for this machine.

    On machines with only one target OS/target, prints out the
    platform-os-target for the frontend.  For machines with a frontend
    and a backend, prints the default backend.

    TODO: replace with use of more explicit methods to get *all* the
    backends, as client code should really be aware of cross-compiled
    architectures.

    """
    return str(default_arch())


@lang.memoized
def compatible_sys_types():
    """Returns a list of all the systypes compatible with the current host."""
    compatible_archs = []
    current_host = archspec.cpu.host()
    compatible_targets = [current_host] + current_host.ancestors
    for target in compatible_targets:
        arch = Arch(platform(), 'default_os', target)
        compatible_archs.append(str(arch))
    return compatible_archs


class _PickleableCallable(object):
    """Class used to pickle a callable that may substitute either
    _platform or _all_platforms. Lambda or nested functions are
    not pickleable.
    """
    def __init__(self, return_value):
        self.return_value = return_value

    def __call__(self):
        return self.return_value


@contextlib.contextmanager
def use_platform(new_platform):
    global platform, all_platforms

    msg = '"{0}" must be an instance of Platform'
    assert isinstance(new_platform, Platform), msg.format(new_platform)

    original_platform_fn, original_all_platforms_fn = platform, all_platforms
    platform = _PickleableCallable(new_platform)
    all_platforms = _PickleableCallable([type(new_platform)])

    # Clear configuration and compiler caches
    spack.config.config.clear_caches()
    spack.compilers._cache_config_files = []

    yield new_platform

    platform, all_platforms = original_platform_fn, original_all_platforms_fn

    # Clear configuration and compiler caches
    spack.config.config.clear_caches()
    spack.compilers._cache_config_files = []<|MERGE_RESOLUTION|>--- conflicted
+++ resolved
@@ -64,11 +64,7 @@
 import six
 
 import llnl.util.tty as tty
-<<<<<<< HEAD
-from llnl.util.lang import memoized, key_ordering
-=======
 import llnl.util.lang as lang
->>>>>>> c011e215
 
 import spack.compiler
 import spack.compilers
@@ -506,25 +502,7 @@
 @lang.memoized
 def _all_platforms():
     mod_path = spack.paths.platform_path
-<<<<<<< HEAD
     return spack.util.classes.list_classes("spack.platforms", mod_path)
-=======
-    parent_module = "spack.platforms"
-
-    for name in lang.list_modules(mod_path):
-        mod_name = '%s.%s' % (parent_module, name)
-        class_name = mod_to_class(name)
-        mod = __import__(mod_name, fromlist=[class_name])
-        if not hasattr(mod, class_name):
-            tty.die('No class %s defined in %s' % (class_name, mod_name))
-        cls = getattr(mod, class_name)
-        if not inspect.isclass(cls):
-            tty.die('%s.%s is not a class' % (mod_name, class_name))
-
-        classes.append(cls)
-
-    return classes
->>>>>>> c011e215
 
 
 @lang.memoized
