# Copyright 2013-2019 Lawrence Livermore National Security, LLC and other
# Spack Project Developers. See the top-level COPYRIGHT file for details.
#
# SPDX-License-Identifier: (Apache-2.0 OR MIT)

"""
This module contains all the elements that are required to create an
architecture object. These include, the target processor, the operating system,
and the architecture platform (i.e. cray, darwin, linux, bgq, etc) classes.

On a multiple architecture machine, the architecture spec field can be set to
build a package against any target and operating system that is present on the
platform. On Cray platforms or any other architecture that has different front
and back end environments, the operating system will determine the method of
compiler
detection.

There are two different types of compiler detection:
    1. Through the $PATH env variable (front-end detection)
    2. Through the tcl module system. (back-end detection)

Depending on which operating system is specified, the compiler will be detected
using one of those methods.

For platforms such as linux and darwin, the operating system is autodetected
and the target is set to be x86_64.

The command line syntax for specifying an architecture is as follows:

    target=<Target name> os=<OperatingSystem name>

If the user wishes to use the defaults, either target or os can be left out of
the command line and Spack will concretize using the default. These defaults
are set in the 'platforms/' directory which contains the different subclasses
for platforms. If the machine has multiple architectures, the user can
also enter front-end, or fe or back-end or be. These settings will concretize
to their respective front-end and back-end targets and operating systems.
Additional platforms can be added by creating a subclass of Platform
and adding it inside the platform directory.

Platforms are an abstract class that are extended by subclasses. If the user
wants to add a new type of platform (such as cray_xe), they can create a
subclass and set all the class attributes such as priority, front_target,
back_target, front_os, back_os. Platforms also contain a priority class
attribute. A lower number signifies higher priority. These numbers are
arbitrarily set and can be changed though often there isn't much need unless a
new platform is added and the user wants that to be detected first.

Targets are created inside the platform subclasses. Most architecture
(like linux, and darwin) will have only one target (x86_64) but in the case of
Cray machines, there is both a frontend and backend processor. The user can
specify which targets are present on front-end and back-end architecture

Depending on the platform, operating systems are either auto-detected or are
set. The user can set the front-end and back-end operating setting by the class
attributes front_os and back_os. The operating system as described earlier,
will be responsible for compiler detection.
"""
import inspect

import llnl.util.tty as tty
from llnl.util.lang import memoized, list_modules, key_ordering

import spack.compiler
import spack.paths
import spack.error as serr
from spack.util.naming import mod_to_class
from spack.util.spack_yaml import syaml_dict


class NoPlatformError(serr.SpackError):

    def __init__(self):
        super(NoPlatformError, self).__init__(
            "Could not determine a platform for this machine.")


@key_ordering
class Target(object):
    """ Target is the processor of the host machine.
        The host machine may have different front-end and back-end targets,
        especially if it is a Cray machine. The target will have a name and
        also the module_name (e.g craype-compiler). Targets will also
        recognize which platform they came from using the set_platform method.
        Targets will have compiler finding strategies
    """

    def __init__(self, name, module_name=None):
        self.name = name  # case of cray "ivybridge" but if it's x86_64
        self.module_name = module_name  # craype-ivybridge

    # Sets only the platform name to avoid recursiveness

    def _cmp_key(self):
        return (self.name, self.module_name)

    def __repr__(self):
        return self.__str__()

    def __str__(self):
        return self.name


@key_ordering
class Platform(object):
    """ Abstract class that each type of Platform will subclass.
        Will return a instance of it once it is returned.
    """

    priority        = None  # Subclass sets number. Controls detection order
    front_end       = None
    back_end        = None
    default         = None  # The default back end target. On cray ivybridge

    front_os        = None
    back_os         = None
    default_os      = None

    reserved_targets = ['default_target', 'frontend', 'fe', 'backend', 'be']
    reserved_oss = ['default_os', 'frontend', 'fe', 'backend', 'be']

    def __init__(self, name):
        self.targets = {}
        self.operating_sys = {}
        self.name = name

    def add_target(self, name, target):
        """Used by the platform specific subclass to list available targets.
        Raises an error if the platform specifies a name
        that is reserved by spack as an alias.
        """
        if name in Platform.reserved_targets:
            raise ValueError(
                "%s is a spack reserved alias "
                "and cannot be the name of a target" % name)
        self.targets[name] = target

    def target(self, name):
        """This is a getter method for the target dictionary
        that handles defaulting based on the values provided by default,
        front-end, and back-end. This can be overwritten
        by a subclass for which we want to provide further aliasing options.
        """
        if name == 'default_target':
            name = self.default
        elif name == 'frontend' or name == 'fe':
            name = self.front_end
        elif name == 'backend' or name == 'be':
            name = self.back_end

        return self.targets.get(name, None)

    def add_operating_system(self, name, os_class):
        """ Add the operating_system class object into the
            platform.operating_sys dictionary
        """
        if name in Platform.reserved_oss:
            raise ValueError(
                "%s is a spack reserved alias "
                "and cannot be the name of an OS" % name)
        self.operating_sys[name] = os_class

    def operating_system(self, name):
        if name == 'default_os':
            name = self.default_os
        if name == 'frontend' or name == "fe":
            name = self.front_os
        if name == 'backend' or name == 'be':
            name = self.back_os

        return self.operating_sys.get(name, None)

    @classmethod
    def setup_platform_environment(cls, pkg, env):
        """ Subclass can override this method if it requires any
            platform-specific build environment modifications.
        """

    @classmethod
    def detect(cls):
        """ Subclass is responsible for implementing this method.
            Returns True if the Platform class detects that
            it is the current platform
            and False if it's not.
        """
        raise NotImplementedError()

    def __repr__(self):
        return self.__str__()

    def __str__(self):
        return self.name

    def _cmp_key(self):
        t_keys = ''.join(str(t._cmp_key()) for t in
                         sorted(self.targets.values()))
        o_keys = ''.join(str(o._cmp_key()) for o in
                         sorted(self.operating_sys.values()))
        return (self.name,
                self.default,
                self.front_end,
                self.back_end,
                self.default_os,
                self.front_os,
                self.back_os,
                t_keys,
                o_keys)


@key_ordering
class OperatingSystem(object):
    """ Operating System will be like a class similar to platform extended
        by subclasses for the specifics. Operating System will contain the
        compiler finding logic. Instead of calling two separate methods to
        find compilers we call find_compilers method for each operating system
    """

    def __init__(self, name, version):
        self.name = name.replace('-', '_')
        self.version = str(version).replace('-', '_')

    def __str__(self):
        return "%s%s" % (self.name, self.version)

    def __repr__(self):
        return self.__str__()

    def _cmp_key(self):
<<<<<<< HEAD
        return (self.name, self.version)

    def find_compilers(self, *paths):
        """
        Return a list of compilers found in the supplied paths.
        This invokes the find() method for each Compiler class,
        and appends the compilers detected to a list.
        """
        if not paths:
            paths = get_path('PATH')
        # Make sure path elements exist, and include /bin directories
        # under prefixes.
        filtered_path = []
        for p in paths:
            # Eliminate symlinks and just take the real directories.
            p = os.path.abspath(os.path.realpath(p))
            if not os.path.isdir(p):
                continue
            filtered_path.append(p)

            # Check for a bin directory, add it if it exists
            bin = os.path.join(p, 'bin')
            if os.path.isdir(bin):
                filtered_path.append(os.path.realpath(bin))

        # Once the paths are cleaned up, do a search for each type of
        # compiler.  We can spawn a bunch of parallel searches to reduce
        # the overhead of spelunking all these directories.
        # NOTE: we import spack.compilers here to avoid init order cycles
        import spack.compilers
        types = spack.compilers.all_compiler_types()
        compiler_lists = mp.parmap(
            lambda cmp_cls: self.find_compiler(cmp_cls, *filtered_path),
            types)

        # ensure all the version calls we made are cached in the parent
        # process, as well.  This speeds up Spack a lot.
        clist = [comp for cl in compiler_lists for comp in cl]
        return clist

    def find_compiler(self, cmp_cls, *path):
        """Try to find the given type of compiler in the user's
           environment. For each set of compilers found, this returns
           compiler objects with the cc, cxx, f77, fc paths and the
           version filled in.

           This will search for compilers with the names in cc_names,
           cxx_names, etc. and it will group them if they have common
           prefixes, suffixes, and versions.  e.g., gcc-mp-4.7 would
           be grouped with g++-mp-4.7 and gfortran-mp-4.7.
        """
        dicts = mp.parmap(
            lambda t: cmp_cls._find_matches_in_path(*t),
            [(cmp_cls.cc_names,  cmp_cls.cc_version)  + tuple(path),
             (cmp_cls.cxx_names, cmp_cls.cxx_version) + tuple(path),
             (cmp_cls.f77_names, cmp_cls.f77_version) + tuple(path),
             (cmp_cls.fc_names,  cmp_cls.fc_version)  + tuple(path)])

        all_keys = set()
        for d in dicts:
            all_keys.update(d)

        compilers = {}
        for k in all_keys:
            ver, pre, suf = k

            # Skip compilers with unknown version.
            if ver == 'unknown':
                continue

            paths = tuple(pn[k] if k in pn else None for pn in dicts)
            spec = spack.spec.CompilerSpec(cmp_cls.name, ver)

            if ver in compilers:
                prev = compilers[ver]

                # prefer the one with more compilers.
                prev_paths = [prev.cc, prev.cxx, prev.f77, prev.fc]
                newcount = len([p for p in paths if p is not None])
                prevcount = len([p for p in prev_paths if p is not None])

                # Don't add if it's not an improvement over prev compiler.
                if newcount <= prevcount:
                    continue

            compilers[ver] = cmp_cls(spec, self, py_platform.machine(), paths)

        return list(compilers.values())
=======
        return self.name, self.version
>>>>>>> e7eb9ce1

    def to_dict(self):
        return {
            'name': self.name,
            'version': self.version
        }


@key_ordering
class Arch(object):
    """Architecture is now a class to help with setting attributes.

    TODO: refactor so that we don't need this class.
    """

    def __init__(self, plat=None, os=None, target=None):
        self.platform = plat
        if plat and os:
            os = self.platform.operating_system(os)
        self.os = os
        if plat and target:
            target = self.platform.target(target)
        self.target = target

        # Hooks for parser to use when platform is set after target or os
        self.target_string = None
        self.os_string = None

    @property
    def concrete(self):
        return all((self.platform is not None,
                    isinstance(self.platform, Platform),
                    self.os is not None,
                    isinstance(self.os, OperatingSystem),
                    self.target is not None, isinstance(self.target, Target)))

    def __str__(self):
        if self.platform or self.os or self.target:
            if self.platform.name == 'darwin':
                os_name = self.os.name if self.os else "None"
            else:
                os_name = str(self.os)

            return (str(self.platform) + "-" +
                    os_name + "-" + str(self.target))
        else:
            return ''

    def __contains__(self, string):
        return string in str(self)

    # TODO: make this unnecessary: don't include an empty arch on *every* spec.
    def __nonzero__(self):
        return (self.platform is not None or
                self.os is not None or
                self.target is not None)
    __bool__ = __nonzero__

    def _cmp_key(self):
        if isinstance(self.platform, Platform):
            platform = self.platform.name
        else:
            platform = self.platform
        if isinstance(self.os, OperatingSystem):
            os = self.os.name
        else:
            os = self.os
        if isinstance(self.target, Target):
            target = self.target.name
        else:
            target = self.target
        return (platform, os, target)

    def to_dict(self):
        str_or_none = lambda v: str(v) if v else None
        d = syaml_dict([
            ('platform', str_or_none(self.platform)),
            ('platform_os', str_or_none(self.os)),
            ('target', str_or_none(self.target))])
        return syaml_dict([('arch', d)])

    @staticmethod
    def from_dict(d):
        spec = spack.spec.ArchSpec.from_dict(d)
        return arch_for_spec(spec)


def get_platform(platform_name):
    """Returns a platform object that corresponds to the given name."""
    platform_list = all_platforms()
    for p in platform_list:
        if platform_name.replace("_", "").lower() == p.__name__.lower():
            return p()


def verify_platform(platform_name):
    """ Determines whether or not the platform with the given name is supported
        in Spack.  For more information, see the 'spack.platforms' submodule.
    """
    platform_name = platform_name.replace("_", "").lower()
    platform_names = [p.__name__.lower() for p in all_platforms()]

    if platform_name not in platform_names:
        tty.die("%s is not a supported platform; supported platforms are %s" %
                (platform_name, platform_names))


def arch_for_spec(arch_spec):
    """Transforms the given architecture spec into an architecture objct."""
    arch_spec = spack.spec.ArchSpec(arch_spec)
    assert(arch_spec.concrete)

    arch_plat = get_platform(arch_spec.platform)
    if not (arch_plat.operating_system(arch_spec.os) and
            arch_plat.target(arch_spec.target)):
        raise ValueError(
            "Can't recreate arch for spec %s on current arch %s; "
            "spec architecture is too different" % (arch_spec, sys_type()))

    return Arch(arch_plat, arch_spec.os, arch_spec.target)


@memoized
def all_platforms():
    classes = []
    mod_path = spack.paths.platform_path
    parent_module = "spack.platforms"

    for name in list_modules(mod_path):
        mod_name = '%s.%s' % (parent_module, name)
        class_name = mod_to_class(name)
        mod = __import__(mod_name, fromlist=[class_name])
        if not hasattr(mod, class_name):
            tty.die('No class %s defined in %s' % (class_name, mod_name))
        cls = getattr(mod, class_name)
        if not inspect.isclass(cls):
            tty.die('%s.%s is not a class' % (mod_name, class_name))

        classes.append(cls)

    return classes


@memoized
def platform():
    """Detects the platform for this machine.

    Gather a list of all available subclasses of platforms.
    Sorts the list according to their priority looking. Priority is
    an arbitrarily set number. Detects platform either using uname or
    a file path (/opt/cray...)
    """
    # Try to create a Platform object using the config file FIRST
    platform_list = all_platforms()
    platform_list.sort(key=lambda a: a.priority)

    for platform_cls in platform_list:
        if platform_cls.detect():
            return platform_cls()


@memoized
def sys_type():
    """Print out the "default" platform-os-target tuple for this machine.

    On machines with only one target OS/target, prints out the
    platform-os-target for the frontend.  For machines with a frontend
    and a backend, prints the default backend.

    TODO: replace with use of more explicit methods to get *all* the
    backends, as client code should really be aware of cross-compiled
    architectures.

    """
    arch = Arch(platform(), 'default_os', 'default_target')
    return str(arch)<|MERGE_RESOLUTION|>--- conflicted
+++ resolved
@@ -226,98 +226,8 @@
         return self.__str__()
 
     def _cmp_key(self):
-<<<<<<< HEAD
         return (self.name, self.version)
 
-    def find_compilers(self, *paths):
-        """
-        Return a list of compilers found in the supplied paths.
-        This invokes the find() method for each Compiler class,
-        and appends the compilers detected to a list.
-        """
-        if not paths:
-            paths = get_path('PATH')
-        # Make sure path elements exist, and include /bin directories
-        # under prefixes.
-        filtered_path = []
-        for p in paths:
-            # Eliminate symlinks and just take the real directories.
-            p = os.path.abspath(os.path.realpath(p))
-            if not os.path.isdir(p):
-                continue
-            filtered_path.append(p)
-
-            # Check for a bin directory, add it if it exists
-            bin = os.path.join(p, 'bin')
-            if os.path.isdir(bin):
-                filtered_path.append(os.path.realpath(bin))
-
-        # Once the paths are cleaned up, do a search for each type of
-        # compiler.  We can spawn a bunch of parallel searches to reduce
-        # the overhead of spelunking all these directories.
-        # NOTE: we import spack.compilers here to avoid init order cycles
-        import spack.compilers
-        types = spack.compilers.all_compiler_types()
-        compiler_lists = mp.parmap(
-            lambda cmp_cls: self.find_compiler(cmp_cls, *filtered_path),
-            types)
-
-        # ensure all the version calls we made are cached in the parent
-        # process, as well.  This speeds up Spack a lot.
-        clist = [comp for cl in compiler_lists for comp in cl]
-        return clist
-
-    def find_compiler(self, cmp_cls, *path):
-        """Try to find the given type of compiler in the user's
-           environment. For each set of compilers found, this returns
-           compiler objects with the cc, cxx, f77, fc paths and the
-           version filled in.
-
-           This will search for compilers with the names in cc_names,
-           cxx_names, etc. and it will group them if they have common
-           prefixes, suffixes, and versions.  e.g., gcc-mp-4.7 would
-           be grouped with g++-mp-4.7 and gfortran-mp-4.7.
-        """
-        dicts = mp.parmap(
-            lambda t: cmp_cls._find_matches_in_path(*t),
-            [(cmp_cls.cc_names,  cmp_cls.cc_version)  + tuple(path),
-             (cmp_cls.cxx_names, cmp_cls.cxx_version) + tuple(path),
-             (cmp_cls.f77_names, cmp_cls.f77_version) + tuple(path),
-             (cmp_cls.fc_names,  cmp_cls.fc_version)  + tuple(path)])
-
-        all_keys = set()
-        for d in dicts:
-            all_keys.update(d)
-
-        compilers = {}
-        for k in all_keys:
-            ver, pre, suf = k
-
-            # Skip compilers with unknown version.
-            if ver == 'unknown':
-                continue
-
-            paths = tuple(pn[k] if k in pn else None for pn in dicts)
-            spec = spack.spec.CompilerSpec(cmp_cls.name, ver)
-
-            if ver in compilers:
-                prev = compilers[ver]
-
-                # prefer the one with more compilers.
-                prev_paths = [prev.cc, prev.cxx, prev.f77, prev.fc]
-                newcount = len([p for p in paths if p is not None])
-                prevcount = len([p for p in prev_paths if p is not None])
-
-                # Don't add if it's not an improvement over prev compiler.
-                if newcount <= prevcount:
-                    continue
-
-            compilers[ver] = cmp_cls(spec, self, py_platform.machine(), paths)
-
-        return list(compilers.values())
-=======
-        return self.name, self.version
->>>>>>> e7eb9ce1
 
     def to_dict(self):
         return {
