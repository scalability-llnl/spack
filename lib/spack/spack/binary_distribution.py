--- conflicted
+++ resolved
@@ -147,14 +147,9 @@
             #  Check if the file contains a string with the installroot.
             #  This cuts down on the number of files added to the list
             #  of files potentially needing relocation
-<<<<<<< HEAD
-            if relocate.strings_contains_installroot(path_name):
-                filetype = get_filetype(path_name)
-=======
             if relocate.strings_contains_installroot(path_name,
                                                      spack.store.layout.root):
-                filetype = relocate.get_filetype(path_name)
->>>>>>> 1391f0db
+                filetype = get_filetype(path_name)
                 if relocate.needs_binary_relocation(filetype, os_id):
                     rel_path_name = os.path.relpath(path_name, prefix)
                     binary_to_relocate.append(rel_path_name)
