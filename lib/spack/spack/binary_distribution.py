# Copyright 2013-2024 Lawrence Livermore National Security, LLC and other
# Spack Project Developers. See the top-level COPYRIGHT file for details.
#
# SPDX-License-Identifier: (Apache-2.0 OR MIT)

import codecs
import collections
import hashlib
import io
import itertools
import json
import os
import pathlib
import re
import shutil
import sys
import tarfile
import tempfile
import time
import traceback
import urllib.error
import urllib.parse
import urllib.request
import warnings
from contextlib import closing
from typing import Dict, Iterable, List, NamedTuple, Optional, Set, Tuple
from urllib.error import HTTPError, URLError

import llnl.util.filesystem as fsys
import llnl.util.lang
import llnl.util.tty as tty
from llnl.util.filesystem import BaseDirectoryVisitor, mkdirp, visit_directory_tree

import spack.caches
import spack.cmd
import spack.config as config
import spack.database as spack_db
import spack.error
import spack.hooks
import spack.hooks.sbang
import spack.mirror
import spack.oci.image
import spack.oci.oci
import spack.oci.opener
import spack.platforms
import spack.relocate as relocate
import spack.repo
import spack.stage
import spack.store
import spack.traverse as traverse
import spack.util.archive
import spack.util.crypto
import spack.util.file_cache as file_cache
import spack.util.gpg
import spack.util.path
import spack.util.spack_json as sjson
import spack.util.spack_yaml as syaml
import spack.util.timer as timer
import spack.util.url as url_util
import spack.util.web as web_util
from spack.caches import misc_cache_location
from spack.package_prefs import get_package_dir_permissions, get_package_group
from spack.relocate_text import utf8_paths_to_single_binary_regex
from spack.spec import Spec
from spack.stage import Stage
from spack.util.executable import which

BUILD_CACHE_RELATIVE_PATH = "build_cache"
BUILD_CACHE_KEYS_RELATIVE_PATH = "_pgp"
<<<<<<< HEAD
CURRENT_BUILD_CACHE_LAYOUT_VERSION = 1
=======

#: The build cache layout version that this version of Spack creates.
#: Version 2: includes parent directories of the package prefix in the tarball
CURRENT_BUILD_CACHE_LAYOUT_VERSION = 2
>>>>>>> 29d784e5


class BuildCacheDatabase(spack_db.Database):
    """A database for binary buildcaches.

    A database supports writing buildcache index files, in which case certain fields are not
    needed in each install record, and no locking is required. To use this feature, it provides
    ``lock_cfg=NO_LOCK``, and override the list of ``record_fields``.
    """

    record_fields = ("spec", "ref_count", "in_buildcache")

    def __init__(self, root):
        super().__init__(root, lock_cfg=spack_db.NO_LOCK)
        self._write_transaction_impl = llnl.util.lang.nullcontext
        self._read_transaction_impl = llnl.util.lang.nullcontext


class FetchCacheError(Exception):
    """Error thrown when fetching the cache failed, usually a composite error list."""

    def __init__(self, errors):
        if not isinstance(errors, list):
            raise TypeError("Expected a list of errors")
        self.errors = errors
        if len(errors) > 1:
            msg = "        Error {0}: {1}: {2}"
            self.message = "Multiple errors during fetching:\n"
            self.message += "\n".join(
                (
                    msg.format(i + 1, err.__class__.__name__, str(err))
                    for (i, err) in enumerate(errors)
                )
            )
        else:
            err = errors[0]
            self.message = "{0}: {1}".format(err.__class__.__name__, str(err))
        super().__init__(self.message)


class ListMirrorSpecsError(spack.error.SpackError):
    """Raised when unable to retrieve list of specs from the mirror"""


class BinaryCacheIndex:
    """
    The BinaryCacheIndex tracks what specs are available on (usually remote)
    binary caches.

    This index is "best effort", in the sense that whenever we don't find
    what we're looking for here, we will attempt to fetch it directly from
    configured mirrors anyway.  Thus, it has the potential to speed things
    up, but cache misses shouldn't break any spack functionality.

    At the moment, everything in this class is initialized as lazily as
    possible, so that it avoids slowing anything in spack down until
    absolutely necessary.

    TODO: What's the cost if, e.g., we realize in the middle of a spack
    install that the cache is out of date, and we fetch directly?  Does it
    mean we should have paid the price to update the cache earlier?
    """

    def __init__(self, cache_root: Optional[str] = None):
        self._index_cache_root: str = cache_root or binary_index_location()

        # the key associated with the serialized _local_index_cache
        self._index_contents_key = "contents.json"

        # a FileCache instance storing copies of remote binary cache indices
        self._index_file_cache: Optional[file_cache.FileCache] = None

        # stores a map of mirror URL to index hash and cache key (index path)
        self._local_index_cache: Optional[dict] = None

        # hashes of remote indices already ingested into the concrete spec
        # cache (_mirrors_for_spec)
        self._specs_already_associated: Set[str] = set()

        # mapping from mirror urls to the time.time() of the last index fetch and a bool indicating
        # whether the fetch succeeded or not.
        self._last_fetch_times: Dict[str, float] = {}

        # _mirrors_for_spec is a dictionary mapping DAG hashes to lists of
        # entries indicating mirrors where that concrete spec can be found.
        # Each entry is a dictionary consisting of:
        #
        #     - the mirror where the spec is, keyed by ``mirror_url``
        #     - the concrete spec itself, keyed by ``spec`` (including the
        #           full hash, since the dag hash may match but we want to
        #           use the updated source if available)
        self._mirrors_for_spec: Dict[str, dict] = {}

    def _init_local_index_cache(self):
        if not self._index_file_cache:
            self._index_file_cache = file_cache.FileCache(self._index_cache_root)

            cache_key = self._index_contents_key
            self._index_file_cache.init_entry(cache_key)

            cache_path = self._index_file_cache.cache_path(cache_key)

            self._local_index_cache = {}
            if os.path.isfile(cache_path):
                with self._index_file_cache.read_transaction(cache_key) as cache_file:
                    self._local_index_cache = json.load(cache_file)

    def clear(self):
        """For testing purposes we need to be able to empty the cache and
        clear associated data structures."""
        if self._index_file_cache:
            self._index_file_cache.destroy()
            self._index_file_cache = None
        self._local_index_cache = None
        self._specs_already_associated = set()
        self._last_fetch_times = {}
        self._mirrors_for_spec = {}

    def _write_local_index_cache(self):
        self._init_local_index_cache()
        cache_key = self._index_contents_key
        with self._index_file_cache.write_transaction(cache_key) as (old, new):
            json.dump(self._local_index_cache, new)

    def regenerate_spec_cache(self, clear_existing=False):
        """Populate the local cache of concrete specs (``_mirrors_for_spec``)
        from the locally cached buildcache index files.  This is essentially a
        no-op if it has already been done, as we keep track of the index
        hashes for which we have already associated the built specs."""
        self._init_local_index_cache()

        if clear_existing:
            self._specs_already_associated = set()
            self._mirrors_for_spec = {}

        for mirror_url in self._local_index_cache:
            cache_entry = self._local_index_cache[mirror_url]
            cached_index_path = cache_entry["index_path"]
            cached_index_hash = cache_entry["index_hash"]
            if cached_index_hash not in self._specs_already_associated:
                self._associate_built_specs_with_mirror(cached_index_path, mirror_url)
                self._specs_already_associated.add(cached_index_hash)

    def _associate_built_specs_with_mirror(self, cache_key, mirror_url):
        tmpdir = tempfile.mkdtemp()

        try:
            db = BuildCacheDatabase(tmpdir)

            try:
                self._index_file_cache.init_entry(cache_key)
                cache_path = self._index_file_cache.cache_path(cache_key)
                with self._index_file_cache.read_transaction(cache_key):
                    db._read_from_file(cache_path)
            except spack_db.InvalidDatabaseVersionError as e:
                tty.warn(
                    f"you need a newer Spack version to read the buildcache index for the "
                    f"following mirror: '{mirror_url}'. {e.database_version_message}"
                )
                return

            spec_list = [
                s
                for s in db.query_local(installed=any, in_buildcache=any)
                if s.external or db.query_local_by_spec_hash(s.dag_hash()).in_buildcache
            ]

            for indexed_spec in spec_list:
                dag_hash = indexed_spec.dag_hash()

                if dag_hash not in self._mirrors_for_spec:
                    self._mirrors_for_spec[dag_hash] = []

                for entry in self._mirrors_for_spec[dag_hash]:
                    # A binary mirror can only have one spec per DAG hash, so
                    # if we already have an entry under this DAG hash for this
                    # mirror url, we're done.
                    if entry["mirror_url"] == mirror_url:
                        break
                else:
                    self._mirrors_for_spec[dag_hash].append(
                        {"mirror_url": mirror_url, "spec": indexed_spec}
                    )
        finally:
            shutil.rmtree(tmpdir)

    def get_all_built_specs(self):
        spec_list = []
        for dag_hash in self._mirrors_for_spec:
            # in the absence of further information, all concrete specs
            # with the same DAG hash are equivalent, so we can just
            # return the first one in the list.
            if len(self._mirrors_for_spec[dag_hash]) > 0:
                spec_list.append(self._mirrors_for_spec[dag_hash][0]["spec"])

        return spec_list

    def find_built_spec(self, spec, mirrors_to_check=None):
        """Look in our cache for the built spec corresponding to ``spec``.

        If the spec can be found among the configured binary mirrors, a
        list is returned that contains the concrete spec and the mirror url
        of each mirror where it can be found.  Otherwise, ``None`` is
        returned.

        This method does not trigger reading anything from remote mirrors, but
        rather just checks if the concrete spec is found within the cache.

        The cache can be updated by calling ``update()`` on the cache.

        Args:
            spec (spack.spec.Spec): Concrete spec to find
            mirrors_to_check: Optional mapping containing mirrors to check.  If
                None, just assumes all configured mirrors.

        Returns:
            An list of objects containing the found specs and mirror url where
                each can be found, e.g.:

                .. code-block:: python

                    [
                        {
                            "spec": <concrete-spec>,
                            "mirror_url": <mirror-root-url>
                        }
                    ]
        """
        return self.find_by_hash(spec.dag_hash(), mirrors_to_check=mirrors_to_check)

    def find_by_hash(self, find_hash, mirrors_to_check=None):
        """Same as find_built_spec but uses the hash of a spec.

        Args:
            find_hash (str): hash of the spec to search
            mirrors_to_check: Optional mapping containing mirrors to check.  If
                None, just assumes all configured mirrors.
        """
        if find_hash not in self._mirrors_for_spec:
            return []
        results = self._mirrors_for_spec[find_hash]
        if not mirrors_to_check:
            return results
        mirror_urls = mirrors_to_check.values()
        return [r for r in results if r["mirror_url"] in mirror_urls]

    def update_spec(self, spec, found_list):
        """
        Take list of {'mirror_url': m, 'spec': s} objects and update the local
        built_spec_cache
        """
        spec_dag_hash = spec.dag_hash()

        if spec_dag_hash not in self._mirrors_for_spec:
            self._mirrors_for_spec[spec_dag_hash] = found_list
        else:
            current_list = self._mirrors_for_spec[spec_dag_hash]
            for new_entry in found_list:
                for cur_entry in current_list:
                    if new_entry["mirror_url"] == cur_entry["mirror_url"]:
                        cur_entry["spec"] = new_entry["spec"]
                        break
                else:
                    current_list.append(
                        {"mirror_url": new_entry["mirror_url"], "spec": new_entry["spec"]}
                    )

    def update(self, with_cooldown=False):
        """Make sure local cache of buildcache index files is up to date.
        If the same mirrors are configured as the last time this was called
        and none of the remote buildcache indices have changed, calling this
        method will only result in fetching the index hash from each mirror
        to confirm it is the same as what is stored locally.  Otherwise, the
        buildcache ``index.json`` and ``index.json.hash`` files are retrieved
        from each configured mirror and stored locally (both in memory and
        on disk under ``_index_cache_root``)."""
        self._init_local_index_cache()
        configured_mirror_urls = [
            m.fetch_url for m in spack.mirror.MirrorCollection(binary=True).values()
        ]
        items_to_remove = []
        spec_cache_clear_needed = False
        spec_cache_regenerate_needed = not self._mirrors_for_spec

        # First compare the mirror urls currently present in the cache to the
        # configured mirrors.  If we have a cached index for a mirror which is
        # no longer configured, we should remove it from the cache.  For any
        # cached indices corresponding to currently configured mirrors, we need
        # to check if the cache is still good, or needs to be updated.
        # Finally, if there are configured mirrors for which we don't have a
        # cache entry, we need to fetch and cache the indices from those
        # mirrors.

        # If, during this process, we find that any mirrors for which we
        # already have entries have either been removed, or their index
        # hash has changed, then our concrete spec cache (_mirrors_for_spec)
        # likely has entries that need to be removed, so we will clear it
        # and regenerate that data structure.

        # If, during this process, we find that there are new mirrors for
        # which do not yet have an entry in our index cache, then we simply
        # need to regenerate the concrete spec cache, but do not need to
        # clear it first.

        # Otherwise the concrete spec cache should not need to be updated at
        # all.

        fetch_errors = []
        all_methods_failed = True
        ttl = spack.config.get("config:binary_index_ttl", 600)
        now = time.time()

        for cached_mirror_url in self._local_index_cache:
            cache_entry = self._local_index_cache[cached_mirror_url]
            cached_index_path = cache_entry["index_path"]
            if cached_mirror_url in configured_mirror_urls:
                # Only do a fetch if the last fetch was longer than TTL ago
                if (
                    with_cooldown
                    and ttl > 0
                    and cached_mirror_url in self._last_fetch_times
                    and now - self._last_fetch_times[cached_mirror_url][0] < ttl
                ):
                    # We're in the cooldown period, don't try to fetch again
                    # If the fetch succeeded last time, consider this update a success, otherwise
                    # re-report the error here
                    if self._last_fetch_times[cached_mirror_url][1]:
                        all_methods_failed = False
                else:
                    # May need to fetch the index and update the local caches
                    try:
                        needs_regen = self._fetch_and_cache_index(
                            cached_mirror_url, cache_entry=cache_entry
                        )
                        self._last_fetch_times[cached_mirror_url] = (now, True)
                        all_methods_failed = False
                    except FetchIndexError as e:
                        needs_regen = False
                        fetch_errors.append(e)
                        self._last_fetch_times[cached_mirror_url] = (now, False)
                    # The need to regenerate implies a need to clear as well.
                    spec_cache_clear_needed |= needs_regen
                    spec_cache_regenerate_needed |= needs_regen
            else:
                # No longer have this mirror, cached index should be removed
                items_to_remove.append(
                    {
                        "url": cached_mirror_url,
                        "cache_key": os.path.join(self._index_cache_root, cached_index_path),
                    }
                )
                if cached_mirror_url in self._last_fetch_times:
                    del self._last_fetch_times[cached_mirror_url]
                spec_cache_clear_needed = True
                spec_cache_regenerate_needed = True

        # Clean up items to be removed, identified above
        for item in items_to_remove:
            url = item["url"]
            cache_key = item["cache_key"]
            self._index_file_cache.remove(cache_key)
            del self._local_index_cache[url]

        # Iterate the configured mirrors now.  Any mirror urls we do not
        # already have in our cache must be fetched, stored, and represented
        # locally.
        for mirror_url in configured_mirror_urls:
            if mirror_url in self._local_index_cache:
                continue

            # Need to fetch the index and update the local caches
            try:
                needs_regen = self._fetch_and_cache_index(mirror_url)
                self._last_fetch_times[mirror_url] = (now, True)
                all_methods_failed = False
            except FetchIndexError as e:
                fetch_errors.append(e)
                needs_regen = False
                self._last_fetch_times[mirror_url] = (now, False)
            # Generally speaking, a new mirror wouldn't imply the need to
            # clear the spec cache, so leave it as is.
            if needs_regen:
                spec_cache_regenerate_needed = True

        self._write_local_index_cache()

        if configured_mirror_urls and all_methods_failed:
            raise FetchCacheError(fetch_errors)
        if fetch_errors:
            tty.warn(
                "The following issues were ignored while updating the indices of binary caches",
                FetchCacheError(fetch_errors),
            )
        if spec_cache_regenerate_needed:
            self.regenerate_spec_cache(clear_existing=spec_cache_clear_needed)

    def _fetch_and_cache_index(self, mirror_url, cache_entry={}):
        """Fetch a buildcache index file from a remote mirror and cache it.

        If we already have a cached index from this mirror, then we first
        check if the hash has changed, and we avoid fetching it if not.

        Args:
            mirror_url (str): Base url of mirror
            cache_entry (dict): Old cache metadata with keys ``index_hash``, ``index_path``,
                ``etag``

        Returns:
            True if the local index.json was updated.

        Throws:
            FetchIndexError
        """
        # TODO: get rid of this request, handle 404 better
        scheme = urllib.parse.urlparse(mirror_url).scheme

        if scheme != "oci" and not web_util.url_exists(
            url_util.join(mirror_url, BUILD_CACHE_RELATIVE_PATH, "index.json")
        ):
            return False

        if scheme == "oci":
            # TODO: Actually etag and OCI are not mutually exclusive...
            fetcher = OCIIndexFetcher(mirror_url, cache_entry.get("index_hash", None))
        elif cache_entry.get("etag"):
            fetcher = EtagIndexFetcher(mirror_url, cache_entry["etag"])
        else:
            fetcher = DefaultIndexFetcher(
                mirror_url, local_hash=cache_entry.get("index_hash", None)
            )

        result = fetcher.conditional_fetch()

        # Nothing to do
        if result.fresh:
            return False

        # Persist new index.json
        url_hash = compute_hash(mirror_url)
        cache_key = "{}_{}.json".format(url_hash[:10], result.hash[:10])
        self._index_file_cache.init_entry(cache_key)
        with self._index_file_cache.write_transaction(cache_key) as (old, new):
            new.write(result.data)

        self._local_index_cache[mirror_url] = {
            "index_hash": result.hash,
            "index_path": cache_key,
            "etag": result.etag,
        }

        # clean up the old cache_key if necessary
        old_cache_key = cache_entry.get("index_path", None)
        if old_cache_key:
            self._index_file_cache.remove(old_cache_key)

        # We fetched an index and updated the local index cache, we should
        # regenerate the spec cache as a result.
        return True


def binary_index_location():
    """Set up a BinaryCacheIndex for remote buildcache dbs in the user's homedir."""
    cache_root = os.path.join(misc_cache_location(), "indices")
    return spack.util.path.canonicalize_path(cache_root)


#: Default binary cache index instance
BINARY_INDEX: BinaryCacheIndex = llnl.util.lang.Singleton(BinaryCacheIndex)  # type: ignore


class NoOverwriteException(spack.error.SpackError):
    """Raised when a file would be overwritten"""

    def __init__(self, file_path):
        super().__init__(f"Refusing to overwrite the following file: {file_path}")


class NoGpgException(spack.error.SpackError):
    """
    Raised when gpg2 is not in PATH
    """

    def __init__(self, msg):
        super().__init__(msg)


class NoKeyException(spack.error.SpackError):
    """
    Raised when gpg has no default key added.
    """

    def __init__(self, msg):
        super().__init__(msg)


class PickKeyException(spack.error.SpackError):
    """
    Raised when multiple keys can be used to sign.
    """

    def __init__(self, keys):
        err_msg = "Multiple keys available for signing\n%s\n" % keys
        err_msg += "Use spack buildcache create -k <key hash> to pick a key."
        super().__init__(err_msg)


class NoVerifyException(spack.error.SpackError):
    """
    Raised if file fails signature verification.
    """

    pass


class NoChecksumException(spack.error.SpackError):
    """
    Raised if file fails checksum verification.
    """

    def __init__(self, path, size, contents, algorithm, expected, computed):
        super().__init__(
            f"{algorithm} checksum failed for {path}",
            f"Expected {expected} but got {computed}. "
            f"File size = {size} bytes. Contents = {contents!r}",
        )


class NewLayoutException(spack.error.SpackError):
    """
    Raised if directory layout is different from buildcache.
    """

    def __init__(self, msg):
        super().__init__(msg)


class InvalidMetadataFile(spack.error.SpackError):
    pass


class UnsignedPackageException(spack.error.SpackError):
    """
    Raised if installation of unsigned package is attempted without
    the use of ``--no-check-signature``.
    """


def compute_hash(data):
    if isinstance(data, str):
        data = data.encode("utf-8")
    return hashlib.sha256(data).hexdigest()


def build_cache_relative_path():
    return BUILD_CACHE_RELATIVE_PATH


def build_cache_keys_relative_path():
    return BUILD_CACHE_KEYS_RELATIVE_PATH


def build_cache_prefix(prefix):
    return os.path.join(prefix, build_cache_relative_path())


def buildinfo_file_name(prefix):
    """Filename of the binary package meta-data file"""
    return os.path.join(prefix, ".spack", "binary_distribution")


def read_buildinfo_file(prefix):
    """Read buildinfo file"""
    with open(buildinfo_file_name(prefix), "r") as f:
        return syaml.load(f)


class BuildManifestVisitor(BaseDirectoryVisitor):
    """Visitor that collects a list of files and symlinks
    that can be checked for need of relocation. It knows how
    to dedupe hardlinks and deal with symlinks to files and
    directories."""

    def __init__(self):
        # Save unique identifiers of hardlinks to avoid relocating them multiple times
        self.visited = set()

        # Lists of files we will check
        self.files = []
        self.symlinks = []

    def seen_before(self, root, rel_path):
        stat_result = os.lstat(os.path.join(root, rel_path))
        if stat_result.st_nlink == 1:
            return False
        identifier = (stat_result.st_dev, stat_result.st_ino)
        if identifier in self.visited:
            return True
        else:
            self.visited.add(identifier)
            return False

    def visit_file(self, root, rel_path, depth):
        if self.seen_before(root, rel_path):
            return
        self.files.append(rel_path)

    def visit_symlinked_file(self, root, rel_path, depth):
        # Note: symlinks *can* be hardlinked, but it is unclear if
        # symlinks can be relinked in-place (preserving inode).
        # Therefore, we do *not* de-dupe hardlinked symlinks.
        self.symlinks.append(rel_path)

    def before_visit_dir(self, root, rel_path, depth):
        return os.path.basename(rel_path) not in (".spack", "man")

    def before_visit_symlinked_dir(self, root, rel_path, depth):
        # Treat symlinked directories simply as symlinks.
        self.visit_symlinked_file(root, rel_path, depth)
        # Never recurse into symlinked directories.
        return False


def file_matches(path, regex):
    with open(path, "rb") as f:
        contents = f.read()
    return bool(regex.search(contents))


def get_buildfile_manifest(spec):
    """
    Return a data structure with information about a build, including
    text_to_relocate, binary_to_relocate, binary_to_relocate_fullpath
    link_to_relocate, and other, which means it doesn't fit any of previous
    checks (and should not be relocated). We exclude docs (man) and
    metadata (.spack). This can be used to find a particular kind of file
    in spack, or to generate the build metadata.
    """
    data = {
        "text_to_relocate": [],
        "binary_to_relocate": [],
        "link_to_relocate": [],
        "other": [],
        "binary_to_relocate_fullpath": [],
        "hardlinks_deduped": True,
    }

    # Guard against filesystem footguns of hardlinks and symlinks by using
    # a visitor to retrieve a list of files and symlinks, so we don't have
    # to worry about hardlinks of symlinked dirs and what not.
    visitor = BuildManifestVisitor()
    root = spec.prefix
    visit_directory_tree(root, visitor)

    # Collect a list of prefixes for this package and it's dependencies, Spack will
    # look for them to decide if text file needs to be relocated or not
    prefixes = [d.prefix for d in spec.traverse(root=True, deptype="all") if not d.external]
    prefixes.append(spack.hooks.sbang.sbang_install_path())
    prefixes.append(str(spack.store.STORE.layout.root))

    # Create a giant regex that matches all prefixes
    regex = utf8_paths_to_single_binary_regex(prefixes)

    # Symlinks.

    # Obvious bugs:
    #   1. relative links are not relocated.
    #   2. paths are used as strings.
    for rel_path in visitor.symlinks:
        abs_path = os.path.join(root, rel_path)
        link = os.readlink(abs_path)
        if os.path.isabs(link) and link.startswith(spack.store.STORE.layout.root):
            data["link_to_relocate"].append(rel_path)

    # Non-symlinks.
    for rel_path in visitor.files:
        abs_path = os.path.join(root, rel_path)
        m_type, m_subtype = fsys.mime_type(abs_path)

        if relocate.needs_binary_relocation(m_type, m_subtype):
            # Why is this branch not part of needs_binary_relocation? :(
            if (
                (
                    m_subtype in ("x-executable", "x-sharedlib", "x-pie-executable")
                    and sys.platform != "darwin"
                )
                or (m_subtype in ("x-mach-binary") and sys.platform == "darwin")
                or (not rel_path.endswith(".o"))
            ):
                data["binary_to_relocate"].append(rel_path)
                data["binary_to_relocate_fullpath"].append(abs_path)
                continue

        elif relocate.needs_text_relocation(m_type, m_subtype) and file_matches(abs_path, regex):
            data["text_to_relocate"].append(rel_path)
            continue

        data["other"].append(abs_path)

    return data


def hashes_to_prefixes(spec):
    """Return a dictionary of hashes to prefixes for a spec and its deps, excluding externals"""
    return {
        s.dag_hash(): str(s.prefix)
        for s in itertools.chain(
            spec.traverse(root=True, deptype="link"), spec.dependencies(deptype="run")
        )
        if not s.external
    }


def get_buildinfo_dict(spec):
    """Create metadata for a tarball"""
    manifest = get_buildfile_manifest(spec)

    return {
        "sbang_install_path": spack.hooks.sbang.sbang_install_path(),
        "buildpath": spack.store.STORE.layout.root,
        "spackprefix": spack.paths.prefix,
        "relative_prefix": os.path.relpath(spec.prefix, spack.store.STORE.layout.root),
        "relocate_textfiles": manifest["text_to_relocate"],
        "relocate_binaries": manifest["binary_to_relocate"],
        "relocate_links": manifest["link_to_relocate"],
        "hardlinks_deduped": manifest["hardlinks_deduped"],
        "hash_to_prefix": hashes_to_prefixes(spec),
    }


def tarball_directory_name(spec):
    """
    Return name of the tarball directory according to the convention
    <os>-<architecture>/<compiler>/<package>-<version>/
    """
    return spec.format_path("{architecture}/{compiler.name}-{compiler.version}/{name}-{version}")


def tarball_name(spec, ext):
    """
    Return the name of the tarfile according to the convention
    <os>-<architecture>-<package>-<dag_hash><ext>
    """
    spec_formatted = spec.format_path(
        "{architecture}-{compiler.name}-{compiler.version}-{name}-{version}-{hash}"
    )
    return f"{spec_formatted}{ext}"


def tarball_path_name(spec, ext):
    """
    Return the full path+name for a given spec according to the convention
    <tarball_directory_name>/<tarball_name>
    """
    return os.path.join(tarball_directory_name(spec), tarball_name(spec, ext))


def select_signing_key(key=None):
    if key is None:
        keys = spack.util.gpg.signing_keys()
        if len(keys) == 1:
            key = keys[0]

        if len(keys) > 1:
            raise PickKeyException(str(keys))

        if len(keys) == 0:
            raise NoKeyException(
                "No default key available for signing.\n"
                "Use spack gpg init and spack gpg create"
                " to create a default key."
            )
    return key


def sign_specfile(key, force, specfile_path):
    signed_specfile_path = "%s.sig" % specfile_path
    if os.path.exists(signed_specfile_path):
        if force:
            os.remove(signed_specfile_path)
        else:
            raise NoOverwriteException(signed_specfile_path)

    key = select_signing_key(key)
    spack.util.gpg.sign(key, specfile_path, signed_specfile_path, clearsign=True)


def _read_specs_and_push_index(file_list, read_method, cache_prefix, db, temp_dir, concurrency):
    """Read all the specs listed in the provided list, using thread given thread parallelism,
        generate the index, and push it to the mirror.

    Args:
        file_list (list(str)): List of urls or file paths pointing at spec files to read
        read_method: A function taking a single argument, either a url or a file path,
            and which reads the spec file at that location, and returns the spec.
        cache_prefix (str): prefix of the build cache on s3 where index should be pushed.
        db: A spack database used for adding specs and then writing the index.
        temp_dir (str): Location to write index.json and hash for pushing
        concurrency (int): Number of parallel processes to use when fetching
    """
    for file in file_list:
        contents = read_method(file)
        # Need full spec.json name or this gets confused with index.json.
        if file.endswith(".json.sig"):
            specfile_json = Spec.extract_json_from_clearsig(contents)
            fetched_spec = Spec.from_dict(specfile_json)
        elif file.endswith(".json"):
            fetched_spec = Spec.from_json(contents)
        else:
            continue

        db.add(fetched_spec, None)
        db.mark(fetched_spec, "in_buildcache", True)

    # Now generate the index, compute its hash, and push the two files to
    # the mirror.
    index_json_path = os.path.join(temp_dir, "index.json")
    with open(index_json_path, "w") as f:
        db._write_to_file(f)

    # Read the index back in and compute its hash
    with open(index_json_path) as f:
        index_string = f.read()
        index_hash = compute_hash(index_string)

    # Write the hash out to a local file
    index_hash_path = os.path.join(temp_dir, "index.json.hash")
    with open(index_hash_path, "w") as f:
        f.write(index_hash)

    # Push the index itself
    web_util.push_to_url(
        index_json_path,
        url_util.join(cache_prefix, "index.json"),
        keep_original=False,
        extra_args={"ContentType": "application/json", "CacheControl": "no-cache"},
    )

    # Push the hash
    web_util.push_to_url(
        index_hash_path,
        url_util.join(cache_prefix, "index.json.hash"),
        keep_original=False,
        extra_args={"ContentType": "text/plain", "CacheControl": "no-cache"},
    )


def _specs_from_cache_aws_cli(cache_prefix):
    """Use aws cli to sync all the specs into a local temporary directory.

    Args:
        cache_prefix (str): prefix of the build cache on s3

    Return:
        List of the local file paths and a function that can read each one from the file system.
    """
    read_fn = None
    file_list = None
    aws = which("aws")

    def file_read_method(file_path):
        with open(file_path) as fd:
            return fd.read()

    tmpspecsdir = tempfile.mkdtemp()
    sync_command_args = [
        "s3",
        "sync",
        "--exclude",
        "*",
        "--include",
        "*.spec.json.sig",
        "--include",
        "*.spec.json",
        cache_prefix,
        tmpspecsdir,
    ]

    try:
        tty.debug(
            "Using aws s3 sync to download specs from {0} to {1}".format(cache_prefix, tmpspecsdir)
        )
        aws(*sync_command_args, output=os.devnull, error=os.devnull)
        file_list = fsys.find(tmpspecsdir, ["*.spec.json.sig", "*.spec.json"])
        read_fn = file_read_method
    except Exception:
        tty.warn("Failed to use aws s3 sync to retrieve specs, falling back to parallel fetch")
        shutil.rmtree(tmpspecsdir)

    return file_list, read_fn


def _specs_from_cache_fallback(cache_prefix):
    """Use spack.util.web module to get a list of all the specs at the remote url.

    Args:
        cache_prefix (str): Base url of mirror (location of spec files)

    Return:
        The list of complete spec file urls and a function that can read each one from its
            remote location (also using the spack.util.web module).
    """
    read_fn = None
    file_list = None

    def url_read_method(url):
        contents = None
        try:
            _, _, spec_file = web_util.read_from_url(url)
            contents = codecs.getreader("utf-8")(spec_file).read()
        except (URLError, web_util.SpackWebError) as url_err:
            tty.error("Error reading specfile: {0}".format(url))
            tty.error(url_err)
        return contents

    try:
        file_list = [
            url_util.join(cache_prefix, entry)
            for entry in web_util.list_url(cache_prefix)
            if entry.endswith("spec.json") or entry.endswith("spec.json.sig")
        ]
        read_fn = url_read_method
    except KeyError as inst:
        msg = "No packages at {0}: {1}".format(cache_prefix, inst)
        tty.warn(msg)
    except Exception as err:
        # If we got some kind of S3 (access denied or other connection
        # error), the first non boto-specific class in the exception
        # hierarchy is Exception.  Just print a warning and return
        msg = "Encountered problem listing packages at {0}: {1}".format(cache_prefix, err)
        tty.warn(msg)

    return file_list, read_fn


def _spec_files_from_cache(cache_prefix):
    """Get a list of all the spec files in the mirror and a function to
    read them.

    Args:
        cache_prefix (str): Base url of mirror (location of spec files)

    Return:
        A tuple where the first item is a list of absolute file paths or
        urls pointing to the specs that should be read from the mirror,
        and the second item is a function taking a url or file path and
        returning the spec read from that location.
    """
    callbacks = []
    if cache_prefix.startswith("s3"):
        callbacks.append(_specs_from_cache_aws_cli)

    callbacks.append(_specs_from_cache_fallback)

    for specs_from_cache_fn in callbacks:
        file_list, read_fn = specs_from_cache_fn(cache_prefix)
        if file_list:
            return file_list, read_fn

    raise ListMirrorSpecsError("Failed to get list of specs from {0}".format(cache_prefix))


def generate_package_index(cache_prefix, concurrency=32):
    """Create or replace the build cache index on the given mirror.  The
    buildcache index contains an entry for each binary package under the
    cache_prefix.

    Args:
        cache_prefix(str): Base url of binary mirror.
        concurrency: (int): The desired threading concurrency to use when
            fetching the spec files from the mirror.

    Return:
        None
    """
    try:
        file_list, read_fn = _spec_files_from_cache(cache_prefix)
    except ListMirrorSpecsError as err:
        tty.error("Unable to generate package index, {0}".format(err))
        return

    tty.debug("Retrieving spec descriptor files from {0} to build index".format(cache_prefix))

    tmpdir = tempfile.mkdtemp()

    db = BuildCacheDatabase(tmpdir)
    db.root = None
    db_root_dir = db.database_directory

    try:
        _read_specs_and_push_index(file_list, read_fn, cache_prefix, db, db_root_dir, concurrency)
    except Exception as err:
        msg = "Encountered problem pushing package index to {0}: {1}".format(cache_prefix, err)
        tty.warn(msg)
        tty.debug("\n" + traceback.format_exc())
    finally:
        shutil.rmtree(tmpdir)


def generate_key_index(key_prefix, tmpdir=None):
    """Create the key index page.

    Creates (or replaces) the "index.json" page at the location given in
    key_prefix.  This page contains an entry for each key (.pub) under
    key_prefix.
    """

    tty.debug(
        " ".join(
            ("Retrieving key.pub files from", url_util.format(key_prefix), "to build key index")
        )
    )

    try:
        fingerprints = (
            entry[:-4]
            for entry in web_util.list_url(key_prefix, recursive=False)
            if entry.endswith(".pub")
        )
    except KeyError as inst:
        msg = "No keys at {0}: {1}".format(key_prefix, inst)
        tty.warn(msg)
        return
    except Exception as err:
        # If we got some kind of S3 (access denied or other connection
        # error), the first non boto-specific class in the exception
        # hierarchy is Exception.  Just print a warning and return
        msg = "Encountered problem listing keys at {0}: {1}".format(key_prefix, err)
        tty.warn(msg)
        return

    remove_tmpdir = False

    keys_local = url_util.local_file_path(key_prefix)
    if keys_local:
        target = os.path.join(keys_local, "index.json")
    else:
        if not tmpdir:
            tmpdir = tempfile.mkdtemp()
            remove_tmpdir = True
        target = os.path.join(tmpdir, "index.json")

    index = {"keys": dict((fingerprint, {}) for fingerprint in sorted(set(fingerprints)))}
    with open(target, "w") as f:
        sjson.dump(index, f)

    if not keys_local:
        try:
            web_util.push_to_url(
                target,
                url_util.join(key_prefix, "index.json"),
                keep_original=False,
                extra_args={"ContentType": "application/json"},
            )
        except Exception as err:
            msg = "Encountered problem pushing key index to {0}: {1}".format(key_prefix, err)
            tty.warn(msg)
        finally:
            if remove_tmpdir:
                shutil.rmtree(tmpdir)


def tarfile_of_spec_prefix(tar: tarfile.TarFile, prefix: str) -> None:
    """Create a tarfile of an install prefix of a spec. Skips existing buildinfo file.

    Args:
        tar: tarfile object to add files to
        prefix: absolute install prefix of spec"""
    if not os.path.isabs(prefix) or not os.path.isdir(prefix):
        raise ValueError(f"prefix '{prefix}' must be an absolute path to a directory")
    stat_key = lambda stat: (stat.st_dev, stat.st_ino)

    try:  # skip buildinfo file if it exists
        files_to_skip = [stat_key(os.lstat(buildinfo_file_name(prefix)))]
        skip = lambda entry: stat_key(entry.stat(follow_symlinks=False)) in files_to_skip
    except OSError:
        skip = lambda entry: False

    spack.util.archive.reproducible_tarfile_from_prefix(
        tar,
        prefix,
        # Spack <= 0.21 did not include parent directories, leading to issues when tarballs are
        # used in runtimes like AWS lambda.
        include_parent_directories=True,
        skip=skip,
    )


def _do_create_tarball(tarfile_path: str, binaries_dir: str, buildinfo: dict):
    with spack.util.archive.gzip_compressed_tarfile(tarfile_path) as (
        tar,
        inner_checksum,
        outer_checksum,
    ):
        # Tarball the install prefix
        tarfile_of_spec_prefix(tar, binaries_dir)

        # Serialize buildinfo for the tarball
        bstring = syaml.dump(buildinfo, default_flow_style=True).encode("utf-8")
        tarinfo = tarfile.TarInfo(
            name=spack.util.archive.default_path_to_name(buildinfo_file_name(binaries_dir))
        )
        tarinfo.type = tarfile.REGTYPE
        tarinfo.size = len(bstring)
        tarinfo.mode = 0o644
        tar.addfile(tarinfo, io.BytesIO(bstring))

    return inner_checksum.hexdigest(), outer_checksum.hexdigest()


class PushOptions(NamedTuple):
    #: Overwrite existing tarball/metadata files in buildcache
    force: bool = False

    #: Regenerated indices after pushing
    regenerate_index: bool = False

    #: Whether to sign or not.
    unsigned: bool = False

    #: What key to use for signing
    key: Optional[str] = None


def push_or_raise(spec: Spec, out_url: str, options: PushOptions):
    """
    Build a tarball from given spec and put it into the directory structure
    used at the mirror (following <tarball_directory_name>).

    This method raises :py:class:`NoOverwriteException` when ``force=False`` and the tarball or
    spec.json file already exist in the buildcache.
    """
    if not spec.concrete:
        raise ValueError("spec must be concrete to build tarball")

    with tempfile.TemporaryDirectory(dir=spack.stage.get_stage_root()) as tmpdir:
        _build_tarball_in_stage_dir(spec, out_url, stage_dir=tmpdir, options=options)


def _build_tarball_in_stage_dir(spec: Spec, out_url: str, stage_dir: str, options: PushOptions):
    cache_prefix = build_cache_prefix(stage_dir)
    tarfile_name = tarball_name(spec, ".spack")
    tarfile_dir = os.path.join(cache_prefix, tarball_directory_name(spec))
    tarfile_path = os.path.join(tarfile_dir, tarfile_name)
    spackfile_path = os.path.join(cache_prefix, tarball_path_name(spec, ".spack"))
    remote_spackfile_path = url_util.join(out_url, os.path.relpath(spackfile_path, stage_dir))

    mkdirp(tarfile_dir)
    if web_util.url_exists(remote_spackfile_path):
        if options.force:
            web_util.remove_url(remote_spackfile_path)
        else:
            raise NoOverwriteException(url_util.format(remote_spackfile_path))

    # need to copy the spec file so the build cache can be downloaded
    # without concretizing with the current spack packages
    # and preferences

    spec_file = spack.store.STORE.layout.spec_file_path(spec)
    specfile_name = tarball_name(spec, ".spec.json")
    specfile_path = os.path.realpath(os.path.join(cache_prefix, specfile_name))
    signed_specfile_path = "{0}.sig".format(specfile_path)

    remote_specfile_path = url_util.join(
        out_url, os.path.relpath(specfile_path, os.path.realpath(stage_dir))
    )
    remote_signed_specfile_path = "{0}.sig".format(remote_specfile_path)

    # If force and exists, overwrite. Otherwise raise exception on collision.
    if options.force:
        if web_util.url_exists(remote_specfile_path):
            web_util.remove_url(remote_specfile_path)
        if web_util.url_exists(remote_signed_specfile_path):
            web_util.remove_url(remote_signed_specfile_path)
    elif web_util.url_exists(remote_specfile_path) or web_util.url_exists(
        remote_signed_specfile_path
    ):
        raise NoOverwriteException(url_util.format(remote_specfile_path))

    binaries_dir = spec.prefix

    # create info for later relocation and create tar
    buildinfo = get_buildinfo_dict(spec)

    checksum, _ = _do_create_tarball(tarfile_path, binaries_dir, buildinfo)

    # add sha256 checksum to spec.json
    with open(spec_file, "r") as inputfile:
        content = inputfile.read()
        if spec_file.endswith(".json"):
            spec_dict = sjson.load(content)
        else:
            raise ValueError("{0} not a valid spec file type".format(spec_file))
    spec_dict["buildcache_layout_version"] = CURRENT_BUILD_CACHE_LAYOUT_VERSION
    spec_dict["binary_cache_checksum"] = {"hash_algorithm": "sha256", "hash": checksum}

    with open(specfile_path, "w") as outfile:
        # Note: when using gpg clear sign, we need to avoid long lines (19995 chars).
        # If lines are longer, they are truncated without error. Thanks GPG!
        # So, here we still add newlines, but no indent, so save on file size and
        # line length.
        json.dump(spec_dict, outfile, indent=0, separators=(",", ":"))

    # sign the tarball and spec file with gpg
    if not options.unsigned:
        key = select_signing_key(options.key)
        sign_specfile(key, options.force, specfile_path)

    # push tarball and signed spec json to remote mirror
    web_util.push_to_url(spackfile_path, remote_spackfile_path, keep_original=False)
    web_util.push_to_url(
        signed_specfile_path if not options.unsigned else specfile_path,
        remote_signed_specfile_path if not options.unsigned else remote_specfile_path,
        keep_original=False,
    )

    # push the key to the build cache's _pgp directory so it can be
    # imported
    if not options.unsigned:
        push_keys(out_url, keys=[key], regenerate_index=options.regenerate_index, tmpdir=stage_dir)

    # create an index.json for the build_cache directory so specs can be
    # found
    if options.regenerate_index:
        generate_package_index(url_util.join(out_url, os.path.relpath(cache_prefix, stage_dir)))

    return None


class NotInstalledError(spack.error.SpackError):
    """Raised when a spec is not installed but picked to be packaged."""

    def __init__(self, specs: List[Spec]):
        super().__init__(
            "Cannot push non-installed packages",
            ", ".join(s.cformat("{name}{@version}{/hash:7}") for s in specs),
        )


def specs_to_be_packaged(
    specs: List[Spec], root: bool = True, dependencies: bool = True
) -> List[Spec]:
    """Return the list of nodes to be packaged, given a list of specs.
    Raises NotInstalledError if a spec is not installed but picked to be packaged.

    Args:
        specs: list of root specs to be processed
        root: include the root of each spec in the nodes
        dependencies: include the dependencies of each
            spec in the nodes
    """

    if not root and not dependencies:
        return []

    # Filter packageable roots
    with spack.store.STORE.db.read_transaction():
        if root:
            # Error on uninstalled roots, when roots are requested
            uninstalled_roots = list(s for s in specs if not s.installed)
            if uninstalled_roots:
                raise NotInstalledError(uninstalled_roots)
            roots = specs
        else:
            roots = []

        if dependencies:
            # Error on uninstalled deps, when deps are requested
            deps = list(
                traverse.traverse_nodes(
                    specs, deptype="all", order="breadth", root=False, key=traverse.by_dag_hash
                )
            )
            uninstalled_deps = list(s for s in deps if not s.installed)
            if uninstalled_deps:
                raise NotInstalledError(uninstalled_deps)
        else:
            deps = []

    return [s for s in itertools.chain(roots, deps) if not s.external]


def push(spec: Spec, mirror_url: str, options: PushOptions):
    """Create and push binary package for a single spec to the specified
    mirror url.

    Args:
        spec: Spec to package and push
        mirror_url: Desired destination url for binary package
        options:

    Returns:
        True if package was pushed, False otherwise.

    """
    try:
        push_or_raise(spec, mirror_url, options)
    except NoOverwriteException as e:
        warnings.warn(str(e))
        return False

    return True


def try_verify(specfile_path):
    """Utility function to attempt to verify a local file.  Assumes the
    file is a clearsigned signature file.

    Args:
        specfile_path (str): Path to file to be verified.

    Returns:
        ``True`` if the signature could be verified, ``False`` otherwise.
    """
    suppress = config.get("config:suppress_gpg_warnings", False)

    try:
        spack.util.gpg.verify(specfile_path, suppress_warnings=suppress)
    except Exception:
        return False

    return True


def try_fetch(url_to_fetch):
    """Utility function to try and fetch a file from a url, stage it
    locally, and return the path to the staged file.

    Args:
        url_to_fetch (str): Url pointing to remote resource to fetch

    Returns:
        Path to locally staged resource or ``None`` if it could not be fetched.
    """
    stage = Stage(url_to_fetch, keep=True)
    stage.create()

    try:
        stage.fetch()
    except spack.error.FetchError:
        stage.destroy()
        return None

    return stage


def _delete_staged_downloads(download_result):
    """Clean up stages used to download tarball and specfile"""
    download_result["tarball_stage"].destroy()
    download_result["specfile_stage"].destroy()


def _get_valid_spec_file(path: str, max_supported_layout: int) -> Tuple[Dict, int]:
    """Read and validate a spec file, returning the spec dict with its layout version, or raising
    InvalidMetadataFile if invalid."""
    try:
        with open(path, "rb") as f:
            binary_content = f.read()
    except OSError:
        raise InvalidMetadataFile(f"No such file: {path}")

    # In the future we may support transparently decompressing compressed spec files.
    if binary_content[:2] == b"\x1f\x8b":
        raise InvalidMetadataFile("Compressed spec files are not supported")

    try:
        as_string = binary_content.decode("utf-8")
        if path.endswith(".json.sig"):
            spec_dict = Spec.extract_json_from_clearsig(as_string)
        else:
            spec_dict = json.loads(as_string)
    except Exception as e:
        raise InvalidMetadataFile(f"Could not parse {path} due to: {e}") from e

    # Ensure this version is not too new.
    try:
        layout_version = int(spec_dict.get("buildcache_layout_version", 0))
    except ValueError as e:
        raise InvalidMetadataFile("Could not parse layout version") from e

    if layout_version > max_supported_layout:
        raise InvalidMetadataFile(
            f"Layout version {layout_version} is too new for this version of Spack"
        )

    return spec_dict, layout_version


<<<<<<< HEAD
def download_tarball(spec, unsigned=False, mirrors_for_spec=None):
=======
def download_tarball(spec, unsigned: Optional[bool] = False, mirrors_for_spec=None):
>>>>>>> 29d784e5
    """
    Download binary tarball for given package into stage area, returning
    path to downloaded tarball if successful, None otherwise.

    Args:
        spec (spack.spec.Spec): Concrete spec
        unsigned: if ``True`` or ``False`` override the mirror signature verification defaults
        mirrors_for_spec (list): Optional list of concrete specs and mirrors
            obtained by calling binary_distribution.get_mirrors_for_spec().
            These will be checked in order first before looking in other
            configured mirrors.

    Returns:
        ``None`` if the tarball could not be downloaded (maybe also verified,
        depending on whether new-style signed binary packages were found).
        Otherwise, return an object indicating the path to the downloaded
        tarball, the path to the downloaded specfile (in the case of new-style
        buildcache), and whether or not the tarball is already verified.

    .. code-block:: JSON

       {
           "tarball_path": "path-to-locally-saved-tarfile",
           "specfile_path": "none-or-path-to-locally-saved-specfile",
           "signature_verified": "true-if-binary-pkg-was-already-verified"
       }
    """
    configured_mirrors: Iterable[spack.mirror.Mirror] = spack.mirror.MirrorCollection(
        binary=True
    ).values()
    if not configured_mirrors:
        tty.die("Please add a spack mirror to allow download of pre-compiled packages.")

    tarball = tarball_path_name(spec, ".spack")
    specfile_prefix = tarball_name(spec, ".spec")

    # Note on try_first and try_next:
    # mirrors_for_spec mostly likely came from spack caching remote
    # mirror indices locally and adding their specs to a local data
    # structure supporting quick lookup of concrete specs.  Those
    # mirrors are likely a subset of all configured mirrors, and
    # we'll probably find what we need in one of them.  But we'll
    # look in all configured mirrors if needed, as maybe the spec
    # we need was in an un-indexed mirror.  No need to check any
    # mirror for the spec twice though.
    try_first = [i["mirror_url"] for i in mirrors_for_spec] if mirrors_for_spec else []
    try_next = [i.fetch_url for i in configured_mirrors if i.fetch_url not in try_first]
    mirror_urls = try_first + try_next

    # TODO: turn `mirrors_for_spec` into a list of Mirror instances, instead of doing that here.
    def fetch_url_to_mirror(url):
        for mirror in configured_mirrors:
            if mirror.fetch_url == url:
                return mirror
        return spack.mirror.Mirror(url)

    mirrors = [fetch_url_to_mirror(url) for url in mirror_urls]

    tried_to_verify_sigs = []

    # Assumes we care more about finding a spec file by preferred ext
    # than by mirrory priority.  This can be made less complicated as
    # we remove support for deprecated spec formats and buildcache layouts.
    for try_signed in (True, False):
        for mirror in mirrors:
            # Override mirror's default if
            currently_unsigned = unsigned if unsigned is not None else not mirror.signed

            # If it's an OCI index, do things differently, since we cannot compose URLs.
            fetch_url = mirror.fetch_url

            # TODO: refactor this to some "nice" place.
            if fetch_url.startswith("oci://"):
                ref = spack.oci.image.ImageReference.from_string(
                    fetch_url[len("oci://") :]
                ).with_tag(spack.oci.image.default_tag(spec))

                # Fetch the manifest
                try:
                    response = spack.oci.opener.urlopen(
                        urllib.request.Request(
                            url=ref.manifest_url(),
                            headers={"Accept": "application/vnd.oci.image.manifest.v1+json"},
                        )
                    )
                except Exception:
                    continue

                # Download the config = spec.json and the relevant tarball
                try:
                    manifest = json.loads(response.read())
                    spec_digest = spack.oci.image.Digest.from_string(manifest["config"]["digest"])
                    tarball_digest = spack.oci.image.Digest.from_string(
                        manifest["layers"][-1]["digest"]
                    )
                except Exception:
                    continue

                with spack.oci.oci.make_stage(
                    ref.blob_url(spec_digest), spec_digest, keep=True
                ) as local_specfile_stage:
                    try:
                        local_specfile_stage.fetch()
                        local_specfile_stage.check()
                        try:
                            _get_valid_spec_file(
                                local_specfile_stage.save_filename,
                                CURRENT_BUILD_CACHE_LAYOUT_VERSION,
                            )
                        except InvalidMetadataFile as e:
                            tty.warn(
                                f"Ignoring binary package for {spec.name}/{spec.dag_hash()[:7]} "
<<<<<<< HEAD
                                f"from {mirror} due to invalid metadata file: {e}"
=======
                                f"from {fetch_url} due to invalid metadata file: {e}"
>>>>>>> 29d784e5
                            )
                            local_specfile_stage.destroy()
                            continue
                    except Exception:
                        continue
                    local_specfile_stage.cache_local()

                with spack.oci.oci.make_stage(
                    ref.blob_url(tarball_digest), tarball_digest, keep=True
                ) as tarball_stage:
                    try:
                        tarball_stage.fetch()
                        tarball_stage.check()
                    except Exception:
                        continue
                    tarball_stage.cache_local()

                return {
                    "tarball_stage": tarball_stage,
                    "specfile_stage": local_specfile_stage,
                    "signature_verified": False,
                    "signature_required": not currently_unsigned,
                }

            else:
                ext = "json.sig" if try_signed else "json"
<<<<<<< HEAD
                specfile_path = url_util.join(mirror, BUILD_CACHE_RELATIVE_PATH, specfile_prefix)
                specfile_url = f"{specfile_path}.{ext}"
                spackfile_url = url_util.join(mirror, BUILD_CACHE_RELATIVE_PATH, tarball)
=======
                specfile_path = url_util.join(
                    fetch_url, BUILD_CACHE_RELATIVE_PATH, specfile_prefix
                )
                specfile_url = f"{specfile_path}.{ext}"
                spackfile_url = url_util.join(fetch_url, BUILD_CACHE_RELATIVE_PATH, tarball)
>>>>>>> 29d784e5
                local_specfile_stage = try_fetch(specfile_url)
                if local_specfile_stage:
                    local_specfile_path = local_specfile_stage.save_filename
                    signature_verified = False

                    try:
                        _get_valid_spec_file(
                            local_specfile_path, CURRENT_BUILD_CACHE_LAYOUT_VERSION
                        )
                    except InvalidMetadataFile as e:
                        tty.warn(
                            f"Ignoring binary package for {spec.name}/{spec.dag_hash()[:7]} "
<<<<<<< HEAD
                            f"from {mirror} due to invalid metadata file: {e}"
=======
                            f"from {fetch_url} due to invalid metadata file: {e}"
>>>>>>> 29d784e5
                        )
                        local_specfile_stage.destroy()
                        continue

<<<<<<< HEAD
                    if try_signed and not unsigned:
=======
                    if try_signed and not currently_unsigned:
>>>>>>> 29d784e5
                        # If we found a signed specfile at the root, try to verify
                        # the signature immediately.  We will not download the
                        # tarball if we could not verify the signature.
                        tried_to_verify_sigs.append(specfile_url)
                        signature_verified = try_verify(local_specfile_path)
                        if not signature_verified:
                            tty.warn(f"Failed to verify: {specfile_url}")

                    if currently_unsigned or signature_verified or not try_signed:
                        # We will download the tarball in one of three cases:
                        #     1. user asked for --no-check-signature
                        #     2. user didn't ask for --no-check-signature, but we
                        #     found a spec.json.sig and verified the signature already
                        #     3. neither of the first two cases are true, but this file
                        #     is *not* a signed json (not a spec.json.sig file).  That
                        #     means we already looked at all the mirrors and either didn't
                        #     find any .sig files or couldn't verify any of them.  But it
                        #     is still possible to find an old style binary package where
                        #     the signature is a detached .asc file in the outer archive
                        #     of the tarball, and in that case, the only way to know is to
                        #     download the tarball.  This is a deprecated use case, so if
                        #     something goes wrong during the extraction process (can't
                        #     verify signature, checksum doesn't match) we will fail at
                        #     that point instead of trying to download more tarballs from
                        #     the remaining mirrors, looking for one we can use.
                        tarball_stage = try_fetch(spackfile_url)
                        if tarball_stage:
                            return {
                                "tarball_stage": tarball_stage,
                                "specfile_stage": local_specfile_stage,
                                "signature_verified": signature_verified,
                                "signature_required": not currently_unsigned,
                            }

                    local_specfile_stage.destroy()

    # Falling through the nested loops meeans we exhaustively searched
    # for all known kinds of spec files on all mirrors and did not find
    # an acceptable one for which we could download a tarball.

    if tried_to_verify_sigs:
        raise NoVerifyException(
            (
                "Spack found new style signed binary packages, "
                "but was unable to verify any of them.  Please "
                "obtain and trust the correct public key.  If "
                "these are public spack binaries, please see the "
                "spack docs for locations where keys can be found."
            )
        )

    return None


def dedupe_hardlinks_if_necessary(root, buildinfo):
    """Updates a buildinfo dict for old archives that did
    not dedupe hardlinks. De-duping hardlinks is necessary
    when relocating files in parallel and in-place. This
    means we must preserve inodes when relocating."""

    # New archives don't need this.
    if buildinfo.get("hardlinks_deduped", False):
        return

    # Clearly we can assume that an inode is either in the
    # textfile or binary group, but let's just stick to
    # a single set of visited nodes.
    visited = set()

    # Note: we do *not* dedupe hardlinked symlinks, since
    # it seems difficult or even impossible to relink
    # symlinks while preserving inode.
    for key in ("relocate_textfiles", "relocate_binaries"):
        if key not in buildinfo:
            continue
        new_list = []
        for rel_path in buildinfo[key]:
            stat_result = os.lstat(os.path.join(root, rel_path))
            identifier = (stat_result.st_dev, stat_result.st_ino)
            if stat_result.st_nlink > 1:
                if identifier in visited:
                    continue
                visited.add(identifier)
            new_list.append(rel_path)
        buildinfo[key] = new_list


def relocate_package(spec):
    """
    Relocate the given package
    """
    workdir = str(spec.prefix)
    buildinfo = read_buildinfo_file(workdir)
    new_layout_root = str(spack.store.STORE.layout.root)
    new_prefix = str(spec.prefix)
    new_rel_prefix = str(os.path.relpath(new_prefix, new_layout_root))
    new_spack_prefix = str(spack.paths.prefix)

    old_sbang_install_path = None
    if "sbang_install_path" in buildinfo:
        old_sbang_install_path = str(buildinfo["sbang_install_path"])
    old_layout_root = str(buildinfo["buildpath"])
    old_spack_prefix = str(buildinfo.get("spackprefix"))
    old_rel_prefix = buildinfo.get("relative_prefix")
    old_prefix = os.path.join(old_layout_root, old_rel_prefix)
    rel = buildinfo.get("relative_rpaths", False)

    # In the past prefix_to_hash was the default and externals were not dropped, so prefixes
    # were not unique.
    if "hash_to_prefix" in buildinfo:
        hash_to_old_prefix = buildinfo["hash_to_prefix"]
    elif "prefix_to_hash" in buildinfo:
        hash_to_old_prefix = dict((v, k) for (k, v) in buildinfo["prefix_to_hash"].items())
    else:
        hash_to_old_prefix = dict()

    if old_rel_prefix != new_rel_prefix and not hash_to_old_prefix:
        msg = "Package tarball was created from an install "
        msg += "prefix with a different directory layout and an older "
        msg += "buildcache create implementation. It cannot be relocated."
        raise NewLayoutException(msg)

    # Spurious replacements (e.g. sbang) will cause issues with binaries
    # For example, the new sbang can be longer than the old one.
    # Hence 2 dictionaries are maintained here.
    prefix_to_prefix_text = collections.OrderedDict()
    prefix_to_prefix_bin = collections.OrderedDict()

    if old_sbang_install_path:
        install_path = spack.hooks.sbang.sbang_install_path()
        prefix_to_prefix_text[old_sbang_install_path] = install_path

    # First match specific prefix paths. Possibly the *local* install prefix
    # of some dependency is in an upstream, so we cannot assume the original
    # spack store root can be mapped uniformly to the new spack store root.
    for dag_hash, new_dep_prefix in hashes_to_prefixes(spec).items():
        if dag_hash in hash_to_old_prefix:
            old_dep_prefix = hash_to_old_prefix[dag_hash]
            prefix_to_prefix_bin[old_dep_prefix] = new_dep_prefix
            prefix_to_prefix_text[old_dep_prefix] = new_dep_prefix

    # Only then add the generic fallback of install prefix -> install prefix.
    prefix_to_prefix_text[old_prefix] = new_prefix
    prefix_to_prefix_bin[old_prefix] = new_prefix
    prefix_to_prefix_text[old_layout_root] = new_layout_root
    prefix_to_prefix_bin[old_layout_root] = new_layout_root

    # This is vestigial code for the *old* location of sbang. Previously,
    # sbang was a bash script, and it lived in the spack prefix. It is
    # now a POSIX script that lives in the install prefix. Old packages
    # will have the old sbang location in their shebangs.
    orig_sbang = "#!/bin/bash {0}/bin/sbang".format(old_spack_prefix)
    new_sbang = spack.hooks.sbang.sbang_shebang_line()
    prefix_to_prefix_text[orig_sbang] = new_sbang

    tty.debug("Relocating package from", "%s to %s." % (old_layout_root, new_layout_root))

    # Old archives maybe have hardlinks repeated.
    dedupe_hardlinks_if_necessary(workdir, buildinfo)

    def is_backup_file(file):
        return file.endswith("~")

    # Text files containing the prefix text
    text_names = list()
    for filename in buildinfo["relocate_textfiles"]:
        text_name = os.path.join(workdir, filename)
        # Don't add backup files generated by filter_file during install step.
        if not is_backup_file(text_name):
            text_names.append(text_name)

    # If we are not installing back to the same install tree do the relocation
    if old_prefix != new_prefix:
        files_to_relocate = [
            os.path.join(workdir, filename) for filename in buildinfo.get("relocate_binaries")
        ]
        # If the buildcache was not created with relativized rpaths
        # do the relocation of path in binaries
        platform = spack.platforms.by_name(spec.platform)
        if "macho" in platform.binary_formats:
            relocate.relocate_macho_binaries(
                files_to_relocate,
                old_layout_root,
                new_layout_root,
                prefix_to_prefix_bin,
                rel,
                old_prefix,
                new_prefix,
            )
        elif "elf" in platform.binary_formats and not rel:
            # The new ELF dynamic section relocation logic only handles absolute to
            # absolute relocation.
            relocate.new_relocate_elf_binaries(files_to_relocate, prefix_to_prefix_bin)
        elif "elf" in platform.binary_formats and rel:
            relocate.relocate_elf_binaries(
                files_to_relocate,
                old_layout_root,
                new_layout_root,
                prefix_to_prefix_bin,
                rel,
                old_prefix,
                new_prefix,
            )

        # Relocate links to the new install prefix
        links = [os.path.join(workdir, f) for f in buildinfo.get("relocate_links", [])]
        relocate.relocate_links(links, prefix_to_prefix_bin)

        # For all buildcaches
        # relocate the install prefixes in text files including dependencies
        relocate.relocate_text(text_names, prefix_to_prefix_text)

        # relocate the install prefixes in binary files including dependencies
        changed_files = relocate.relocate_text_bin(files_to_relocate, prefix_to_prefix_bin)

        # Add ad-hoc signatures to patched macho files when on macOS.
        if "macho" in platform.binary_formats and sys.platform == "darwin":
            codesign = which("codesign")
            if not codesign:
                return
            for binary in changed_files:
                codesign("-fs-", binary)

    # If we are installing back to the same location
    # relocate the sbang location if the spack directory changed
    else:
        if old_spack_prefix != new_spack_prefix:
            relocate.relocate_text(text_names, prefix_to_prefix_text)


def _extract_inner_tarball(spec, filename, extract_to, signature_required: bool, remote_checksum):
    stagepath = os.path.dirname(filename)
    spackfile_name = tarball_name(spec, ".spack")
    spackfile_path = os.path.join(stagepath, spackfile_name)
    tarfile_name = tarball_name(spec, ".tar.gz")
    tarfile_path = os.path.join(extract_to, tarfile_name)
    json_name = tarball_name(spec, ".spec.json")
    json_path = os.path.join(extract_to, json_name)
    with closing(tarfile.open(spackfile_path, "r")) as tar:
        tar.extractall(extract_to)
    # some buildcache tarfiles use bzip2 compression
    if not os.path.exists(tarfile_path):
        tarfile_name = tarball_name(spec, ".tar.bz2")
        tarfile_path = os.path.join(extract_to, tarfile_name)

    if os.path.exists(json_path):
        specfile_path = json_path
    else:
        raise ValueError("Cannot find spec file for {0}.".format(extract_to))

    if signature_required:
        if os.path.exists("%s.asc" % specfile_path):
            suppress = config.get("config:suppress_gpg_warnings", False)
            try:
                spack.util.gpg.verify("%s.asc" % specfile_path, specfile_path, suppress)
            except Exception:
                raise NoVerifyException(
                    "Spack was unable to verify package "
                    "signature, please obtain and trust the "
                    "correct public key."
                )
        else:
            raise UnsignedPackageException(
                "To install unsigned packages, use the --no-check-signature option."
            )

    # compute the sha256 checksum of the tarball
    local_checksum = spack.util.crypto.checksum(hashlib.sha256, tarfile_path)
    expected = remote_checksum["hash"]

    # if the checksums don't match don't install
    if local_checksum != expected:
        size, contents = fsys.filesummary(tarfile_path)
        raise NoChecksumException(tarfile_path, size, contents, "sha256", expected, local_checksum)

    return tarfile_path


def _tar_strip_component(tar: tarfile.TarFile, prefix: str):
    """Yield all members of tarfile that start with given prefix, and strip that prefix (including
    symlinks)"""
    # Including trailing /, otherwise we end up with absolute paths.
    regex = re.compile(re.escape(prefix) + "/*")

    # Only yield members in the package prefix.
    # Note: when a tarfile is created, relative in-prefix symlinks are
    # expanded to matching member names of tarfile entries. So, we have
    # to ensure that those are updated too.
    # Absolute symlinks are copied verbatim -- relocation should take care of
    # them.
    for m in tar.getmembers():
        result = regex.match(m.name)
        if not result:
            continue
        m.name = m.name[result.end() :]
        if m.linkname:
            result = regex.match(m.linkname)
            if result:
                m.linkname = m.linkname[result.end() :]
        yield m


def extract_tarball(spec, download_result, force=False, timer=timer.NULL_TIMER):
    """
    extract binary tarball for given package into install area
    """
    timer.start("extract")
    if os.path.exists(spec.prefix):
        if force:
            shutil.rmtree(spec.prefix)
        else:
            raise NoOverwriteException(str(spec.prefix))

    # Create the install prefix
    fsys.mkdirp(
        spec.prefix,
        mode=get_package_dir_permissions(spec),
        group=get_package_group(spec),
        default_perms="parents",
    )

    specfile_path = download_result["specfile_stage"].save_filename
    spec_dict, layout_version = _get_valid_spec_file(
        specfile_path, CURRENT_BUILD_CACHE_LAYOUT_VERSION
    )
    bchecksum = spec_dict["binary_cache_checksum"]

    filename = download_result["tarball_stage"].save_filename
    signature_verified: bool = download_result["signature_verified"]
    signature_required: bool = download_result["signature_required"]
    tmpdir = None

    if layout_version == 0:
        # Handle the older buildcache layout where the .spack file
        # contains a spec json, maybe an .asc file (signature),
        # and another tarball containing the actual install tree.
        tmpdir = tempfile.mkdtemp()
        try:
            tarfile_path = _extract_inner_tarball(
                spec, filename, tmpdir, signature_required, bchecksum
            )
        except Exception as e:
            _delete_staged_downloads(download_result)
            shutil.rmtree(tmpdir)
            raise e
<<<<<<< HEAD
    elif layout_version == 1:
=======
    elif 1 <= layout_version <= 2:
>>>>>>> 29d784e5
        # Newer buildcache layout: the .spack file contains just
        # in the install tree, the signature, if it exists, is
        # wrapped around the spec.json at the root.  If sig verify
        # was required, it was already done before downloading
        # the tarball.
        tarfile_path = filename

        if signature_required and not signature_verified:
            raise UnsignedPackageException(
                "To install unsigned packages, use the --no-check-signature option, "
                "or configure the mirror with signed: false."
            )

        # compute the sha256 checksum of the tarball
        local_checksum = spack.util.crypto.checksum(hashlib.sha256, tarfile_path)
        expected = bchecksum["hash"]

        # if the checksums don't match don't install
        if local_checksum != expected:
            size, contents = fsys.filesummary(tarfile_path)
            _delete_staged_downloads(download_result)
            raise NoChecksumException(
                tarfile_path, size, contents, "sha256", expected, local_checksum
            )
    try:
        with closing(tarfile.open(tarfile_path, "r")) as tar:
            # Remove install prefix from tarfil to extract directly into spec.prefix
            tar.extractall(
                path=spec.prefix,
                members=_tar_strip_component(tar, prefix=_ensure_common_prefix(tar)),
            )
    except Exception:
        shutil.rmtree(spec.prefix, ignore_errors=True)
        _delete_staged_downloads(download_result)
        raise

    os.remove(tarfile_path)
    os.remove(specfile_path)
    timer.stop("extract")

    timer.start("relocate")
    try:
        relocate_package(spec)
    except Exception as e:
        shutil.rmtree(spec.prefix, ignore_errors=True)
        raise e
    else:
        manifest_file = os.path.join(
            spec.prefix,
            spack.store.STORE.layout.metadata_dir,
            spack.store.STORE.layout.manifest_file_name,
        )
        if not os.path.exists(manifest_file):
            spec_id = spec.format("{name}/{hash:7}")
            tty.warn("No manifest file in tarball for spec %s" % spec_id)
    finally:
        if tmpdir:
            shutil.rmtree(tmpdir, ignore_errors=True)
        if os.path.exists(filename):
            os.remove(filename)
        _delete_staged_downloads(download_result)
    timer.stop("relocate")


def _ensure_common_prefix(tar: tarfile.TarFile) -> str:
    # Find the lowest `binary_distribution` file (hard-coded forward slash is on purpose).
    binary_distribution = min(
        (
            e.name
            for e in tar.getmembers()
            if e.isfile() and e.name.endswith(".spack/binary_distribution")
        ),
        key=len,
        default=None,
    )

    if binary_distribution is None:
        raise ValueError("Tarball is not a Spack package, missing binary_distribution file")

    pkg_path = pathlib.PurePosixPath(binary_distribution).parent.parent

    # Even the most ancient Spack version has required to list the dir of the package itself, so
    # guard against broken tarballs where `path.parent.parent` is empty.
    if pkg_path == pathlib.PurePosixPath():
        raise ValueError("Invalid tarball, missing package prefix dir")

    pkg_prefix = str(pkg_path)

    # Ensure all tar entries are in the pkg_prefix dir, and if they're not, they should be parent
    # dirs of it.
    has_prefix = False
    for member in tar.getmembers():
        stripped = member.name.rstrip("/")
        if not (
            stripped.startswith(pkg_prefix) or member.isdir() and pkg_prefix.startswith(stripped)
        ):
            raise ValueError(f"Tarball contains file {stripped} outside of prefix {pkg_prefix}")
        if member.isdir() and stripped == pkg_prefix:
            has_prefix = True

    # This is technically not required, but let's be defensive about the existence of the package
    # prefix dir.
    if not has_prefix:
        raise ValueError(f"Tarball does not contain a common prefix {pkg_prefix}")

    return pkg_prefix


def install_root_node(spec, unsigned=False, force=False, sha256=None):
    """Install the root node of a concrete spec from a buildcache.

    Checking the sha256 sum of a node before installation is usually needed only
    for software installed during Spack's bootstrapping (since we might not have
    a proper signature verification mechanism available).

    Args:
        spec: spec to be installed (note that only the root node will be installed)
        unsigned (bool): if True allows installing unsigned binaries
        force (bool): force installation if the spec is already present in the
            local store
        sha256 (str): optional sha256 of the binary package, to be checked
            before installation
    """
    # Early termination
    if spec.external or spec.virtual:
        warnings.warn("Skipping external or virtual package {0}".format(spec.format()))
        return
    elif spec.concrete and spec.installed and not force:
        warnings.warn("Package for spec {0} already installed.".format(spec.format()))
        return

    download_result = download_tarball(spec, unsigned)
    if not download_result:
        msg = 'download of binary cache file for spec "{0}" failed'
        raise RuntimeError(msg.format(spec.format()))

    if sha256:
        checker = spack.util.crypto.Checker(sha256)
        msg = 'cannot verify checksum for "{0}" [expected={1}]'
        tarball_path = download_result["tarball_stage"].save_filename
        msg = msg.format(tarball_path, sha256)
        if not checker.check(tarball_path):
            size, contents = fsys.filesummary(tarball_path)
            _delete_staged_downloads(download_result)
            raise NoChecksumException(
                tarball_path, size, contents, checker.hash_name, sha256, checker.sum
            )
        tty.debug("Verified SHA256 checksum of the build cache")

    # don't print long padded paths while extracting/relocating binaries
    with spack.util.path.filter_padding():
        tty.msg('Installing "{0}" from a buildcache'.format(spec.format()))
        extract_tarball(spec, download_result, force)
        spack.hooks.post_install(spec, False)
        spack.store.STORE.db.add(spec, spack.store.STORE.layout)


def install_single_spec(spec, unsigned=False, force=False):
    """Install a single concrete spec from a buildcache.

    Args:
        spec (spack.spec.Spec): spec to be installed
        unsigned (bool): if True allows installing unsigned binaries
        force (bool): force installation if the spec is already present in the
            local store
    """
    for node in spec.traverse(root=True, order="post", deptype=("link", "run")):
        install_root_node(node, unsigned=unsigned, force=force)


def try_direct_fetch(spec, mirrors=None):
    """
    Try to find the spec directly on the configured mirrors
    """
    specfile_name = tarball_name(spec, ".spec.json")
    signed_specfile_name = tarball_name(spec, ".spec.json.sig")
    specfile_is_signed = False
    found_specs = []

    binary_mirrors = spack.mirror.MirrorCollection(mirrors=mirrors, binary=True).values()

    for mirror in binary_mirrors:
        buildcache_fetch_url_json = url_util.join(
            mirror.fetch_url, BUILD_CACHE_RELATIVE_PATH, specfile_name
        )
        buildcache_fetch_url_signed_json = url_util.join(
            mirror.fetch_url, BUILD_CACHE_RELATIVE_PATH, signed_specfile_name
        )
        try:
            _, _, fs = web_util.read_from_url(buildcache_fetch_url_signed_json)
            specfile_is_signed = True
        except (URLError, web_util.SpackWebError, HTTPError) as url_err:
            try:
                _, _, fs = web_util.read_from_url(buildcache_fetch_url_json)
            except (URLError, web_util.SpackWebError, HTTPError) as url_err_x:
                tty.debug(
                    "Did not find {0} on {1}".format(
                        specfile_name, buildcache_fetch_url_signed_json
                    ),
                    url_err,
                    level=2,
                )
                tty.debug(
                    "Did not find {0} on {1}".format(specfile_name, buildcache_fetch_url_json),
                    url_err_x,
                    level=2,
                )
                continue
        specfile_contents = codecs.getreader("utf-8")(fs).read()

        # read the spec from the build cache file. All specs in build caches
        # are concrete (as they are built) so we need to mark this spec
        # concrete on read-in.
        if specfile_is_signed:
            specfile_json = Spec.extract_json_from_clearsig(specfile_contents)
            fetched_spec = Spec.from_dict(specfile_json)
        else:
            fetched_spec = Spec.from_json(specfile_contents)
        fetched_spec._mark_concrete()

        found_specs.append({"mirror_url": mirror.fetch_url, "spec": fetched_spec})

    return found_specs


def get_mirrors_for_spec(spec=None, mirrors_to_check=None, index_only=False):
    """
    Check if concrete spec exists on mirrors and return a list
    indicating the mirrors on which it can be found

    Args:
        spec (spack.spec.Spec): The spec to look for in binary mirrors
        mirrors_to_check (dict): Optionally override the configured mirrors
            with the mirrors in this dictionary.
        index_only (bool): When ``index_only`` is set to ``True``, only the local
            cache is checked, no requests are made.

    Return:
        A list of objects, each containing a ``mirror_url`` and ``spec`` key
            indicating all mirrors where the spec can be found.
    """
    if spec is None:
        return []

    if not spack.mirror.MirrorCollection(mirrors=mirrors_to_check, binary=True):
        tty.debug("No Spack mirrors are currently configured")
        return {}

    results = BINARY_INDEX.find_built_spec(spec, mirrors_to_check=mirrors_to_check)

    # The index may be out-of-date. If we aren't only considering indices, try
    # to fetch directly since we know where the file should be.
    if not results and not index_only:
        results = try_direct_fetch(spec, mirrors=mirrors_to_check)
        # We found a spec by the direct fetch approach, we might as well
        # add it to our mapping.
        if results:
            BINARY_INDEX.update_spec(spec, results)

    return results


def update_cache_and_get_specs():
    """
    Get all concrete specs for build caches available on configured mirrors.
    Initialization of internal cache data structures is done as lazily as
    possible, so this method will also attempt to initialize and update the
    local index cache (essentially a no-op if it has been done already and
    nothing has changed on the configured mirrors.)

    Throws:
        FetchCacheError
    """
    BINARY_INDEX.update()
    return BINARY_INDEX.get_all_built_specs()


def clear_spec_cache():
    BINARY_INDEX.clear()


def get_keys(install=False, trust=False, force=False, mirrors=None):
    """Get pgp public keys available on mirror with suffix .pub"""
    mirror_collection = mirrors or spack.mirror.MirrorCollection(binary=True)

    if not mirror_collection:
        tty.die("Please add a spack mirror to allow " + "download of build caches.")

    for mirror in mirror_collection.values():
        fetch_url = mirror.fetch_url
        keys_url = url_util.join(
            fetch_url, BUILD_CACHE_RELATIVE_PATH, BUILD_CACHE_KEYS_RELATIVE_PATH
        )
        keys_index = url_util.join(keys_url, "index.json")

        tty.debug("Finding public keys in {0}".format(url_util.format(fetch_url)))

        try:
            _, _, json_file = web_util.read_from_url(keys_index)
            json_index = sjson.load(codecs.getreader("utf-8")(json_file))
        except (URLError, web_util.SpackWebError) as url_err:
            if web_util.url_exists(keys_index):
                err_msg = [
                    "Unable to find public keys in {0},",
                    " caught exception attempting to read from {1}.",
                ]

                tty.error(
                    "".join(err_msg).format(
                        url_util.format(fetch_url), url_util.format(keys_index)
                    )
                )

                tty.debug(url_err)

            continue

        for fingerprint, key_attributes in json_index["keys"].items():
            link = os.path.join(keys_url, fingerprint + ".pub")

            with Stage(link, name="build_cache", keep=True) as stage:
                if os.path.exists(stage.save_filename) and force:
                    os.remove(stage.save_filename)
                if not os.path.exists(stage.save_filename):
                    try:
                        stage.fetch()
                    except spack.error.FetchError:
                        continue

            tty.debug("Found key {0}".format(fingerprint))
            if install:
                if trust:
                    spack.util.gpg.trust(stage.save_filename)
                    tty.debug("Added this key to trusted keys.")
                else:
                    tty.debug(
                        "Will not add this key to trusted keys."
                        "Use -t to install all downloaded keys"
                    )


def push_keys(*mirrors, **kwargs):
    """
    Upload pgp public keys to the given mirrors
    """
    keys = kwargs.get("keys")
    regenerate_index = kwargs.get("regenerate_index", False)
    tmpdir = kwargs.get("tmpdir")
    remove_tmpdir = False

    keys = spack.util.gpg.public_keys(*(keys or []))

    try:
        for mirror in mirrors:
            push_url = getattr(mirror, "push_url", mirror)
            keys_url = url_util.join(
                push_url, BUILD_CACHE_RELATIVE_PATH, BUILD_CACHE_KEYS_RELATIVE_PATH
            )
            keys_local = url_util.local_file_path(keys_url)

            verb = "Writing" if keys_local else "Uploading"
            tty.debug("{0} public keys to {1}".format(verb, url_util.format(push_url)))

            if keys_local:  # mirror is local, don't bother with the tmpdir
                prefix = keys_local
                mkdirp(keys_local)
            else:
                # A tmp dir is created for the first mirror that is non-local.
                # On the off-hand chance that all the mirrors are local, then
                # we can avoid the need to create a tmp dir.
                if tmpdir is None:
                    tmpdir = tempfile.mkdtemp()
                    remove_tmpdir = True
                prefix = tmpdir

            for fingerprint in keys:
                tty.debug("    " + fingerprint)
                filename = fingerprint + ".pub"

                export_target = os.path.join(prefix, filename)

                # Export public keys (private is set to False)
                spack.util.gpg.export_keys(export_target, [fingerprint])

                # If mirror is local, the above export writes directly to the
                # mirror (export_target points directly to the mirror).
                #
                # If not, then export_target is a tmpfile that needs to be
                # uploaded to the mirror.
                if not keys_local:
                    spack.util.web.push_to_url(
                        export_target, url_util.join(keys_url, filename), keep_original=False
                    )

            if regenerate_index:
                if keys_local:
                    generate_key_index(keys_url)
                else:
                    generate_key_index(keys_url, tmpdir)
    finally:
        if remove_tmpdir:
            shutil.rmtree(tmpdir)


def needs_rebuild(spec, mirror_url):
    if not spec.concrete:
        raise ValueError("spec must be concrete to check against mirror")

    pkg_name = spec.name
    pkg_version = spec.version
    pkg_hash = spec.dag_hash()

    tty.debug("Checking {0}-{1}, dag_hash = {2}".format(pkg_name, pkg_version, pkg_hash))
    tty.debug(spec.tree())

    # Try to retrieve the specfile directly, based on the known
    # format of the name, in order to determine if the package
    # needs to be rebuilt.
    cache_prefix = build_cache_prefix(mirror_url)
    specfile_name = tarball_name(spec, ".spec.json")
    specfile_path = os.path.join(cache_prefix, specfile_name)

    # Only check for the presence of the json version of the spec.  If the
    # mirror only has the json version, or doesn't have the spec at all, we
    # need to rebuild.
    return not web_util.url_exists(specfile_path)


def check_specs_against_mirrors(mirrors, specs, output_file=None):
    """Check all the given specs against buildcaches on the given mirrors and
    determine if any of the specs need to be rebuilt.  Specs need to be rebuilt
    when their hash doesn't exist in the mirror.

    Arguments:
        mirrors (dict): Mirrors to check against
        specs (typing.Iterable): Specs to check against mirrors
        output_file (str): Path to output file to be written.  If provided,
            mirrors with missing or out-of-date specs will be formatted as a
            JSON object and written to this file.

    Returns: 1 if any spec was out-of-date on any mirror, 0 otherwise.

    """
    rebuilds = {}
    for mirror in spack.mirror.MirrorCollection(mirrors, binary=True).values():
        tty.debug("Checking for built specs at {0}".format(mirror.fetch_url))

        rebuild_list = []

        for spec in specs:
            if needs_rebuild(spec, mirror.fetch_url):
                rebuild_list.append({"short_spec": spec.short_spec, "hash": spec.dag_hash()})

        if rebuild_list:
            rebuilds[mirror.fetch_url] = {
                "mirrorName": mirror.name,
                "mirrorUrl": mirror.fetch_url,
                "rebuildSpecs": rebuild_list,
            }

    if output_file:
        with open(output_file, "w") as outf:
            outf.write(json.dumps(rebuilds))

    return 1 if rebuilds else 0


def _download_buildcache_entry(mirror_root, descriptions):
    for description in descriptions:
        path = description["path"]
        mkdirp(path)
        fail_if_missing = description["required"]
        for url in description["url"]:
            description_url = os.path.join(mirror_root, url)
            stage = Stage(description_url, name="build_cache", path=path, keep=True)
            try:
                stage.fetch()
                break
            except spack.error.FetchError as e:
                tty.debug(e)
        else:
            if fail_if_missing:
                tty.error("Failed to download required url {0}".format(description_url))
                return False
    return True


def download_buildcache_entry(file_descriptions, mirror_url=None):
    if not mirror_url and not spack.mirror.MirrorCollection(binary=True):
        tty.die(
            "Please provide or add a spack mirror to allow " + "download of buildcache entries."
        )

    if mirror_url:
        mirror_root = os.path.join(mirror_url, BUILD_CACHE_RELATIVE_PATH)
        return _download_buildcache_entry(mirror_root, file_descriptions)

    for mirror in spack.mirror.MirrorCollection(binary=True).values():
        mirror_root = os.path.join(mirror.fetch_url, BUILD_CACHE_RELATIVE_PATH)

        if _download_buildcache_entry(mirror_root, file_descriptions):
            return True
        else:
            continue

    return False


def download_single_spec(concrete_spec, destination, mirror_url=None):
    """Download the buildcache files for a single concrete spec.

    Args:
        concrete_spec: concrete spec to be downloaded
        destination (str): path where to put the downloaded buildcache
        mirror_url (str): url of the mirror from which to download
    """
    tarfile_name = tarball_name(concrete_spec, ".spack")
    tarball_dir_name = tarball_directory_name(concrete_spec)
    tarball_path_name = os.path.join(tarball_dir_name, tarfile_name)
    local_tarball_path = os.path.join(destination, tarball_dir_name)

    files_to_fetch = [
        {"url": [tarball_path_name], "path": local_tarball_path, "required": True},
        {
            "url": [
                tarball_name(concrete_spec, ".spec.json.sig"),
                tarball_name(concrete_spec, ".spec.json"),
            ],
            "path": destination,
            "required": True,
        },
    ]

    return download_buildcache_entry(files_to_fetch, mirror_url)


class BinaryCacheQuery:
    """Callable object to query if a spec is in a binary cache"""

    def __init__(self, all_architectures):
        """
        Args:
            all_architectures (bool): if True consider all the spec for querying,
                otherwise restrict to the current default architecture
        """
        self.all_architectures = all_architectures

        specs = update_cache_and_get_specs()

        if not self.all_architectures:
            arch = spack.spec.Spec.default_arch()
            specs = [s for s in specs if s.satisfies(arch)]

        self.possible_specs = specs

    def __call__(self, spec: Spec, **kwargs):
        """
        Args:
            spec: The spec being searched for
        """
        return [s for s in self.possible_specs if s.satisfies(spec)]


class FetchIndexError(Exception):
    def __str__(self):
        if len(self.args) == 1:
            return str(self.args[0])
        else:
            return "{}, due to: {}".format(self.args[0], self.args[1])


class BuildcacheIndexError(spack.error.SpackError):
    """Raised when a buildcache cannot be read for any reason"""


FetchIndexResult = collections.namedtuple("FetchIndexResult", "etag hash data fresh")


class DefaultIndexFetcher:
    """Fetcher for index.json, using separate index.json.hash as cache invalidation strategy"""

    def __init__(self, url, local_hash, urlopen=web_util.urlopen):
        self.url = url
        self.local_hash = local_hash
        self.urlopen = urlopen
        self.headers = {"User-Agent": web_util.SPACK_USER_AGENT}

    def get_remote_hash(self):
        # Failure to fetch index.json.hash is not fatal
        url_index_hash = url_util.join(self.url, BUILD_CACHE_RELATIVE_PATH, "index.json.hash")
        try:
            response = self.urlopen(urllib.request.Request(url_index_hash, headers=self.headers))
        except urllib.error.URLError:
            return None

        # Validate the hash
        remote_hash = response.read(64)
        if not re.match(rb"[a-f\d]{64}$", remote_hash):
            return None
        return remote_hash.decode("utf-8")

    def conditional_fetch(self) -> FetchIndexResult:
        # Do an intermediate fetch for the hash
        # and a conditional fetch for the contents

        # Early exit if our cache is up to date.
        if self.local_hash and self.local_hash == self.get_remote_hash():
            return FetchIndexResult(etag=None, hash=None, data=None, fresh=True)

        # Otherwise, download index.json
        url_index = url_util.join(self.url, BUILD_CACHE_RELATIVE_PATH, "index.json")

        try:
            response = self.urlopen(urllib.request.Request(url_index, headers=self.headers))
        except urllib.error.URLError as e:
            raise FetchIndexError("Could not fetch index from {}".format(url_index), e) from e

        try:
            result = codecs.getreader("utf-8")(response).read()
        except ValueError as e:
            raise FetchIndexError("Remote index {} is invalid".format(url_index), e) from e

        computed_hash = compute_hash(result)

        # We don't handle computed_hash != remote_hash here, which can happen
        # when remote index.json and index.json.hash are out of sync, or if
        # the hash algorithm changed.
        # The most likely scenario is that we got index.json got updated
        # while we fetched index.json.hash. Warning about an issue thus feels
        # wrong, as it's more of an issue with race conditions in the cache
        # invalidation strategy.

        # For now we only handle etags on http(s), since 304 error handling
        # in s3:// is not there yet.
        if urllib.parse.urlparse(self.url).scheme not in ("http", "https"):
            etag = None
        else:
            etag = web_util.parse_etag(
                response.headers.get("Etag", None) or response.headers.get("etag", None)
            )

        return FetchIndexResult(etag=etag, hash=computed_hash, data=result, fresh=False)


class EtagIndexFetcher:
    """Fetcher for index.json, using ETags headers as cache invalidation strategy"""

    def __init__(self, url, etag, urlopen=web_util.urlopen):
        self.url = url
        self.etag = etag
        self.urlopen = urlopen

    def conditional_fetch(self) -> FetchIndexResult:
        # Just do a conditional fetch immediately
        url = url_util.join(self.url, BUILD_CACHE_RELATIVE_PATH, "index.json")
        headers = {
            "User-Agent": web_util.SPACK_USER_AGENT,
            "If-None-Match": '"{}"'.format(self.etag),
        }

        try:
            response = self.urlopen(urllib.request.Request(url, headers=headers))
        except urllib.error.HTTPError as e:
            if e.getcode() == 304:
                # Not modified; that means fresh.
                return FetchIndexResult(etag=None, hash=None, data=None, fresh=True)
            raise FetchIndexError("Could not fetch index {}".format(url), e) from e
        except urllib.error.URLError as e:
            raise FetchIndexError("Could not fetch index {}".format(url), e) from e

        try:
            result = codecs.getreader("utf-8")(response).read()
        except ValueError as e:
            raise FetchIndexError("Remote index {} is invalid".format(url), e) from e

        headers = response.headers
        etag_header_value = headers.get("Etag", None) or headers.get("etag", None)
        return FetchIndexResult(
            etag=web_util.parse_etag(etag_header_value),
            hash=compute_hash(result),
            data=result,
            fresh=False,
        )


class OCIIndexFetcher:
    def __init__(self, url: str, local_hash, urlopen=None) -> None:
        self.local_hash = local_hash

        # Remove oci:// prefix
        assert url.startswith("oci://")
        self.ref = spack.oci.image.ImageReference.from_string(url[6:])
        self.urlopen = urlopen or spack.oci.opener.urlopen

    def conditional_fetch(self) -> FetchIndexResult:
        """Download an index from an OCI registry type mirror."""
        url_manifest = self.ref.with_tag(spack.oci.image.default_index_tag).manifest_url()
        try:
            response = self.urlopen(
                urllib.request.Request(
                    url=url_manifest,
                    headers={"Accept": "application/vnd.oci.image.manifest.v1+json"},
                )
            )
        except urllib.error.URLError as e:
            raise FetchIndexError(
                "Could not fetch manifest from {}".format(url_manifest), e
            ) from e

        try:
            manifest = json.loads(response.read())
        except Exception as e:
            raise FetchIndexError("Remote index {} is invalid".format(url_manifest), e) from e

        # Get first blob hash, which should be the index.json
        try:
            index_digest = spack.oci.image.Digest.from_string(manifest["layers"][0]["digest"])
        except Exception as e:
            raise FetchIndexError("Remote index {} is invalid".format(url_manifest), e) from e

        # Fresh?
        if index_digest.digest == self.local_hash:
            return FetchIndexResult(etag=None, hash=None, data=None, fresh=True)

        # Otherwise fetch the blob / index.json
        response = self.urlopen(
            urllib.request.Request(
                url=self.ref.blob_url(index_digest),
                headers={"Accept": "application/vnd.oci.image.layer.v1.tar+gzip"},
            )
        )

        result = codecs.getreader("utf-8")(response).read()

        # Make sure the blob we download has the advertised hash
        if compute_hash(result) != index_digest.digest:
            raise FetchIndexError(f"Remote index {url_manifest} is invalid")

        return FetchIndexResult(etag=None, hash=index_digest.digest, data=result, fresh=False)<|MERGE_RESOLUTION|>--- conflicted
+++ resolved
@@ -67,14 +67,10 @@
 
 BUILD_CACHE_RELATIVE_PATH = "build_cache"
 BUILD_CACHE_KEYS_RELATIVE_PATH = "_pgp"
-<<<<<<< HEAD
-CURRENT_BUILD_CACHE_LAYOUT_VERSION = 1
-=======
 
 #: The build cache layout version that this version of Spack creates.
 #: Version 2: includes parent directories of the package prefix in the tarball
 CURRENT_BUILD_CACHE_LAYOUT_VERSION = 2
->>>>>>> 29d784e5
 
 
 class BuildCacheDatabase(spack_db.Database):
@@ -1462,11 +1458,7 @@
     return spec_dict, layout_version
 
 
-<<<<<<< HEAD
-def download_tarball(spec, unsigned=False, mirrors_for_spec=None):
-=======
 def download_tarball(spec, unsigned: Optional[bool] = False, mirrors_for_spec=None):
->>>>>>> 29d784e5
     """
     Download binary tarball for given package into stage area, returning
     path to downloaded tarball if successful, None otherwise.
@@ -1579,11 +1571,7 @@
                         except InvalidMetadataFile as e:
                             tty.warn(
                                 f"Ignoring binary package for {spec.name}/{spec.dag_hash()[:7]} "
-<<<<<<< HEAD
-                                f"from {mirror} due to invalid metadata file: {e}"
-=======
                                 f"from {fetch_url} due to invalid metadata file: {e}"
->>>>>>> 29d784e5
                             )
                             local_specfile_stage.destroy()
                             continue
@@ -1610,17 +1598,11 @@
 
             else:
                 ext = "json.sig" if try_signed else "json"
-<<<<<<< HEAD
-                specfile_path = url_util.join(mirror, BUILD_CACHE_RELATIVE_PATH, specfile_prefix)
-                specfile_url = f"{specfile_path}.{ext}"
-                spackfile_url = url_util.join(mirror, BUILD_CACHE_RELATIVE_PATH, tarball)
-=======
                 specfile_path = url_util.join(
                     fetch_url, BUILD_CACHE_RELATIVE_PATH, specfile_prefix
                 )
                 specfile_url = f"{specfile_path}.{ext}"
                 spackfile_url = url_util.join(fetch_url, BUILD_CACHE_RELATIVE_PATH, tarball)
->>>>>>> 29d784e5
                 local_specfile_stage = try_fetch(specfile_url)
                 if local_specfile_stage:
                     local_specfile_path = local_specfile_stage.save_filename
@@ -1633,20 +1615,12 @@
                     except InvalidMetadataFile as e:
                         tty.warn(
                             f"Ignoring binary package for {spec.name}/{spec.dag_hash()[:7]} "
-<<<<<<< HEAD
-                            f"from {mirror} due to invalid metadata file: {e}"
-=======
                             f"from {fetch_url} due to invalid metadata file: {e}"
->>>>>>> 29d784e5
                         )
                         local_specfile_stage.destroy()
                         continue
 
-<<<<<<< HEAD
-                    if try_signed and not unsigned:
-=======
                     if try_signed and not currently_unsigned:
->>>>>>> 29d784e5
                         # If we found a signed specfile at the root, try to verify
                         # the signature immediately.  We will not download the
                         # tarball if we could not verify the signature.
@@ -1992,11 +1966,7 @@
             _delete_staged_downloads(download_result)
             shutil.rmtree(tmpdir)
             raise e
-<<<<<<< HEAD
-    elif layout_version == 1:
-=======
     elif 1 <= layout_version <= 2:
->>>>>>> 29d784e5
         # Newer buildcache layout: the .spack file contains just
         # in the install tree, the signature, if it exists, is
         # wrapped around the spec.json at the root.  If sig verify
