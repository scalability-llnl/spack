--- conflicted
+++ resolved
@@ -1310,7 +1310,6 @@
     # optionally make the paths in the binaries relative to each other
     # in the spack install tree before creating tarball
     if relative:
-<<<<<<< HEAD
         try:
             make_package_relative(workdir, spec, allow_root)
         except Exception as e:
@@ -1334,13 +1333,8 @@
                 return
             else:
                 tty.die(e)
-=======
-        make_package_relative(workdir, spec, buildinfo, allow_root)
-    elif not allow_root:
-        ensure_package_relocatable(buildinfo, binaries_dir)
 
     _do_create_tarball(tarfile_path, binaries_dir, pkg_dir, buildinfo)
->>>>>>> 6b03c9f2
 
     # remove copy of install directory
     if relative:
