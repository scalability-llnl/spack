--- conflicted
+++ resolved
@@ -609,12 +609,6 @@
         tty.warn("No Spack mirrors are currently configured")
         return {}
 
-<<<<<<< HEAD
-=======
-    arch = spack.architecture.sys_type()
-    arch_spec = 'platform=%s os=%s target=:%s' % tuple(arch.split('-'))
-
->>>>>>> 248bc17b
     urls = set()
     for mirror_name, mirror_url in mirrors.items():
         if mirror_url.startswith('file'):
