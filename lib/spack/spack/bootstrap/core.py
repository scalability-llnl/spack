# Copyright Spack Project Developers. See COPYRIGHT file for details.
#
# SPDX-License-Identifier: (Apache-2.0 OR MIT)
"""Bootstrap Spack core dependencies from binaries.

This module contains logic to bootstrap software required by Spack from binaries served in the
bootstrapping mirrors. The logic is quite different from an installation done from a Spack user,
because of the following reasons:

  1. The binaries are all compiled on the same OS for a given platform (e.g. they are compiled on
     ``centos7`` on ``linux``), but they will be installed and used on the host OS. They are also
     targeted at the most generic architecture possible. That makes the binaries difficult to reuse
     with other specs in an environment without ad-hoc logic.
  2. Bootstrapping has a fallback procedure where we try to install software by default from the
     most recent binaries, and proceed to older versions of the mirror, until we try building from
     sources as a last resort. This allows us not to be blocked on architectures where we don't
     have binaries readily available, but is also not compatible with the working of environments
     (they don't have fallback procedures).
  3. Among the binaries we have clingo, so we can't concretize that with clingo :-)
  4. clingo, GnuPG and patchelf binaries need to be verified by sha256 sum (all the other binaries
     we might add on top of that in principle can be verified with GPG signatures).
"""

import copy
import functools
import json
import os
import os.path
import sys
import uuid
from typing import Any, Callable, Dict, List, Optional, Tuple

from llnl.util import tty
from llnl.util.lang import GroupedExceptionHandler

import spack.binary_distribution
import spack.config
import spack.detection
import spack.mirrors.mirror
import spack.platforms
import spack.spec
import spack.store
import spack.user_environment
import spack.util.executable
import spack.util.path
import spack.util.spack_yaml
import spack.version
from spack.installer import PackageInstaller

from ._common import _executables_in_store, _python_import, _root_spec, _try_import_from_store
from .clingo import ClingoBootstrapConcretizer
from .config import spack_python_interpreter, spec_for_current_python

#: Name of the file containing metadata about the bootstrapping source
METADATA_YAML_FILENAME = "metadata.yaml"

#: Whether the current platform is Windows
IS_WINDOWS = sys.platform == "win32"

#: Map a bootstrapper type to the corresponding class
_bootstrap_methods = {}


ConfigDictionary = Dict[str, Any]


def bootstrapper(bootstrapper_type: str):
    """Decorator to register classes implementing bootstrapping
    methods.

    Args:
        bootstrapper_type: string identifying the class
    """

    def _register(cls):
        _bootstrap_methods[bootstrapper_type] = cls
        return cls

    return _register


class Bootstrapper:
    """Interface for "core" software bootstrappers"""

    config_scope_name = ""

    def __init__(self, conf: ConfigDictionary) -> None:
        self.conf = conf
        self.name = conf["name"]
        self.metadata_dir = spack.util.path.canonicalize_path(conf["metadata"])

        # Promote (relative) paths to file urls
        self.url = spack.mirrors.mirror.Mirror(conf["info"]["url"]).fetch_url

    @property
    def mirror_scope(self) -> spack.config.InternalConfigScope:
        """Mirror scope to be pushed onto the bootstrapping configuration when using
        this bootstrapper.
        """
        return spack.config.InternalConfigScope(
            self.config_scope_name, {"mirrors:": {self.name: self.url}}
        )

    def try_import(self, module: str, abstract_spec_str: str) -> bool:
        """Try to import a Python module from a spec satisfying the abstract spec
        passed as argument.

        Args:
            module: Python module name to try importing
            abstract_spec_str: abstract spec that can provide the Python module

        Return:
            True if the Python module could be imported, False otherwise
        """
        return False

    def try_search_path(self, executables: Tuple[str], abstract_spec_str: str) -> bool:
        """Try to search some executables in the prefix of specs satisfying the abstract
        spec passed as argument.

        Args:
            executables: executables to be found
            abstract_spec_str: abstract spec that can provide the Python module

        Return:
            True if the executables are found, False otherwise
        """
        return False


@bootstrapper(bootstrapper_type="buildcache")
class BuildcacheBootstrapper(Bootstrapper):
    """Install the software needed during bootstrapping from a buildcache."""

    def __init__(self, conf) -> None:
        super().__init__(conf)
        self.last_search: Optional[ConfigDictionary] = None
        self.config_scope_name = f"bootstrap_buildcache-{uuid.uuid4()}"

    @staticmethod
    def _spec_and_platform(
        abstract_spec_str: str,
    ) -> Tuple[spack.spec.Spec, spack.platforms.Platform]:
        """Return the spec object and platform we need to use when
        querying the buildcache.

        Args:
            abstract_spec_str: abstract spec string we are looking for
        """
        # Try to install from an unsigned binary cache
        abstract_spec = spack.spec.Spec(abstract_spec_str)
        # On Cray we want to use Linux binaries if available from mirrors
        bincache_platform = spack.platforms.real_host()
        return abstract_spec, bincache_platform

    def _read_metadata(self, package_name: str) -> Any:
        """Return metadata about the given package."""
        json_filename = f"{package_name}.json"
        json_dir = self.metadata_dir
        json_path = os.path.join(json_dir, json_filename)
        with open(json_path, encoding="utf-8") as stream:
            data = json.load(stream)
        return data

    def _install_by_hash(
        self, pkg_hash: str, pkg_sha256: str, bincache_platform: spack.platforms.Platform
    ) -> None:
        with spack.platforms.use_platform(bincache_platform):
            query = spack.binary_distribution.BinaryCacheQuery(all_architectures=True)
            for match in spack.store.find([f"/{pkg_hash}"], multiple=False, query_fn=query):
                spack.binary_distribution.install_root_node(
                    # allow_missing is true since when bootstrapping clingo we truncate runtime
                    # deps such as gcc-runtime, since we link libstdc++ statically, and the other
                    # further runtime deps are loaded by the Python interpreter. This just silences
                    # warnings about missing dependencies.
                    match,
                    unsigned=True,
                    force=True,
                    sha256=pkg_sha256,
                    allow_missing=True,
                )

    def _install_and_test(
        self,
        abstract_spec: spack.spec.Spec,
        bincache_platform: spack.platforms.Platform,
        bincache_data,
        test_fn,
    ) -> bool:
        # Ensure we see only the buildcache being used to bootstrap
        with spack.config.override(self.mirror_scope):
            # This index is currently needed to get the compiler used to build some
            # specs that we know by dag hash.
            spack.binary_distribution.BINARY_INDEX.regenerate_spec_cache()
            index = spack.binary_distribution.update_cache_and_get_specs()

            if not index:
                raise RuntimeError("The binary index is empty")

            for item in bincache_data["verified"]:
                candidate_spec = item["spec"]
                # This will be None for things that don't depend on python
                python_spec = item.get("python", None)
                # Skip specs which are not compatible
                if not abstract_spec.intersects(candidate_spec):
                    continue

                if python_spec is not None and not abstract_spec.intersects(f"^{python_spec}"):
                    continue

                for _, pkg_hash, pkg_sha256 in item["binaries"]:
                    self._install_by_hash(pkg_hash, pkg_sha256, bincache_platform)

                info: ConfigDictionary = {}
                if test_fn(query_spec=abstract_spec, query_info=info):
                    self.last_search = info
                    return True
        return False

    def try_import(self, module: str, abstract_spec_str: str) -> bool:
        info: ConfigDictionary
        test_fn, info = functools.partial(_try_import_from_store, module), {}
        if test_fn(query_spec=abstract_spec_str, query_info=info):
            return True

        tty.debug(f"Bootstrapping {module} from pre-built binaries")
        abstract_spec, bincache_platform = self._spec_and_platform(
            abstract_spec_str + " ^" + spec_for_current_python()
        )
        data = self._read_metadata(module)
        return self._install_and_test(abstract_spec, bincache_platform, data, test_fn)

    def try_search_path(self, executables: Tuple[str], abstract_spec_str: str) -> bool:
        info: ConfigDictionary
        test_fn, info = functools.partial(_executables_in_store, executables), {}
        if test_fn(query_spec=abstract_spec_str, query_info=info):
            self.last_search = info
            return True

        abstract_spec, bincache_platform = self._spec_and_platform(abstract_spec_str)
        tty.debug(f"Bootstrapping {abstract_spec.name} from pre-built binaries")
        data = self._read_metadata(abstract_spec.name)
        return self._install_and_test(abstract_spec, bincache_platform, data, test_fn)


@bootstrapper(bootstrapper_type="install")
class SourceBootstrapper(Bootstrapper):
    """Install the software needed during bootstrapping from sources."""

    def __init__(self, conf) -> None:
        super().__init__(conf)
        self.last_search: Optional[ConfigDictionary] = None
        self.config_scope_name = f"bootstrap_source-{uuid.uuid4()}"

    def try_import(self, module: str, abstract_spec_str: str) -> bool:
        info: ConfigDictionary = {}
        if _try_import_from_store(module, abstract_spec_str, query_info=info):
            self.last_search = info
            return True

        tty.debug(f"Bootstrapping {module} from sources")

        # If we compile code from sources detecting a few build tools
        # might reduce compilation time by a fair amount
        _add_externals_if_missing()

        # Try to build and install from sources
        with spack_python_interpreter():
            if module == "clingo":
                bootstrapper = ClingoBootstrapConcretizer(configuration=spack.config.CONFIG)
                concrete_spec = bootstrapper.concretize()
            else:
                concrete_spec = spack.spec.Spec(
                    abstract_spec_str + " ^" + spec_for_current_python()
                )
                concrete_spec.concretize()

        msg = "[BOOTSTRAP MODULE {0}] Try installing '{1}' from sources"
        tty.debug(msg.format(module, abstract_spec_str))

        # Install the spec that should make the module importable
        with spack.config.override(self.mirror_scope):
            PackageInstaller([concrete_spec.package], fail_fast=True).install()

        if _try_import_from_store(module, query_spec=concrete_spec, query_info=info):
            self.last_search = info
            return True
        return False

    def try_search_path(self, executables: Tuple[str], abstract_spec_str: str) -> bool:
        info: ConfigDictionary = {}
        if _executables_in_store(executables, abstract_spec_str, query_info=info):
            self.last_search = info
            return True

        tty.debug(f"Bootstrapping {abstract_spec_str} from sources")

        # If we compile code from sources detecting a few build tools
        # might reduce compilation time by a fair amount
        _add_externals_if_missing()

        concrete_spec = spack.spec.Spec(abstract_spec_str).concretized()
        msg = "[BOOTSTRAP] Try installing '{0}' from sources"
        tty.debug(msg.format(abstract_spec_str))
        with spack.config.override(self.mirror_scope):
            PackageInstaller([concrete_spec.package], fail_fast=True).install()
        if _executables_in_store(executables, concrete_spec, query_info=info):
            self.last_search = info
            return True
        return False


def create_bootstrapper(conf: ConfigDictionary):
    """Return a bootstrap object built according to the configuration argument"""
    btype = conf["type"]
    return _bootstrap_methods[btype](conf)


def source_is_enabled_or_raise(conf: ConfigDictionary):
    """Raise ValueError if the source is not enabled for bootstrapping"""
    trusted, name = spack.config.get("bootstrap:trusted"), conf["name"]
    if not trusted.get(name, False):
        raise ValueError("source is not trusted")


def ensure_module_importable_or_raise(module: str, abstract_spec: Optional[str] = None):
    """Make the requested module available for import, or raise.

    This function tries to import a Python module in the current interpreter
    using, in order, the methods configured in bootstrap.yaml.

    If none of the methods succeed, an exception is raised. The function exits
    on first success.

    Args:
        module: module to be imported in the current interpreter
        abstract_spec: abstract spec that might provide the module. If not
            given it defaults to "module"

    Raises:
        ImportError: if the module couldn't be imported
    """
    # If we can import it already, that's great
    tty.debug(f"[BOOTSTRAP MODULE {module}] Try importing from Python")
    if _python_import(module):
        return

    abstract_spec = abstract_spec or module

    exception_handler = GroupedExceptionHandler()

    for current_config in bootstrapping_sources():
        with exception_handler.forward(current_config["name"], Exception):
            source_is_enabled_or_raise(current_config)
            current_bootstrapper = create_bootstrapper(current_config)
            if current_bootstrapper.try_import(module, abstract_spec):
                return

    assert exception_handler, (
        f"expected at least one exception to have been raised at this point: "
        f"while bootstrapping {module}"
    )
    msg = f'cannot bootstrap the "{module}" Python module '
    if abstract_spec:
        msg += f'from spec "{abstract_spec}" '
    if tty.is_debug():
        msg += exception_handler.grouped_message(with_tracebacks=True)
    else:
        msg += exception_handler.grouped_message(with_tracebacks=False)
        msg += "\nRun `spack --debug ...` for more detailed errors"
    raise ImportError(msg)


def ensure_executables_in_path_or_raise(
    executables: list,
    abstract_spec: str,
    cmd_check: Optional[Callable[[spack.util.executable.Executable], bool]] = None,
):
    """Ensure that some executables are in path or raise.

    Args:
        executables (list): list of executables to be searched in the PATH,
            in order. The function exits on the first one found.
        abstract_spec (str): abstract spec that provides the executables
        cmd_check (object): callable predicate that takes a
            ``spack.util.executable.Executable`` command and validate it. Should return
            ``True`` if the executable is acceptable, ``False`` otherwise.
            Can be used to, e.g., ensure a suitable version of the command before
            accepting for bootstrapping.

    Raises:
        RuntimeError: if the executables cannot be ensured to be in PATH

    Return:
        Executable object

    """
    cmd = spack.util.executable.which(*executables)
    if cmd:
        if not cmd_check or cmd_check(cmd):
            return cmd

    executables_str = ", ".join(executables)

    exception_handler = GroupedExceptionHandler()

    for current_config in bootstrapping_sources():
        with exception_handler.forward(current_config["name"], Exception):
            source_is_enabled_or_raise(current_config)
            current_bootstrapper = create_bootstrapper(current_config)
            if current_bootstrapper.try_search_path(executables, abstract_spec):
                # Additional environment variables needed
                concrete_spec, cmd = (
                    current_bootstrapper.last_search["spec"],
                    current_bootstrapper.last_search["command"],
                )
                cmd.add_default_envmod(
                    spack.user_environment.environment_modifications_for_specs(
                        concrete_spec, set_package_py_globals=False
                    )
                )
                return cmd

    assert exception_handler, (
        f"expected at least one exception to have been raised at this point: "
        f"while bootstrapping {executables_str}"
    )
    msg = f"cannot bootstrap any of the {executables_str} executables "
    if abstract_spec:
        msg += f'from spec "{abstract_spec}" '
    if tty.is_debug():
        msg += exception_handler.grouped_message(with_tracebacks=True)
    else:
        msg += exception_handler.grouped_message(with_tracebacks=False)
        msg += "\nRun `spack --debug ...` for more detailed errors"
    raise RuntimeError(msg)


def _add_externals_if_missing() -> None:
    search_list = [
        # clingo
        "cmake",
        "bison",
        # GnuPG
        "gawk",
        # develop deps
        "git",
    ]
    if IS_WINDOWS:
        search_list.append("winbison")
    externals = spack.detection.by_path(search_list)
    # System git is typically deprecated, so mark as non-buildable to force it as external
    non_buildable_externals = {k: externals.pop(k) for k in ("git",) if k in externals}
    spack.detection.update_configuration(externals, scope="bootstrap", buildable=True)
    spack.detection.update_configuration(
        non_buildable_externals, scope="bootstrap", buildable=False
    )


def clingo_root_spec() -> str:
    """Return the root spec used to bootstrap clingo"""
    return _root_spec("clingo-bootstrap@spack+python")


def ensure_clingo_importable_or_raise() -> None:
    """Ensure that the clingo module is available for import."""
    ensure_module_importable_or_raise(module="clingo", abstract_spec=clingo_root_spec())


def gnupg_root_spec() -> str:
    """Return the root spec used to bootstrap GnuPG"""
    root_spec_name = "win-gpg" if IS_WINDOWS else "gnupg"
    return _root_spec(f"{root_spec_name}@2.3:")


def ensure_gpg_in_path_or_raise() -> None:
    """Ensure gpg or gpg2 are in the PATH or raise."""
    return ensure_executables_in_path_or_raise(
        executables=["gpg2", "gpg"], abstract_spec=gnupg_root_spec()
    )


def patchelf_root_spec() -> str:
    """Return the root spec used to bootstrap patchelf"""
    # 0.13.1 is the last version not to require C++17.
    return _root_spec("patchelf@0.13.1:")


def verify_patchelf(patchelf: "spack.util.executable.Executable") -> bool:
    """Older patchelf versions can produce broken binaries, so we
    verify the version here.

    Arguments:

        patchelf: patchelf executable
    """
    out = patchelf("--version", output=str, error=os.devnull, fail_on_error=False).strip()
    if patchelf.returncode != 0:
        return False
    parts = out.split(" ")
    if len(parts) < 2:
        return False
    try:
        version = spack.version.Version(parts[1])
    except ValueError:
        return False
    return version >= spack.version.Version("0.13.1")


def ensure_patchelf_in_path_or_raise() -> spack.util.executable.Executable:
    """Ensure patchelf is in the PATH or raise."""
    # The old concretizer is not smart and we're doing its job: if the latest patchelf
    # does not concretize because the compiler doesn't support C++17, we try to
    # concretize again with an upperbound @:13.
    try:
        return ensure_executables_in_path_or_raise(
            executables=["patchelf"], abstract_spec=patchelf_root_spec(), cmd_check=verify_patchelf
        )
    except RuntimeError:
        return ensure_executables_in_path_or_raise(
            executables=["patchelf"],
            abstract_spec=_root_spec("patchelf@0.13.1:0.13"),
            cmd_check=verify_patchelf,
        )


def re2c_root_spec() -> str:
    """Return the root spec used to bootstrap re2c"""
    return _root_spec("re2c@3.0:")

def ensure_winsdk_external_or_raise() -> None:
    """Ensure the Windows SDK + WGL are available on system
    If both of these package are found, the Spack user or bootstrap
    configuration (depending on where Spack is running)
    will be updated to include all versions and variants detected.
    If either the WDK or WSDK are not found, this method will raise
    a RuntimeError.

    **NOTE:** This modifies the Spack config in the current scope,
    either user or environment depending on the calling context.
    This is different from all other current bootstrap dependency
    checks.
    """
    if set(["win-sdk", "wgl"]).issubset(spack.config.get("packages").keys()):
        return
    externals = spack.detection.by_path(["win-sdk", "wgl"])
    if not set(["win-sdk", "wgl"]) == externals.keys():
        missing_packages_lst = []
        if "wgl" not in externals:
            missing_packages_lst.append("wgl")
        if "win-sdk" not in externals:
            missing_packages_lst.append("win-sdk")
        missing_packages = " & ".join(missing_packages_lst)
        raise RuntimeError(
            f"Unable to find the {missing_packages}, please install these packages via the Visual "
            "Studio installer before proceeding with Spack or provide the path to a non standard "
            "install with 'spack external find --path'"
        )
    # wgl/sdk are not required for bootstrapping Spack, but
    # are required for building anything non trivial
    # add to user config so they can be used by subsequent Spack ops
    spack.detection.update_configuration(externals, buildable=False)


def ensure_core_dependencies() -> None:
    """Ensure the presence of all the core dependencies."""
    if sys.platform.lower() == "linux":
        ensure_patchelf_in_path_or_raise()
    ensure_gpg_in_path_or_raise()
    ensure_clingo_importable_or_raise()


def all_core_root_specs() -> List[str]:
    """Return a list of all the core root specs that may be used to bootstrap Spack"""
<<<<<<< HEAD
    return [clingo_root_spec(), gnupg_root_spec(), patchelf_root_spec(), file_root_spec(), re2c_root_spec()]
=======
    return [clingo_root_spec(), gnupg_root_spec(), patchelf_root_spec()]
>>>>>>> ce5ef14f


def bootstrapping_sources(scope: Optional[str] = None):
    """Return the list of configured sources of software for bootstrapping Spack

    Args:
        scope: if a valid configuration scope is given, return the
            list only from that scope
    """
    source_configs = spack.config.get("bootstrap:sources", default=None, scope=scope)
    source_configs = source_configs or []
    list_of_sources = []
    for entry in source_configs:
        current = copy.copy(entry)
        metadata_dir = spack.util.path.canonicalize_path(entry["metadata"])
        metadata_yaml = os.path.join(metadata_dir, METADATA_YAML_FILENAME)
        try:
            with open(metadata_yaml, encoding="utf-8") as stream:
                current.update(spack.util.spack_yaml.load(stream))
            list_of_sources.append(current)
        except OSError:
            pass
    return list_of_sources<|MERGE_RESOLUTION|>--- conflicted
+++ resolved
@@ -572,11 +572,7 @@
 
 def all_core_root_specs() -> List[str]:
     """Return a list of all the core root specs that may be used to bootstrap Spack"""
-<<<<<<< HEAD
-    return [clingo_root_spec(), gnupg_root_spec(), patchelf_root_spec(), file_root_spec(), re2c_root_spec()]
-=======
-    return [clingo_root_spec(), gnupg_root_spec(), patchelf_root_spec()]
->>>>>>> ce5ef14f
+    return [clingo_root_spec(), gnupg_root_spec(), patchelf_root_spec(), re2c_root_spec()]
 
 
 def bootstrapping_sources(scope: Optional[str] = None):
