--- conflicted
+++ resolved
@@ -167,7 +167,6 @@
         args = list(args)
         extra_env = {}
         if parallel:
-<<<<<<< HEAD
             args.insert(0, '-j{0}'.format(self.jobs))
             jobs_env = kwargs.pop('jobs_env', None)
             if jobs_env:
@@ -200,14 +199,6 @@
         extra_env['V'] = "1"  # By default output commands in autotools-like builds
 
         kwargs['extra_env'] = extra_env
-=======
-            args = ("-j{0}".format(self.jobs),) + args
-            jobs_env = kwargs.pop("jobs_env", None)
-            if jobs_env:
-                # Caller wants us to set an environment variable to
-                # control the parallelism.
-                kwargs["extra_env"] = {jobs_env: str(self.jobs)}
->>>>>>> 1780f3ab
 
         return super(MakeExecutable, self).__call__(*args, **kwargs)
 
