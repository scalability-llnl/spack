--- conflicted
+++ resolved
@@ -56,11 +56,8 @@
 import spack.repo
 import spack.schema.environment
 import spack.store
-<<<<<<< HEAD
 import spack.install_test
-=======
 import spack.subprocess_context
->>>>>>> ef0a555c
 import spack.architecture as arch
 import spack.util.path
 from spack.util.string import plural
@@ -826,12 +823,10 @@
     return env
 
 
-<<<<<<< HEAD
-def fork(pkg, function, dirty, fake, context='build', **kwargs):
-    """Fork a child process to do part of a spack build.
-=======
 def _setup_pkg_and_run(serialized_pkg, function, kwargs, child_pipe,
                        input_multiprocess_fd):
+
+    context = kwargs.get('context', 'build')
 
     try:
         # We are in the child process. Python sets sys.stdin to
@@ -846,7 +841,8 @@
 
         if not kwargs.get('fake', False):
             kwargs['unmodified_env'] = os.environ.copy()
-            setup_package(pkg, dirty=kwargs.get('dirty', False))
+            setup_package(pkg, dirty=kwargs.get('dirty', False),
+                          context=context)
         return_value = function(pkg, kwargs)
         child_pipe.send(return_value)
 
@@ -866,13 +862,18 @@
         # show that, too.
         package_context = get_package_context(tb)
 
-        build_log = None
-        try:
-            if hasattr(pkg, 'log_path'):
-                build_log = pkg.log_path
-        except NameError:
-            # 'pkg' is not defined yet
-            pass
+        logfile = None
+        if context == 'build':
+            try:
+                if hasattr(pkg, 'log_path'):
+                    logfile = pkg.log_path
+            except NameError:
+                # 'pkg' is not defined yet
+                pass
+        elif context == 'test':
+            logfile = os.path.join(
+                pkg.test_suite.stage,
+                spack.install_test.TestSuite.test_log_name(pkg.spec))
 
         # make a pickleable exception to send to parent.
         msg = "%s: %s" % (exc_type.__name__, str(exc))
@@ -880,7 +881,7 @@
         ce = ChildError(msg,
                         exc_type.__module__,
                         exc_type.__name__,
-                        tb_string, build_log, package_context)
+                        tb_string, logfile, package_context)
         child_pipe.send(ce)
 
     finally:
@@ -891,7 +892,6 @@
 
 def start_build_process(pkg, function, kwargs):
     """Create a child process to do part of a spack build.
->>>>>>> ef0a555c
 
     Args:
 
@@ -899,11 +899,6 @@
             child process for.
         function (callable): argless function to run in the child
             process.
-        dirty (bool): If True, do NOT clean the environment before
-            building.
-        fake (bool): If True, skip package setup b/c it's not a real build
-        context (string): If 'build', setup build environment. If 'test', setup
-            test environment.
 
     Usage::
 
@@ -920,66 +915,22 @@
     passes it to the parent wrapped in a ChildError.  The parent is
     expected to handle (or re-raise) the ChildError.
 
-<<<<<<< HEAD
-        try:
-            if not fake:
-                setup_package(pkg, dirty=dirty, context=context)
-            return_value = function()
-            child_pipe.send(return_value)
-
-        except StopPhase as e:
-            # Do not create a full ChildError from this, it's not an error
-            # it's a control statement.
-            child_pipe.send(e)
-        except BaseException:
-            # catch ANYTHING that goes wrong in the child process
-            exc_type, exc, tb = sys.exc_info()
-
-            # Need to unwind the traceback in the child because traceback
-            # objects can't be sent to the parent.
-            tb_string = traceback.format_exc()
-
-            # build up some context from the offending package so we can
-            # show that, too.
-            if not isinstance(exc, spack.install_test.TestFailure):
-                package_context = get_package_context(traceback.extract_tb(tb))
-            else:
-                package_context = []
-
-            logfile = None
-            if context == 'build' and hasattr(pkg, 'log_path'):
-                logfile = pkg.log_path
-            elif context == 'test':
-                logfile = os.path.join(
-                    pkg.test_suite.stage,
-                    spack.install_test.TestSuite.test_log_name(pkg.spec))
-=======
     This uses `multiprocessing.Process` to create the child process. The
     mechanism used to create the process differs on different operating
     systems and for different versions of Python. In some cases "fork"
     is used (i.e. the "fork" system call) and some cases it starts an
     entirely new Python interpreter process (in the docs this is referred
     to as the "spawn" start method). Breaking it down by OS:
->>>>>>> ef0a555c
 
     - Linux always uses fork.
     - Mac OS uses fork before Python 3.8 and "spawn" for 3.8 and after.
     - Windows always uses the "spawn" start method.
 
-<<<<<<< HEAD
-            ce = ChildError(msg,
-                            exc_type.__module__,
-                            exc_type.__name__,
-                            tb_string, package_context,
-                            context, logfile)
-            child_pipe.send(ce)
-=======
     For more information on `multiprocessing` child process creation
     mechanisms, see https://docs.python.org/3/library/multiprocessing.html#contexts-and-start-methods
     """
     parent_pipe, child_pipe = multiprocessing.Pipe()
     input_multiprocess_fd = None
->>>>>>> ef0a555c
 
     serialized_pkg = spack.subprocess_context.PackageInstallContext(pkg)
 
