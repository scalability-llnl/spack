--- conflicted
+++ resolved
@@ -197,9 +197,8 @@
     # unlike the other functions so it doesn't overwrite what the modules load.
     env = EnvironmentModifications()
 
-<<<<<<< HEAD
     env_name_whitelist = list(map(re.compile, (
-        r'SPACK',
+        r"SPACK",
         r'^SPACK_.*',  # keep SPACK_ROOT and company
         r'EDITOR',
         r'PATH',
@@ -211,115 +210,36 @@
             map(
                 re.compile,
                 (
-                    r'SPACKINSTDIR',  # one random windows one
+                    r'SPACKINSTDIR',  # One random windows one
                     r'TMP',
                     r'TEMP',
                     r'SYSTEMDRIVE',
-                    r'SYSTEMROOT',  # required for cl.exe
+                    r'SYSTEMROOT',  # Required for cl.exe
                 )
             )
         )
 
-    # clear *everything* not in the whitelist
+    # Clear *everything* not in the whitelist
     for n in os.environ.keys():
         if not any(r.match(n) for r in env_name_whitelist):
             env.unset(n)
-=======
-    # Remove these vars from the environment during build because they
-    # can affect how some packages find libraries.  We want to make
-    # sure that builds never pull in unintended external dependencies.
-    env.unset("LD_LIBRARY_PATH")
-    env.unset("LD_RUN_PATH")
-    env.unset("DYLD_LIBRARY_PATH")
-    env.unset("DYLD_FALLBACK_LIBRARY_PATH")
-
-    # These vars affect how the compiler finds libraries and include dirs.
-    env.unset("LIBRARY_PATH")
-    env.unset("CPATH")
-    env.unset("C_INCLUDE_PATH")
-    env.unset("CPLUS_INCLUDE_PATH")
-    env.unset("OBJC_INCLUDE_PATH")
-
-    env.unset("CMAKE_PREFIX_PATH")
-    env.unset("PYTHONPATH")
-    env.unset("R_HOME")
-    env.unset("R_ENVIRON")
-
-    env.unset("LUA_PATH")
-    env.unset("LUA_CPATH")
-
-    # Affects GNU make, can e.g. indirectly inhibit enabling parallel build
-    # env.unset('MAKEFLAGS')
-
-    # Avoid that libraries of build dependencies get hijacked.
-    env.unset("LD_PRELOAD")
-    env.unset("DYLD_INSERT_LIBRARIES")
-
-    # Avoid <packagename>_ROOT user variables overriding spack dependencies
-    # https://cmake.org/cmake/help/latest/variable/PackageName_ROOT.html
-    # Spack needs SPACK_ROOT though, so we need to exclude that
-    for varname in os.environ.keys():
-        if varname.endswith("_ROOT") and varname != "SPACK_ROOT":
-            env.unset(varname)
->>>>>>> 31ed3930
 
     # On Cray "cluster" systems, unset CRAY_LD_LIBRARY_PATH to avoid
     # interference with Spack dependencies.
     # CNL requires these variables to be set (or at least some of them,
     # depending on the CNL version).
     on_cray, using_cnl = _on_cray()
-<<<<<<< HEAD
     if on_cray and using_cnl:
-        env.restore('CRAY_LD_LIBRARY_PATH')
-=======
-    if on_cray and not using_cnl:
-        env.unset("CRAY_LD_LIBRARY_PATH")
-        for varname in os.environ.keys():
-            if "PKGCONF" in varname:
-                env.unset(varname)
-
-    # Unset the following variables because they can affect installation of
-    # Autotools and CMake packages.
-    build_system_vars = [
-        "CC",
-        "CFLAGS",
-        "CPP",
-        "CPPFLAGS",  # C variables
-        "CXX",
-        "CCC",
-        "CXXFLAGS",
-        "CXXCPP",  # C++ variables
-        "F77",
-        "FFLAGS",
-        "FLIBS",  # Fortran77 variables
-        "FC",
-        "FCFLAGS",
-        "FCLIBS",  # Fortran variables
-        "LDFLAGS",
-        "LIBS",  # linker variables
-    ]
-    for v in build_system_vars:
-        env.unset(v)
-
-    # Unset mpi environment vars. These flags should only be set by
-    # mpi providers for packages with mpi dependencies
-    mpi_vars = ["MPICC", "MPICXX", "MPIFC", "MPIF77", "MPIF90"]
-    for v in mpi_vars:
-        env.unset(v)
->>>>>>> 31ed3930
+        env.restore("CRAY_LD_LIBRARY_PATH")
 
     build_lang = spack.config.get("config:build_language")
     if build_lang:
         # Override language-related variables. This can be used to force
         # English compiler messages etc., which allows parse_log_events to
         # show useful matches.
-<<<<<<< HEAD
-        env.set('LC_ALL', build_lang)
+        env.set("LC_ALL", build_lang)
     else:
-        env.restore('LC_ALL')
-=======
-        env.set("LC_ALL", build_lang)
->>>>>>> 31ed3930
+        env.restore("LC_ALL")
 
     # Remove any macports installs from the PATH.  The macports ld can
     # cause conflicts with the built-in linker on el capitan.  Solves
