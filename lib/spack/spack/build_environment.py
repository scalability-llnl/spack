--- conflicted
+++ resolved
@@ -69,16 +69,11 @@
 from spack.environment import EnvironmentModifications, validate
 from spack.util.environment import env_flag, filter_system_paths, get_path
 from spack.util.executable import Executable
-<<<<<<< HEAD
 from spack.util.module_cmd import (load_module, get_path_from_module,
                                    unload_module)
-from spack.util.log_parse import *
-=======
-from spack.util.module_cmd import load_module, get_path_from_module
 from spack.util.log_parse import parse_log_events, make_log_context
 
 
->>>>>>> 68f7b786
 #
 # This can be set by the user to globally disable parallel builds.
 #
