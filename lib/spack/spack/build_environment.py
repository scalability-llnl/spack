##############################################################################
# Copyright (c) 2013-2016, Lawrence Livermore National Security, LLC.
# Produced at the Lawrence Livermore National Laboratory.
#
# This file is part of Spack.
# Created by Todd Gamblin, tgamblin@llnl.gov, All rights reserved.
# LLNL-CODE-647188
#
# For details, see https://github.com/llnl/spack
# Please also see the LICENSE file for our notice and the LGPL.
#
# This program is free software; you can redistribute it and/or modify
# it under the terms of the GNU Lesser General Public License (as
# published by the Free Software Foundation) version 2.1, February 1999.
#
# This program is distributed in the hope that it will be useful, but
# WITHOUT ANY WARRANTY; without even the IMPLIED WARRANTY OF
# MERCHANTABILITY or FITNESS FOR A PARTICULAR PURPOSE. See the terms and
# conditions of the GNU Lesser General Public License for more details.
#
# You should have received a copy of the GNU Lesser General Public
# License along with this program; if not, write to the Free Software
# Foundation, Inc., 59 Temple Place, Suite 330, Boston, MA 02111-1307 USA
##############################################################################
"""
This module contains all routines related to setting up the package
build environment.  All of this is set up by package.py just before
install() is called.

There are two parts to the build environment:

1. Python build environment (i.e. install() method)

   This is how things are set up when install() is called.  Spack
   takes advantage of each package being in its own module by adding a
   bunch of command-like functions (like configure(), make(), etc.) in
   the package's module scope.  Ths allows package writers to call
   them all directly in Package.install() without writing 'self.'
   everywhere.  No, this isn't Pythonic.  Yes, it makes the code more
   readable and more like the shell script from which someone is
   likely porting.

2. Build execution environment

   This is the set of environment variables, like PATH, CC, CXX,
   etc. that control the build.  There are also a number of
   environment variables used to pass information (like RPATHs and
   other information about dependencies) to Spack's compiler wrappers.
   All of these env vars are also set up here.

Skimming this module is a nice way to get acquainted with the types of
calls you can make from within the install() function.
"""
import inspect
import itertools
import multiprocessing
import os
import shutil
import sys
import traceback
from six import iteritems

import llnl.util.lang as lang
import llnl.util.tty as tty
from llnl.util.filesystem import *

import spack
import spack.store
from spack.environment import EnvironmentModifications, validate
from spack.util.environment import *
from spack.util.executable import Executable, which

#
# This can be set by the user to globally disable parallel builds.
#
SPACK_NO_PARALLEL_MAKE = 'SPACK_NO_PARALLEL_MAKE'

#
# These environment variables are set by
# set_build_environment_variables and used to pass parameters to
# Spack's compiler wrappers.
#
SPACK_ENV_PATH = 'SPACK_ENV_PATH'
SPACK_DEPENDENCIES = 'SPACK_DEPENDENCIES'
SPACK_RPATH_DEPS = 'SPACK_RPATH_DEPS'
SPACK_LINK_DEPS = 'SPACK_LINK_DEPS'
SPACK_PREFIX = 'SPACK_PREFIX'
SPACK_INSTALL = 'SPACK_INSTALL'
SPACK_DEBUG = 'SPACK_DEBUG'
SPACK_SHORT_SPEC = 'SPACK_SHORT_SPEC'
SPACK_DEBUG_LOG_DIR = 'SPACK_DEBUG_LOG_DIR'


# Platform-specific library suffix.
dso_suffix = 'dylib' if sys.platform == 'darwin' else 'so'


class MakeExecutable(Executable):
    """Special callable executable object for make so the user can
       specify parallel or not on a per-invocation basis.  Using
       'parallel' as a kwarg will override whatever the package's
       global setting is, so you can either default to true or false
       and override particular calls.

       Note that if the SPACK_NO_PARALLEL_MAKE env var is set it overrides
       everything.
    """

    def __init__(self, name, jobs):
        super(MakeExecutable, self).__init__(name)
        self.jobs = jobs

    def __call__(self, *args, **kwargs):
        disable = env_flag(SPACK_NO_PARALLEL_MAKE)
        parallel = not disable and kwargs.get('parallel', self.jobs > 1)

        if parallel:
            jobs = "-j%d" % self.jobs
            args = (jobs,) + args

        return super(MakeExecutable, self).__call__(*args, **kwargs)


def load_module(mod):
    """Takes a module name and removes modules until it is possible to
    load that module. It then loads the provided module. Depends on the
    modulecmd implementation of modules used in cray and lmod.
    """
    # Create an executable of the module command that will output python code
    modulecmd = which('modulecmd')
    modulecmd.add_default_arg('python')

    # Read the module and remove any conflicting modules
    # We do this without checking that they are already installed
    # for ease of programming because unloading a module that is not
    # loaded does nothing.
    text = modulecmd('show', mod, output=str, error=str).split()
    for i, word in enumerate(text):
        if word == 'conflict':
            exec(compile(modulecmd('unload', text[i + 1], output=str,
                                   error=str), '<string>', 'exec'))
    # Load the module now that there are no conflicts
    load = modulecmd('load', mod, output=str, error=str)
    exec(compile(load, '<string>', 'exec'))


def get_path_from_module(mod):
    """Inspects a TCL module for entries that indicate the absolute path
    at which the library supported by said module can be found.
    """
    # Create a modulecmd executable
    modulecmd = which('modulecmd')
    modulecmd.add_default_arg('python')

    # Read the module
    text = modulecmd('show', mod, output=str, error=str).split('\n')
    # If it lists its package directory, return that
    for line in text:
        if line.find(mod.upper() + '_DIR') >= 0:
            words = line.split()
            return words[2]

    # If it lists a -rpath instruction, use that
    for line in text:
        rpath = line.find('-rpath/')
        if rpath >= 0:
            return line[rpath + 6:line.find('/lib')]

    # If it lists a -L instruction, use that
    for line in text:
        L = line.find('-L/')
        if L >= 0:
            return line[L + 2:line.find('/lib')]

    # If it sets the LD_LIBRARY_PATH or CRAY_LD_LIBRARY_PATH, use that
    for line in text:
        if line.find('LD_LIBRARY_PATH') >= 0:
            words = line.split()
            path = words[2]
            return path[:path.find('/lib')]
    # Unable to find module path
    return None


def set_compiler_environment_variables(pkg, env):
    assert(pkg.spec.concrete)
    compiler = pkg.compiler
    flags = pkg.spec.compiler_flags

    # Set compiler variables used by CMake and autotools
    assert all(key in compiler.link_paths for key in (
        'cc', 'cxx', 'f77', 'fc'))

    # Populate an object with the list of environment modifications
    # and return it
    # TODO : add additional kwargs for better diagnostics, like requestor,
    # ttyout, ttyerr, etc.
    link_dir = spack.build_env_path

    # Set SPACK compiler variables so that our wrapper knows what to call
    if compiler.cc:
        env.set('SPACK_CC', compiler.cc)
        env.set('CC', join_path(link_dir, compiler.link_paths['cc']))
    if compiler.cxx:
        env.set('SPACK_CXX', compiler.cxx)
        env.set('CXX', join_path(link_dir, compiler.link_paths['cxx']))
    if compiler.f77:
        env.set('SPACK_F77', compiler.f77)
        env.set('F77', join_path(link_dir, compiler.link_paths['f77']))
    if compiler.fc:
        env.set('SPACK_FC',  compiler.fc)
        env.set('FC', join_path(link_dir, compiler.link_paths['fc']))

    # Set SPACK compiler rpath flags so that our wrapper knows what to use
    env.set('SPACK_CC_RPATH_ARG',  compiler.cc_rpath_arg)
    env.set('SPACK_CXX_RPATH_ARG', compiler.cxx_rpath_arg)
    env.set('SPACK_F77_RPATH_ARG', compiler.f77_rpath_arg)
    env.set('SPACK_FC_RPATH_ARG',  compiler.fc_rpath_arg)

    # Add every valid compiler flag to the environment, prefixed with "SPACK_"
    for flag in spack.spec.FlagMap.valid_compiler_flags():
        # Concreteness guarantees key safety here
        if flags[flag] != []:
            env.set('SPACK_' + flag.upper(), ' '.join(f for f in flags[flag]))

    env.set('SPACK_COMPILER_SPEC', str(pkg.spec.compiler))

    for mod in compiler.modules:
        load_module(mod)

    compiler.setup_custom_environment(pkg, env)

    return env


def set_build_environment_variables(pkg, env, dirty=False):
    """
    This ensures a clean install environment when we build packages.

    Arguments:
    dirty -- skip unsetting the user's environment settings.
    """
    # Add spack build environment path with compiler wrappers first in
    # the path. We add both spack.env_path, which includes default
    # wrappers (cc, c++, f77, f90), AND a subdirectory containing
    # compiler-specific symlinks.  The latter ensures that builds that
    # are sensitive to the *name* of the compiler see the right name
    # when we're building with the wrappers.
    #
    # Conflicts on case-insensitive systems (like "CC" and "cc") are
    # handled by putting one in the <build_env_path>/case-insensitive
    # directory.  Add that to the path too.
    env_paths = []
    compiler_specific = join_path(spack.build_env_path, pkg.compiler.name)
    for item in [spack.build_env_path, compiler_specific]:
        env_paths.append(item)
        ci = join_path(item, 'case-insensitive')
        if os.path.isdir(ci):
            env_paths.append(ci)

    env_paths = filter_system_paths(env_paths)

    for item in reversed(env_paths):
        env.prepend_path('PATH', item)
    env.set_path(SPACK_ENV_PATH, env_paths)

    # Prefixes of all of the package's dependencies go in SPACK_DEPENDENCIES
    dep_prefixes = [d.prefix for d in
                    pkg.spec.traverse(root=False, deptype=('include', 'link'))]
    dep_prefixes = filter_system_paths(dep_prefixes)
    env.set_path(SPACK_DEPENDENCIES, dep_prefixes)

    # These variables control compiler wrapper behavior
    env.set_path(SPACK_RPATH_DEPS, filter_system_paths([
        d.prefix for d in get_rpath_deps(pkg)]))
    env.set_path(SPACK_LINK_DEPS, filter_system_paths([
        d.prefix for d in pkg.spec.traverse(root=False, deptype=('link'))]))

    # Add dependencies to CMAKE_PREFIX_PATH
    env.set_path('CMAKE_PREFIX_PATH', dep_prefixes)

    # Install prefix
    env.set(SPACK_PREFIX, pkg.prefix)

    # Install root prefix
    env.set(SPACK_INSTALL, spack.store.root)

    # Stuff in here sanitizes the build environemnt to eliminate
    # anything the user has set that may interfere.
    if not dirty:
        # Remove these vars from the environment during build because they
        # can affect how some packages find libraries.  We want to make
        # sure that builds never pull in unintended external dependencies.
        env.unset('LD_LIBRARY_PATH')
        env.unset('LIBRARY_PATH')
        env.unset('CPATH')
        env.unset('LD_RUN_PATH')
        env.unset('DYLD_LIBRARY_PATH')

        # Remove any macports installs from the PATH.  The macports ld can
        # cause conflicts with the built-in linker on el capitan.  Solves
        # assembler issues, e.g.:
        #    suffix or operands invalid for `movq'"
        path = get_path('PATH')
        for p in path:
            if '/macports/' in p:
                env.remove_path('PATH', p)

    # Set environment variables if specified for
    # the given compiler
    compiler = pkg.compiler
    environment = compiler.environment
    if 'set' in environment:
        env_to_set = environment['set']
        for key, value in iteritems(env_to_set):
            env.set('SPACK_ENV_SET_%s' % key, value)
            env.set('%s' % key, value)
        # Let shell know which variables to set
        env_variables = ":".join(env_to_set.keys())
        env.set('SPACK_ENV_TO_SET', env_variables)

    if compiler.extra_rpaths:
        extra_rpaths = ':'.join(compiler.extra_rpaths)
        env.set('SPACK_COMPILER_EXTRA_RPATHS', extra_rpaths)

    # Add bin directories from dependencies to the PATH for the build.
<<<<<<< HEAD
    bin_dirs = reversed(filter(os.path.isdir, [
        '%s/bin' % d.prefix for d in
        pkg.spec.check_and_get_run_deps_for_build()]))
=======
    bin_dirs = reversed(
        [d.prefix.bin for d in pkg.spec.dependencies(deptype='build')
         if os.path.isdir(d.prefix.bin)])
>>>>>>> 11fe0b9b
    bin_dirs = filter_system_bin_paths(bin_dirs)
    for item in bin_dirs:
        env.prepend_path('PATH', item)

    # Working directory for the spack command itself, for debug logs.
    if spack.debug:
        env.set(SPACK_DEBUG, 'TRUE')
    env.set(SPACK_SHORT_SPEC, pkg.spec.short_spec)
    env.set(SPACK_DEBUG_LOG_DIR, spack.spack_working_dir)

    # Add any pkgconfig directories to PKG_CONFIG_PATH
    for dep in pkg.spec.check_and_get_pkg_config_deps():
        pre = dep.prefix
        for directory in ('lib', 'lib64', 'share'):
            pcdir = join_path(pre, directory, 'pkgconfig')
            if os.path.isdir(pcdir):
                env.prepend_path('PKG_CONFIG_PATH', pcdir)

    if pkg.architecture.target.module_name:
        load_module(pkg.architecture.target.module_name)

    return env


def set_module_variables_for_package(pkg, module):
    """Populate the module scope of install() with some useful functions.
       This makes things easier for package writers.
    """
    # number of jobs spack will build with.
    jobs = multiprocessing.cpu_count()
    if not pkg.parallel:
        jobs = 1
    elif pkg.make_jobs:
        jobs = pkg.make_jobs

    m = module
    m.make_jobs = jobs

    # TODO: make these build deps that can be installed if not found.
    m.make = MakeExecutable('make', jobs)
    m.gmake = MakeExecutable('gmake', jobs)
    m.scons = MakeExecutable('scons', jobs)

    # easy shortcut to os.environ
    m.env = os.environ

    # Find the configure script in the archive path
    # Don't use which for this; we want to find it in the current dir.
    m.configure = Executable('./configure')

    m.cmake = Executable('cmake')
    m.ctest = Executable('ctest')

    # Standard CMake arguments
    m.std_cmake_args = spack.CMakePackage._std_args(pkg)

    # Put spack compiler paths in module scope.
    link_dir = spack.build_env_path
    m.spack_cc = join_path(link_dir, pkg.compiler.link_paths['cc'])
    m.spack_cxx = join_path(link_dir, pkg.compiler.link_paths['cxx'])
    m.spack_f77 = join_path(link_dir, pkg.compiler.link_paths['f77'])
    m.spack_fc = join_path(link_dir, pkg.compiler.link_paths['fc'])

    # Emulate some shell commands for convenience
    m.pwd = os.getcwd
    m.cd = os.chdir
    m.mkdir = os.mkdir
    m.makedirs = os.makedirs
    m.remove = os.remove
    m.removedirs = os.removedirs
    m.symlink = os.symlink

    m.mkdirp = mkdirp
    m.install = install
    m.install_tree = install_tree
    m.rmtree = shutil.rmtree
    m.move = shutil.move

    # Useful directories within the prefix are encapsulated in
    # a Prefix object.
    m.prefix = pkg.prefix

    # Platform-specific library suffix.
    m.dso_suffix = dso_suffix


def get_rpath_deps(pkg):
    """Return immediate or transitive RPATHs depending on the package."""
    if pkg.transitive_rpaths:
        return [d for d in pkg.spec.traverse(root=False, deptype=('link'))]
    else:
        return pkg.spec.dependencies(deptype='link')


def get_rpaths(pkg):
    """Get a list of all the rpaths for a package."""
    rpaths = [pkg.prefix.lib, pkg.prefix.lib64]
    deps = get_rpath_deps(pkg)
    rpaths.extend(d.prefix.lib for d in deps
                  if os.path.isdir(d.prefix.lib))
    rpaths.extend(d.prefix.lib64 for d in deps
                  if os.path.isdir(d.prefix.lib64))
    # Second module is our compiler mod name. We use that to get rpaths from
    # module show output.
    if pkg.compiler.modules and len(pkg.compiler.modules) > 1:
        rpaths.append(get_path_from_module(pkg.compiler.modules[1]))
    return rpaths


def get_std_cmake_args(pkg):
    """Returns the list of standard arguments that would be used if this
    package was a CMakePackage instance.

    :param pkg: pkg under consideration

    :return: list of arguments for cmake
    """
    return spack.CMakePackage._std_args(pkg)


def parent_class_modules(cls):
    """
    Get list of super class modules that are all descend from spack.Package
    """
    if (not issubclass(cls, spack.package.Package) or
        issubclass(spack.package.Package, cls)):
        return []
    result = []
    module = sys.modules.get(cls.__module__)
    if module:
        result = [module]
    for c in cls.__bases__:
        result.extend(parent_class_modules(c))
    return result


def load_external_modules(pkg):
    """ traverse the spec list and find any specs that have external modules.
    """
    for dep in list(pkg.spec.traverse()):
        if dep.external_module:
            load_module(dep.external_module)


def setup_package(pkg, dirty=False):
    """Execute all environment setup routines."""
    spack_env = EnvironmentModifications()
    run_env = EnvironmentModifications()

    # Before proceeding, ensure that specs and packages are consistent
    #
    # This is a confusing behavior due to how packages are
    # constructed.  `setup_dependent_package` may set attributes on
    # specs in the DAG for use by other packages' install
    # method. However, spec.package will look up a package via
    # spack.repo, which defensively copies specs into packages.  This
    # code ensures that all packages in the DAG have pieces of the
    # same spec object at build time.
    #
    # This is safe for the build process, b/c the build process is a
    # throwaway environment, but it is kind of dirty.
    #
    # TODO: Think about how to avoid this fix and do something cleaner.
    for s in pkg.spec.traverse():
        s.package.spec = s

    for dep in spack.spec.traverse_each(pkg.spec.build_only_deps.itervalues()):
        dep.package.spec = dep

    set_compiler_environment_variables(pkg, spack_env)
    set_build_environment_variables(pkg, spack_env, dirty)
    pkg.architecture.platform.setup_platform_environment(pkg, spack_env)
    load_external_modules(pkg)
    # traverse in postorder so package can use vars from its dependencies
    spec = pkg.spec
    for dspec in deps_to_set_up(spec):
        # If a user makes their own package repo, e.g.
        # spack.repos.mystuff.libelf.Libelf, and they inherit from
        # an existing class like spack.repos.original.libelf.Libelf,
        # then set the module variables for both classes so the
        # parent class can still use them if it gets called.
        spkg = dspec.package
        modules = parent_class_modules(spkg.__class__)
        for mod in modules:
            set_module_variables_for_package(spkg, mod)
        set_module_variables_for_package(spkg, spkg.module)

        # Allow dependencies to modify the module
        dpkg = dspec.package
        dpkg.setup_dependent_package(pkg.module, spec)
        dpkg.setup_dependent_environment(spack_env, run_env, spec)

    set_module_variables_for_package(pkg, pkg.module)
    pkg.setup_environment(spack_env, run_env)

    # Make sure nothing's strange about the Spack environment.
    validate(spack_env, tty.warn)
    spack_env.apply_modifications()


def deps_to_set_up(spec):
    from_build_deps = spack.spec.traverse_each(
        itertools.chain(
            spec.dependencies(deptype='build'),
            spec.build_only_deps.itervalues()),
        deptype='run', order='post')

    return from_build_deps


def fork(pkg, function, dirty=False):
    """Fork a child process to do part of a spack build.

    :param pkg: pkg whose environemnt we should set up the forked process for.
    :param function: arg-less function to run in the child process.
    :param dirty: If True, do NOT clean the environment before building.

    Usage::

       def child_fun():
           # do stuff
       build_env.fork(pkg, child_fun)

    Forked processes are run with the build environment set up by
    spack.build_environment.  This allows package authors to have
    full control over the environment, etc. without affecting
    other builds that might be executed in the same spack call.

    If something goes wrong, the child process is expected to print
    the error and the parent process will exit with error as
    well. If things go well, the child exits and the parent
    carries on.
    """

    def child_execution(child_connection, input_stream):
        try:
            setup_package(pkg, dirty=dirty)
            function(input_stream)
            child_connection.send(None)
        except StopIteration as e:
            # StopIteration is used to stop installations
            # before the final stage, mainly for debug purposes
            tty.msg(e.message)
            child_connection.send(None)
        except:
            # catch ANYTHING that goes wrong in the child process
            exc_type, exc, tb = sys.exc_info()

            # Need to unwind the traceback in the child because traceback
            # objects can't be sent to the parent.
            tb_string = traceback.format_exc()

            # build up some context from the offending package so we can
            # show that, too.
            package_context = get_package_context(tb)

            build_log = None
            if hasattr(pkg, 'log_path'):
                build_log = pkg.log_path

            # make a pickleable exception to send to parent.
            msg = "%s: %s" % (str(exc_type.__name__), str(exc))

            ce = ChildError(msg, tb_string, build_log, package_context)
            child_connection.send(ce)

        finally:
            child_connection.close()

    parent_connection, child_connection = multiprocessing.Pipe()
    try:
        # Forward sys.stdin to be able to activate / deactivate
        # verbosity pressing a key at run-time
        input_stream = lang.duplicate_stream(sys.stdin)
        p = multiprocessing.Process(
            target=child_execution,
            args=(child_connection, input_stream)
        )
        p.start()
    finally:
        # Close the input stream in the parent process
        input_stream.close()
    child_exc = parent_connection.recv()
    p.join()

    if child_exc is not None:
        raise child_exc


def get_package_context(traceback):
    """Return some context for an error message when the build fails.

    Args:
    traceback -- A traceback from some exception raised during install.

    This function inspects the stack to find where we failed in the
    package file, and it adds detailed context to the long_message
    from there.

    """
    def make_stack(tb, stack=None):
        """Tracebacks come out of the system in caller -> callee order.  Return
        an array in callee -> caller order so we can traverse it."""
        if stack is None:
            stack = []
        if tb is not None:
            make_stack(tb.tb_next, stack)
            stack.append(tb)
        return stack

    stack = make_stack(traceback)

    for tb in stack:
        frame = tb.tb_frame
        if 'self' in frame.f_locals:
            # Find the first proper subclass of PackageBase.
            obj = frame.f_locals['self']
            if isinstance(obj, spack.package.PackageBase):
                break

    # we found obj, the Package implementation we care about.
    # point out the location in the install method where we failed.
    lines = []
    lines.append("%s:%d, in %s:" % (
        inspect.getfile(frame.f_code), frame.f_lineno, frame.f_code.co_name
    ))

    # Build a message showing context in the install method.
    sourcelines, start = inspect.getsourcelines(frame)
    for i, line in enumerate(sourcelines):
        mark = ">> " if start + i == frame.f_lineno else "   "
        lines.append("  %s%-5d%s" % (mark, start + i, line.rstrip()))

    return lines


class InstallError(spack.error.SpackError):
    """Raised by packages when a package fails to install"""


class ChildError(spack.error.SpackError):
    """Special exception class for wrapping exceptions from child processes
       in Spack's build environment.

    The main features of a ChildError are:

    1. They're serializable, so when a child build fails, we can send one
       of these to the parent and let the parent report what happened.

    2. They have a ``traceback`` field containing a traceback generated
       on the child immediately after failure.  Spack will print this on
       failure in lieu of trying to run sys.excepthook on the parent
       process, so users will see the correct stack trace from a child.

    3. They also contain package_context, which shows source code context
       in the Package implementation where the error happened.  To get
       this, Spack searches the stack trace for the deepest frame where
       ``self`` is in scope and is an instance of PackageBase.  This will
       generally find a useful spot in the ``package.py`` file.

    The long_message of a ChildError displays all this stuff to the user,
    and SpackError handles displaying the special traceback if we're in
    debug mode with spack -d.

    """
    def __init__(self, msg, traceback_string, build_log, package_context):
        super(ChildError, self).__init__(msg)
        self.traceback = traceback_string
        self.build_log = build_log
        self.package_context = package_context

    @property
    def long_message(self):
        msg = self._long_message if self._long_message else ''

        if self.package_context:
            if msg:
                msg += "\n\n"
            msg += '\n'.join(self.package_context)

        if msg:
            msg += "\n\n"

        if self.build_log:
            msg += "See build log for details:\n"
            msg += "  %s" % self.build_log

        return msg

    def __reduce__(self):
        """__reduce__ is used to serialize (pickle) ChildErrors.

        Return a function to reconstruct a ChildError, along with the
        salient properties we'll need.
        """
        return _make_child_error, (
            self.message,
            self.traceback,
            self.build_log,
            self.package_context)


def _make_child_error(msg, traceback, build_log, package_context):
    """Used by __reduce__ in ChildError to reconstruct pickled errors."""
    return ChildError(msg, traceback, build_log, package_context)<|MERGE_RESOLUTION|>--- conflicted
+++ resolved
@@ -324,15 +324,9 @@
         env.set('SPACK_COMPILER_EXTRA_RPATHS', extra_rpaths)
 
     # Add bin directories from dependencies to the PATH for the build.
-<<<<<<< HEAD
-    bin_dirs = reversed(filter(os.path.isdir, [
-        '%s/bin' % d.prefix for d in
-        pkg.spec.check_and_get_run_deps_for_build()]))
-=======
     bin_dirs = reversed(
-        [d.prefix.bin for d in pkg.spec.dependencies(deptype='build')
-         if os.path.isdir(d.prefix.bin)])
->>>>>>> 11fe0b9b
+        [s.prefix.bin for s in pkg.spec.check_and_get_run_deps_for_build()
+         if os.path.isdir(s.prefix.bin)])
     bin_dirs = filter_system_bin_paths(bin_dirs)
     for item in bin_dirs:
         env.prepend_path('PATH', item)
