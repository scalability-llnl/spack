--- conflicted
+++ resolved
@@ -84,14 +84,13 @@
     #: Callback names for build-time test
     build_time_test_callbacks = ['check']
 
-<<<<<<< HEAD
+    #: Callback names for install-time test
     install_time_test_callbacks = ['installcheck']
-=======
+
     #: Set to true to force the autoreconf step even if configure is present
     force_autoreconf = False
     #: Options to be passed to autoreconf when using the default implementation
     autoreconf_extra_args = []
->>>>>>> 6158115c
 
     def _do_patch_config_guess(self):
         """Some packages ship with an older config.guess and need to have
