# Copyright 2013-2022 Lawrence Livermore National Security, LLC and other
# Spack Project Developers. See the top-level COPYRIGHT file for details.
#
# SPDX-License-Identifier: (Apache-2.0 OR MIT)
import inspect
import os
import os.path
import stat
import subprocess
from typing import List  # novm

import llnl.util.filesystem as fs
import llnl.util.tty as tty

<<<<<<< HEAD
from spack.build_environment import InstallError
from spack.directives import depends_on
from spack.operating_systems.mac_os import macos_version
from spack.package import PackageBase, run_after, run_before
=======
import spack.build_environment
import spack.builder
import spack.package_base
from spack.directives import build_system, conflicts, depends_on
from spack.multimethod import when
from spack.operating_systems.mac_os import macos_version
>>>>>>> a8691124
from spack.util.executable import Executable
from spack.version import Version

from ._checks import (
    BaseBuilder,
    apply_macos_rpath_fixups,
    ensure_build_dependencies_or_raise,
    execute_build_time_tests,
    execute_install_time_tests,
)


class AutotoolsPackage(spack.package_base.PackageBase):
    """Specialized class for packages built using GNU Autotools."""

    #: This attribute is used in UI queries that need to know the build
    #: system base class
    build_system_class = "AutotoolsPackage"

    #: Legacy buildsystem attribute used to deserialize and install old specs
    legacy_buildsystem = "autotools"

    build_system("autotools")

    with when("build_system=autotools"):
        depends_on("gnuconfig", type="build", when="target=ppc64le:")
        depends_on("gnuconfig", type="build", when="target=aarch64:")
        depends_on("gnuconfig", type="build", when="target=riscv64:")
        conflicts("platform=windows")

    def flags_to_build_system_args(self, flags):
        """Produces a list of all command line arguments to pass specified
        compiler flags to configure."""
        # Has to be dynamic attribute due to caching.
        setattr(self, "configure_flag_args", [])
        for flag, values in flags.items():
            if values:
                values_str = "{0}={1}".format(flag.upper(), " ".join(values))
                self.configure_flag_args.append(values_str)
        # Spack's fflags are meant for both F77 and FC, therefore we
        # additionaly set FCFLAGS if required.
        values = flags.get("fflags", None)
        if values:
            values_str = "FCFLAGS={0}".format(" ".join(values))
            self.configure_flag_args.append(values_str)

    # Legacy methods (used by too many packages to change them,
    # need to forward to the builder)
    def enable_or_disable(self, *args, **kwargs):
        return self.builder.enable_or_disable(*args, **kwargs)

    def with_or_without(self, *args, **kwargs):
        return self.builder.with_or_without(*args, **kwargs)


@spack.builder.builder("autotools")
class AutotoolsBuilder(BaseBuilder):
    """The autotools builder encodes the default way of installing software built
    with autotools. It has four phases that can be overridden, if need be:

        1. :py:meth:`~.AutotoolsBuilder.autoreconf`
        2. :py:meth:`~.AutotoolsBuilder.configure`
        3. :py:meth:`~.AutotoolsBuilder.build`
        4. :py:meth:`~.AutotoolsBuilder.install`

    They all have sensible defaults and for many packages the only thing necessary
    is to override the helper method
    :meth:`~spack.build_systems.autotools.AutotoolsBuilder.configure_args`.

    For a finer tuning you may also override:

        +-----------------------------------------------+--------------------+
        | **Method**                                    | **Purpose**        |
        +===============================================+====================+
        | :py:attr:`~.AutotoolsBuilder.build_targets`   | Specify ``make``   |
        |                                               | targets for the    |
        |                                               | build phase        |
        +-----------------------------------------------+--------------------+
        | :py:attr:`~.AutotoolsBuilder.install_targets` | Specify ``make``   |
        |                                               | targets for the    |
        |                                               | install phase      |
        +-----------------------------------------------+--------------------+
        | :py:meth:`~.AutotoolsBuilder.check`           | Run  build time    |
        |                                               | tests if required  |
        +-----------------------------------------------+--------------------+

    """

    #: Phases of a GNU Autotools package
    phases = ("autoreconf", "configure", "build", "install")

    #: Names associated with package methods in the old build-system format
    legacy_methods = (
        "configure_args",
        "check",
        "installcheck",
    )

    #: Names associated with package attributes in the old build-system format
    legacy_attributes = (
        "archive_files",
        "patch_libtool",
        "build_targets",
        "install_targets",
        "build_time_test_callbacks",
        "install_time_test_callbacks",
        "force_autoreconf",
        "autoreconf_extra_args",
        "install_libtool_archives",
        "patch_config_files",
        "configure_directory",
        "configure_abs_path",
        "build_directory",
        "autoreconf_search_path_args",
    )

    #: Whether to update ``libtool`` (e.g. for Arm/Clang/Fujitsu/NVHPC compilers)
    patch_libtool = True

    #: Targets for ``make`` during the :py:meth:`~.AutotoolsBuilder.build` phase
    build_targets = []  # type: List[str]
    #: Targets for ``make`` during the :py:meth:`~.AutotoolsBuilder.install` phase
    install_targets = ["install"]

    #: Callback names for build-time test
    build_time_test_callbacks = ["check"]

    #: Callback names for install-time test
    install_time_test_callbacks = ["installcheck"]

    #: Set to true to force the autoreconf step even if configure is present
    force_autoreconf = False

    #: Options to be passed to autoreconf when using the default implementation
    autoreconf_extra_args = []  # type: List[str]

    #: If False deletes all the .la files in the prefix folder after the installation.
    #: If True instead it installs them.
    install_libtool_archives = False

    @property
    def patch_config_files(self):
        """Whether to update old ``config.guess`` and ``config.sub`` files
        distributed with the tarball.

        This currently only applies to ``ppc64le:``, ``aarch64:``, and
        ``riscv64`` target architectures.

        The substitutes are taken from the ``gnuconfig`` package, which is
        automatically added as a build dependency for these architectures. In case
        system versions of these config files are required, the ``gnuconfig`` package
        can be marked external, with a prefix pointing to the directory containing the
        system ``config.guess`` and ``config.sub`` files.
        """
        return (
            self.pkg.spec.satisfies("target=ppc64le:")
            or self.pkg.spec.satisfies("target=aarch64:")
            or self.pkg.spec.satisfies("target=riscv64:")
        )

    @property
    def _removed_la_files_log(self):
        """File containing the list of removed libtool archives"""
        build_dir = self.build_directory
        if not os.path.isabs(self.build_directory):
            build_dir = os.path.join(self.pkg.stage.path, build_dir)
        return os.path.join(build_dir, "removed_la_files.txt")

    @property
    def archive_files(self):
        """Files to archive for packages based on autotools"""
        files = [os.path.join(self.build_directory, "config.log")]
        if not self.install_libtool_archives:
            files.append(self._removed_la_files_log)
        return files

    @spack.builder.run_after("autoreconf")
    def _do_patch_config_files(self):
        """Some packages ship with older config.guess/config.sub files and need to
        have these updated when installed on a newer architecture.

        In particular, config.guess fails for PPC64LE for version prior to a
        2013-06-10 build date (automake 1.13.4) and for AArch64 and RISC-V.
        """
        if not self.patch_config_files:
            return

        # TODO: Expand this to select the 'config.sub'-compatible architecture
        # for each platform (e.g. 'config.sub' doesn't accept 'power9le', but
        # does accept 'ppc64le').
        if self.pkg.spec.satisfies("target=ppc64le:"):
            config_arch = "ppc64le"
        elif self.pkg.spec.satisfies("target=aarch64:"):
            config_arch = "aarch64"
        elif self.pkg.spec.satisfies("target=riscv64:"):
            config_arch = "riscv64"
        else:
            config_arch = "local"

        def runs_ok(script_abs_path):
            # Construct the list of arguments for the call
            additional_args = {"config.sub": [config_arch]}
            script_name = os.path.basename(script_abs_path)
            args = [script_abs_path] + additional_args.get(script_name, [])

            try:
                subprocess.check_call(args, stdout=subprocess.PIPE, stderr=subprocess.PIPE)
            except Exception as e:
                tty.debug(e)
                return False

            return True

        # Get the list of files that needs to be patched
        to_be_patched = fs.find(self.pkg.stage.path, files=["config.sub", "config.guess"])
        to_be_patched = [f for f in to_be_patched if not runs_ok(f)]

        # If there are no files to be patched, return early
        if not to_be_patched:
            return

        # Otherwise, require `gnuconfig` to be a build dependency
        ensure_build_dependencies_or_raise(
            spec=self.pkg.spec, dependencies=["gnuconfig"], error_msg="Cannot patch config files"
        )

        # Get the config files we need to patch (config.sub / config.guess).
        to_be_found = list(set(os.path.basename(f) for f in to_be_patched))
        gnuconfig = self.pkg.spec["gnuconfig"]
        gnuconfig_dir = gnuconfig.prefix

        # An external gnuconfig may not not have a prefix.
        if gnuconfig_dir is None:
            raise spack.build_environment.InstallError(
                "Spack could not find substitutes for GNU config files because no "
                "prefix is available for the `gnuconfig` package. Make sure you set a "
                "prefix path instead of modules for external `gnuconfig`."
            )

        candidates = fs.find(gnuconfig_dir, files=to_be_found, recursive=False)

        # For external packages the user may have specified an incorrect prefix.
        # otherwise the installation is just corrupt.
        if not candidates:
            msg = (
                "Spack could not find `config.guess` and `config.sub` "
                "files in the `gnuconfig` prefix `{0}`. This means the "
                "`gnuconfig` package is broken"
            ).format(gnuconfig_dir)
            if gnuconfig.external:
                msg += (
                    " or the `gnuconfig` package prefix is misconfigured as" " an external package"
                )
            raise spack.build_environment.InstallError(msg)

        # Filter working substitutes
        candidates = [f for f in candidates if runs_ok(f)]
        substitutes = {}
        for candidate in candidates:
            config_file = os.path.basename(candidate)
            substitutes[config_file] = candidate
            to_be_found.remove(config_file)

        # Check that we found everything we needed
        if to_be_found:
            msg = """\
Spack could not find working replacements for the following autotools config
files: {0}.

To resolve this problem, please try the following:
1. Try to rebuild with `patch_config_files = False` in the package `{1}`, to
   rule out that Spack tries to replace config files not used by the build.
2. Verify that the `gnuconfig` package is up-to-date.
3. On some systems you need to use system-provided `config.guess` and `config.sub`
   files. In this case, mark `gnuconfig` as an non-buildable external package,
   and set the prefix to the directory containing the `config.guess` and
   `config.sub` files.
"""
            raise spack.build_environment.InstallError(
                msg.format(", ".join(to_be_found), self.name)
            )

        # Copy the good files over the bad ones
        for abs_path in to_be_patched:
            name = os.path.basename(abs_path)
            mode = os.stat(abs_path).st_mode
            os.chmod(abs_path, stat.S_IWUSR)
            fs.copy(substitutes[name], abs_path)
            os.chmod(abs_path, mode)

    @spack.builder.run_before("configure")
    def _patch_usr_bin_file(self):
        """On NixOS file is not available in /usr/bin/file. Patch configure
        scripts to use file from path."""

        if self.spec.os.startswith("nixos"):
            x = fs.FileFilter(
                *filter(fs.is_exe, fs.find(self.build_directory, "configure", recursive=True))
            )
            with fs.keep_modification_time(*x.filenames):
                x.filter(regex="/usr/bin/file", repl="file", string=True)

    @spack.builder.run_before("configure")
    def _set_autotools_environment_variables(self):
        """Many autotools builds use a version of mknod.m4 that fails when
        running as root unless FORCE_UNSAFE_CONFIGURE is set to 1.

        We set this to 1 and expect the user to take responsibility if
        they are running as root. They have to anyway, as this variable
        doesn't actually prevent configure from doing bad things as root.
        Without it, configure just fails halfway through, but it can
        still run things *before* this check. Forcing this just removes a
        nuisance -- this is not circumventing any real protection.
        """
        os.environ["FORCE_UNSAFE_CONFIGURE"] = "1"

    @spack.builder.run_before("configure")
    def _do_patch_libtool_configure(self):
        """Patch bugs that propagate from libtool macros into "configure" and
        further into "libtool". Note that patches that can be fixed by patching
        "libtool" directly should be implemented in the _do_patch_libtool method
        below."""

        # Exit early if we are required not to patch libtool-related problems:
        if not self.patch_libtool:
            return

        x = fs.FileFilter(
            *filter(fs.is_exe, fs.find(self.build_directory, "configure", recursive=True))
        )

        # There are distributed automatically generated files that depend on the configure script
        # and require additional tools for rebuilding.
        # See https://github.com/spack/spack/pull/30768#issuecomment-1219329860
        with fs.keep_modification_time(*x.filenames):
            # Fix parsing of compiler output when collecting predeps and postdeps
            # https://lists.gnu.org/archive/html/bug-libtool/2016-03/msg00003.html
            x.filter(regex=r'^(\s*if test x-L = )("\$p" \|\|\s*)$', repl=r"\1x\2")
            x.filter(
                regex=r'^(\s*test x-R = )("\$p")(; then\s*)$', repl=r'\1x\2 || test x-l = x"$p"\3'
            )
            # Support Libtool 2.4.2 and older:
            x.filter(regex=r'^(\s*test \$p = "-R")(; then\s*)$', repl=r'\1 || test x-l = x"$p"\2')

    @spack.builder.run_after("configure")
    def _do_patch_libtool(self):
        """If configure generates a "libtool" script that does not correctly
        detect the compiler (and patch_libtool is set), patch in the correct
        values for libtool variables.

        The generated libtool script supports mixed compilers through tags:
        ``libtool --tag=CC/CXX/FC/...```. For each tag there is a block with variables,
        which defines what flags to pass to the compiler. The default variables (which
        are used by the default tag CC) are set in a block enclosed by
        ``# ### {BEGIN,END} LIBTOOL CONFIG``. For non-default tags, there are
        corresponding blocks ``# ### {BEGIN,END} LIBTOOL TAG CONFIG: {CXX,FC,F77}`` at
        the end of the file (after the exit command). libtool evals these blocks.
        Whenever we need to update variables that the configure script got wrong
        (for example cause it did not recognize the compiler), we should properly scope
        those changes to these tags/blocks so they only apply to the compiler we care
        about. Below, ``start_at`` and ``stop_at`` are used for that."""

        # Exit early if we are required not to patch libtool:
        if not self.patch_libtool:
            return

        x = fs.FileFilter(
            *filter(fs.is_exe, fs.find(self.build_directory, "libtool", recursive=True))
        )

        # Exit early if there is nothing to patch:
        if not x.filenames:
            return

        markers = {"cc": "LIBTOOL CONFIG"}
        for tag in ["cxx", "fc", "f77"]:
            markers[tag] = "LIBTOOL TAG CONFIG: {0}".format(tag.upper())

        # Replace empty linker flag prefixes:
        if self.pkg.compiler.name == "nag":
            # Nag is mixed with gcc and g++, which are recognized correctly.
            # Therefore, we change only Fortran values:
            for tag in ["fc", "f77"]:
                marker = markers[tag]
                x.filter(
                    regex='^wl=""$',
                    repl='wl="{0}"'.format(self.pkg.compiler.linker_arg),
                    start_at="# ### BEGIN {0}".format(marker),
                    stop_at="# ### END {0}".format(marker),
                )
        else:
            x.filter(regex='^wl=""$', repl='wl="{0}"'.format(self.pkg.compiler.linker_arg))

        # Replace empty PIC flag values:
        for cc, marker in markers.items():
            x.filter(
                regex='^pic_flag=""$',
                repl='pic_flag="{0}"'.format(
                    getattr(self.pkg.compiler, "{0}_pic_flag".format(cc))
                ),
                start_at="# ### BEGIN {0}".format(marker),
                stop_at="# ### END {0}".format(marker),
            )

        # Other compiler-specific patches:
        if self.pkg.compiler.name == "fj":
            x.filter(regex="-nostdlib", repl="", string=True)
            rehead = r"/\S*/"
            for o in [
                "fjhpctag.o",
                "fjcrt0.o",
                "fjlang08.o",
                "fjomp.o",
                "crti.o",
                "crtbeginS.o",
                "crtendS.o",
            ]:
                x.filter(regex=(rehead + o), repl="", string=True)
        elif self.pkg.compiler.name == "dpcpp":
            # Hack to filter out spurious predep_objects when building with Intel dpcpp
            # (see https://github.com/spack/spack/issues/32863):
            x.filter(regex=r"^(predep_objects=.*)/tmp/conftest-[0-9A-Fa-f]+\.o", repl=r"\1")
            x.filter(regex=r"^(predep_objects=.*)/tmp/a-[0-9A-Fa-f]+\.o", repl=r"\1")
        elif self.pkg.compiler.name == "nag":
            for tag in ["fc", "f77"]:
                marker = markers[tag]
                start_at = "# ### BEGIN {0}".format(marker)
                stop_at = "# ### END {0}".format(marker)
                # Libtool 2.4.2 does not know the shared flag:
                x.filter(
                    regex=r"\$CC -shared",
                    repl=r"\$CC -Wl,-shared",
                    string=True,
                    start_at=start_at,
                    stop_at=stop_at,
                )
                # Libtool does not know how to inject whole archives
                # (e.g. https://github.com/pmodels/mpich/issues/4358):
                x.filter(
                    regex=r'^whole_archive_flag_spec="\\\$({?wl}?)--whole-archive'
                    r'\\\$convenience \\\$\1--no-whole-archive"$',
                    repl=r'whole_archive_flag_spec="\$\1--whole-archive'
                    r"\`for conv in \$convenience\\\\\"\\\\\"; do test -n \\\\\"\$conv\\\\\" && "
                    r"new_convenience=\\\\\"\$new_convenience,\$conv\\\\\"; done; "
                    r'func_echo_all \\\\\"\$new_convenience\\\\\"\` \$\1--no-whole-archive"',
                    start_at=start_at,
                    stop_at=stop_at,
                )
                # The compiler requires special treatment in certain cases:
                x.filter(
                    regex=r"^(with_gcc=.*)$",
                    repl="\\1\n\n# Is the compiler the NAG compiler?\nwith_nag=yes",
                    start_at=start_at,
                    stop_at=stop_at,
                )

            # Disable the special treatment for gcc and g++:
            for tag in ["cc", "cxx"]:
                marker = markers[tag]
                x.filter(
                    regex=r"^(with_gcc=.*)$",
                    repl="\\1\n\n# Is the compiler the NAG compiler?\nwith_nag=no",
                    start_at="# ### BEGIN {0}".format(marker),
                    stop_at="# ### END {0}".format(marker),
                )

            # The compiler does not support -pthread flag, which might come
            # from the inherited linker flags. We prepend the flag with -Wl,
            # before using it:
            x.filter(
                regex=r"^(\s*)(for tmp_inherited_linker_flag in \$tmp_inherited_linker_flags; "
                r"do\s*)$",
                repl='\\1if test "x$with_nag" = xyes; then\n'
                "\\1  revert_nag_pthread=$tmp_inherited_linker_flags\n"
                "\\1  tmp_inherited_linker_flags="
                "`$ECHO \"$tmp_inherited_linker_flags\" | $SED 's% -pthread% -Wl,-pthread%g'`\n"
                '\\1  test x"$revert_nag_pthread" = x"$tmp_inherited_linker_flags" && '
                "revert_nag_pthread=no || revert_nag_pthread=yes\n"
                "\\1fi\n\\1\\2",
                start_at='if test -n "$inherited_linker_flags"; then',
                stop_at='case " $new_inherited_linker_flags " in',
            )
            # And revert the modification to produce '*.la' files that can be
            # used with gcc (normally, we do not install the files but they can
            # still be used during the building):
            start_at = '# Time to change all our "foo.ltframework" stuff back to "-framework foo"'
            stop_at = "# installed libraries to the beginning of the library search list"
            x.filter(
                regex=r"(\s*)(# move library search paths that coincide with paths to not "
                r"yet\s*)$",
                repl='\\1test x"$with_nag$revert_nag_pthread" = xyesyes &&\n'
                '\\1  new_inherited_linker_flags=`$ECHO " $new_inherited_linker_flags" | '
                "$SED 's% -Wl,-pthread% -pthread%g'`\n\\1\\2",
                start_at=start_at,
                stop_at=stop_at,
            )

    @property
    def configure_directory(self):
        """Return the directory where 'configure' resides."""
        return self.pkg.stage.source_path

    @property
    def configure_abs_path(self):
        # Absolute path to configure
        configure_abs_path = os.path.join(os.path.abspath(self.configure_directory), "configure")
        return configure_abs_path

    @property
    def build_directory(self):
        """Override to provide another place to build the package"""
        return self.configure_directory

    @spack.builder.run_before("autoreconf")
    def delete_configure_to_force_update(self):
        if self.force_autoreconf:
            fs.force_remove(self.configure_abs_path)

    def autoreconf(self, pkg, spec, prefix):
        """Not needed usually, configure should be already there"""

        # If configure exists nothing needs to be done
        if os.path.exists(self.configure_abs_path):
            return

        # Else try to regenerate it, which reuquires a few build dependencies
        ensure_build_dependencies_or_raise(
            spec=spec,
            dependencies=["autoconf", "automake", "libtool"],
            error_msg="Cannot generate configure",
        )

        tty.msg("Configure script not found: trying to generate it")
        tty.warn("*********************************************************")
        tty.warn("* If the default procedure fails, consider implementing *")
        tty.warn("*        a custom AUTORECONF phase in the package       *")
        tty.warn("*********************************************************")
        with fs.working_dir(self.configure_directory):
            m = inspect.getmodule(self.pkg)
            # This line is what is needed most of the time
            # --install, --verbose, --force
            autoreconf_args = ["-ivf"]
            autoreconf_args += self.autoreconf_search_path_args
            autoreconf_args += self.autoreconf_extra_args
            m.autoreconf(*autoreconf_args)

    @property
    def autoreconf_search_path_args(self):
        """Search path includes for autoreconf. Add an -I flag for all `aclocal` dirs
        of build deps, skips the default path of automake, move external include
        flags to the back, since they might pull in unrelated m4 files shadowing
        spack dependencies."""
        return _autoreconf_search_path_args(self.spec)

    @spack.builder.run_after("autoreconf")
    def set_configure_or_die(self):
        """Ensure the presence of a "configure" script, or raise. If the "configure"
        is found, a module level attribute is set.

        Raises:
             RuntimeError: if the "configure" script is not found
        """
        # Check if the "configure" script is there. If not raise a RuntimeError.
        if not os.path.exists(self.configure_abs_path):
            msg = "configure script not found in {0}"
            raise RuntimeError(msg.format(self.configure_directory))

        # Monkey-patch the configure script in the corresponding module
        inspect.getmodule(self.pkg).configure = Executable(self.configure_abs_path)

    def configure_args(self):
        """Return the list of all the arguments that must be passed to configure,
        except ``--prefix`` which will be pre-pended to the list.
        """
        return []

    def configure(self, pkg, spec, prefix):
        """Run "configure", with the arguments specified by the builder and an
        appropriately set prefix.
        """
        options = getattr(self.pkg, "configure_flag_args", [])
        options += ["--prefix={0}".format(prefix)]
        options += self.configure_args()

        with fs.working_dir(self.build_directory, create=True):
            inspect.getmodule(self.pkg).configure(*options)

<<<<<<< HEAD
    def setup_build_environment(self, env):
        if (self.spec.platform == 'darwin'
                and macos_version() >= Version('11')):
            # Many configure files rely on matching '10.*' for macOS version
            # detection and fail to add flags if it shows as version 11.
            env.set('MACOSX_DEPLOYMENT_TARGET', '10.16')

    def build(self, spec, prefix):
        """Makes the build targets specified by
        :py:attr:``~.AutotoolsPackage.build_targets``
        """
=======
    def build(self, pkg, spec, prefix):
        """Run "make" on the build targets specified by the builder."""
>>>>>>> a8691124
        # See https://autotools.io/automake/silent.html
        params = ["V=1"]
        params += self.build_targets
        with fs.working_dir(self.build_directory):
            inspect.getmodule(self.pkg).make(*params)

    def install(self, pkg, spec, prefix):
        """Run "make" on the install targets specified by the builder."""
        with fs.working_dir(self.build_directory):
            inspect.getmodule(self.pkg).make(*self.install_targets)

    spack.builder.run_after("build")(execute_build_time_tests)

    def check(self):
        """Run "make" on the ``test`` and ``check`` targets, if found."""
        with fs.working_dir(self.build_directory):
            self.pkg._if_make_target_execute("test")
            self.pkg._if_make_target_execute("check")

    def _activate_or_not(
        self, name, activation_word, deactivation_word, activation_value=None, variant=None
    ):
        """This function contain the current implementation details of
        :meth:`~spack.build_systems.autotools.AutotoolsBuilder.with_or_without` and
        :meth:`~spack.build_systems.autotools.AutotoolsBuilder.enable_or_disable`.

        Args:
            name (str): name of the option that is being activated or not
            activation_word (str): the default activation word ('with' in the
                case of ``with_or_without``)
            deactivation_word (str): the default deactivation word ('without'
                in the case of ``with_or_without``)
            activation_value (typing.Callable): callable that accepts a single
                value. This value is either one of the allowed values for a
                multi-valued variant or the name of a bool-valued variant.
                Returns the parameter to be used when the value is activated.

                The special value 'prefix' can also be assigned and will return
                ``spec[name].prefix`` as activation parameter.
            variant (str): name of the variant that is being processed
                           (if different from option name)

        Examples:

            Given a package with:

            .. code-block:: python

                variant('foo', values=('x', 'y'), description='')
                variant('bar', default=True, description='')
                variant('ba_z', default=True, description='')

            calling this function like:

            .. code-block:: python

                _activate_or_not(
                    'foo', 'with', 'without', activation_value='prefix'
                )
                _activate_or_not('bar', 'with', 'without')
                _activate_or_not('ba-z', 'with', 'without', variant='ba_z')

            will generate the following configuration options:

            .. code-block:: console

                --with-x=<prefix-to-x> --without-y --with-bar --with-ba-z

            for ``<spec-name> foo=x +bar``

        Note: returns an empty list when the variant is conditional and its condition
              is not met.

        Returns:
            list: list of strings that corresponds to the activation/deactivation
            of the variant that has been processed

        Raises:
            KeyError: if name is not among known variants
        """
        spec = self.pkg.spec
        args = []

        if activation_value == "prefix":
            activation_value = lambda x: spec[x].prefix

        variant = variant or name

        # Defensively look that the name passed as argument is among
        # variants
        if variant not in self.pkg.variants:
            msg = '"{0}" is not a variant of "{1}"'
            raise KeyError(msg.format(variant, self.pkg.name))

        if variant not in spec.variants:
            return []

        # Create a list of pairs. Each pair includes a configuration
        # option and whether or not that option is activated
        variant_desc, _ = self.pkg.variants[variant]
        if set(variant_desc.values) == set((True, False)):
            # BoolValuedVariant carry information about a single option.
            # Nonetheless, for uniformity of treatment we'll package them
            # in an iterable of one element.
            condition = "+{name}".format(name=variant)
            options = [(name, condition in spec)]
        else:
            condition = "{variant}={value}"
            # "feature_values" is used to track values which correspond to
            # features which can be enabled or disabled as understood by the
            # package's build system. It excludes values which have special
            # meanings and do not correspond to features (e.g. "none")
            feature_values = (
                getattr(variant_desc.values, "feature_values", None) or variant_desc.values
            )

            options = [
                (value, condition.format(variant=variant, value=value) in spec)
                for value in feature_values
            ]

        # For each allowed value in the list of values
        for option_value, activated in options:
            # Search for an override in the package for this value
            override_name = "{0}_or_{1}_{2}".format(
                activation_word, deactivation_word, option_value
            )
            line_generator = getattr(self, override_name, None) or getattr(
                self.pkg, override_name, None
            )
            # If not available use a sensible default
            if line_generator is None:

                def _default_generator(is_activated):
                    if is_activated:
                        line = "--{0}-{1}".format(activation_word, option_value)
                        if activation_value is not None and activation_value(
                            option_value
                        ):  # NOQA=ignore=E501
                            line += "={0}".format(activation_value(option_value))
                        return line
                    return "--{0}-{1}".format(deactivation_word, option_value)

                line_generator = _default_generator
            args.append(line_generator(activated))
        return args

    def with_or_without(self, name, activation_value=None, variant=None):
        """Inspects a variant and returns the arguments that activate
        or deactivate the selected feature(s) for the configure options.

        This function works on all type of variants. For bool-valued variants
        it will return by default ``--with-{name}`` or ``--without-{name}``.
        For other kinds of variants it will cycle over the allowed values and
        return either ``--with-{value}`` or ``--without-{value}``.

        If activation_value is given, then for each possible value of the
        variant, the option ``--with-{value}=activation_value(value)`` or
        ``--without-{value}`` will be added depending on whether or not
        ``variant=value`` is in the spec.

        Args:
            name (str): name of a valid multi-valued variant
            activation_value (typing.Callable): callable that accepts a single
                value and returns the parameter to be used leading to an entry
                of the type ``--with-{name}={parameter}``.

                The special value 'prefix' can also be assigned and will return
                ``spec[name].prefix`` as activation parameter.

        Returns:
            list of arguments to configure
        """
        return self._activate_or_not(name, "with", "without", activation_value, variant)

    def enable_or_disable(self, name, activation_value=None, variant=None):
        """Same as
        :meth:`~spack.build_systems.autotools.AutotoolsBuilder.with_or_without`
        but substitute ``with`` with ``enable`` and ``without`` with ``disable``.

        Args:
            name (str): name of a valid multi-valued variant
            activation_value (typing.Callable): if present accepts a single value
                and returns the parameter to be used leading to an entry of the
                type ``--enable-{name}={parameter}``

                The special value 'prefix' can also be assigned and will return
                ``spec[name].prefix`` as activation parameter.

        Returns:
            list of arguments to configure
        """
        return self._activate_or_not(name, "enable", "disable", activation_value, variant)

    spack.builder.run_after("install")(execute_install_time_tests)

    def installcheck(self):
        """Run "make" on the ``installcheck`` target, if found."""
        with fs.working_dir(self.build_directory):
            self.pkg._if_make_target_execute("installcheck")

    @spack.builder.run_after("install")
    def remove_libtool_archives(self):
        """Remove all .la files in prefix sub-folders if the package sets
        ``install_libtool_archives`` to be False.
        """
        # If .la files are to be installed there's nothing to do
        if self.install_libtool_archives:
            return

        # Remove the files and create a log of what was removed
        libtool_files = fs.find(str(self.pkg.prefix), "*.la", recursive=True)
        with fs.safe_remove(*libtool_files):
            fs.mkdirp(os.path.dirname(self._removed_la_files_log))
            with open(self._removed_la_files_log, mode="w") as f:
                f.write("\n".join(libtool_files))

    def setup_build_environment(self, env):
        if self.spec.platform == "darwin" and macos_version() >= Version("11"):
            # Many configure files rely on matching '10.*' for macOS version
            # detection and fail to add flags if it shows as version 11.
            env.set("MACOSX_DEPLOYMENT_TARGET", "10.16")

    # On macOS, force rpaths for shared library IDs and remove duplicate rpaths
    spack.builder.run_after("install", when="platform=darwin")(apply_macos_rpath_fixups)


def _autoreconf_search_path_args(spec):
    dirs_seen = set()
    flags_spack, flags_external = [], []

    # We don't want to add an include flag for automake's default search path.
    for automake in spec.dependencies(name="automake", deptype="build"):
        try:
            s = os.stat(automake.prefix.share.aclocal)
            if stat.S_ISDIR(s.st_mode):
                dirs_seen.add((s.st_ino, s.st_dev))
        except OSError:
            pass

    for dep in spec.dependencies(deptype="build"):
        path = dep.prefix.share.aclocal
        # Skip non-existing aclocal paths
        try:
            s = os.stat(path)
        except OSError:
            continue
        # Skip things seen before, as well as non-dirs.
        if (s.st_ino, s.st_dev) in dirs_seen or not stat.S_ISDIR(s.st_mode):
            continue
        dirs_seen.add((s.st_ino, s.st_dev))
        flags = flags_external if dep.external else flags_spack
        flags.extend(["-I", path])
    return flags_spack + flags_external<|MERGE_RESOLUTION|>--- conflicted
+++ resolved
@@ -12,19 +12,12 @@
 import llnl.util.filesystem as fs
 import llnl.util.tty as tty
 
-<<<<<<< HEAD
-from spack.build_environment import InstallError
-from spack.directives import depends_on
-from spack.operating_systems.mac_os import macos_version
-from spack.package import PackageBase, run_after, run_before
-=======
 import spack.build_environment
 import spack.builder
 import spack.package_base
 from spack.directives import build_system, conflicts, depends_on
 from spack.multimethod import when
 from spack.operating_systems.mac_os import macos_version
->>>>>>> a8691124
 from spack.util.executable import Executable
 from spack.version import Version
 
@@ -612,22 +605,8 @@
         with fs.working_dir(self.build_directory, create=True):
             inspect.getmodule(self.pkg).configure(*options)
 
-<<<<<<< HEAD
-    def setup_build_environment(self, env):
-        if (self.spec.platform == 'darwin'
-                and macos_version() >= Version('11')):
-            # Many configure files rely on matching '10.*' for macOS version
-            # detection and fail to add flags if it shows as version 11.
-            env.set('MACOSX_DEPLOYMENT_TARGET', '10.16')
-
-    def build(self, spec, prefix):
-        """Makes the build targets specified by
-        :py:attr:``~.AutotoolsPackage.build_targets``
-        """
-=======
     def build(self, pkg, spec, prefix):
         """Run "make" on the build targets specified by the builder."""
->>>>>>> a8691124
         # See https://autotools.io/automake/silent.html
         params = ["V=1"]
         params += self.build_targets
