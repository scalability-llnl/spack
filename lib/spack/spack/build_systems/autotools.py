--- conflicted
+++ resolved
@@ -181,7 +181,6 @@
         """Override to provide another place to build the package"""
         return self.configure_directory
 
-<<<<<<< HEAD
     def default_flag_handler(self, spack_env, flag_val):
         # Relies on being the first thing that can affect the spack_env
         # EnvironmentModification after it is instantiated or no other
@@ -205,8 +204,6 @@
             if not self._do_patch_config_guess():
                 raise RuntimeError('Failed to find suitable config.guess')
 
-=======
->>>>>>> 9df9a809
     @run_before('autoreconf')
     def delete_configure_to_force_update(self):
         if self.force_autoreconf:
