--- conflicted
+++ resolved
@@ -20,7 +20,6 @@
     # https://developer.nvidia.com/cuda-gpus
     # https://en.wikipedia.org/wiki/CUDA#GPUs_supported
     cuda_arch_values = (
-<<<<<<< HEAD
         "10",
         "11",
         "12",
@@ -45,16 +44,6 @@
         "87",
         "89",
         "90",
-=======
-        '10', '11', '12', '13',
-        '20', '21',
-        '30', '32', '35', '37',
-        '50', '52', '53',
-        '60', '61', '62',
-        '70', '72', '75',
-        '80', '86', '87',
-        '89', '90'
->>>>>>> 21710b53
     )
 
     # FIXME: keep cuda and cuda_arch separate to make usage easier until
@@ -149,7 +138,6 @@
         # it has been decided to use an upper bound for the latest version.
         # This implies that the last one in the list has to be updated at
         # each release of a new cuda minor version.
-<<<<<<< HEAD
         conflicts("%gcc@10:", when="+cuda ^cuda@:11.0")
         conflicts("%gcc@11:", when="+cuda ^cuda@:11.4.0")
         conflicts("%gcc@11.2:", when="+cuda ^cuda@:11.5")
@@ -157,14 +145,6 @@
         conflicts("%clang@12:", when="+cuda ^cuda@:11.4.0")
         conflicts("%clang@13:", when="+cuda ^cuda@:11.5")
         conflicts("%clang@14:", when="+cuda ^cuda@:11.7")
-=======
-        conflicts('%gcc@10:', when='+cuda ^cuda@:11.0')
-        conflicts('%gcc@11:', when='+cuda ^cuda@:11.4.0')
-        conflicts("%gcc@12:", when="+cuda ^cuda@:11.8")
-        conflicts('%clang@12:', when='+cuda ^cuda@:11.4.0')
-        conflicts('%clang@13:', when='+cuda ^cuda@:11.5')
-        conflicts('%clang@14:', when='+cuda ^cuda@:11.7')
->>>>>>> 21710b53
         conflicts("%clang@15:", when="+cuda ^cuda@:11.8")
 
         # https://gist.github.com/ax3l/9489132#gistcomment-3860114
