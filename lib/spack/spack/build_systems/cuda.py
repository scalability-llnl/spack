# Copyright 2013-2023 Lawrence Livermore National Security, LLC and other
# Spack Project Developers. See the top-level COPYRIGHT file for details.
#
# SPDX-License-Identifier: (Apache-2.0 OR MIT)

import spack.variant
from spack.directives import conflicts, depends_on, variant
from spack.multimethod import when
from spack.package_base import PackageBase


class CudaPackage(PackageBase):
    """Auxiliary class which contains CUDA variant, dependencies and conflicts
    and is meant to unify and facilitate its usage.

    Maintainers: ax3l, Rombur, davidbeckingsale
    """

    # https://docs.nvidia.com/cuda/cuda-compiler-driver-nvcc/index.html#gpu-feature-list
    # https://developer.nvidia.com/cuda-gpus
    # https://en.wikipedia.org/wiki/CUDA#GPUs_supported
    cuda_arch_values = (
        "10",
        "11",
        "12",
        "13",
        "20",
        "21",
        "30",
        "32",
        "35",
        "37",
        "50",
        "52",
        "53",
        "60",
        "61",
        "62",
        "70",
        "72",
        "75",
        "80",
        "86",
        "87",
        "89",
        "90",
    )

    # FIXME: keep cuda and cuda_arch separate to make usage easier until
    # Spack has depends_on(cuda, when='cuda_arch!=None') or alike
    variant("cuda", default=False, description="Build with CUDA")

    variant(
        "cuda_arch",
        description="CUDA architecture",
        values=spack.variant.any_combination_of(*cuda_arch_values),
        sticky=True,
        when="+cuda",
    )

    # https://docs.nvidia.com/cuda/cuda-compiler-driver-nvcc/index.html#nvcc-examples
    # https://llvm.org/docs/CompileCudaWithLLVM.html#compiling-cuda-code
    @staticmethod
    def cuda_flags(arch_list):
        return [
            (
                "--generate-code arch=compute_{0},code=sm_{0} "
                "--generate-code arch=compute_{0},code=compute_{0}"
            ).format(s)
            for s in arch_list
        ]

    depends_on("cuda", when="+cuda")

    # CUDA version vs Architecture
    # https://en.wikipedia.org/wiki/CUDA#GPUs_supported
    # https://docs.nvidia.com/cuda/cuda-toolkit-release-notes/index.html#deprecated-features
    depends_on("cuda@:6.0", when="cuda_arch=10")
    depends_on("cuda@:6.5", when="cuda_arch=11")
    depends_on("cuda@2.1:6.5", when="cuda_arch=12")
    depends_on("cuda@2.1:6.5", when="cuda_arch=13")

    depends_on("cuda@3.0:8.0", when="cuda_arch=20")
    depends_on("cuda@3.2:8.0", when="cuda_arch=21")

    depends_on("cuda@5.0:10.2", when="cuda_arch=30")
    depends_on("cuda@5.0:10.2", when="cuda_arch=32")
    depends_on("cuda@5.0:", when="cuda_arch=35")
    depends_on("cuda@6.5:", when="cuda_arch=37")

    depends_on("cuda@6.0:", when="cuda_arch=50")
    depends_on("cuda@6.5:", when="cuda_arch=52")
    depends_on("cuda@6.5:", when="cuda_arch=53")

    depends_on("cuda@8.0:", when="cuda_arch=60")
    depends_on("cuda@8.0:", when="cuda_arch=61")
    depends_on("cuda@8.0:", when="cuda_arch=62")

    depends_on("cuda@9.0:", when="cuda_arch=70")
    depends_on("cuda@9.0:", when="cuda_arch=72")
    depends_on("cuda@10.0:", when="cuda_arch=75")

    depends_on("cuda@11.0:", when="cuda_arch=80")
    depends_on("cuda@11.1:", when="cuda_arch=86")
<<<<<<< HEAD
    depends_on("cuda@11.4:", when="cuda_arch=87")
    depends_on("cuda@11.8:", when="cuda_arch=89")

    depends_on("cuda@12.0:", when="cuda_arch=90")

=======
>>>>>>> 65d3221a
    depends_on("cuda@11.4:", when="cuda_arch=87")
    depends_on("cuda@11.8:", when="cuda_arch=89")

    depends_on("cuda@12.0:", when="cuda_arch=90")

    # From the NVIDIA install guide we know of conflicts for particular
    # platforms (linux, darwin), architectures (x86, powerpc) and compilers
    # (gcc, clang). We don't restrict %gcc and %clang conflicts to
    # platform=linux, since they should also apply to platform=cray, and may
    # apply to platform=darwin. We currently do not provide conflicts for
    # platform=darwin with %apple-clang.

    # Linux x86_64 compiler conflicts from here:
    # https://gist.github.com/ax3l/9489132
    with when("^cuda~allow-unsupported-compilers"):
        # GCC
        # According to
        # https://github.com/spack/spack/pull/25054#issuecomment-886531664
        # these conflicts are valid independently from the architecture

        # minimum supported versions
        conflicts("%gcc@:4", when="+cuda ^cuda@11.0:")
        conflicts("%gcc@:5", when="+cuda ^cuda@11.4:")

        # maximum supported version
        # NOTE:
        # in order to not constrain future cuda version to old gcc versions,
        # it has been decided to use an upper bound for the latest version.
        # This implies that the last one in the list has to be updated at
        # each release of a new cuda minor version.
        conflicts("%gcc@10:", when="+cuda ^cuda@:11.0")
        conflicts("%gcc@11:", when="+cuda ^cuda@:11.4.0")
        conflicts("%gcc@11.2:", when="+cuda ^cuda@:11.5")
        conflicts("%gcc@12:", when="+cuda ^cuda@:11.8")
        conflicts("%gcc@13:", when="+cuda ^cuda@:12.1")
        conflicts("%clang@12:", when="+cuda ^cuda@:11.4.0")
        conflicts("%clang@13:", when="+cuda ^cuda@:11.5")
        conflicts("%clang@14:", when="+cuda ^cuda@:11.7")
        conflicts("%clang@15:", when="+cuda ^cuda@:12.0")
        conflicts("%clang@16:", when="+cuda ^cuda@:12.1")

        # https://gist.github.com/ax3l/9489132#gistcomment-3860114
        conflicts("%gcc@10", when="+cuda ^cuda@:11.4.0")
        conflicts("%gcc@5:", when="+cuda ^cuda@:7.5 target=x86_64:")
        conflicts("%gcc@6:", when="+cuda ^cuda@:8 target=x86_64:")
        conflicts("%gcc@7:", when="+cuda ^cuda@:9.1 target=x86_64:")
        conflicts("%gcc@8:", when="+cuda ^cuda@:10.0.130 target=x86_64:")
        conflicts("%gcc@9:", when="+cuda ^cuda@:10.2.89 target=x86_64:")
        conflicts("%pgi@:14.8", when="+cuda ^cuda@:7.0.27 target=x86_64:")
        conflicts("%pgi@:15.3,15.5:", when="+cuda ^cuda@7.5 target=x86_64:")
        conflicts("%pgi@:16.2,16.0:16.3", when="+cuda ^cuda@8 target=x86_64:")
        conflicts("%pgi@:15,18:", when="+cuda ^cuda@9.0:9.1 target=x86_64:")
        conflicts("%pgi@:16,19:", when="+cuda ^cuda@9.2.88:10.0 target=x86_64:")
        conflicts("%pgi@:17,20:", when="+cuda ^cuda@10.1.105:10.2.89 target=x86_64:")
        conflicts("%pgi@:17,21:", when="+cuda ^cuda@11.0.2:11.1.0 target=x86_64:")
        conflicts("%clang@:3.4", when="+cuda ^cuda@:7.5 target=x86_64:")
        conflicts("%clang@:3.7,4:", when="+cuda ^cuda@8.0:9.0 target=x86_64:")
        conflicts("%clang@:3.7,4.1:", when="+cuda ^cuda@9.1 target=x86_64:")
        conflicts("%clang@:3.7,5.1:", when="+cuda ^cuda@9.2 target=x86_64:")
        conflicts("%clang@:3.7,6.1:", when="+cuda ^cuda@10.0.130 target=x86_64:")
        conflicts("%clang@:3.7,7.1:", when="+cuda ^cuda@10.1.105 target=x86_64:")
        conflicts("%clang@:3.7,8.1:", when="+cuda ^cuda@10.1.105:10.1.243 target=x86_64:")
        conflicts("%clang@:3.2,9:", when="+cuda ^cuda@10.2.89 target=x86_64:")
        conflicts("%clang@:5", when="+cuda ^cuda@11.0.2: target=x86_64:")
        conflicts("%clang@10:", when="+cuda ^cuda@:11.0.3 target=x86_64:")
        conflicts("%clang@11:", when="+cuda ^cuda@:11.1.0 target=x86_64:")

        # x86_64 vs. ppc64le differ according to NVidia docs
        # Linux ppc64le compiler conflicts from Table from the docs below:
        # https://docs.nvidia.com/cuda/cuda-installation-guide-linux/index.html
        # https://docs.nvidia.com/cuda/archive/9.2/cuda-installation-guide-linux/index.html
        # https://docs.nvidia.com/cuda/archive/9.1/cuda-installation-guide-linux/index.html
        # https://docs.nvidia.com/cuda/archive/9.0/cuda-installation-guide-linux/index.html
        # https://docs.nvidia.com/cuda/archive/8.0/cuda-installation-guide-linux/index.html

        # information prior to CUDA 9 difficult to find
        conflicts("%gcc@6:", when="+cuda ^cuda@:9 target=ppc64le:")
        conflicts("%gcc@8:", when="+cuda ^cuda@:10.0.130 target=ppc64le:")
        conflicts("%gcc@9:", when="+cuda ^cuda@:10.1.243 target=ppc64le:")
        # officially, CUDA 11.0.2 only supports the system GCC 8.3 on ppc64le
        conflicts("%pgi", when="+cuda ^cuda@:8 target=ppc64le:")
        conflicts("%pgi@:16", when="+cuda ^cuda@:9.1.185 target=ppc64le:")
        conflicts("%pgi@:17", when="+cuda ^cuda@:10 target=ppc64le:")
        conflicts("%clang@4:", when="+cuda ^cuda@:9.0.176 target=ppc64le:")
        conflicts("%clang@5:", when="+cuda ^cuda@:9.1 target=ppc64le:")
        conflicts("%clang@6:", when="+cuda ^cuda@:9.2 target=ppc64le:")
        conflicts("%clang@7:", when="+cuda ^cuda@10.0.130 target=ppc64le:")
        conflicts("%clang@7.1:", when="+cuda ^cuda@:10.1.105 target=ppc64le:")
        conflicts("%clang@8.1:", when="+cuda ^cuda@:10.2.89 target=ppc64le:")
        conflicts("%clang@:5", when="+cuda ^cuda@11.0.2: target=ppc64le:")
        conflicts("%clang@10:", when="+cuda ^cuda@:11.0.2 target=ppc64le:")
        conflicts("%clang@11:", when="+cuda ^cuda@:11.1.0 target=ppc64le:")

        # Intel is mostly relevant for x86_64 Linux, even though it also
        # exists for Mac OS X. No information prior to CUDA 3.2 or Intel 11.1
        conflicts("%intel@:11.0", when="+cuda ^cuda@:3.1")
        conflicts("%intel@:12.0", when="+cuda ^cuda@5.5:")
        conflicts("%intel@:13.0", when="+cuda ^cuda@6.0:")
        conflicts("%intel@:13.2", when="+cuda ^cuda@6.5:")
        conflicts("%intel@:14.9", when="+cuda ^cuda@7:")
        # Intel 15.x is compatible with CUDA 7 thru current CUDA
        conflicts("%intel@16.0:", when="+cuda ^cuda@:8.0.43")
        conflicts("%intel@17.0:", when="+cuda ^cuda@:8.0.60")
        conflicts("%intel@18.0:", when="+cuda ^cuda@:9.9")
        conflicts("%intel@19.0:", when="+cuda ^cuda@:10.0")
        conflicts("%intel@19.1:", when="+cuda ^cuda@:10.1")
        conflicts("%intel@19.2:", when="+cuda ^cuda@:11.1.0")

        # XL is mostly relevant for ppc64le Linux
        conflicts("%xl@:12,14:", when="+cuda ^cuda@:9.1")
        conflicts("%xl@:12,14:15,17:", when="+cuda ^cuda@9.2")
        conflicts("%xl@:12,17:", when="+cuda ^cuda@:11.1.0")

        # Darwin.
        # TODO: add missing conflicts for %apple-clang cuda@:10
        conflicts("platform=darwin", when="+cuda ^cuda@11.0.2: ")<|MERGE_RESOLUTION|>--- conflicted
+++ resolved
@@ -102,14 +102,6 @@
 
     depends_on("cuda@11.0:", when="cuda_arch=80")
     depends_on("cuda@11.1:", when="cuda_arch=86")
-<<<<<<< HEAD
-    depends_on("cuda@11.4:", when="cuda_arch=87")
-    depends_on("cuda@11.8:", when="cuda_arch=89")
-
-    depends_on("cuda@12.0:", when="cuda_arch=90")
-
-=======
->>>>>>> 65d3221a
     depends_on("cuda@11.4:", when="cuda_arch=87")
     depends_on("cuda@11.8:", when="cuda_arch=89")
 
