--- conflicted
+++ resolved
@@ -82,50 +82,6 @@
     depends_on('cuda@11.0:',    when='cuda_arch=80')
     depends_on('cuda@11.1:',    when='cuda_arch=86')
 
-<<<<<<< HEAD
-
-    # There are at least three cases to be aware of for compiler conflicts
-    # 1. Linux x86_64
-    # 2. Linux ppc64le
-    # 3. Mac OS X
-    # CUDA-compiler conflicts are version-to-version specific and are
-    # difficult to express with the current Spack conflict syntax
-
-    # Linux x86_64 compiler conflicts from here:
-    # https://gist.github.com/ax3l/9489132
-    arch_platform = ' target=x86_64: platform=linux'
-    conflicts('%gcc@5:', when='+cuda ~allow-unsupported-compilers ^cuda@:7.5' + arch_platform)
-    conflicts('%gcc@6:', when='+cuda ~allow-unsupported-compilers ^cuda@:8' + arch_platform)
-    conflicts('%gcc@7:', when='+cuda ~allow-unsupported-compilers ^cuda@:9.1' + arch_platform)
-    conflicts('%gcc@8:', when='+cuda ~allow-unsupported-compilers ^cuda@:10.0.130' + arch_platform)
-    conflicts('%gcc@9:', when='+cuda ~allow-unsupported-compilers ^cuda@:10.2.89' + arch_platform)
-    conflicts('%gcc@:4', when='+cuda ~allow-unsupported-compilers ^cuda@11.0.2:' + arch_platform)
-    conflicts('%gcc@10:', when='+cuda ~allow-unsupported-compilers ^cuda@:11.0.2' + arch_platform)
-    conflicts('%gcc@11:', when='+cuda ~allow-unsupported-compilers ^cuda@:11.1.0' + arch_platform)
-    conflicts('%pgi@:14.8', when='+cuda ~allow-unsupported-compilers ^cuda@:7.0.27' + arch_platform)
-    conflicts('%pgi@:15.3,15.5:', when='+cuda ~allow-unsupported-compilers ^cuda@7.5' + arch_platform)
-    conflicts('%pgi@:16.2,16.0:16.3', when='+cuda ~allow-unsupported-compilers ^cuda@8' + arch_platform)
-    conflicts('%pgi@:15,18:', when='+cuda ~allow-unsupported-compilers ^cuda@9.0:9.1' + arch_platform)
-    conflicts('%pgi@:16,19:', when='+cuda ~allow-unsupported-compilers ^cuda@9.2.88:10' + arch_platform)
-    conflicts('%pgi@:17,20:',
-              when='+cuda ~allow-unsupported-compilers ^cuda@10.1.105:10.2.89' + arch_platform)
-    conflicts('%pgi@:17,21:',
-              when='+cuda ~allow-unsupported-compilers ^cuda@11.0.2:11.1.0' + arch_platform)
-    conflicts('%clang@:3.4', when='+cuda ~allow-unsupported-compilers ^cuda@:7.5' + arch_platform)
-    conflicts('%clang@:3.7,4:',
-              when='+cuda ~allow-unsupported-compilers ^cuda@8.0:9.0' + arch_platform)
-    conflicts('%clang@:3.7,4.1:',
-              when='+cuda ~allow-unsupported-compilers ^cuda@9.1' + arch_platform)
-    conflicts('%clang@:3.7,5.1:', when='+cuda ~allow-unsupported-compilers ^cuda@9.2' + arch_platform)
-    conflicts('%clang@:3.7,6.1:', when='+cuda ~allow-unsupported-compilers ^cuda@10.0.130' + arch_platform)
-    conflicts('%clang@:3.7,7.1:', when='+cuda ~allow-unsupported-compilers ^cuda@10.1.105' + arch_platform)
-    conflicts('%clang@:3.7,8.1:',
-              when='+cuda ~allow-unsupported-compilers ^cuda@10.1.105:10.1.243' + arch_platform)
-    conflicts('%clang@:3.2,9:', when='+cuda ~allow-unsupported-compilers ^cuda@10.2.89' + arch_platform)
-    conflicts('%clang@:5', when='+cuda ^cuda@11.0.2:' + arch_platform)
-    conflicts('%clang@10:', when='+cuda ~allow-unsupported-compilers ^cuda@:11.0.2' + arch_platform)
-    conflicts('%clang@11:', when='+cuda ~allow-unsupported-compilers ^cuda@:11.1.0' + arch_platform)
-=======
     # From the NVIDIA install guide we know of conflicts for particular
     # platforms (linux, darwin), architectures (x86, powerpc) and compilers
     # (gcc, clang). We don't restrict %gcc and %clang conflicts to
@@ -135,38 +91,37 @@
 
     # Linux x86_64 compiler conflicts from here:
     # https://gist.github.com/ax3l/9489132
-    conflicts('%gcc@5:', when='+cuda ^cuda@:7.5 target=x86_64:')
-    conflicts('%gcc@6:', when='+cuda ^cuda@:8 target=x86_64:')
-    conflicts('%gcc@7:', when='+cuda ^cuda@:9.1 target=x86_64:')
-    conflicts('%gcc@8:', when='+cuda ^cuda@:10.0.130 target=x86_64:')
-    conflicts('%gcc@9:', when='+cuda ^cuda@:10.2.89 target=x86_64:')
-    conflicts('%gcc@:4', when='+cuda ^cuda@11.0.2: target=x86_64:')
-    conflicts('%gcc@10:', when='+cuda ^cuda@:11.0.2 target=x86_64:')
-    conflicts('%gcc@11:', when='+cuda ^cuda@:11.1.0 target=x86_64:')
-    conflicts('%pgi@:14.8', when='+cuda ^cuda@:7.0.27 target=x86_64:')
-    conflicts('%pgi@:15.3,15.5:', when='+cuda ^cuda@7.5 target=x86_64:')
-    conflicts('%pgi@:16.2,16.0:16.3', when='+cuda ^cuda@8 target=x86_64:')
-    conflicts('%pgi@:15,18:', when='+cuda ^cuda@9.0:9.1 target=x86_64:')
-    conflicts('%pgi@:16,19:', when='+cuda ^cuda@9.2.88:10 target=x86_64:')
+    conflicts('%gcc@5:', when='+cuda ~allow-unsupported-compilers ^cuda@:7.5 target=x86_64:')
+    conflicts('%gcc@6:', when='+cuda ~allow-unsupported-compilers ^cuda@:8 target=x86_64:')
+    conflicts('%gcc@7:', when='+cuda ~allow-unsupported-compilers ^cuda@:9.1 target=x86_64:')
+    conflicts('%gcc@8:', when='+cuda ~allow-unsupported-compilers ^cuda@:10.0.130 target=x86_64:')
+    conflicts('%gcc@9:', when='+cuda ~allow-unsupported-compilers ^cuda@:10.2.89 target=x86_64:')
+    conflicts('%gcc@:4', when='+cuda ~allow-unsupported-compilers ^cuda@11.0.2: target=x86_64:')
+    conflicts('%gcc@10:', when='+cuda ~allow-unsupported-compilers ^cuda@:11.0.2 target=x86_64:')
+    conflicts('%gcc@11:', when='+cuda ~allow-unsupported-compilers ^cuda@:11.1.0 target=x86_64:')
+    conflicts('%pgi@:14.8', when='+cuda ~allow-unsupported-compilers ^cuda@:7.0.27 target=x86_64:')
+    conflicts('%pgi@:15.3,15.5:', when='+cuda ~allow-unsupported-compilers ^cuda@7.5 target=x86_64:')
+    conflicts('%pgi@:16.2,16.0:16.3', when='+cuda ~allow-unsupported-compilers ^cuda@8 target=x86_64:')
+    conflicts('%pgi@:15,18:', when='+cuda ~allow-unsupported-compilers ^cuda@9.0:9.1 target=x86_64:')
+    conflicts('%pgi@:16,19:', when='+cuda ~allow-unsupported-compilers ^cuda@9.2.88:10 target=x86_64:')
     conflicts('%pgi@:17,20:',
-              when='+cuda ^cuda@10.1.105:10.2.89 target=x86_64:')
+              when='+cuda ~allow-unsupported-compilers ^cuda@10.1.105:10.2.89 target=x86_64:')
     conflicts('%pgi@:17,21:',
-              when='+cuda ^cuda@11.0.2:11.1.0 target=x86_64:')
-    conflicts('%clang@:3.4', when='+cuda ^cuda@:7.5 target=x86_64:')
+              when='+cuda ~allow-unsupported-compilers ^cuda@11.0.2:11.1.0 target=x86_64:')
+    conflicts('%clang@:3.4', when='+cuda ~allow-unsupported-compilers ^cuda@:7.5 target=x86_64:')
     conflicts('%clang@:3.7,4:',
-              when='+cuda ^cuda@8.0:9.0 target=x86_64:')
+              when='+cuda ~allow-unsupported-compilers ^cuda@8.0:9.0 target=x86_64:')
     conflicts('%clang@:3.7,4.1:',
-              when='+cuda ^cuda@9.1 target=x86_64:')
-    conflicts('%clang@:3.7,5.1:', when='+cuda ^cuda@9.2 target=x86_64:')
-    conflicts('%clang@:3.7,6.1:', when='+cuda ^cuda@10.0.130 target=x86_64:')
-    conflicts('%clang@:3.7,7.1:', when='+cuda ^cuda@10.1.105 target=x86_64:')
+              when='+cuda ~allow-unsupported-compilers ^cuda@9.1 target=x86_64:')
+    conflicts('%clang@:3.7,5.1:', when='+cuda ~allow-unsupported-compilers ^cuda@9.2 target=x86_64:')
+    conflicts('%clang@:3.7,6.1:', when='+cuda ~allow-unsupported-compilers ^cuda@10.0.130 target=x86_64:')
+    conflicts('%clang@:3.7,7.1:', when='+cuda ~allow-unsupported-compilers ^cuda@10.1.105 target=x86_64:')
     conflicts('%clang@:3.7,8.1:',
-              when='+cuda ^cuda@10.1.105:10.1.243 target=x86_64:')
-    conflicts('%clang@:3.2,9:', when='+cuda ^cuda@10.2.89 target=x86_64:')
-    conflicts('%clang@:5', when='+cuda ^cuda@11.0.2: target=x86_64:')
-    conflicts('%clang@10:', when='+cuda ^cuda@:11.0.2 target=x86_64:')
-    conflicts('%clang@11:', when='+cuda ^cuda@:11.1.0 target=x86_64:')
->>>>>>> 5926056f
+              when='+cuda ~allow-unsupported-compilers ^cuda@10.1.105:10.1.243 target=x86_64:')
+    conflicts('%clang@:3.2,9:', when='+cuda ~allow-unsupported-compilers ^cuda@10.2.89 target=x86_64:')
+    conflicts('%clang@:5', when='+cuda ~allow-unsupported-compilers ^cuda@11.0.2: target=x86_64:')
+    conflicts('%clang@10:', when='+cuda ~allow-unsupported-compilers ^cuda@:11.0.2 target=x86_64:')
+    conflicts('%clang@11:', when='+cuda ~allow-unsupported-compilers ^cuda@:11.1.0 target=x86_64:')
 
     # x86_64 vs. ppc64le differ according to NVidia docs
     # Linux ppc64le compiler conflicts from Table from the docs below:
@@ -177,47 +132,25 @@
     # https://docs.nvidia.com/cuda/archive/8.0/cuda-installation-guide-linux/index.html
 
     # information prior to CUDA 9 difficult to find
-<<<<<<< HEAD
-    conflicts('%gcc@6:', when='+cuda ~allow-unsupported-compilers ^cuda@:9' + arch_platform)
-    conflicts('%gcc@8:', when='+cuda ~allow-unsupported-compilers ^cuda@:10.0.130' + arch_platform)
-    conflicts('%gcc@9:', when='+cuda ~allow-unsupported-compilers ^cuda@:10.1.243' + arch_platform)
+    conflicts('%gcc@6:', when='+cuda ~allow-unsupported-compilers ^cuda@:9 target=ppc64le:')
+    conflicts('%gcc@8:', when='+cuda ~allow-unsupported-compilers ^cuda@:10.0.130 target=ppc64le:')
+    conflicts('%gcc@9:', when='+cuda ~allow-unsupported-compilers ^cuda@:10.1.243 target=ppc64le:')
     # officially, CUDA 11.0.2 only supports the system GCC 8.3 on ppc64le
-    conflicts('%gcc@:4', when='+cuda ~allow-unsupported-compilers ^cuda@11.0.2:' + arch_platform)
-    conflicts('%gcc@10:', when='+cuda ~allow-unsupported-compilers ^cuda@:11.0.2' + arch_platform)
-    conflicts('%gcc@11:', when='+cuda ~allow-unsupported-compilers ^cuda@:11.1.0' + arch_platform)
-    conflicts('%pgi', when='+cuda ~allow-unsupported-compilers ^cuda@:8' + arch_platform)
-    conflicts('%pgi@:16', when='+cuda ~allow-unsupported-compilers ^cuda@:9.1.185' + arch_platform)
-    conflicts('%pgi@:17', when='+cuda ~allow-unsupported-compilers ^cuda@:10' + arch_platform)
-    conflicts('%clang@4:', when='+cuda ~allow-unsupported-compilers ^cuda@:9.0.176' + arch_platform)
-    conflicts('%clang@5:', when='+cuda ~allow-unsupported-compilers ^cuda@:9.1' + arch_platform)
-    conflicts('%clang@6:', when='+cuda ~allow-unsupported-compilers ^cuda@:9.2' + arch_platform)
-    conflicts('%clang@7:', when='+cuda ~allow-unsupported-compilers ^cuda@10.0.130' + arch_platform)
-    conflicts('%clang@7.1:', when='+cuda ~allow-unsupported-compilers ^cuda@:10.1.105' + arch_platform)
-    conflicts('%clang@8.1:', when='+cuda ~allow-unsupported-compilers ^cuda@:10.2.89' + arch_platform)
-    conflicts('%clang@:5', when='+cuda ~allow-unsupported-compilers ^cuda@11.0.2:' + arch_platform)
-    conflicts('%clang@10:', when='+cuda ~allow-unsupported-compilers ^cuda@:11.0.2' + arch_platform)
-    conflicts('%clang@11:', when='+cuda ~allow-unsupported-compilers ^cuda@:11.1.0' + arch_platform)
-=======
-    conflicts('%gcc@6:', when='+cuda ^cuda@:9 target=ppc64le:')
-    conflicts('%gcc@8:', when='+cuda ^cuda@:10.0.130 target=ppc64le:')
-    conflicts('%gcc@9:', when='+cuda ^cuda@:10.1.243 target=ppc64le:')
-    # officially, CUDA 11.0.2 only supports the system GCC 8.3 on ppc64le
-    conflicts('%gcc@:4', when='+cuda ^cuda@11.0.2: target=ppc64le:')
-    conflicts('%gcc@10:', when='+cuda ^cuda@:11.0.2 target=ppc64le:')
-    conflicts('%gcc@11:', when='+cuda ^cuda@:11.1.0 target=ppc64le:')
-    conflicts('%pgi', when='+cuda ^cuda@:8 target=ppc64le:')
-    conflicts('%pgi@:16', when='+cuda ^cuda@:9.1.185 target=ppc64le:')
-    conflicts('%pgi@:17', when='+cuda ^cuda@:10 target=ppc64le:')
-    conflicts('%clang@4:', when='+cuda ^cuda@:9.0.176 target=ppc64le:')
-    conflicts('%clang@5:', when='+cuda ^cuda@:9.1 target=ppc64le:')
-    conflicts('%clang@6:', when='+cuda ^cuda@:9.2 target=ppc64le:')
-    conflicts('%clang@7:', when='+cuda ^cuda@10.0.130 target=ppc64le:')
-    conflicts('%clang@7.1:', when='+cuda ^cuda@:10.1.105 target=ppc64le:')
-    conflicts('%clang@8.1:', when='+cuda ^cuda@:10.2.89 target=ppc64le:')
-    conflicts('%clang@:5', when='+cuda ^cuda@11.0.2: target=ppc64le:')
-    conflicts('%clang@10:', when='+cuda ^cuda@:11.0.2 target=ppc64le:')
-    conflicts('%clang@11:', when='+cuda ^cuda@:11.1.0 target=ppc64le:')
->>>>>>> 5926056f
+    conflicts('%gcc@:4', when='+cuda ~allow-unsupported-compilers ^cuda@11.0.2: target=ppc64le:')
+    conflicts('%gcc@10:', when='+cuda ~allow-unsupported-compilers ^cuda@:11.0.2 target=ppc64le:')
+    conflicts('%gcc@11:', when='+cuda ~allow-unsupported-compilers ^cuda@:11.1.0 target=ppc64le:')
+    conflicts('%pgi', when='+cuda ~allow-unsupported-compilers ^cuda@:8 target=ppc64le:')
+    conflicts('%pgi@:16', when='+cuda ~allow-unsupported-compilers ^cuda@:9.1.185 target=ppc64le:')
+    conflicts('%pgi@:17', when='+cuda ~allow-unsupported-compilers ^cuda@:10 target=ppc64le:')
+    conflicts('%clang@4:', when='+cuda ~allow-unsupported-compilers ^cuda@:9.0.176 target=ppc64le:')
+    conflicts('%clang@5:', when='+cuda ~allow-unsupported-compilers ^cuda@:9.1 target=ppc64le:')
+    conflicts('%clang@6:', when='+cuda ~allow-unsupported-compilers ^cuda@:9.2 target=ppc64le:')
+    conflicts('%clang@7:', when='+cuda ~allow-unsupported-compilers ^cuda@10.0.130 target=ppc64le:')
+    conflicts('%clang@7.1:', when='+cuda ~allow-unsupported-compilers ^cuda@:10.1.105 target=ppc64le:')
+    conflicts('%clang@8.1:', when='+cuda ~allow-unsupported-compilers ^cuda@:10.2.89 target=ppc64le:')
+    conflicts('%clang@:5', when='+cuda ~allow-unsupported-compilers ^cuda@11.0.2: target=ppc64le:')
+    conflicts('%clang@10:', when='+cuda ~allow-unsupported-compilers ^cuda@:11.0.2 target=ppc64le:')
+    conflicts('%clang@11:', when='+cuda ~allow-unsupported-compilers ^cuda@:11.1.0 target=ppc64le:')
 
     # Intel is mostly relevant for x86_64 Linux, even though it also
     # exists for Mac OS X. No information prior to CUDA 3.2 or Intel 11.1
@@ -239,22 +172,9 @@
     conflicts('%xl@:12,14:15,17:', when='+cuda ~allow-unsupported-compilers ^cuda@9.2')
     conflicts('%xl@:12,17:', when='+cuda ~allow-unsupported-compilers ^cuda@:11.1.0')
 
-<<<<<<< HEAD
-    # Mac OS X
-    # platform = ' platform=darwin'
-    # Apple XCode clang vs. LLVM clang are difficult to specify
-    # with spack syntax. Xcode clang name is `clang@x.y.z-apple`
-    # which precludes ranges being specified. We have proposed
-    # rename XCode clang to `clang@apple-x.y.z` or even
-    # `clang-apple@x.y.z as a possible fix.
-    # Compiler conflicts will be eventual taken from here:
-    # https://docs.nvidia.com/cuda/cuda-installation-guide-mac-os-x/index.html#abstract
-    conflicts('platform=darwin', when='+cuda ~allow-unsupported-compilers ^cuda@11.0.2:')
-=======
     # Darwin.
     # TODO: add missing conflicts for %apple-clang cuda@:10
-    conflicts('platform=darwin', when='+cuda ^cuda@11.0.2:')
->>>>>>> 5926056f
+    conflicts('platform=darwin', when='+cuda ~allow-unsupported-compilers ^cuda@11.0.2:')
 
     # Make sure cuda_arch can not be used without +cuda
     for value in cuda_arch_values:
