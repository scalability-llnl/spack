--- conflicted
+++ resolved
@@ -120,11 +120,10 @@
     def python(self, *args, **kwargs):
         inspect.getmodule(self).python(*args, **kwargs)
 
-<<<<<<< HEAD
     def setup_py(self, *args, **kwargs):
         setup = self.setup_file(self.spec, self.prefix)
 
-        with working_dir(self.build_directory()):
+        with working_dir(self.build_directory):
             self.python(setup, '--no-user-cfg', *args, **kwargs)
 
     def _setup_command_available(self, command):
@@ -145,13 +144,6 @@
 
         python(setup, '--no-user-cfg', command, '--help', **kwargs)
         return python.returncode == 0
-=======
-    def setup_py(self, *args):
-        setup = self.setup_file()
-
-        with working_dir(self.build_directory):
-            self.python(setup, '--no-user-cfg', *args)
->>>>>>> c8cfe317
 
     # The following phases and their descriptions come from:
     #   $ python setup.py --help-commands
