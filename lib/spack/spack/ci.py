# Copyright 2013-2022 Lawrence Livermore National Security, LLC and other
# Spack Project Developers. See the top-level COPYRIGHT file for details.
#
# SPDX-License-Identifier: (Apache-2.0 OR MIT)

import base64
import copy
import json
import os
import re
import shutil
import stat
import tempfile
import zipfile

from six import iteritems
from six.moves.urllib.error import HTTPError, URLError
from six.moves.urllib.parse import urlencode
from six.moves.urllib.request import HTTPHandler, Request, build_opener

import llnl.util.filesystem as fs
import llnl.util.tty as tty

import spack
import spack.binary_distribution as bindist
import spack.compilers as compilers
import spack.config as cfg
import spack.environment as ev
import spack.main
import spack.mirror
import spack.paths
import spack.repo
import spack.util.executable as exe
import spack.util.gpg as gpg_util
import spack.util.spack_yaml as syaml
import spack.util.web as web_util
from spack.error import SpackError
from spack.spec import Spec

JOB_RETRY_CONDITIONS = [
    "always",
]

<<<<<<< HEAD
TEMP_STORAGE_MIRROR_NAME = 'ci_temporary_mirror'
=======
TEMP_STORAGE_MIRROR_NAME = "ci_temporary_mirror"
>>>>>>> b1e499d0
SPACK_RESERVED_TAGS = ["public", "protected", "notary"]

spack_gpg = spack.main.SpackCommand("gpg")
spack_compiler = spack.main.SpackCommand("compiler")


class TemporaryDirectory(object):
    def __init__(self):
        self.temporary_directory = tempfile.mkdtemp()

    def __enter__(self):
        return self.temporary_directory

    def __exit__(self, exc_type, exc_value, exc_traceback):
        shutil.rmtree(self.temporary_directory)
        return False


def _create_buildgroup(opener, headers, url, project, group_name, group_type):
    data = {"newbuildgroup": group_name, "project": project, "type": group_type}

    enc_data = json.dumps(data).encode("utf-8")

    request = Request(url, data=enc_data, headers=headers)

    response = opener.open(request)
    response_code = response.getcode()

    if response_code != 200 and response_code != 201:
        msg = "Creating buildgroup failed (response code = {0}".format(response_code)
        tty.warn(msg)
        return None

    response_text = response.read()
    response_json = json.loads(response_text)
    build_group_id = response_json["id"]

    return build_group_id


def _populate_buildgroup(job_names, group_name, project, site, credentials, cdash_url):
    url = "{0}/api/v1/buildgroup.php".format(cdash_url)

    headers = {
        "Authorization": "Bearer {0}".format(credentials),
        "Content-Type": "application/json",
    }

    opener = build_opener(HTTPHandler)

    parent_group_id = _create_buildgroup(opener, headers, url, project, group_name, "Daily")
    group_id = _create_buildgroup(
        opener, headers, url, project, "Latest {0}".format(group_name), "Latest"
    )

    if not parent_group_id or not group_id:
        msg = "Failed to create or retrieve buildgroups for {0}".format(group_name)
        tty.warn(msg)
        return

    data = {
        "project": project,
        "buildgroupid": group_id,
        "dynamiclist": [
            {"match": name, "parentgroupid": parent_group_id, "site": site} for name in job_names
        ],
    }

    enc_data = json.dumps(data).encode("utf-8")

    request = Request(url, data=enc_data, headers=headers)
    request.get_method = lambda: "PUT"

    response = opener.open(request)
    response_code = response.getcode()

    if response_code != 200:
        msg = "Error response code ({0}) in _populate_buildgroup".format(response_code)
        tty.warn(msg)


def _is_main_phase(phase_name):
    return True if phase_name == "specs" else False


def get_job_name(phase, strip_compiler, spec, osarch, build_group):
    """Given the necessary parts, format the gitlab job name

    Arguments:
        phase (str): Either 'specs' for the main phase, or the name of a
            bootstrapping phase
        strip_compiler (bool): Should compiler be stripped from job name
        spec (spack.spec.Spec): Spec job will build
        osarch: Architecture TODO: (this is a spack.spec.ArchSpec,
            but sphinx doesn't recognize the type and fails).
        build_group (str): Name of build group this job belongs to (a CDash
        notion)

    Returns: The job name
    """
    item_idx = 0
    format_str = ""
    format_args = []

    if phase:
        format_str += "({{{0}}})".format(item_idx)
        format_args.append(phase)
        item_idx += 1

    format_str += " {{{0}}}".format(item_idx)
    format_args.append(spec.name)
    item_idx += 1

    format_str += "/{{{0}}}".format(item_idx)
    format_args.append(spec.dag_hash(7))
    item_idx += 1

    format_str += " {{{0}}}".format(item_idx)
    format_args.append(spec.version)
    item_idx += 1

    if _is_main_phase(phase) is True or strip_compiler is False:
        format_str += " {{{0}}}".format(item_idx)
        format_args.append(spec.compiler)
        item_idx += 1

    format_str += " {{{0}}}".format(item_idx)
    format_args.append(osarch)
    item_idx += 1

    if build_group:
        format_str += " {{{0}}}".format(item_idx)
        format_args.append(build_group)
        item_idx += 1

    return format_str.format(*format_args)


def _get_cdash_build_name(spec, build_group):
    return "{0}@{1}%{2} arch={3} ({4})".format(
        spec.name, spec.version, spec.compiler, spec.architecture, build_group
    )


def _remove_reserved_tags(tags):
    """Convenience function to strip reserved tags from jobs"""
    return [tag for tag in tags if tag not in SPACK_RESERVED_TAGS]


def _remove_reserved_tags(tags):
    """Convenience function to strip reserved tags from jobs"""
    return [tag for tag in tags if tag not in SPACK_RESERVED_TAGS]


def _get_spec_string(spec):
    format_elements = [
        "{name}{@version}",
        "{%compiler}",
    ]

    if spec.architecture:
        format_elements.append(" {arch=architecture}")

    return spec.format("".join(format_elements))


def _format_root_spec(spec, main_phase, strip_compiler):
    if main_phase is False and strip_compiler is True:
        return "{0}@{1} arch={2}".format(spec.name, spec.version, spec.architecture)
    else:
        return spec.dag_hash()


def _spec_deps_key(s):
    return "{0}/{1}".format(s.name, s.dag_hash(7))


def _add_dependency(spec_label, dep_label, deps):
    if spec_label == dep_label:
        return
    if spec_label not in deps:
        deps[spec_label] = set()
    deps[spec_label].add(dep_label)


<<<<<<< HEAD
def _get_spec_dependencies(specs, deps, spec_labels, check_index_only=False,
                           mirrors_to_check=None):
    spec_deps_obj = _compute_spec_deps(specs, check_index_only=check_index_only,
                                       mirrors_to_check=mirrors_to_check)
=======
def _get_spec_dependencies(
    specs, deps, spec_labels, check_index_only=False, mirrors_to_check=None
):
    spec_deps_obj = _compute_spec_deps(
        specs, check_index_only=check_index_only, mirrors_to_check=mirrors_to_check
    )
>>>>>>> b1e499d0

    if spec_deps_obj:
        dependencies = spec_deps_obj["dependencies"]
        specs = spec_deps_obj["specs"]

        for entry in specs:
            spec_labels[entry["label"]] = {
                "spec": Spec(entry["spec"]),
                "rootSpec": entry["root_spec"],
                "needs_rebuild": entry["needs_rebuild"],
            }

        for entry in dependencies:
            _add_dependency(entry["spec"], entry["depends"], deps)


def stage_spec_jobs(specs, check_index_only=False, mirrors_to_check=None):
    """Take a set of release specs and generate a list of "stages", where the
        jobs in any stage are dependent only on jobs in previous stages.  This
        allows us to maximize build parallelism within the gitlab-ci framework.

    Arguments:
        specs (Iterable): Specs to build
        check_index_only (bool): Regardless of whether DAG pruning is enabled,
            all configured mirrors are searched to see if binaries for specs
            are up to date on those mirrors.  This flag limits that search to
            the binary cache indices on those mirrors to speed the process up,
            even though there is no garantee the index is up to date.
        mirrors_to_checK: Optional mapping giving mirrors to check instead of
            any configured mirrors.

    Returns: A tuple of information objects describing the specs, dependencies
        and stages:

        spec_labels: A dictionary mapping the spec labels which are made of
            (pkg-name/hash-prefix), to objects containing "rootSpec" and "spec"
            keys.  The root spec is the spec of which this spec is a dependency
            and the spec is the formatted spec string for this spec.

        deps: A dictionary where the keys should also have appeared as keys in
            the spec_labels dictionary, and the values are the set of
            dependencies for that spec.

        stages: An ordered list of sets, each of which contains all the jobs to
            built in that stage.  The jobs are expressed in the same format as
            the keys in the spec_labels and deps objects.

    """

    # The convenience method below, "_remove_satisfied_deps()", does not modify
    # the "deps" parameter.  Instead, it returns a new dictionary where only
    # dependencies which have not yet been satisfied are included in the
    # return value.
    def _remove_satisfied_deps(deps, satisfied_list):
        new_deps = {}

        for key, value in iteritems(deps):
            new_value = set([v for v in value if v not in satisfied_list])
            if new_value:
                new_deps[key] = new_value

        return new_deps

    deps = {}
    spec_labels = {}

<<<<<<< HEAD
    _get_spec_dependencies(specs, deps, spec_labels, check_index_only=check_index_only,
                           mirrors_to_check=mirrors_to_check)
=======
    _get_spec_dependencies(
        specs,
        deps,
        spec_labels,
        check_index_only=check_index_only,
        mirrors_to_check=mirrors_to_check,
    )
>>>>>>> b1e499d0

    # Save the original deps, as we need to return them at the end of the
    # function.  In the while loop below, the "dependencies" variable is
    # overwritten rather than being modified each time through the loop,
    # thus preserving the original value of "deps" saved here.
    dependencies = deps
    unstaged = set(spec_labels.keys())
    stages = []

    while dependencies:
        dependents = set(dependencies.keys())
        next_stage = unstaged.difference(dependents)
        stages.append(next_stage)
        unstaged.difference_update(next_stage)
        # Note that "dependencies" is a dictionary mapping each dependent
        # package to the set of not-yet-handled dependencies.  The final step
        # below removes all the dependencies that are handled by this stage.
        dependencies = _remove_satisfied_deps(dependencies, next_stage)

    if unstaged:
        stages.append(unstaged.copy())

    return spec_labels, deps, stages


def _print_staging_summary(spec_labels, dependencies, stages):
    if not stages:
        return

    tty.msg("  Staging summary ([x] means a job needs rebuilding):")
    for stage_index, stage in enumerate(stages):
        tty.msg("    stage {0} ({1} jobs):".format(stage_index, len(stage)))

        for job in sorted(stage):
            s = spec_labels[job]["spec"]
            tty.msg(
                "      [{1}] {0} -> {2}".format(
                    job, "x" if spec_labels[job]["needs_rebuild"] else " ", _get_spec_string(s)
                )
            )


def _compute_spec_deps(spec_list, check_index_only=False, mirrors_to_check=None):
    """
    Computes all the dependencies for the spec(s) and generates a JSON
    object which provides both a list of unique spec names as well as a
    comprehensive list of all the edges in the dependency graph.  For
    example, given a single spec like 'readline@7.0', this function
    generates the following JSON object:

    .. code-block:: JSON

       {
           "dependencies": [
               {
                   "depends": "readline/ip6aiun",
                   "spec": "readline/ip6aiun"
               },
               {
                   "depends": "ncurses/y43rifz",
                   "spec": "readline/ip6aiun"
               },
               {
                   "depends": "ncurses/y43rifz",
                   "spec": "readline/ip6aiun"
               },
               {
                   "depends": "pkgconf/eg355zb",
                   "spec": "ncurses/y43rifz"
               },
               {
                   "depends": "pkgconf/eg355zb",
                   "spec": "readline/ip6aiun"
               }
           ],
           "specs": [
               {
                 "root_spec": "readline@7.0%apple-clang@9.1.0 arch=darwin-...",
                 "spec": "readline@7.0%apple-clang@9.1.0 arch=darwin-highs...",
                 "label": "readline/ip6aiun"
               },
               {
                 "root_spec": "readline@7.0%apple-clang@9.1.0 arch=darwin-...",
                 "spec": "ncurses@6.1%apple-clang@9.1.0 arch=darwin-highsi...",
                 "label": "ncurses/y43rifz"
               },
               {
                 "root_spec": "readline@7.0%apple-clang@9.1.0 arch=darwin-...",
                 "spec": "pkgconf@1.5.4%apple-clang@9.1.0 arch=darwin-high...",
                 "label": "pkgconf/eg355zb"
               }
           ]
       }

    """
    spec_labels = {}

    specs = []
    dependencies = []

    def append_dep(s, d):
        dependencies.append(
            {
                "spec": s,
                "depends": d,
            }
        )

    for spec in spec_list:
        root_spec = spec

        for s in spec.traverse(deptype=all):
            if s.external:
                tty.msg("Will not stage external pkg: {0}".format(s))
                continue

            up_to_date_mirrors = bindist.get_mirrors_for_spec(
<<<<<<< HEAD
                spec=s, mirrors_to_check=mirrors_to_check, index_only=check_index_only)
=======
                spec=s, mirrors_to_check=mirrors_to_check, index_only=check_index_only
            )
>>>>>>> b1e499d0

            skey = _spec_deps_key(s)
            spec_labels[skey] = {
                "spec": _get_spec_string(s),
                "root": root_spec,
                "needs_rebuild": not up_to_date_mirrors,
            }

            for d in s.dependencies(deptype=all):
                dkey = _spec_deps_key(d)
                if d.external:
                    tty.msg("Will not stage external dep: {0}".format(d))
                    continue

                append_dep(skey, dkey)

    for spec_label, spec_holder in spec_labels.items():
        specs.append(
            {
                "label": spec_label,
                "spec": spec_holder["spec"],
                "root_spec": spec_holder["root"],
                "needs_rebuild": spec_holder["needs_rebuild"],
            }
        )

    deps_json_obj = {
        "specs": specs,
        "dependencies": dependencies,
    }

    return deps_json_obj


def _spec_matches(spec, match_string):
    return spec.satisfies(match_string)


def _copy_attributes(attrs_list, src_dict, dest_dict):
    for runner_attr in attrs_list:
        if runner_attr in src_dict:
            if runner_attr in dest_dict and runner_attr == "tags":
                # For 'tags', we combine the lists of tags, while
                # avoiding duplicates
                for tag in src_dict[runner_attr]:
                    if tag not in dest_dict[runner_attr]:
                        dest_dict[runner_attr].append(tag)
            elif runner_attr in dest_dict and runner_attr == "variables":
                # For 'variables', we merge the dictionaries.  Any conflicts
                # (i.e. 'runner-attributes' has same variable key as the
                # higher level) we resolve by keeping the more specific
                # 'runner-attributes' version.
                for src_key, src_val in src_dict[runner_attr].items():
                    dest_dict[runner_attr][src_key] = copy.deepcopy(src_dict[runner_attr][src_key])
            else:
                dest_dict[runner_attr] = copy.deepcopy(src_dict[runner_attr])


def _find_matching_config(spec, gitlab_ci):
    runner_attributes = {}
    overridable_attrs = [
        "image",
        "tags",
        "variables",
        "before_script",
        "script",
        "after_script",
    ]

    _copy_attributes(overridable_attrs, gitlab_ci, runner_attributes)

    ci_mappings = gitlab_ci["mappings"]
    for ci_mapping in ci_mappings:
        for match_string in ci_mapping["match"]:
            if _spec_matches(spec, match_string):
                if "runner-attributes" in ci_mapping:
                    _copy_attributes(
                        overridable_attrs, ci_mapping["runner-attributes"], runner_attributes
                    )
                return runner_attributes
    else:
        return None

    return runner_attributes


def _pkg_name_from_spec_label(spec_label):
    return spec_label[: spec_label.index("/")]


def _format_job_needs(
    phase_name,
    strip_compilers,
    dep_jobs,
    osname,
    build_group,
    prune_dag,
    stage_spec_dict,
    enable_artifacts_buildcache,
):
    needs_list = []
    for dep_job in dep_jobs:
        dep_spec_key = _spec_deps_key(dep_job)
        dep_spec_info = stage_spec_dict[dep_spec_key]

        if not prune_dag or dep_spec_info["needs_rebuild"]:
            needs_list.append(
                {
                    "job": get_job_name(
                        phase_name, strip_compilers, dep_job, dep_job.architecture, build_group
                    ),
                    "artifacts": enable_artifacts_buildcache,
                }
            )
    return needs_list


def get_change_revisions():
    """If this is a git repo get the revisions to use when checking
    for changed packages and spack core modules."""
    git_dir = os.path.join(spack.paths.prefix, ".git")
    if os.path.exists(git_dir) and os.path.isdir(git_dir):
        # TODO: This will only find changed packages from the last
        # TODO: commit.  While this may work for single merge commits
        # TODO: when merging the topic branch into the base, it will
        # TODO: require more thought outside of that narrow case.
        return "HEAD^", "HEAD"
    return None, None


def get_stack_changed(env_path, rev1="HEAD^", rev2="HEAD"):
    """Given an environment manifest path and two revisions to compare, return
    whether or not the stack was changed.  Returns True if the environment
    manifest changed between the provided revisions (or additionally if the
    `.gitlab-ci.yml` file itself changed).  Returns False otherwise."""
    git = exe.which("git")
    if git:
        with fs.working_dir(spack.paths.prefix):
            git_log = git(
                "diff",
                "--name-only",
                rev1,
                rev2,
                output=str,
                error=os.devnull,
                fail_on_error=False,
            ).strip()
            lines = [] if not git_log else re.split(r"\s+", git_log)

            for path in lines:
                if ".gitlab-ci.yml" in path or path in env_path:
                    tty.debug("env represented by {0} changed".format(env_path))
                    tty.debug("touched file: {0}".format(path))
                    return True
    return False


def compute_affected_packages(rev1="HEAD^", rev2="HEAD"):
    """Determine which packages were added, removed or changed
    between rev1 and rev2, and return the names as a set"""
    return spack.repo.get_all_package_diffs("ARC", rev1=rev1, rev2=rev2)


def get_spec_filter_list(env, affected_pkgs, dependencies=True, dependents=True):
    """Given a list of package names, and assuming an active and
       concretized environment, return a set of concrete specs from
       the environment corresponding to any of the affected pkgs (or
       optionally to any of their dependencies/dependents).

    Arguments:

        env (spack.environment.Environment): Active concrete environment
        affected_pkgs (List[str]): Affected package names
        dependencies (bool): Include dependencies of affected packages
        dependents (bool): Include dependents of affected pacakges

    Returns:

        A list of concrete specs from the active environment including
        those associated with affected packages, and possible their
        dependencies and dependents as well.
    """
    affected_specs = set()
    all_concrete_specs = env.all_specs()
    tty.debug("All concrete environment specs:")
    for s in all_concrete_specs:
        tty.debug("  {0}/{1}".format(s.name, s.dag_hash()[:7]))
    for pkg in affected_pkgs:
        env_matches = [s for s in all_concrete_specs if s.name == pkg]
        for match in env_matches:
            affected_specs.add(match)
            if dependencies:
                affected_specs.update(match.traverse(direction="children", root=False))
            if dependents:
                affected_specs.update(match.traverse(direction="parents", root=False))
    return affected_specs


<<<<<<< HEAD
def generate_gitlab_ci_yaml(env, print_summary, output_file,
                            prune_dag=False, check_index_only=False,
                            run_optimizer=False, use_dependencies=False,
                            artifacts_root=None, remote_mirror_override=None):
    """ Generate a gitlab yaml file to run a dynamic child pipeline from
=======
def generate_gitlab_ci_yaml(
    env,
    print_summary,
    output_file,
    prune_dag=False,
    check_index_only=False,
    run_optimizer=False,
    use_dependencies=False,
    artifacts_root=None,
    remote_mirror_override=None,
):
    """Generate a gitlab yaml file to run a dynamic child pipeline from
>>>>>>> b1e499d0
        the spec matrix in the active environment.

    Arguments:
        env (spack.environment.Environment): Activated environment object
            which must contain a gitlab-ci section describing how to map
            specs to runners
        print_summary (bool): Should we print a summary of all the jobs in
            the stages in which they were placed.
        output_file (str): File path where generated file should be written
        prune_dag (bool): If True, do not generate jobs for specs already
            exist built on the mirror.
        check_index_only (bool): If True, attempt to fetch the mirror index
            and only use that to determine whether built specs on the mirror
            this mode results in faster yaml generation time). Otherwise, also
            check each spec directly by url (useful if there is no index or it
            might be out of date).
        run_optimizer (bool): If True, post-process the generated yaml to try
            try to reduce the size (attempts to collect repeated configuration
            and replace with definitions).)
        use_dependencies (bool): If true, use "dependencies" rather than "needs"
            ("needs" allows DAG scheduling).  Useful if gitlab instance cannot
            be configured to handle more than a few "needs" per job.
        artifacts_root (str): Path where artifacts like logs, environment
            files (spack.yaml, spack.lock), etc should be written.  GitLab
            requires this to be within the project directory.
        remote_mirror_override (str): Typically only needed when one spack.yaml
            is used to populate several mirrors with binaries, based on some
            criteria.  Spack protected pipelines populate different mirrors based
            on branch name, facilitated by this option.
    """
    with spack.concretize.disable_compiler_existence_check():
        with env.write_transaction():
            env.concretize()
            env.write()

    yaml_root = ev.config_dict(env.yaml)

    if "gitlab-ci" not in yaml_root:
        tty.die('Environment yaml does not have "gitlab-ci" section')

    gitlab_ci = yaml_root["gitlab-ci"]

    build_group = None
    enable_cdash_reporting = False
    cdash_auth_token = None

    if "cdash" in yaml_root:
        enable_cdash_reporting = True
        ci_cdash = yaml_root["cdash"]
        build_group = ci_cdash["build-group"]
        cdash_url = ci_cdash["url"]
        cdash_project = ci_cdash["project"]
        cdash_site = ci_cdash["site"]

        if "SPACK_CDASH_AUTH_TOKEN" in os.environ:
            tty.verbose("Using CDash auth token from environment")
            cdash_auth_token = os.environ.get("SPACK_CDASH_AUTH_TOKEN")

    prune_untouched_packages = os.environ.get("SPACK_PRUNE_UNTOUCHED", None)
    if prune_untouched_packages:
        # Requested to prune untouched packages, but assume we won't do that
        # unless we're actually in a git repo.
        prune_untouched_packages = False
        rev1, rev2 = get_change_revisions()
        tty.debug("Got following revisions: rev1={0}, rev2={1}".format(rev1, rev2))
        if rev1 and rev2:
            # If the stack file itself did not change, proceed with pruning
            if not get_stack_changed(env.manifest_path, rev1, rev2):
                prune_untouched_packages = True
                affected_pkgs = compute_affected_packages(rev1, rev2)
                tty.debug("affected pkgs:")
                for p in affected_pkgs:
                    tty.debug("  {0}".format(p))
                affected_specs = get_spec_filter_list(env, affected_pkgs)
                tty.debug("all affected specs:")
                for s in affected_specs:
                    tty.debug("  {0}".format(s.name))

    # Downstream jobs will "need" (depend on, for both scheduling and
    # artifacts, which include spack.lock file) this pipeline generation
    # job by both name and pipeline id.  If those environment variables
    # do not exist, then maybe this is just running in a shell, in which
    # case, there is no expectation gitlab will ever run the generated
    # pipeline and those environment variables do not matter.
<<<<<<< HEAD
    generate_job_name = os.environ.get('CI_JOB_NAME', 'job-does-not-exist')
    parent_pipeline_id = os.environ.get('CI_PIPELINE_ID', 'pipeline-does-not-exist')

    # Values: "spack_pull_request", "spack_protected_branch", or not set
    spack_pipeline_type = os.environ.get('SPACK_PIPELINE_TYPE', None)

    spack_buildcache_copy = os.environ.get('SPACK_COPY_BUILDCACHE', None)
=======
    generate_job_name = os.environ.get("CI_JOB_NAME", "job-does-not-exist")
    parent_pipeline_id = os.environ.get("CI_PIPELINE_ID", "pipeline-does-not-exist")

    # Values: "spack_pull_request", "spack_protected_branch", or not set
    spack_pipeline_type = os.environ.get("SPACK_PIPELINE_TYPE", None)

    spack_buildcache_copy = os.environ.get("SPACK_COPY_BUILDCACHE", None)
>>>>>>> b1e499d0

    if "mirrors" not in yaml_root or len(yaml_root["mirrors"].values()) < 1:
        tty.die("spack ci generate requires an env containing a mirror")

    ci_mirrors = yaml_root["mirrors"]
    mirror_urls = [url for url in ci_mirrors.values()]
    remote_mirror_url = mirror_urls[0]

    # Check for a list of "known broken" specs that we should not bother
    # trying to build.
    broken_specs_url = ""
    known_broken_specs_encountered = []
    if "broken-specs-url" in gitlab_ci:
        broken_specs_url = gitlab_ci["broken-specs-url"]

    enable_artifacts_buildcache = False
    if "enable-artifacts-buildcache" in gitlab_ci:
        enable_artifacts_buildcache = gitlab_ci["enable-artifacts-buildcache"]

    rebuild_index_enabled = True
    if "rebuild-index" in gitlab_ci and gitlab_ci["rebuild-index"] is False:
        rebuild_index_enabled = False

    temp_storage_url_prefix = None
    if "temporary-storage-url-prefix" in gitlab_ci:
        temp_storage_url_prefix = gitlab_ci["temporary-storage-url-prefix"]

    bootstrap_specs = []
    phases = []
    if "bootstrap" in gitlab_ci:
        for phase in gitlab_ci["bootstrap"]:
            try:
                phase_name = phase.get("name")
                strip_compilers = phase.get("compiler-agnostic")
            except AttributeError:
                phase_name = phase
                strip_compilers = False
            phases.append(
                {
                    "name": phase_name,
                    "strip-compilers": strip_compilers,
                }
            )

            for bs in env.spec_lists[phase_name]:
<<<<<<< HEAD
                bootstrap_specs.append({
                    'spec': bs,
                    'phase-name': phase_name,
                    'strip-compilers': strip_compilers,
                })

    phases.append({
        'name': 'specs',
        'strip-compilers': False,
    })
=======
                bootstrap_specs.append(
                    {
                        "spec": bs,
                        "phase-name": phase_name,
                        "strip-compilers": strip_compilers,
                    }
                )

    phases.append(
        {
            "name": "specs",
            "strip-compilers": False,
        }
    )
>>>>>>> b1e499d0

    # If a remote mirror override (alternate buildcache destination) was
    # specified, add it here in case it has already built hashes we might
    # generate.
    mirrors_to_check = None
    if remote_mirror_override:
<<<<<<< HEAD
        if spack_pipeline_type == 'spack_protected_branch':
=======
        if spack_pipeline_type == "spack_protected_branch":
>>>>>>> b1e499d0
            # Overriding the main mirror in this case might result
            # in skipping jobs on a release pipeline because specs are
            # up to date in develop.  Eventually we want to notice and take
            # advantage of this by scheduling a job to copy the spec from
            # develop to the release, but until we have that, this makes
            # sure we schedule a rebuild job if the spec isn't already in
            # override mirror.
<<<<<<< HEAD
            mirrors_to_check = {
                'override': remote_mirror_override
            }
        else:
            spack.mirror.add(
                'ci_pr_mirror', remote_mirror_override, cfg.default_modify_scope())
=======
            mirrors_to_check = {"override": remote_mirror_override}

        # If we have a remote override and we want generate pipeline using
        # --check-index-only, then the override mirror needs to be added to
        # the configured mirrors when bindist.update() is run, or else we
        # won't fetch its index and include in our local cache.
        spack.mirror.add("ci_pr_mirror", remote_mirror_override, cfg.default_modify_scope())
>>>>>>> b1e499d0

    pipeline_artifacts_dir = artifacts_root
    if not pipeline_artifacts_dir:
        proj_dir = os.environ.get("CI_PROJECT_DIR", os.getcwd())
        pipeline_artifacts_dir = os.path.join(proj_dir, "jobs_scratch_dir")

    pipeline_artifacts_dir = os.path.abspath(pipeline_artifacts_dir)
    concrete_env_dir = os.path.join(pipeline_artifacts_dir, "concrete_environment")

    # Now that we've added the mirrors we know about, they should be properly
    # reflected in the environment manifest file, so copy that into the
    # concrete environment directory, along with the spack.lock file.
    if not os.path.exists(concrete_env_dir):
        os.makedirs(concrete_env_dir)
    shutil.copyfile(env.manifest_path, os.path.join(concrete_env_dir, "spack.yaml"))
    shutil.copyfile(env.lock_path, os.path.join(concrete_env_dir, "spack.lock"))

    job_log_dir = os.path.join(pipeline_artifacts_dir, "logs")
    job_repro_dir = os.path.join(pipeline_artifacts_dir, "reproduction")
    local_mirror_dir = os.path.join(pipeline_artifacts_dir, "mirror")
    user_artifacts_dir = os.path.join(pipeline_artifacts_dir, "user_data")

    # We communicate relative paths to the downstream jobs to avoid issues in
    # situations where the CI_PROJECT_DIR varies between the pipeline
    # generation job and the rebuild jobs.  This can happen when gitlab
    # checks out the project into a runner-specific directory, for example,
    # and different runners are picked for generate and rebuild jobs.
    ci_project_dir = os.environ.get("CI_PROJECT_DIR")
    rel_artifacts_root = os.path.relpath(pipeline_artifacts_dir, ci_project_dir)
    rel_concrete_env_dir = os.path.relpath(concrete_env_dir, ci_project_dir)
    rel_job_log_dir = os.path.relpath(job_log_dir, ci_project_dir)
    rel_job_repro_dir = os.path.relpath(job_repro_dir, ci_project_dir)
    rel_local_mirror_dir = os.path.relpath(local_mirror_dir, ci_project_dir)
    rel_user_artifacts_dir = os.path.relpath(user_artifacts_dir, ci_project_dir)

    # Speed up staging by first fetching binary indices from all mirrors
    # (including the override mirror we may have just added above).
    try:
        bindist.binary_index.update()
    except bindist.FetchCacheError as e:
        tty.error(e)

    staged_phases = {}
    try:
        for phase in phases:
            phase_name = phase["name"]
            if phase_name == "specs":
                # Anything in the "specs" of the environment are already
                # concretized by the block at the top of this method, so we
                # only need to find the concrete versions, and then avoid
                # re-concretizing them needlessly later on.
                concrete_phase_specs = [
                    concrete
                    for abstract, concrete in env.concretized_specs()
                    if abstract in env.spec_lists[phase_name]
                ]
            else:
                # Any specs lists in other definitions (but not in the
                # "specs") of the environment are not yet concretized so we
                # have to concretize them explicitly here.
                concrete_phase_specs = env.spec_lists[phase_name]
                with spack.concretize.disable_compiler_existence_check():
                    for phase_spec in concrete_phase_specs:
                        phase_spec.concretize()
            staged_phases[phase_name] = stage_spec_jobs(
                concrete_phase_specs,
                check_index_only=check_index_only,
<<<<<<< HEAD
                mirrors_to_check=mirrors_to_check)
    finally:
        # Clean up remote mirror override if enabled
        if remote_mirror_override:
            if spack_pipeline_type != 'spack_protected_branch':
                spack.mirror.remove('ci_pr_mirror', cfg.default_modify_scope())
=======
                mirrors_to_check=mirrors_to_check,
            )
    finally:
        # Clean up remote mirror override if enabled
        if remote_mirror_override:
            spack.mirror.remove("ci_pr_mirror", cfg.default_modify_scope())
>>>>>>> b1e499d0

    all_job_names = []
    output_object = {}
    job_id = 0
    stage_id = 0

    stage_names = []

    max_length_needs = 0
    max_needs_job = ""

    # If this is configured, spack will fail "spack ci generate" if it
    # generates any hash which exists under the broken specs url.
    broken_spec_urls = None
    if broken_specs_url:
        if broken_specs_url.startswith("http"):
            # To make checking each spec against the list faster, we require
            # a url protocol that allows us to iterate the url in advance.
            tty.msg("Cannot use an http(s) url for broken specs, ignoring")
        else:
            broken_spec_urls = web_util.list_url(broken_specs_url)

    before_script, after_script = None, None
    for phase in phases:
        phase_name = phase["name"]
        strip_compilers = phase["strip-compilers"]

        main_phase = _is_main_phase(phase_name)
        spec_labels, dependencies, stages = staged_phases[phase_name]

        for stage_jobs in stages:
            stage_name = "stage-{0}".format(stage_id)
            stage_names.append(stage_name)
            stage_id += 1

            for spec_label in stage_jobs:
                spec_record = spec_labels[spec_label]
                root_spec = spec_record["rootSpec"]
                pkg_name = _pkg_name_from_spec_label(spec_label)
                release_spec = root_spec[pkg_name]
                release_spec_dag_hash = release_spec.dag_hash()

                if prune_untouched_packages:
                    if release_spec not in affected_specs:
                        tty.debug("Pruning {0}, untouched by change.".format(release_spec.name))
                        spec_record["needs_rebuild"] = False
                        continue

                runner_attribs = _find_matching_config(release_spec, gitlab_ci)

                if not runner_attribs:
                    tty.warn("No match found for {0}, skipping it".format(release_spec))
                    continue

                tags = [tag for tag in runner_attribs["tags"]]

                if spack_pipeline_type is not None:
                    # For spack pipelines "public" and "protected" are reserved tags
                    tags = _remove_reserved_tags(tags)
                    if spack_pipeline_type == "spack_protected_branch":
                        tags.extend(["aws", "protected"])
                    elif spack_pipeline_type == "spack_pull_request":
                        tags.extend(["public"])

                if spack_pipeline_type is not None:
                    # For spack pipelines "public" and "protected" are reserved tags
                    tags = _remove_reserved_tags(tags)
                    if spack_pipeline_type == 'spack_protected_branch':
                        tags.extend(['aws', 'protected'])
                    elif spack_pipeline_type == 'spack_pull_request':
                        tags.extend(['public'])

                variables = {}
                if "variables" in runner_attribs:
                    variables.update(runner_attribs["variables"])

                image_name = None
                image_entry = None
                if "image" in runner_attribs:
                    build_image = runner_attribs["image"]
                    try:
                        image_name = build_image.get("name")
                        entrypoint = build_image.get("entrypoint")
                        image_entry = [p for p in entrypoint]
                    except AttributeError:
                        image_name = build_image

                job_script = ["spack env activate --without-view ."]

                if artifacts_root:
                    job_script.insert(0, "cd {0}".format(concrete_env_dir))

                job_script.extend(["spack ci rebuild"])

                if "script" in runner_attribs:
                    job_script = [s for s in runner_attribs["script"]]

                before_script = None
                if "before_script" in runner_attribs:
                    before_script = [s for s in runner_attribs["before_script"]]

                after_script = None
                if "after_script" in runner_attribs:
                    after_script = [s for s in runner_attribs["after_script"]]

                osname = str(release_spec.architecture)
                job_name = get_job_name(
                    phase_name, strip_compilers, release_spec, osname, build_group
                )

                compiler_action = "NONE"
                if len(phases) > 1:
                    compiler_action = "FIND_ANY"
                    if _is_main_phase(phase_name):
                        compiler_action = "INSTALL_MISSING"

                job_vars = {
                    "SPACK_ROOT_SPEC": _format_root_spec(root_spec, main_phase, strip_compilers),
                    "SPACK_JOB_SPEC_DAG_HASH": release_spec_dag_hash,
                    "SPACK_JOB_SPEC_PKG_NAME": release_spec.name,
                    "SPACK_COMPILER_ACTION": compiler_action,
                }

                job_dependencies = []
                if spec_label in dependencies:
                    if enable_artifacts_buildcache:
                        # Get dependencies transitively, so they're all
                        # available in the artifacts buildcache.
                        dep_jobs = [d for d in release_spec.traverse(deptype=all, root=False)]
                    else:
                        # In this case, "needs" is only used for scheduling
                        # purposes, so we only get the direct dependencies.
                        dep_jobs = []
                        for dep_label in dependencies[spec_label]:
                            dep_pkg = _pkg_name_from_spec_label(dep_label)
                            dep_root = spec_labels[dep_label]["rootSpec"]
                            dep_jobs.append(dep_root[dep_pkg])

                    job_dependencies.extend(
                        _format_job_needs(
                            phase_name,
                            strip_compilers,
                            dep_jobs,
                            osname,
                            build_group,
                            prune_dag,
                            spec_labels,
                            enable_artifacts_buildcache,
                        )
                    )

                rebuild_spec = spec_record["needs_rebuild"]

                # This next section helps gitlab make sure the right
                # bootstrapped compiler exists in the artifacts buildcache by
                # creating an artificial dependency between this spec and its
                # compiler.  So, if we are in the main phase, and if the
                # compiler we are supposed to use is listed in any of the
                # bootstrap spec lists, then we will add more dependencies to
                # the job (that compiler and maybe it's dependencies as well).
                if _is_main_phase(phase_name):
                    spec_arch_family = release_spec.architecture.target.microarchitecture.family
                    compiler_pkg_spec = compilers.pkg_spec_for_compiler(release_spec.compiler)
                    for bs in bootstrap_specs:
                        c_spec = bs["spec"]
                        bs_arch = c_spec.architecture
                        bs_arch_family = bs_arch.target.microarchitecture.family
                        if (
                            c_spec.satisfies(compiler_pkg_spec)
                            and bs_arch_family == spec_arch_family
                        ):
                            # We found the bootstrap compiler this release spec
                            # should be built with, so for DAG scheduling
                            # purposes, we will at least add the compiler spec
                            # to the jobs "needs".  But if artifact buildcache
                            # is enabled, we'll have to add all transtive deps
                            # of the compiler as well.

                            # Here we check whether the bootstrapped compiler
                            # needs to be rebuilt.  Until compilers are proper
                            # dependencies, we artificially force the spec to
                            # be rebuilt if the compiler targeted to build it
                            # needs to be rebuilt.
                            bs_specs, _, _ = staged_phases[bs["phase-name"]]
                            c_spec_key = _spec_deps_key(c_spec)
                            rbld_comp = bs_specs[c_spec_key]["needs_rebuild"]
                            rebuild_spec = rebuild_spec or rbld_comp
                            # Also update record so dependents do not fail to
                            # add this spec to their "needs"
                            spec_record["needs_rebuild"] = rebuild_spec

                            dep_jobs = [c_spec]
                            if enable_artifacts_buildcache:
                                dep_jobs = [d for d in c_spec.traverse(deptype=all)]

                            job_dependencies.extend(
                                _format_job_needs(
                                    bs["phase-name"],
                                    bs["strip-compilers"],
                                    dep_jobs,
                                    str(bs_arch),
                                    build_group,
                                    prune_dag,
                                    bs_specs,
                                    enable_artifacts_buildcache,
                                )
                            )
                        else:
                            debug_msg = "".join(
                                [
                                    "Considered compiler {0} for spec ",
                                    "{1}, but rejected it either because it was ",
                                    "not the compiler required by the spec, or ",
                                    "because the target arch families of the ",
                                    "spec and the compiler did not match",
                                ]
                            ).format(c_spec, release_spec)
                            tty.debug(debug_msg)

                if prune_dag and not rebuild_spec:
                    tty.debug("Pruning {0}, does not need rebuild.".format(release_spec.name))
                    continue

                if broken_spec_urls is not None and release_spec_dag_hash in broken_spec_urls:
                    known_broken_specs_encountered.append(
                        "{0} ({1})".format(release_spec, release_spec_dag_hash)
                    )

                if artifacts_root:
                    job_dependencies.append(
                        {"job": generate_job_name, "pipeline": "{0}".format(parent_pipeline_id)}
                    )

                job_vars["SPACK_SPEC_NEEDS_REBUILD"] = str(rebuild_spec)

                if enable_cdash_reporting:
                    cdash_build_name = _get_cdash_build_name(release_spec, build_group)
                    all_job_names.append(cdash_build_name)
                    job_vars["SPACK_CDASH_BUILD_NAME"] = cdash_build_name

                variables.update(job_vars)

                artifact_paths = [rel_job_log_dir, rel_job_repro_dir, rel_user_artifacts_dir]

                if enable_artifacts_buildcache:
                    bc_root = os.path.join(local_mirror_dir, "build_cache")
                    artifact_paths.extend(
                        [
                            os.path.join(bc_root, p)
                            for p in [
                                bindist.tarball_name(release_spec, ".spec.json"),
                                bindist.tarball_directory_name(release_spec),
                            ]
                        ]
                    )

                job_object = {
                    "stage": stage_name,
                    "variables": variables,
                    "script": job_script,
                    "tags": tags,
                    "artifacts": {
                        "paths": artifact_paths,
                        "when": "always",
                    },
                    "needs": sorted(job_dependencies, key=lambda d: d["job"]),
                    "retry": {
                        "max": 2,
                        "when": JOB_RETRY_CONDITIONS,
                    },
                    "interruptible": True,
                }

                length_needs = len(job_dependencies)
                if length_needs > max_length_needs:
                    max_length_needs = length_needs
                    max_needs_job = job_name

                if before_script:
                    job_object["before_script"] = before_script

                if after_script:
                    job_object["after_script"] = after_script

                if image_name:
                    job_object["image"] = image_name
                    if image_entry is not None:
                        job_object["image"] = {
                            "name": image_name,
                            "entrypoint": image_entry,
                        }

                output_object[job_name] = job_object
                job_id += 1

    if print_summary:
        for phase in phases:
            phase_name = phase["name"]
            tty.msg('Stages for phase "{0}"'.format(phase_name))
            phase_stages = staged_phases[phase_name]
            _print_staging_summary(*phase_stages)

    tty.debug("{0} build jobs generated in {1} stages".format(job_id, stage_id))

    if job_id > 0:
        tty.debug(
            "The max_needs_job is {0}, with {1} needs".format(max_needs_job, max_length_needs)
        )

    # Use "all_job_names" to populate the build group for this set
    if enable_cdash_reporting and cdash_auth_token:
        try:
            _populate_buildgroup(
                all_job_names, build_group, cdash_project, cdash_site, cdash_auth_token, cdash_url
            )
        except (SpackError, HTTPError, URLError) as err:
            tty.warn("Problem populating buildgroup: {0}".format(err))
    else:
        tty.warn("Unable to populate buildgroup without CDash credentials")

    service_job_config = None
    if "service-job-attributes" in gitlab_ci:
        service_job_config = gitlab_ci["service-job-attributes"]

    default_attrs = [
        "image",
        "tags",
        "variables",
        "before_script",
        # 'script',
        "after_script",
    ]

    service_job_retries = {"max": 2, "when": ["runner_system_failure", "stuck_or_timeout_failure"]}

    if job_id > 0:
        if temp_storage_url_prefix:
            # There were some rebuild jobs scheduled, so we will need to
            # schedule a job to clean up the temporary storage location
            # associated with this pipeline.
            stage_names.append("cleanup-temp-storage")
            cleanup_job = {}

            if service_job_config:
<<<<<<< HEAD
                _copy_attributes(default_attrs,
                                 service_job_config,
                                 cleanup_job)

            if 'tags' in cleanup_job:
                service_tags = _remove_reserved_tags(cleanup_job['tags'])
                cleanup_job['tags'] = service_tags

            cleanup_job['stage'] = 'cleanup-temp-storage'
            cleanup_job['script'] = [
                'spack -d mirror destroy --mirror-url {0}/$CI_PIPELINE_ID'.format(
                    temp_storage_url_prefix)
            ]
            cleanup_job['when'] = 'always'
            cleanup_job['retry'] = service_job_retries
            cleanup_job['interruptible'] = True
=======
                _copy_attributes(default_attrs, service_job_config, cleanup_job)

            if "tags" in cleanup_job:
                service_tags = _remove_reserved_tags(cleanup_job["tags"])
                cleanup_job["tags"] = service_tags

            cleanup_job["stage"] = "cleanup-temp-storage"
            cleanup_job["script"] = [
                "spack -d mirror destroy --mirror-url {0}/$CI_PIPELINE_ID".format(
                    temp_storage_url_prefix
                )
            ]
            cleanup_job["when"] = "always"
            cleanup_job["retry"] = service_job_retries
            cleanup_job["interruptible"] = True

            output_object["cleanup"] = cleanup_job

        if (
            "signing-job-attributes" in gitlab_ci
            and spack_pipeline_type == "spack_protected_branch"
        ):
            # External signing: generate a job to check and sign binary pkgs
            stage_names.append("stage-sign-pkgs")
            signing_job_config = gitlab_ci["signing-job-attributes"]
            signing_job = {}

            signing_job_attrs_to_copy = [
                "image",
                "tags",
                "variables",
                "before_script",
                "script",
                "after_script",
            ]
>>>>>>> b1e499d0

            _copy_attributes(signing_job_attrs_to_copy, signing_job_config, signing_job)

            signing_job_tags = []
            if "tags" in signing_job:
                signing_job_tags = _remove_reserved_tags(signing_job["tags"])

            for tag in ["aws", "protected", "notary"]:
                if tag not in signing_job_tags:
                    signing_job_tags.append(tag)
            signing_job["tags"] = signing_job_tags

            signing_job["stage"] = "stage-sign-pkgs"
            signing_job["when"] = "always"
            signing_job["retry"] = {"max": 2, "when": ["always"]}
            signing_job["interruptible"] = True

            output_object["sign-pkgs"] = signing_job

        if spack_buildcache_copy:
            # Generate a job to copy the contents from wherever the builds are getting
            # pushed to the url specified in the "SPACK_BUILDCACHE_COPY" environment
            # variable.
            src_url = remote_mirror_override or remote_mirror_url
            dest_url = spack_buildcache_copy

            stage_names.append("stage-copy-buildcache")
            copy_job = {
                "stage": "stage-copy-buildcache",
                "tags": ["spack", "public", "medium", "aws", "x86_64"],
                "image": "ghcr.io/spack/python-aws-bash:0.0.1",
                "when": "on_success",
                "interruptible": True,
                "retry": service_job_retries,
                "script": [
                    ". ./share/spack/setup-env.sh",
                    "spack --version",
                    "aws s3 sync --exclude *index.json* --exclude *pgp* {0} {1}".format(
                        src_url, dest_url
                    ),
                ],
            }

            output_object["copy-mirror"] = copy_job

        if ('signing-job-attributes' in gitlab_ci and
                spack_pipeline_type == 'spack_protected_branch'):
            # External signing: generate a job to check and sign binary pkgs
            stage_names.append('stage-sign-pkgs')
            signing_job_config = gitlab_ci['signing-job-attributes']
            signing_job = {}

            signing_job_attrs_to_copy = [
                'image',
                'tags',
                'variables',
                'before_script',
                'script',
                'after_script',
            ]

            _copy_attributes(signing_job_attrs_to_copy,
                             signing_job_config,
                             signing_job)

            signing_job_tags = []
            if 'tags' in signing_job:
                signing_job_tags = _remove_reserved_tags(signing_job['tags'])

            for tag in ['aws', 'protected', 'notary']:
                if tag not in signing_job_tags:
                    signing_job_tags.append(tag)
            signing_job['tags'] = signing_job_tags

            signing_job['stage'] = 'stage-sign-pkgs'
            signing_job['when'] = 'always'
            signing_job['retry'] = {
                'max': 2,
                'when': ['always']
            }
            signing_job['interruptible'] = True

            output_object['sign-pkgs'] = signing_job

        if spack_buildcache_copy:
            # Generate a job to copy the contents from wherever the builds are getting
            # pushed to the url specified in the "SPACK_BUILDCACHE_COPY" environment
            # variable.
            src_url = remote_mirror_override or remote_mirror_url
            dest_url = spack_buildcache_copy

            stage_names.append('stage-copy-buildcache')
            copy_job = {
                'stage': 'stage-copy-buildcache',
                'tags': ['spack', 'public', 'medium', 'aws', 'x86_64'],
                'image': 'ghcr.io/spack/python-aws-bash:0.0.1',
                'when': 'on_success',
                'interruptible': True,
                'retry': service_job_retries,
                'script': [
                    '. ./share/spack/setup-env.sh',
                    'spack --version',
                    'aws s3 sync --exclude *index.json* --exclude *pgp* {0} {1}'.format(
                        src_url, dest_url)
                ]
            }

            output_object['copy-mirror'] = copy_job

        if rebuild_index_enabled:
            # Add a final job to regenerate the index
            stage_names.append("stage-rebuild-index")
            final_job = {}

            if service_job_config:
                _copy_attributes(default_attrs, service_job_config, final_job)

            if "tags" in final_job:
                service_tags = _remove_reserved_tags(final_job["tags"])
                final_job["tags"] = service_tags

            if 'tags' in final_job:
                service_tags = _remove_reserved_tags(final_job['tags'])
                final_job['tags'] = service_tags

            index_target_mirror = mirror_urls[0]
            if remote_mirror_override:
                index_target_mirror = remote_mirror_override

            final_job["stage"] = "stage-rebuild-index"
            final_job["script"] = [
                "spack buildcache update-index --keys -d {0}".format(index_target_mirror)
            ]
<<<<<<< HEAD
            final_job['when'] = 'always'
            final_job['retry'] = service_job_retries
            final_job['interruptible'] = True
=======
            final_job["when"] = "always"
            final_job["retry"] = service_job_retries
            final_job["interruptible"] = True
>>>>>>> b1e499d0

            output_object["rebuild-index"] = final_job

        output_object["stages"] = stage_names

        # Capture the version of spack used to generate the pipeline, transform it
        # into a value that can be passed to "git checkout", and save it in a
        # global yaml variable
        spack_version = spack.main.get_version()
        version_to_clone = None
        v_match = re.match(r"^\d+\.\d+\.\d+$", spack_version)
        if v_match:
            version_to_clone = "v{0}".format(v_match.group(0))
        else:
            v_match = re.match(r"^[^-]+-[^-]+-([a-f\d]+)$", spack_version)
            if v_match:
                version_to_clone = v_match.group(1)
            else:
                version_to_clone = spack_version

        output_object["variables"] = {
            "SPACK_ARTIFACTS_ROOT": rel_artifacts_root,
            "SPACK_CONCRETE_ENV_DIR": rel_concrete_env_dir,
            "SPACK_VERSION": spack_version,
            "SPACK_CHECKOUT_VERSION": version_to_clone,
            "SPACK_REMOTE_MIRROR_URL": remote_mirror_url,
            "SPACK_JOB_LOG_DIR": rel_job_log_dir,
            "SPACK_JOB_REPRO_DIR": rel_job_repro_dir,
            "SPACK_LOCAL_MIRROR_DIR": rel_local_mirror_dir,
            "SPACK_PIPELINE_TYPE": str(spack_pipeline_type),
        }

        if remote_mirror_override:
<<<<<<< HEAD
            (output_object['variables']
                          ['SPACK_REMOTE_MIRROR_OVERRIDE']) = remote_mirror_override
=======
            (output_object["variables"]["SPACK_REMOTE_MIRROR_OVERRIDE"]) = remote_mirror_override
>>>>>>> b1e499d0

        spack_stack_name = os.environ.get("SPACK_CI_STACK_NAME", None)
        if spack_stack_name:
            output_object["variables"]["SPACK_CI_STACK_NAME"] = spack_stack_name

        sorted_output = {}
        for output_key, output_value in sorted(output_object.items()):
            sorted_output[output_key] = output_value

        # TODO(opadron): remove this or refactor
        if run_optimizer:
            import spack.ci_optimization as ci_opt

            sorted_output = ci_opt.optimizer(sorted_output)

        # TODO(opadron): remove this or refactor
        if use_dependencies:
            import spack.ci_needs_workaround as cinw

            sorted_output = cinw.needs_to_dependencies(sorted_output)
    else:
        # No jobs were generated
        tty.debug("No specs to rebuild, generating no-op job")
        noop_job = {}

        if service_job_config:
            _copy_attributes(default_attrs, service_job_config, noop_job)

        if "script" not in noop_job:
            noop_job["script"] = [
                'echo "All specs already up to date, nothing to rebuild."',
            ]

        noop_job["retry"] = service_job_retries

        sorted_output = {"no-specs-to-rebuild": noop_job}

    if known_broken_specs_encountered:
        error_msg = (
            "Pipeline generation failed due to the presence of the "
            "following specs that are known to be broken in develop:\n"
        )
        for broken_spec in known_broken_specs_encountered:
            error_msg += "* {0}\n".format(broken_spec)
        tty.die(error_msg)

    with open(output_file, "w") as outf:
        outf.write(syaml.dump_config(sorted_output, default_flow_style=True))


def _url_encode_string(input_string):
    encoded_keyval = urlencode({"donotcare": input_string})
    eq_idx = encoded_keyval.find("=") + 1
    encoded_value = encoded_keyval[eq_idx:]
    return encoded_value


def import_signing_key(base64_signing_key):
    """Given Base64-encoded gpg key, decode and import it to use for
        signing packages.

    Arguments:
        base64_signing_key (str): A gpg key including the secret key,
            armor-exported and base64 encoded, so it can be stored in a
            gitlab CI variable.  For an example of how to generate such
            a key, see:

        https://github.com/spack/spack-infrastructure/blob/main/gitlab-docker/files/gen-key
    """
    if not base64_signing_key:
        tty.warn("No key found for signing/verifying packages")
        return

    tty.debug("ci.import_signing_key() will attempt to import a key")

    # This command has the side-effect of creating the directory referred
    # to as GNUPGHOME in setup_environment()
    list_output = spack_gpg("list", output=str)

    tty.debug("spack gpg list:")
    tty.debug(list_output)

    decoded_key = base64.b64decode(base64_signing_key)
    if isinstance(decoded_key, bytes):
        decoded_key = decoded_key.decode("utf8")

    with TemporaryDirectory() as tmpdir:
        sign_key_path = os.path.join(tmpdir, "signing_key")
        with open(sign_key_path, "w") as fd:
            fd.write(decoded_key)

        key_import_output = spack_gpg("trust", sign_key_path, output=str)
        tty.debug("spack gpg trust {0}".format(sign_key_path))
        tty.debug(key_import_output)

    # Now print the keys we have for verifying and signing
    trusted_keys_output = spack_gpg("list", "--trusted", output=str)
    signing_keys_output = spack_gpg("list", "--signing", output=str)

    tty.debug("spack gpg list --trusted")
    tty.debug(trusted_keys_output)
    tty.debug("spack gpg list --signing")
    tty.debug(signing_keys_output)


def can_sign_binaries():
    """Utility method to determine if this spack instance is capable of
    signing binary packages.  This is currently only possible if the
    spack gpg keystore contains exactly one secret key."""
    return len(gpg_util.signing_keys()) == 1


def can_verify_binaries():
    """Utility method to determin if this spack instance is capable (at
    least in theory) of verifying signed binaries."""
    return len(gpg_util.public_keys()) >= 1


def configure_compilers(compiler_action, scope=None):
    """Depending on the compiler_action parameter, either turn on the
        install_missing_compilers config option, or find spack compilers,
        or do nothing.  This is used from rebuild jobs in bootstrapping
        pipelines, where in the bootsrapping phase we would pass
        FIND_ANY in case of compiler-agnostic bootstrapping, while in the
        spec building phase we would pass INSTALL_MISSING in order to get
        spack to use the compiler which was built in the previous phase and
        is now sitting in the binary mirror.

    Arguments:
        compiler_action (str): 'FIND_ANY', 'INSTALL_MISSING' have meanings
            described above.  Any other value essentially results in a no-op.
        scope (spack.config.ConfigScope): Optional.  The scope in which to look for
            compilers, in case 'FIND_ANY' was provided.
    """
    if compiler_action == "INSTALL_MISSING":
        tty.debug("Make sure bootstrapped compiler will be installed")
        config = cfg.get("config")
        config["install_missing_compilers"] = True
        cfg.set("config", config)
    elif compiler_action == "FIND_ANY":
        tty.debug("Just find any available compiler")
        find_args = ["find"]
        if scope:
            find_args.extend(["--scope", scope])
        output = spack_compiler(*find_args)
        tty.debug("spack compiler find")
        tty.debug(output)
        output = spack_compiler("list")
        tty.debug("spack compiler list")
        tty.debug(output)
    else:
        tty.debug("No compiler action to be taken")

    return None


def get_concrete_specs(env, root_spec, job_name, compiler_action):
    """Build a dictionary of concrete specs relevant to a particular
        rebuild job.  This includes the root spec and the spec to be
        rebuilt (which could be the same).

    Arguments:

        env (spack.environment.Environment): Activated spack environment
            used to get concrete root spec by hash in case compiler_action
            is anthing other than FIND_ANY.
        root_spec (str): If compiler_action is FIND_ANY root_spec is
            a string representation which can be turned directly into
            a spec, otherwise, it's a hash used to index the activated
            spack environment.
        job_name (str): Name of package to be built, used to index the
            concrete root spec and produce the concrete spec to be
            built.
        compiler_action (str): Determines how to interpret the root_spec
            parameter, either as a string representation as a hash.

    Returns:

    .. code-block:: JSON

       {
           "root": "<spec>",
           "<job-pkg-name>": "<spec>",
        }

    """
    spec_map = {
        "root": None,
    }

    if compiler_action == "FIND_ANY":
        # This corresponds to a bootstrapping phase where we need to
        # rely on any available compiler to build the package (i.e. the
        # compiler needed to be stripped from the spec when we generated
        # the job), and thus we need to concretize the root spec again.
        tty.debug("About to concretize {0}".format(root_spec))
        concrete_root = Spec(root_spec).concretized()
        tty.debug("Resulting concrete root: {0}".format(concrete_root))
    else:
        # in this case, either we're relying on Spack to install missing
        # compiler bootstrapped in a previous phase, or else we only had one
        # phase (like a site which already knows what compilers are available
        # on it's runners), so we don't want to concretize that root spec
        # again.  The reason we take this path in the first case (bootstrapped
        # compiler), is that we can't concretize a spec at this point if we're
        # going to ask spack to "install_missing_compilers".
        concrete_root = env.specs_by_hash[root_spec]

    spec_map["root"] = concrete_root
    spec_map[job_name] = concrete_root[job_name]

    return spec_map


def _push_mirror_contents(env, specfile_path, sign_binaries, mirror_url):
    """Unchecked version of the public API, for easier mocking"""
    unsigned = not sign_binaries
    tty.debug("Creating buildcache ({0})".format("unsigned" if unsigned else "signed"))
    hashes = env.all_hashes() if env else None
    matches = spack.store.specfile_matches(specfile_path, hashes=hashes)
    push_url = spack.mirror.push_url_from_mirror_url(mirror_url)
    spec_kwargs = {"include_root": True, "include_dependencies": False}
    kwargs = {"force": True, "allow_root": True, "unsigned": unsigned}
    bindist.push(matches, push_url, spec_kwargs, **kwargs)


def push_mirror_contents(env, specfile_path, mirror_url, sign_binaries):
    """Push one or more binary packages to the mirror.

    Arguments:

        env (spack.environment.Environment): Optional environment.  If
            provided, it is used to make sure binary package to push
            exists in the environment.
        specfile_path (str): Path to spec.json corresponding to built pkg
            to push.
        mirror_url (str): Base url of target mirror
        sign_binaries (bool): If True, spack will attempt to sign binary
            package before pushing.
    """
    try:
        _push_mirror_contents(env, specfile_path, sign_binaries, mirror_url)
    except Exception as inst:
        # If the mirror we're pushing to is on S3 and there's some
        # permissions problem, for example, we can't just target
        # that exception type here, since users of the
        # `spack ci rebuild' may not need or want any dependency
        # on boto3.  So we use the first non-boto exception type
        # in the heirarchy:
        #     boto3.exceptions.S3UploadFailedError
        #     boto3.exceptions.Boto3Error
        #     Exception
        #     BaseException
        #     object
        err_msg = "Error msg: {0}".format(inst)
        if any(x in err_msg for x in ["Access Denied", "InvalidAccessKeyId"]):
            tty.msg("Permission problem writing to {0}".format(mirror_url))
            tty.msg(err_msg)
        else:
            raise inst


def copy_stage_logs_to_artifacts(job_spec, job_log_dir):
    """Looks for spack-build-out.txt in the stage directory of the given
        job_spec, and attempts to copy the file into the directory given
        by job_log_dir.

    Arguments:

        job_spec (spack.spec.Spec): Spec associated with spack install log
        job_log_dir (str): Path into which build log should be copied
    """
    try:
        pkg_cls = spack.repo.path.get_pkg_class(job_spec.name)
        job_pkg = pkg_cls(job_spec)
        tty.debug("job package: {0.fullname}".format(job_pkg))
        stage_dir = job_pkg.stage.path
        tty.debug("stage dir: {0}".format(stage_dir))
        build_out_src = os.path.join(stage_dir, "spack-build-out.txt")
        build_out_dst = os.path.join(job_log_dir, "spack-build-out.txt")
        tty.debug(
            "Copying build log ({0}) to artifacts ({1})".format(build_out_src, build_out_dst)
        )
        shutil.copyfile(build_out_src, build_out_dst)
    except Exception as inst:
        msg = (
            "Unable to copy build logs from stage to artifacts " "due to exception: {0}"
        ).format(inst)
        tty.error(msg)


def download_and_extract_artifacts(url, work_dir):
    """Look for gitlab artifacts.zip at the given url, and attempt to download
        and extract the contents into the given work_dir

    Arguments:

        url (str): Complete url to artifacts.zip file
        work_dir (str): Path to destination where artifacts should be extracted
    """
    tty.msg("Fetching artifacts from: {0}\n".format(url))

    headers = {
        "Content-Type": "application/zip",
    }

    token = os.environ.get("GITLAB_PRIVATE_TOKEN", None)
    if token:
        headers["PRIVATE-TOKEN"] = token

    opener = build_opener(HTTPHandler)

    request = Request(url, headers=headers)
    request.get_method = lambda: "GET"

    response = opener.open(request)
    response_code = response.getcode()

    if response_code != 200:
        msg = "Error response code ({0}) in reproduce_ci_job".format(response_code)
        raise SpackError(msg)

    artifacts_zip_path = os.path.join(work_dir, "artifacts.zip")

    if not os.path.exists(work_dir):
        os.makedirs(work_dir)

    with open(artifacts_zip_path, "wb") as out_file:
        shutil.copyfileobj(response, out_file)

    zip_file = zipfile.ZipFile(artifacts_zip_path)
    zip_file.extractall(work_dir)
    zip_file.close()

    os.remove(artifacts_zip_path)


def get_spack_info():
    """If spack is running from a git repo, return the most recent git log
    entry, otherwise, return a string containing the spack version."""
    git_path = os.path.join(spack.paths.prefix, ".git")
    if os.path.exists(git_path):
        git = exe.which("git")
        if git:
            with fs.working_dir(spack.paths.prefix):
                git_log = git("log", "-1", output=str, error=os.devnull, fail_on_error=False)

            return git_log

    return "no git repo, use spack {0}".format(spack.spack_version)


def setup_spack_repro_version(repro_dir, checkout_commit, merge_commit=None):
    """Look in the local spack clone to find the checkout_commit, and if
        provided, the merge_commit given as arguments.  If those commits can
        be found locally, then clone spack and attempt to recreate a merge
        commit with the same parent commits as tested in gitlab.  This looks
        something like 1) git clone repo && cd repo 2) git checkout
        <checkout_commit> 3) git merge <merge_commit>.  If there is no
        merge_commit provided, then skip step (3).

    Arguments:

        repro_dir (str): Location where spack should be cloned
        checkout_commit (str): SHA of PR branch commit
        merge_commit (str): SHA of target branch parent

    Returns: True if git repo state was successfully recreated, or False
        otherwise.
    """
    # figure out the path to the spack git version being used for the
    # reproduction
    print("checkout_commit: {0}".format(checkout_commit))
    print("merge_commit: {0}".format(merge_commit))

    dot_git_path = os.path.join(spack.paths.prefix, ".git")
    if not os.path.exists(dot_git_path):
        tty.error("Unable to find the path to your local spack clone")
        return False

    spack_git_path = spack.paths.prefix

    git = exe.which("git")
    if not git:
        tty.error("reproduction of pipeline job requires git")
        return False

    # Check if we can find the tested commits in your local spack repo
    with fs.working_dir(spack_git_path):
        git("log", "-1", checkout_commit, output=str, error=os.devnull, fail_on_error=False)

        if git.returncode != 0:
            tty.error("Missing commit: {0}".format(checkout_commit))
            return False

        if merge_commit:
            git("log", "-1", merge_commit, output=str, error=os.devnull, fail_on_error=False)

            if git.returncode != 0:
                tty.error("Missing commit: {0}".format(merge_commit))
                return False

    # Next attempt to clone your local spack repo into the repro dir
    with fs.working_dir(repro_dir):
        clone_out = git(
            "clone", spack_git_path, "spack", output=str, error=os.devnull, fail_on_error=False
        )

        if git.returncode != 0:
            tty.error("Unable to clone your local spack repo:")
            tty.msg(clone_out)
            return False

    # Finally, attempt to put the cloned repo into the same state used during
    # the pipeline build job
    repro_spack_path = os.path.join(repro_dir, "spack")
    with fs.working_dir(repro_spack_path):
        co_out = git(
            "checkout", checkout_commit, output=str, error=os.devnull, fail_on_error=False
        )

        if git.returncode != 0:
            tty.error("Unable to checkout {0}".format(checkout_commit))
            tty.msg(co_out)
            return False

        if merge_commit:
            merge_out = git(
                "-c",
                "user.name=cirepro",
                "-c",
                "user.email=user@email.org",
                "merge",
                "--no-edit",
                merge_commit,
                output=str,
                error=os.devnull,
                fail_on_error=False,
            )

            if git.returncode != 0:
                tty.error("Unable to merge {0}".format(merge_commit))
                tty.msg(merge_out)
                return False

    return True


def reproduce_ci_job(url, work_dir):
    """Given a url to gitlab artifacts.zip from a failed 'spack ci rebuild' job,
    attempt to setup an environment in which the failure can be reproduced
    locally.  This entails the following:

    First download and extract artifacts.  Then look through those artifacts
    to glean some information needed for the reproduer (e.g. one of the
    artifacts contains information about the version of spack tested by
    gitlab, another is the generated pipeline yaml containing details
    of the job like the docker image used to run it).  The output of this
    function is a set of printed instructions for running docker and then
    commands to run to reproduce the build once inside the container.
    """
    download_and_extract_artifacts(url, work_dir)

    lock_file = fs.find(work_dir, "spack.lock")[0]
    concrete_env_dir = os.path.dirname(lock_file)

    tty.debug("Concrete environment directory: {0}".format(concrete_env_dir))

    yaml_files = fs.find(work_dir, ["*.yaml", "*.yml"])

    tty.debug("yaml files:")
    for yaml_file in yaml_files:
        tty.debug("  {0}".format(yaml_file))

    pipeline_yaml = None

    # Try to find the dynamically generated pipeline yaml file in the
    # reproducer.  If the user did not put it in the artifacts root,
    # but rather somewhere else and exported it as an artifact from
    # that location, we won't be able to find it.
    for yf in yaml_files:
        with open(yf) as y_fd:
            yaml_obj = syaml.load(y_fd)
            if "variables" in yaml_obj and "stages" in yaml_obj:
                pipeline_yaml = yaml_obj

    if pipeline_yaml:
        tty.debug("\n{0} is likely your pipeline file".format(yf))

    # Find the install script in the unzipped artifacts and make it executable
    install_script = fs.find(work_dir, "install.sh")[0]
    st = os.stat(install_script)
    os.chmod(install_script, st.st_mode | stat.S_IEXEC)

    # Find the repro details file.  This just includes some values we wrote
    # during `spack ci rebuild` to make reproduction easier.  E.g. the job
    # name is written here so we can easily find the configuration of the
    # job from the generated pipeline file.
    repro_file = fs.find(work_dir, "repro.json")[0]
    repro_details = None
    with open(repro_file) as fd:
        repro_details = json.load(fd)

    repro_dir = os.path.dirname(repro_file)
    rel_repro_dir = repro_dir.replace(work_dir, "").lstrip(os.path.sep)

    # Find the spack info text file that should contain the git log
    # of the HEAD commit used during the CI build
    spack_info_file = fs.find(work_dir, "spack_info.txt")[0]
    with open(spack_info_file) as fd:
        spack_info = fd.read()

    # Access the specific job configuration
    job_name = repro_details["job_name"]
    job_yaml = None

    if job_name in pipeline_yaml:
        job_yaml = pipeline_yaml[job_name]

    if job_yaml:
        tty.debug("Found job:")
        tty.debug(job_yaml)

    job_image = None
    setup_result = False
    if "image" in job_yaml:
        job_image_elt = job_yaml["image"]
        if "name" in job_image_elt:
            job_image = job_image_elt["name"]
        else:
            job_image = job_image_elt
        tty.msg("Job ran with the following image: {0}".format(job_image))

        # Because we found this job was run with a docker image, so we will try
        # to print a "docker run" command that bind-mounts the directory where
        # we extracted the artifacts.

        # Destination of bind-mounted reproduction directory.  It makes for a
        # more faithful reproducer if everything appears to run in the same
        # absolute path used during the CI build.
        mount_as_dir = "/work"
        if repro_details:
            mount_as_dir = repro_details["ci_project_dir"]
            mounted_repro_dir = os.path.join(mount_as_dir, rel_repro_dir)

        # We will also try to clone spack from your local checkout and
        # reproduce the state present during the CI build, and put that into
        # the bind-mounted reproducer directory.

        # Regular expressions for parsing that HEAD commit.  If the pipeline
        # was on the gitlab spack mirror, it will have been a merge commit made by
        # gitub and pushed by the sync script.  If the pipeline was run on some
        # environment repo, then the tested spack commit will likely have been
        # a regular commit.
        commit_1 = None
        commit_2 = None
        commit_regex = re.compile(r"commit\s+([^\s]+)")
        merge_commit_regex = re.compile(r"Merge\s+([^\s]+)\s+into\s+([^\s]+)")

        # Try the more specific merge commit regex first
        m = merge_commit_regex.search(spack_info)
        if m:
            # This was a merge commit and we captured the parents
            commit_1 = m.group(1)
            commit_2 = m.group(2)
        else:
            # Not a merge commit, just get the commit sha
            m = commit_regex.search(spack_info)
            if m:
                commit_1 = m.group(1)

        setup_result = False
        if commit_1:
            if commit_2:
                setup_result = setup_spack_repro_version(work_dir, commit_2, merge_commit=commit_1)
            else:
                setup_result = setup_spack_repro_version(work_dir, commit_1)

        if not setup_result:
            setup_msg = """
        This can happen if the spack you are using to run this command is not a git
        repo, or if it is a git repo, but it does not have the commits needed to
        recreate the tested merge commit.  If you are trying to reproduce a spack
        PR pipeline job failure, try fetching the latest develop commits from
        mainline spack and make sure you have the most recent commit of the PR
        branch in your local spack repo.  Then run this command again.
        Alternatively, you can also manually clone spack if you know the version
        you want to test.
            """
            tty.error(
                "Failed to automatically setup the tested version of spack "
                "in your local reproduction directory."
            )
            print(setup_msg)

    # In cases where CI build was run on a shell runner, it might be useful
    # to see what tags were applied to the job so the user knows what shell
    # runner was used.  But in that case in general, we cannot do nearly as
    # much to set up the reproducer.
    job_tags = None
    if "tags" in job_yaml:
        job_tags = job_yaml["tags"]
        tty.msg("Job ran with the following tags: {0}".format(job_tags))

    inst_list = []

    # Finally, print out some instructions to reproduce the build
    if job_image:
        inst_list.append("\nRun the following command:\n\n")
        inst_list.append(
            "    $ docker run --rm -v {0}:{1} -ti {2}\n".format(work_dir, mount_as_dir, job_image)
        )
        inst_list.append("\nOnce inside the container:\n\n")
    else:
        inst_list.append("\nOnce on the tagged runner:\n\n")

    if not setup_result:
        inst_list.append("    - Clone spack and acquire tested commit\n")
        inst_list.append("{0}".format(spack_info))
        spack_root = "<spack-clone-path>"
    else:
        spack_root = "{0}/spack".format(mount_as_dir)

    inst_list.append("    - Activate the environment\n\n")
    inst_list.append("        $ source {0}/share/spack/setup-env.sh\n".format(spack_root))
    inst_list.append(
        "        $ spack env activate --without-view {0}\n\n".format(
            mounted_repro_dir if job_image else repro_dir
        )
    )
    inst_list.append("    - Run the install script\n\n")
    inst_list.append(
        "        $ {0}\n".format(
            os.path.join(mounted_repro_dir, "install.sh") if job_image else install_script
        )
    )

    print("".join(inst_list))<|MERGE_RESOLUTION|>--- conflicted
+++ resolved
@@ -41,11 +41,7 @@
     "always",
 ]
 
-<<<<<<< HEAD
-TEMP_STORAGE_MIRROR_NAME = 'ci_temporary_mirror'
-=======
 TEMP_STORAGE_MIRROR_NAME = "ci_temporary_mirror"
->>>>>>> b1e499d0
 SPACK_RESERVED_TAGS = ["public", "protected", "notary"]
 
 spack_gpg = spack.main.SpackCommand("gpg")
@@ -195,11 +191,6 @@
     return [tag for tag in tags if tag not in SPACK_RESERVED_TAGS]
 
 
-def _remove_reserved_tags(tags):
-    """Convenience function to strip reserved tags from jobs"""
-    return [tag for tag in tags if tag not in SPACK_RESERVED_TAGS]
-
-
 def _get_spec_string(spec):
     format_elements = [
         "{name}{@version}",
@@ -231,19 +222,12 @@
     deps[spec_label].add(dep_label)
 
 
-<<<<<<< HEAD
-def _get_spec_dependencies(specs, deps, spec_labels, check_index_only=False,
-                           mirrors_to_check=None):
-    spec_deps_obj = _compute_spec_deps(specs, check_index_only=check_index_only,
-                                       mirrors_to_check=mirrors_to_check)
-=======
 def _get_spec_dependencies(
     specs, deps, spec_labels, check_index_only=False, mirrors_to_check=None
 ):
     spec_deps_obj = _compute_spec_deps(
         specs, check_index_only=check_index_only, mirrors_to_check=mirrors_to_check
     )
->>>>>>> b1e499d0
 
     if spec_deps_obj:
         dependencies = spec_deps_obj["dependencies"]
@@ -310,10 +294,6 @@
     deps = {}
     spec_labels = {}
 
-<<<<<<< HEAD
-    _get_spec_dependencies(specs, deps, spec_labels, check_index_only=check_index_only,
-                           mirrors_to_check=mirrors_to_check)
-=======
     _get_spec_dependencies(
         specs,
         deps,
@@ -321,7 +301,6 @@
         check_index_only=check_index_only,
         mirrors_to_check=mirrors_to_check,
     )
->>>>>>> b1e499d0
 
     # Save the original deps, as we need to return them at the end of the
     # function.  In the while loop below, the "dependencies" variable is
@@ -439,12 +418,8 @@
                 continue
 
             up_to_date_mirrors = bindist.get_mirrors_for_spec(
-<<<<<<< HEAD
-                spec=s, mirrors_to_check=mirrors_to_check, index_only=check_index_only)
-=======
                 spec=s, mirrors_to_check=mirrors_to_check, index_only=check_index_only
             )
->>>>>>> b1e499d0
 
             skey = _spec_deps_key(s)
             spec_labels[skey] = {
@@ -643,13 +618,6 @@
     return affected_specs
 
 
-<<<<<<< HEAD
-def generate_gitlab_ci_yaml(env, print_summary, output_file,
-                            prune_dag=False, check_index_only=False,
-                            run_optimizer=False, use_dependencies=False,
-                            artifacts_root=None, remote_mirror_override=None):
-    """ Generate a gitlab yaml file to run a dynamic child pipeline from
-=======
 def generate_gitlab_ci_yaml(
     env,
     print_summary,
@@ -662,7 +630,6 @@
     remote_mirror_override=None,
 ):
     """Generate a gitlab yaml file to run a dynamic child pipeline from
->>>>>>> b1e499d0
         the spec matrix in the active environment.
 
     Arguments:
@@ -747,15 +714,6 @@
     # do not exist, then maybe this is just running in a shell, in which
     # case, there is no expectation gitlab will ever run the generated
     # pipeline and those environment variables do not matter.
-<<<<<<< HEAD
-    generate_job_name = os.environ.get('CI_JOB_NAME', 'job-does-not-exist')
-    parent_pipeline_id = os.environ.get('CI_PIPELINE_ID', 'pipeline-does-not-exist')
-
-    # Values: "spack_pull_request", "spack_protected_branch", or not set
-    spack_pipeline_type = os.environ.get('SPACK_PIPELINE_TYPE', None)
-
-    spack_buildcache_copy = os.environ.get('SPACK_COPY_BUILDCACHE', None)
-=======
     generate_job_name = os.environ.get("CI_JOB_NAME", "job-does-not-exist")
     parent_pipeline_id = os.environ.get("CI_PIPELINE_ID", "pipeline-does-not-exist")
 
@@ -763,7 +721,6 @@
     spack_pipeline_type = os.environ.get("SPACK_PIPELINE_TYPE", None)
 
     spack_buildcache_copy = os.environ.get("SPACK_COPY_BUILDCACHE", None)
->>>>>>> b1e499d0
 
     if "mirrors" not in yaml_root or len(yaml_root["mirrors"].values()) < 1:
         tty.die("spack ci generate requires an env containing a mirror")
@@ -809,18 +766,6 @@
             )
 
             for bs in env.spec_lists[phase_name]:
-<<<<<<< HEAD
-                bootstrap_specs.append({
-                    'spec': bs,
-                    'phase-name': phase_name,
-                    'strip-compilers': strip_compilers,
-                })
-
-    phases.append({
-        'name': 'specs',
-        'strip-compilers': False,
-    })
-=======
                 bootstrap_specs.append(
                     {
                         "spec": bs,
@@ -835,18 +780,13 @@
             "strip-compilers": False,
         }
     )
->>>>>>> b1e499d0
 
     # If a remote mirror override (alternate buildcache destination) was
     # specified, add it here in case it has already built hashes we might
     # generate.
     mirrors_to_check = None
     if remote_mirror_override:
-<<<<<<< HEAD
-        if spack_pipeline_type == 'spack_protected_branch':
-=======
         if spack_pipeline_type == "spack_protected_branch":
->>>>>>> b1e499d0
             # Overriding the main mirror in this case might result
             # in skipping jobs on a release pipeline because specs are
             # up to date in develop.  Eventually we want to notice and take
@@ -854,14 +794,6 @@
             # develop to the release, but until we have that, this makes
             # sure we schedule a rebuild job if the spec isn't already in
             # override mirror.
-<<<<<<< HEAD
-            mirrors_to_check = {
-                'override': remote_mirror_override
-            }
-        else:
-            spack.mirror.add(
-                'ci_pr_mirror', remote_mirror_override, cfg.default_modify_scope())
-=======
             mirrors_to_check = {"override": remote_mirror_override}
 
         # If we have a remote override and we want generate pipeline using
@@ -869,7 +801,6 @@
         # the configured mirrors when bindist.update() is run, or else we
         # won't fetch its index and include in our local cache.
         spack.mirror.add("ci_pr_mirror", remote_mirror_override, cfg.default_modify_scope())
->>>>>>> b1e499d0
 
     pipeline_artifacts_dir = artifacts_root
     if not pipeline_artifacts_dir:
@@ -937,21 +868,12 @@
             staged_phases[phase_name] = stage_spec_jobs(
                 concrete_phase_specs,
                 check_index_only=check_index_only,
-<<<<<<< HEAD
-                mirrors_to_check=mirrors_to_check)
-    finally:
-        # Clean up remote mirror override if enabled
-        if remote_mirror_override:
-            if spack_pipeline_type != 'spack_protected_branch':
-                spack.mirror.remove('ci_pr_mirror', cfg.default_modify_scope())
-=======
                 mirrors_to_check=mirrors_to_check,
             )
     finally:
         # Clean up remote mirror override if enabled
         if remote_mirror_override:
             spack.mirror.remove("ci_pr_mirror", cfg.default_modify_scope())
->>>>>>> b1e499d0
 
     all_job_names = []
     output_object = {}
@@ -1015,14 +937,6 @@
                         tags.extend(["aws", "protected"])
                     elif spack_pipeline_type == "spack_pull_request":
                         tags.extend(["public"])
-
-                if spack_pipeline_type is not None:
-                    # For spack pipelines "public" and "protected" are reserved tags
-                    tags = _remove_reserved_tags(tags)
-                    if spack_pipeline_type == 'spack_protected_branch':
-                        tags.extend(['aws', 'protected'])
-                    elif spack_pipeline_type == 'spack_pull_request':
-                        tags.extend(['public'])
 
                 variables = {}
                 if "variables" in runner_attribs:
@@ -1296,24 +1210,6 @@
             cleanup_job = {}
 
             if service_job_config:
-<<<<<<< HEAD
-                _copy_attributes(default_attrs,
-                                 service_job_config,
-                                 cleanup_job)
-
-            if 'tags' in cleanup_job:
-                service_tags = _remove_reserved_tags(cleanup_job['tags'])
-                cleanup_job['tags'] = service_tags
-
-            cleanup_job['stage'] = 'cleanup-temp-storage'
-            cleanup_job['script'] = [
-                'spack -d mirror destroy --mirror-url {0}/$CI_PIPELINE_ID'.format(
-                    temp_storage_url_prefix)
-            ]
-            cleanup_job['when'] = 'always'
-            cleanup_job['retry'] = service_job_retries
-            cleanup_job['interruptible'] = True
-=======
                 _copy_attributes(default_attrs, service_job_config, cleanup_job)
 
             if "tags" in cleanup_job:
@@ -1349,7 +1245,6 @@
                 "script",
                 "after_script",
             ]
->>>>>>> b1e499d0
 
             _copy_attributes(signing_job_attrs_to_copy, signing_job_config, signing_job)
 
@@ -1395,70 +1290,6 @@
 
             output_object["copy-mirror"] = copy_job
 
-        if ('signing-job-attributes' in gitlab_ci and
-                spack_pipeline_type == 'spack_protected_branch'):
-            # External signing: generate a job to check and sign binary pkgs
-            stage_names.append('stage-sign-pkgs')
-            signing_job_config = gitlab_ci['signing-job-attributes']
-            signing_job = {}
-
-            signing_job_attrs_to_copy = [
-                'image',
-                'tags',
-                'variables',
-                'before_script',
-                'script',
-                'after_script',
-            ]
-
-            _copy_attributes(signing_job_attrs_to_copy,
-                             signing_job_config,
-                             signing_job)
-
-            signing_job_tags = []
-            if 'tags' in signing_job:
-                signing_job_tags = _remove_reserved_tags(signing_job['tags'])
-
-            for tag in ['aws', 'protected', 'notary']:
-                if tag not in signing_job_tags:
-                    signing_job_tags.append(tag)
-            signing_job['tags'] = signing_job_tags
-
-            signing_job['stage'] = 'stage-sign-pkgs'
-            signing_job['when'] = 'always'
-            signing_job['retry'] = {
-                'max': 2,
-                'when': ['always']
-            }
-            signing_job['interruptible'] = True
-
-            output_object['sign-pkgs'] = signing_job
-
-        if spack_buildcache_copy:
-            # Generate a job to copy the contents from wherever the builds are getting
-            # pushed to the url specified in the "SPACK_BUILDCACHE_COPY" environment
-            # variable.
-            src_url = remote_mirror_override or remote_mirror_url
-            dest_url = spack_buildcache_copy
-
-            stage_names.append('stage-copy-buildcache')
-            copy_job = {
-                'stage': 'stage-copy-buildcache',
-                'tags': ['spack', 'public', 'medium', 'aws', 'x86_64'],
-                'image': 'ghcr.io/spack/python-aws-bash:0.0.1',
-                'when': 'on_success',
-                'interruptible': True,
-                'retry': service_job_retries,
-                'script': [
-                    '. ./share/spack/setup-env.sh',
-                    'spack --version',
-                    'aws s3 sync --exclude *index.json* --exclude *pgp* {0} {1}'.format(
-                        src_url, dest_url)
-                ]
-            }
-
-            output_object['copy-mirror'] = copy_job
-
         if rebuild_index_enabled:
             # Add a final job to regenerate the index
             stage_names.append("stage-rebuild-index")
@@ -1471,10 +1302,6 @@
                 service_tags = _remove_reserved_tags(final_job["tags"])
                 final_job["tags"] = service_tags
 
-            if 'tags' in final_job:
-                service_tags = _remove_reserved_tags(final_job['tags'])
-                final_job['tags'] = service_tags
-
             index_target_mirror = mirror_urls[0]
             if remote_mirror_override:
                 index_target_mirror = remote_mirror_override
@@ -1483,15 +1310,9 @@
             final_job["script"] = [
                 "spack buildcache update-index --keys -d {0}".format(index_target_mirror)
             ]
-<<<<<<< HEAD
-            final_job['when'] = 'always'
-            final_job['retry'] = service_job_retries
-            final_job['interruptible'] = True
-=======
             final_job["when"] = "always"
             final_job["retry"] = service_job_retries
             final_job["interruptible"] = True
->>>>>>> b1e499d0
 
             output_object["rebuild-index"] = final_job
 
@@ -1525,12 +1346,7 @@
         }
 
         if remote_mirror_override:
-<<<<<<< HEAD
-            (output_object['variables']
-                          ['SPACK_REMOTE_MIRROR_OVERRIDE']) = remote_mirror_override
-=======
             (output_object["variables"]["SPACK_REMOTE_MIRROR_OVERRIDE"]) = remote_mirror_override
->>>>>>> b1e499d0
 
         spack_stack_name = os.environ.get("SPACK_CI_STACK_NAME", None)
         if spack_stack_name:
