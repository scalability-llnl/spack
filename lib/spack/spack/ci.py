# Copyright 2013-2024 Lawrence Livermore National Security, LLC and other
# Spack Project Developers. See the top-level COPYRIGHT file for details.
#
# SPDX-License-Identifier: (Apache-2.0 OR MIT)

import base64
import codecs
import copy
import json
import os
import re
import shutil
import stat
import subprocess
import sys
import tempfile
import time
import zipfile
from collections import namedtuple
from typing import List, Optional
from urllib.error import HTTPError, URLError
from urllib.parse import urlencode
from urllib.request import HTTPHandler, Request, build_opener

import llnl.util.filesystem as fs
import llnl.util.tty as tty
from llnl.util.lang import memoized
from llnl.util.tty.color import cescape, colorize

import spack
import spack.binary_distribution as bindist
import spack.config as cfg
import spack.environment as ev
import spack.main
import spack.mirror
import spack.paths
import spack.repo
import spack.spec
import spack.util.git
import spack.util.gpg as gpg_util
import spack.util.spack_yaml as syaml
import spack.util.url as url_util
import spack.util.web as web_util
from spack import traverse
from spack.error import SpackError
from spack.reporters import CDash, CDashConfiguration
from spack.reporters.cdash import build_stamp as cdash_build_stamp

# See https://docs.gitlab.com/ee/ci/yaml/#retry for descriptions of conditions
JOB_RETRY_CONDITIONS = [
    # "always",
    "unknown_failure",
    "script_failure",
    "api_failure",
    "stuck_or_timeout_failure",
    "runner_system_failure",
    "runner_unsupported",
    "stale_schedule",
    # "job_execution_timeout",
    "archived_failure",
    "unmet_prerequisites",
    "scheduler_failure",
    "data_integrity_failure",
]

TEMP_STORAGE_MIRROR_NAME = "ci_temporary_mirror"
SPACK_RESERVED_TAGS = ["public", "protected", "notary"]
# TODO: Remove this in Spack 0.23
SHARED_PR_MIRROR_URL = "s3://spack-binaries-prs/shared_pr_mirror"
JOB_NAME_FORMAT = (
    "{name}{@version} {/hash:7} {%compiler.name}{@compiler.version}{arch=architecture}"
)

spack_gpg = spack.main.SpackCommand("gpg")
spack_compiler = spack.main.SpackCommand("compiler")

PushResult = namedtuple("PushResult", "success url")


class TemporaryDirectory:
    def __init__(self):
        self.temporary_directory = tempfile.mkdtemp()

    def __enter__(self):
        return self.temporary_directory

    def __exit__(self, exc_type, exc_value, exc_traceback):
        shutil.rmtree(self.temporary_directory)
        return False


def get_job_name(spec: spack.spec.Spec, build_group: str = ""):
    """Given a spec and possibly a build group, return the job name. If the
    resulting name is longer than 255 characters, it will be truncated.

    Arguments:
        spec (spack.spec.Spec): Spec job will build
        build_group (str): Name of build group this job belongs to (a CDash
        notion)

    Returns: The job name
    """
    job_name = spec.format(JOB_NAME_FORMAT)

    if build_group:
        job_name = "{0} {1}".format(job_name, build_group)

    return job_name[:255]


def _remove_reserved_tags(tags):
    """Convenience function to strip reserved tags from jobs"""
    return [tag for tag in tags if tag not in SPACK_RESERVED_TAGS]


def _spec_deps_key(s):
    return "{0}/{1}".format(s.name, s.dag_hash(7))


def _add_dependency(spec_label, dep_label, deps):
    if spec_label == dep_label:
        return
    if spec_label not in deps:
        deps[spec_label] = set()
    deps[spec_label].add(dep_label)


def _get_spec_dependencies(specs, deps, spec_labels):
    spec_deps_obj = _compute_spec_deps(specs)

    if spec_deps_obj:
        dependencies = spec_deps_obj["dependencies"]
        specs = spec_deps_obj["specs"]

        for entry in specs:
            spec_labels[entry["label"]] = entry["spec"]

        for entry in dependencies:
            _add_dependency(entry["spec"], entry["depends"], deps)


def stage_spec_jobs(specs):
    """Take a set of release specs and generate a list of "stages", where the
        jobs in any stage are dependent only on jobs in previous stages.  This
        allows us to maximize build parallelism within the gitlab-ci framework.

    Arguments:
        specs (Iterable): Specs to build

    Returns: A tuple of information objects describing the specs, dependencies
        and stages:

        spec_labels: A dictionary mapping the spec labels (which are formatted
            as pkg-name/hash-prefix) to concrete specs.

        deps: A dictionary where the keys should also have appeared as keys in
            the spec_labels dictionary, and the values are the set of
            dependencies for that spec.

        stages: An ordered list of sets, each of which contains all the jobs to
            built in that stage.  The jobs are expressed in the same format as
            the keys in the spec_labels and deps objects.

    """

    # The convenience method below, "_remove_satisfied_deps()", does not modify
    # the "deps" parameter.  Instead, it returns a new dictionary where only
    # dependencies which have not yet been satisfied are included in the
    # return value.
    def _remove_satisfied_deps(deps, satisfied_list):
        new_deps = {}

        for key, value in deps.items():
            new_value = set([v for v in value if v not in satisfied_list])
            if new_value:
                new_deps[key] = new_value

        return new_deps

    deps = {}
    spec_labels = {}

    _get_spec_dependencies(specs, deps, spec_labels)

    # Save the original deps, as we need to return them at the end of the
    # function.  In the while loop below, the "dependencies" variable is
    # overwritten rather than being modified each time through the loop,
    # thus preserving the original value of "deps" saved here.
    dependencies = deps
    unstaged = set(spec_labels.keys())
    stages = []

    while dependencies:
        dependents = set(dependencies.keys())
        next_stage = unstaged.difference(dependents)
        stages.append(next_stage)
        unstaged.difference_update(next_stage)
        # Note that "dependencies" is a dictionary mapping each dependent
        # package to the set of not-yet-handled dependencies.  The final step
        # below removes all the dependencies that are handled by this stage.
        dependencies = _remove_satisfied_deps(dependencies, next_stage)

    if unstaged:
        stages.append(unstaged.copy())

    return spec_labels, deps, stages


def _print_staging_summary(spec_labels, stages, mirrors_to_check, rebuild_decisions):
    if not stages:
        return

    mirrors = spack.mirror.MirrorCollection(mirrors=mirrors_to_check, binary=True)
    tty.msg("Checked the following mirrors for binaries:")
    for m in mirrors.values():
        tty.msg("  {0}".format(m.fetch_url))

    tty.msg("Staging summary ([x] means a job needs rebuilding):")
    for stage_index, stage in enumerate(stages):
        tty.msg(f"  stage {stage_index} ({len(stage)} jobs):")

        for job in sorted(stage, key=lambda j: (not rebuild_decisions[j].rebuild, j)):
            s = spec_labels[job]
            reason = rebuild_decisions[job].reason
            reason_msg = f" ({reason})" if reason else ""
            spec_fmt = "{name}{@version}{%compiler}{/hash:7}"
            if rebuild_decisions[job].rebuild:
                status = colorize("@*g{[x]}  ")
                msg = f"  {status}{s.cformat(spec_fmt)}{reason_msg}"
            else:
                msg = f"{s.format(spec_fmt)}{reason_msg}"
                if rebuild_decisions[job].mirrors:
                    msg += f" [{', '.join(rebuild_decisions[job].mirrors)}]"
                msg = colorize(f"  @K -   {cescape(msg)}@.")
            tty.msg(msg)


def _compute_spec_deps(spec_list):
    """
    Computes all the dependencies for the spec(s) and generates a JSON
    object which provides both a list of unique spec names as well as a
    comprehensive list of all the edges in the dependency graph.  For
    example, given a single spec like 'readline@7.0', this function
    generates the following JSON object:

    .. code-block:: JSON

       {
           "dependencies": [
               {
                   "depends": "readline/ip6aiun",
                   "spec": "readline/ip6aiun"
               },
               {
                   "depends": "ncurses/y43rifz",
                   "spec": "readline/ip6aiun"
               },
               {
                   "depends": "ncurses/y43rifz",
                   "spec": "readline/ip6aiun"
               },
               {
                   "depends": "pkgconf/eg355zb",
                   "spec": "ncurses/y43rifz"
               },
               {
                   "depends": "pkgconf/eg355zb",
                   "spec": "readline/ip6aiun"
               }
           ],
           "specs": [
               {
                 "spec": "readline@7.0%apple-clang@9.1.0 arch=darwin-highs...",
                 "label": "readline/ip6aiun"
               },
               {
                 "spec": "ncurses@6.1%apple-clang@9.1.0 arch=darwin-highsi...",
                 "label": "ncurses/y43rifz"
               },
               {
                 "spec": "pkgconf@1.5.4%apple-clang@9.1.0 arch=darwin-high...",
                 "label": "pkgconf/eg355zb"
               }
           ]
       }

    """
    spec_labels = {}

    specs = []
    dependencies = []

    def append_dep(s, d):
        dependencies.append({"spec": s, "depends": d})

    for spec in spec_list:
        for s in spec.traverse(deptype="all"):
            if s.external:
                tty.msg("Will not stage external pkg: {0}".format(s))
                continue

            skey = _spec_deps_key(s)
            spec_labels[skey] = s

            for d in s.dependencies(deptype="all"):
                dkey = _spec_deps_key(d)
                if d.external:
                    tty.msg("Will not stage external dep: {0}".format(d))
                    continue

                append_dep(skey, dkey)

    for spec_label, concrete_spec in spec_labels.items():
        specs.append({"label": spec_label, "spec": concrete_spec})

    deps_json_obj = {"specs": specs, "dependencies": dependencies}

    return deps_json_obj


def _spec_matches(spec, match_string):
    return spec.intersects(match_string)


def _format_job_needs(
    dep_jobs, build_group, prune_dag, rebuild_decisions, enable_artifacts_buildcache
):
    needs_list = []
    for dep_job in dep_jobs:
        dep_spec_key = _spec_deps_key(dep_job)
        rebuild = rebuild_decisions[dep_spec_key].rebuild

        if not prune_dag or rebuild:
            needs_list.append(
                {
                    "job": get_job_name(dep_job, build_group),
                    "artifacts": enable_artifacts_buildcache,
                }
            )
    return needs_list


def get_change_revisions():
    """If this is a git repo get the revisions to use when checking
    for changed packages and spack core modules."""
    git_dir = os.path.join(spack.paths.prefix, ".git")
    if os.path.exists(git_dir) and os.path.isdir(git_dir):
        # TODO: This will only find changed packages from the last
        # TODO: commit.  While this may work for single merge commits
        # TODO: when merging the topic branch into the base, it will
        # TODO: require more thought outside of that narrow case.
        return "HEAD^", "HEAD"
    return None, None


def get_stack_changed(env_path, rev1="HEAD^", rev2="HEAD"):
    """Given an environment manifest path and two revisions to compare, return
    whether or not the stack was changed.  Returns True if the environment
    manifest changed between the provided revisions (or additionally if the
    `.gitlab-ci.yml` file itself changed).  Returns False otherwise."""
    git = spack.util.git.git()
    if git:
        with fs.working_dir(spack.paths.prefix):
            git_log = git(
                "diff",
                "--name-only",
                rev1,
                rev2,
                output=str,
                error=os.devnull,
                fail_on_error=False,
            ).strip()
            lines = [] if not git_log else re.split(r"\s+", git_log)

            for path in lines:
                if ".gitlab-ci.yml" in path or path in env_path:
                    tty.debug("env represented by {0} changed".format(env_path))
                    tty.debug("touched file: {0}".format(path))
                    return True
    return False


def compute_affected_packages(rev1="HEAD^", rev2="HEAD"):
    """Determine which packages were added, removed or changed
    between rev1 and rev2, and return the names as a set"""
    return spack.repo.get_all_package_diffs("ARC", rev1=rev1, rev2=rev2)


def get_spec_filter_list(env, affected_pkgs, dependent_traverse_depth=None):
    """Given a list of package names and an active/concretized
       environment, return the set of all concrete specs from the
       environment that could have been affected by changing the
       list of packages.

       If a ``dependent_traverse_depth`` is given, it is used to limit
       upward (in the parent direction) traversal of specs of touched
       packages.  E.g. if 1 is provided, then only direct dependents
       of touched package specs are traversed to produce specs that
       could have been affected by changing the package, while if 0 is
       provided, only the changed specs themselves are traversed. If ``None``
       is given, upward traversal of touched package specs is done all
       the way to the environment roots.  Providing a negative number
       results in no traversals at all, yielding an empty set.

    Arguments:

        env (spack.environment.Environment): Active concrete environment
        affected_pkgs (List[str]): Affected package names
        dependent_traverse_depth: Optional integer to limit dependent
            traversal, or None to disable the limit.

    Returns:

        A set of concrete specs from the active environment including
        those associated with affected packages, their dependencies and
        dependents, as well as their dependents dependencies.
    """
    affected_specs = set()
    all_concrete_specs = env.all_specs()
    tty.debug("All concrete environment specs:")
    for s in all_concrete_specs:
        tty.debug("  {0}/{1}".format(s.name, s.dag_hash()[:7]))
    affected_pkgs = frozenset(affected_pkgs)
    env_matches = [s for s in all_concrete_specs if s.name in affected_pkgs]
    visited = set()
    dag_hash = lambda s: s.dag_hash()
    for depth, parent in traverse.traverse_nodes(
        env_matches, direction="parents", key=dag_hash, depth=True, order="breadth"
    ):
        if dependent_traverse_depth is not None and depth > dependent_traverse_depth:
            break
        affected_specs.update(parent.traverse(direction="children", visited=visited, key=dag_hash))
    return affected_specs


def _build_jobs(spec_labels, stages):
    for stage_jobs in stages:
        for spec_label in stage_jobs:
            release_spec = spec_labels[spec_label]
            release_spec_dag_hash = release_spec.dag_hash()
            yield release_spec, release_spec_dag_hash


def _noop(x):
    return x


def _unpack_script(script_section, op=_noop):
    script = []
    for cmd in script_section:
        if isinstance(cmd, list):
            for subcmd in cmd:
                script.append(op(subcmd))
        else:
            script.append(op(cmd))

    return script


class RebuildDecision:
    def __init__(self):
        self.rebuild = True
        self.mirrors = []
        self.reason = ""


class SpackCI:
    """Spack CI object used to generate intermediate representation
    used by the CI generator(s).
    """

    def __init__(self, ci_config, spec_labels, stages):
        """Given the information from the ci section of the config
        and the staged jobs, set up meta data needed for generating Spack
        CI IR.
        """

        self.ci_config = ci_config
        self.named_jobs = ["any", "build", "copy", "cleanup", "noop", "reindex", "signing"]

        self.ir = {
            "jobs": {},
            "temporary-storage-url-prefix": self.ci_config.get(
                "temporary-storage-url-prefix", None
            ),
            "enable-artifacts-buildcache": self.ci_config.get(
                "enable-artifacts-buildcache", False
            ),
            "rebuild-index": self.ci_config.get("rebuild-index", True),
            "broken-specs-url": self.ci_config.get("broken-specs-url", None),
            "broken-tests-packages": self.ci_config.get("broken-tests-packages", []),
            "target": self.ci_config.get("target", "gitlab"),
        }
        jobs = self.ir["jobs"]

        for spec, dag_hash in _build_jobs(spec_labels, stages):
            jobs[dag_hash] = self.__init_job(spec)

        for name in self.named_jobs:
            # Skip the special named jobs
            if name not in ["any", "build"]:
                jobs[name] = self.__init_job("")

    def __init_job(self, spec):
        """Initialize job object"""
        return {"spec": spec, "attributes": {}}

    def __is_named(self, section):
        """Check if a pipeline-gen configuration section is for a named job,
        and if so return the name otherwise return none.
        """
        for _name in self.named_jobs:
            keys = ["{0}-job".format(_name), "{0}-job-remove".format(_name)]
            if any([key for key in keys if key in section]):
                return _name

        return None

    @staticmethod
    def __job_name(name, suffix=""):
        """Compute the name of a named job with appropriate suffix.
        Valid suffixes are either '-remove' or empty string or None
        """
        assert isinstance(name, str)

        jname = name
        if suffix:
            jname = "{0}-job{1}".format(name, suffix)
        else:
            jname = "{0}-job".format(name)

        return jname

    def __apply_submapping(self, dest, spec, section):
        """Apply submapping setion to the IR dict"""
        matched = False
        only_first = section.get("match_behavior", "first") == "first"

        for match_attrs in reversed(section["submapping"]):
            attrs = cfg.InternalConfigScope._process_dict_keyname_overrides(match_attrs)
            for match_string in match_attrs["match"]:
                if _spec_matches(spec, match_string):
                    matched = True
                    if "build-job-remove" in match_attrs:
                        spack.config.remove_yaml(dest, attrs["build-job-remove"])
                    if "build-job" in match_attrs:
                        spack.config.merge_yaml(dest, attrs["build-job"])
                    break
            if matched and only_first:
                break

        return dest

    # Generate IR from the configs
    def generate_ir(self):
        """Generate the IR from the Spack CI configurations."""

        jobs = self.ir["jobs"]

        # Implicit job defaults
        defaults = [
            {
                "build-job": {
                    "script": [
                        "cd {env_dir}",
                        "spack env activate --without-view .",
                        "spack ci rebuild",
                    ]
                }
            },
            {"noop-job": {"script": ['echo "All specs already up to date, nothing to rebuild."']}},
        ]

        # Job overrides
        overrides = [
            # Reindex script
            {
                "reindex-job": {
                    "script:": ["spack buildcache update-index --keys {index_target_mirror}"]
                }
            },
            # Cleanup script
            {
                "cleanup-job": {
                    "script:": ["spack -d mirror destroy {mirror_prefix}/$CI_PIPELINE_ID"]
                }
            },
            # Add signing job tags
            {"signing-job": {"tags": ["aws", "protected", "notary"]}},
            # Remove reserved tags
            {"any-job-remove": {"tags": SPACK_RESERVED_TAGS}},
        ]

        pipeline_gen = overrides + self.ci_config.get("pipeline-gen", []) + defaults

        for section in reversed(pipeline_gen):
            name = self.__is_named(section)
            has_submapping = "submapping" in section
            section = cfg.InternalConfigScope._process_dict_keyname_overrides(section)

            if name:
                remove_job_name = self.__job_name(name, suffix="-remove")
                merge_job_name = self.__job_name(name)
                do_remove = remove_job_name in section
                do_merge = merge_job_name in section

                def _apply_section(dest, src):
                    if do_remove:
                        dest = spack.config.remove_yaml(dest, src[remove_job_name])
                    if do_merge:
                        dest = copy.copy(spack.config.merge_yaml(dest, src[merge_job_name]))

                if name == "build":
                    # Apply attributes to all build jobs
                    for _, job in jobs.items():
                        if job["spec"]:
                            _apply_section(job["attributes"], section)
                elif name == "any":
                    # Apply section attributes too all jobs
                    for _, job in jobs.items():
                        _apply_section(job["attributes"], section)
                else:
                    # Create a signing job if there is script and the job hasn't
                    # been initialized yet
                    if name == "signing" and name not in jobs:
                        if "signing-job" in section:
                            if "script" not in section["signing-job"]:
                                continue
                            else:
                                jobs[name] = self.__init_job("")
                    # Apply attributes to named job
                    _apply_section(jobs[name]["attributes"], section)

            elif has_submapping:
                # Apply section jobs with specs to match
                for _, job in jobs.items():
                    if job["spec"]:
                        job["attributes"] = self.__apply_submapping(
                            job["attributes"], job["spec"], section
                        )

        for _, job in jobs.items():
            if job["spec"]:
                job["spec"] = job["spec"].name

        return self.ir


def generate_gitlab_ci_yaml(
    env,
    print_summary,
    output_file,
    prune_dag=False,
    check_index_only=False,
    run_optimizer=False,
    use_dependencies=False,
    artifacts_root=None,
    remote_mirror_override=None,
):
    """Generate a gitlab yaml file to run a dynamic child pipeline from
        the spec matrix in the active environment.

    Arguments:
        env (spack.environment.Environment): Activated environment object
            which must contain a gitlab-ci section describing how to map
            specs to runners
        print_summary (bool): Should we print a summary of all the jobs in
            the stages in which they were placed.
        output_file (str): File path where generated file should be written
        prune_dag (bool): If True, do not generate jobs for specs already
            exist built on the mirror.
        check_index_only (bool): If True, attempt to fetch the mirror index
            and only use that to determine whether built specs on the mirror
            this mode results in faster yaml generation time). Otherwise, also
            check each spec directly by url (useful if there is no index or it
            might be out of date).
        run_optimizer (bool): If True, post-process the generated yaml to try
            try to reduce the size (attempts to collect repeated configuration
            and replace with definitions).)
        use_dependencies (bool): If true, use "dependencies" rather than "needs"
            ("needs" allows DAG scheduling).  Useful if gitlab instance cannot
            be configured to handle more than a few "needs" per job.
        artifacts_root (str): Path where artifacts like logs, environment
            files (spack.yaml, spack.lock), etc should be written.  GitLab
            requires this to be within the project directory.
        remote_mirror_override (str): Typically only needed when one spack.yaml
            is used to populate several mirrors with binaries, based on some
            criteria.  Spack protected pipelines populate different mirrors based
            on branch name, facilitated by this option.  DEPRECATED
    """
    with spack.concretize.disable_compiler_existence_check():
        with env.write_transaction():
            env.concretize()
            env.write()

    yaml_root = env.manifest[ev.TOP_LEVEL_KEY]

    # Get the joined "ci" config with all of the current scopes resolved
    ci_config = cfg.get("ci")

    config_deprecated = False
    if not ci_config:
        tty.warn("Environment does not have `ci` a configuration")
        gitlabci_config = yaml_root.get("gitlab-ci")
        if not gitlabci_config:
            tty.die("Environment yaml does not have `gitlab-ci` config section. Cannot recover.")

        tty.warn(
            "The `gitlab-ci` configuration is deprecated in favor of `ci`.\n",
            "To update run \n\t$ spack env update /path/to/ci/spack.yaml",
        )
        translate_deprecated_config(gitlabci_config)
        ci_config = gitlabci_config
        config_deprecated = True

    # Default target is gitlab...and only target is gitlab
    if not ci_config.get("target", "gitlab") == "gitlab":
        tty.die('Spack CI module only generates target "gitlab"')

    cdash_config = cfg.get("cdash")
    cdash_handler = CDashHandler(cdash_config) if "build-group" in cdash_config else None
    build_group = cdash_handler.build_group if cdash_handler else None

    dependent_depth = os.environ.get("SPACK_PRUNE_UNTOUCHED_DEPENDENT_DEPTH", None)
    if dependent_depth is not None:
        try:
            dependent_depth = int(dependent_depth)
        except (TypeError, ValueError):
            tty.warn(
                f"Unrecognized value ({dependent_depth}) "
                "provided for SPACK_PRUNE_UNTOUCHED_DEPENDENT_DEPTH, "
                "ignoring it."
            )
            dependent_depth = None

    prune_untouched_packages = False
    spack_prune_untouched = os.environ.get("SPACK_PRUNE_UNTOUCHED", None)
    if spack_prune_untouched is not None and spack_prune_untouched.lower() == "true":
        # Requested to prune untouched packages, but assume we won't do that
        # unless we're actually in a git repo.
        rev1, rev2 = get_change_revisions()
        tty.debug("Got following revisions: rev1={0}, rev2={1}".format(rev1, rev2))
        if rev1 and rev2:
            # If the stack file itself did not change, proceed with pruning
            if not get_stack_changed(env.manifest_path, rev1, rev2):
                prune_untouched_packages = True
                affected_pkgs = compute_affected_packages(rev1, rev2)
                tty.debug("affected pkgs:")
                for p in affected_pkgs:
                    tty.debug("  {0}".format(p))
                affected_specs = get_spec_filter_list(
                    env, affected_pkgs, dependent_traverse_depth=dependent_depth
                )
                tty.debug("all affected specs:")
                for s in affected_specs:
                    tty.debug("  {0}/{1}".format(s.name, s.dag_hash()[:7]))

    # Allow overriding --prune-dag cli opt with environment variable
    prune_dag_override = os.environ.get("SPACK_PRUNE_UP_TO_DATE", None)
    if prune_dag_override is not None:
        prune_dag = True if prune_dag_override.lower() == "true" else False

    # If we are not doing any kind of pruning, we are rebuilding everything
    rebuild_everything = not prune_dag and not prune_untouched_packages

    # Downstream jobs will "need" (depend on, for both scheduling and
    # artifacts, which include spack.lock file) this pipeline generation
    # job by both name and pipeline id.  If those environment variables
    # do not exist, then maybe this is just running in a shell, in which
    # case, there is no expectation gitlab will ever run the generated
    # pipeline and those environment variables do not matter.
    generate_job_name = os.environ.get("CI_JOB_NAME", "job-does-not-exist")
    parent_pipeline_id = os.environ.get("CI_PIPELINE_ID", "pipeline-does-not-exist")

    # Values: "spack_pull_request", "spack_protected_branch", or not set
    spack_pipeline_type = os.environ.get("SPACK_PIPELINE_TYPE", None)

    copy_only_pipeline = spack_pipeline_type == "spack_copy_only"
    if copy_only_pipeline and config_deprecated:
        tty.warn(
            "SPACK_PIPELINE_TYPE=spack_copy_only is not supported when using\n",
            "deprecated ci configuration, a no-op pipeline will be generated\n",
            "instead.",
        )

    pipeline_mirrors = spack.mirror.MirrorCollection(binary=True)
    deprecated_mirror_config = False
    buildcache_destination = None
    if "buildcache-destination" in pipeline_mirrors:
        if remote_mirror_override:
            tty.die(
                "Using the deprecated --buildcache-destination cli option and "
                "having a mirror named 'buildcache-destination' at the same time "
                "is not allowed"
            )
        buildcache_destination = pipeline_mirrors["buildcache-destination"]
    else:
        deprecated_mirror_config = True
        # TODO: This will be an error in Spack 0.23

    # TODO: Remove this block in spack 0.23
    remote_mirror_url = None
    if deprecated_mirror_config:
        if "mirrors" not in yaml_root or len(yaml_root["mirrors"].values()) < 1:
            tty.die("spack ci generate requires an env containing a mirror")

        ci_mirrors = yaml_root["mirrors"]
        mirror_urls = [url for url in ci_mirrors.values()]
        remote_mirror_url = mirror_urls[0]

    spack_buildcache_copy = os.environ.get("SPACK_COPY_BUILDCACHE", None)
    if spack_buildcache_copy:
        buildcache_copies = {}
        buildcache_copy_src_prefix = (
            buildcache_destination.fetch_url
            if buildcache_destination
            else remote_mirror_override or remote_mirror_url
        )
        buildcache_copy_dest_prefix = spack_buildcache_copy

    # Check for a list of "known broken" specs that we should not bother
    # trying to build.
    broken_specs_url = ""
    known_broken_specs_encountered = []
    if "broken-specs-url" in ci_config:
        broken_specs_url = ci_config["broken-specs-url"]

    enable_artifacts_buildcache = False
    if "enable-artifacts-buildcache" in ci_config:
        tty.warn("Support for enable-artifacts-buildcache will be removed in Spack 0.23")
        enable_artifacts_buildcache = ci_config["enable-artifacts-buildcache"]

    rebuild_index_enabled = True
    if "rebuild-index" in ci_config and ci_config["rebuild-index"] is False:
        rebuild_index_enabled = False

    temp_storage_url_prefix = None
    if "temporary-storage-url-prefix" in ci_config:
        tty.warn("Support for temporary-storage-url-prefix will be removed in Spack 0.23")
        temp_storage_url_prefix = ci_config["temporary-storage-url-prefix"]

    # If a remote mirror override (alternate buildcache destination) was
    # specified, add it here in case it has already built hashes we might
    # generate.
    # TODO: Remove this block in Spack 0.23
    mirrors_to_check = None
    if deprecated_mirror_config and remote_mirror_override:
        if spack_pipeline_type == "spack_protected_branch":
            # Overriding the main mirror in this case might result
            # in skipping jobs on a release pipeline because specs are
            # up to date in develop.  Eventually we want to notice and take
            # advantage of this by scheduling a job to copy the spec from
            # develop to the release, but until we have that, this makes
            # sure we schedule a rebuild job if the spec isn't already in
            # override mirror.
            mirrors_to_check = {"override": remote_mirror_override}

        # If we have a remote override and we want generate pipeline using
        # --check-index-only, then the override mirror needs to be added to
        # the configured mirrors when bindist.update() is run, or else we
        # won't fetch its index and include in our local cache.
        spack.mirror.add(
            spack.mirror.Mirror(remote_mirror_override, name="ci_pr_mirror"),
            cfg.default_modify_scope(),
        )

    # TODO: Remove this block in Spack 0.23
    shared_pr_mirror = None
    if deprecated_mirror_config and spack_pipeline_type == "spack_pull_request":
        stack_name = os.environ.get("SPACK_CI_STACK_NAME", "")
        shared_pr_mirror = url_util.join(SHARED_PR_MIRROR_URL, stack_name)
        spack.mirror.add(
            spack.mirror.Mirror(shared_pr_mirror, name="ci_shared_pr_mirror"),
            cfg.default_modify_scope(),
        )

    pipeline_artifacts_dir = artifacts_root
    if not pipeline_artifacts_dir:
        proj_dir = os.environ.get("CI_PROJECT_DIR", os.getcwd())
        pipeline_artifacts_dir = os.path.join(proj_dir, "jobs_scratch_dir")

    pipeline_artifacts_dir = os.path.abspath(pipeline_artifacts_dir)
    concrete_env_dir = os.path.join(pipeline_artifacts_dir, "concrete_environment")

    # Now that we've added the mirrors we know about, they should be properly
    # reflected in the environment manifest file, so copy that into the
    # concrete environment directory, along with the spack.lock file.
    if not os.path.exists(concrete_env_dir):
        os.makedirs(concrete_env_dir)
    shutil.copyfile(env.manifest_path, os.path.join(concrete_env_dir, "spack.yaml"))
    shutil.copyfile(env.lock_path, os.path.join(concrete_env_dir, "spack.lock"))

    with open(env.manifest_path, "r") as env_fd:
        env_yaml_root = syaml.load(env_fd)
        # Add config scopes to environment
        env_includes = env_yaml_root["spack"].get("include", [])
        cli_scopes = [
            os.path.relpath(s.path, concrete_env_dir)
            for s in cfg.scopes().values()
            if isinstance(s, cfg.ImmutableConfigScope)
            and s.path not in env_includes
            and os.path.exists(s.path)
        ]
        include_scopes = []
        for scope in cli_scopes:
            if scope not in include_scopes and scope not in env_includes:
                include_scopes.insert(0, scope)
        env_includes.extend(include_scopes)
        env_yaml_root["spack"]["include"] = env_includes

        if "gitlab-ci" in env_yaml_root["spack"] and "ci" not in env_yaml_root["spack"]:
            env_yaml_root["spack"]["ci"] = env_yaml_root["spack"].pop("gitlab-ci")
            translate_deprecated_config(env_yaml_root["spack"]["ci"])

        with open(os.path.join(concrete_env_dir, "spack.yaml"), "w") as fd:
            fd.write(syaml.dump_config(env_yaml_root, default_flow_style=False))

    job_log_dir = os.path.join(pipeline_artifacts_dir, "logs")
    job_repro_dir = os.path.join(pipeline_artifacts_dir, "reproduction")
    job_test_dir = os.path.join(pipeline_artifacts_dir, "tests")
    # TODO: Remove this line in Spack 0.23
    local_mirror_dir = os.path.join(pipeline_artifacts_dir, "mirror")
    user_artifacts_dir = os.path.join(pipeline_artifacts_dir, "user_data")

    # We communicate relative paths to the downstream jobs to avoid issues in
    # situations where the CI_PROJECT_DIR varies between the pipeline
    # generation job and the rebuild jobs.  This can happen when gitlab
    # checks out the project into a runner-specific directory, for example,
    # and different runners are picked for generate and rebuild jobs.
    ci_project_dir = os.environ.get("CI_PROJECT_DIR", os.getcwd())
    rel_artifacts_root = os.path.relpath(pipeline_artifacts_dir, ci_project_dir)
    rel_concrete_env_dir = os.path.relpath(concrete_env_dir, ci_project_dir)
    rel_job_log_dir = os.path.relpath(job_log_dir, ci_project_dir)
    rel_job_repro_dir = os.path.relpath(job_repro_dir, ci_project_dir)
    rel_job_test_dir = os.path.relpath(job_test_dir, ci_project_dir)
    # TODO: Remove this line in Spack 0.23
    rel_local_mirror_dir = os.path.join(local_mirror_dir, ci_project_dir)
    rel_user_artifacts_dir = os.path.relpath(user_artifacts_dir, ci_project_dir)

    # Speed up staging by first fetching binary indices from all mirrors
    try:
        bindist.BINARY_INDEX.update()
    except bindist.FetchCacheError as e:
        tty.warn(e)

    spec_labels, dependencies, stages = stage_spec_jobs(
        [
            concrete
            for abstract, concrete in env.concretized_specs()
            if abstract in env.spec_lists["specs"]
        ]
    )

    all_job_names = []
    output_object = {}
    job_id = 0
    stage_id = 0

    stage_names = []

    max_length_needs = 0
    max_needs_job = ""

    # If this is configured, spack will fail "spack ci generate" if it
    # generates any hash which exists under the broken specs url.
    broken_spec_urls = None
    if broken_specs_url:
        if broken_specs_url.startswith("http"):
            # To make checking each spec against the list faster, we require
            # a url protocol that allows us to iterate the url in advance.
            tty.msg("Cannot use an http(s) url for broken specs, ignoring")
        else:
            broken_spec_urls = web_util.list_url(broken_specs_url)

    spack_ci = SpackCI(ci_config, spec_labels, stages)
    spack_ci_ir = spack_ci.generate_ir()

    rebuild_decisions = {}

    for stage_jobs in stages:
        stage_name = "stage-{0}".format(stage_id)
        stage_names.append(stage_name)
        stage_id += 1

        for spec_label in stage_jobs:
            release_spec = spec_labels[spec_label]
            release_spec_dag_hash = release_spec.dag_hash()

            spec_record = RebuildDecision()
            rebuild_decisions[spec_label] = spec_record

            if prune_untouched_packages:
                if release_spec not in affected_specs:
                    spec_record.rebuild = False
                    spec_record.reason = "Pruned, untouched by change."
                    continue

            up_to_date_mirrors = bindist.get_mirrors_for_spec(
                spec=release_spec, mirrors_to_check=mirrors_to_check, index_only=check_index_only
            )

            spec_record.rebuild = not up_to_date_mirrors
            if up_to_date_mirrors:
                spec_record.reason = "Pruned, found in mirrors"
                spec_record.mirrors = [m["mirror_url"] for m in up_to_date_mirrors]
            else:
                spec_record.reason = "Scheduled, not found anywhere"

            job_object = spack_ci_ir["jobs"][release_spec_dag_hash]["attributes"]

            if not job_object:
                tty.warn("No match found for {0}, skipping it".format(release_spec))
                continue

            if spack_pipeline_type is not None:
                # For spack pipelines "public" and "protected" are reserved tags
                job_object["tags"] = _remove_reserved_tags(job_object.get("tags", []))
                if spack_pipeline_type == "spack_protected_branch":
                    job_object["tags"].extend(["protected"])
                elif spack_pipeline_type == "spack_pull_request":
                    job_object["tags"].extend(["public"])

            if "script" not in job_object:
                raise AttributeError

            def main_script_replacements(cmd):
                return cmd.replace("{env_dir}", rel_concrete_env_dir)

            job_object["script"] = _unpack_script(
                job_object["script"], op=main_script_replacements
            )

            if "before_script" in job_object:
                job_object["before_script"] = _unpack_script(job_object["before_script"])

            if "after_script" in job_object:
                job_object["after_script"] = _unpack_script(job_object["after_script"])

            job_name = get_job_name(release_spec, build_group)

            job_vars = job_object.setdefault("variables", {})
            job_vars["SPACK_JOB_SPEC_DAG_HASH"] = release_spec_dag_hash
            job_vars["SPACK_JOB_SPEC_PKG_NAME"] = release_spec.name
            job_vars["SPACK_JOB_SPEC_PKG_VERSION"] = release_spec.format("{version}")
            job_vars["SPACK_JOB_SPEC_COMPILER_NAME"] = release_spec.format("{compiler.name}")
            job_vars["SPACK_JOB_SPEC_COMPILER_VERSION"] = release_spec.format("{compiler.version}")
            job_vars["SPACK_JOB_SPEC_ARCH"] = release_spec.format("{architecture}")
            job_vars["SPACK_JOB_SPEC_VARIANTS"] = release_spec.format("{variants}")

            job_object["needs"] = []
            if spec_label in dependencies:
                if enable_artifacts_buildcache:
                    # Get dependencies transitively, so they're all
                    # available in the artifacts buildcache.
                    dep_jobs = [d for d in release_spec.traverse(deptype="all", root=False)]
                else:
                    # In this case, "needs" is only used for scheduling
                    # purposes, so we only get the direct dependencies.
                    dep_jobs = []
                    for dep_label in dependencies[spec_label]:
                        dep_jobs.append(spec_labels[dep_label])

                job_object["needs"].extend(
                    _format_job_needs(
                        dep_jobs,
                        build_group,
                        prune_dag,
                        rebuild_decisions,
                        enable_artifacts_buildcache,
                    )
                )

            rebuild_spec = spec_record.rebuild

            if not rebuild_spec and not copy_only_pipeline:
                if prune_dag:
                    spec_record.reason = "Pruned, up-to-date"
                    continue
                else:
                    # DAG pruning is disabled, force the spec to rebuild. The
                    # record still contains any mirrors on which the spec
                    # may have been found, so we can print them in the staging
                    # summary.
                    spec_record.rebuild = True
                    spec_record.reason = "Scheduled, DAG pruning disabled"

            if broken_spec_urls is not None and release_spec_dag_hash in broken_spec_urls:
                known_broken_specs_encountered.append(release_spec_dag_hash)

            # Only keep track of these if we are copying rebuilt cache entries
            if spack_buildcache_copy:
                # TODO: This assumes signed version of the spec
                buildcache_copies[release_spec_dag_hash] = [
                    {
                        "src": url_util.join(
                            buildcache_copy_src_prefix,
                            bindist.build_cache_relative_path(),
                            bindist.tarball_name(release_spec, ".spec.json.sig"),
                        ),
                        "dest": url_util.join(
                            buildcache_copy_dest_prefix,
                            bindist.build_cache_relative_path(),
                            bindist.tarball_name(release_spec, ".spec.json.sig"),
                        ),
                    },
                    {
                        "src": url_util.join(
                            buildcache_copy_src_prefix,
                            bindist.build_cache_relative_path(),
                            bindist.tarball_path_name(release_spec, ".spack"),
                        ),
                        "dest": url_util.join(
                            buildcache_copy_dest_prefix,
                            bindist.build_cache_relative_path(),
                            bindist.tarball_path_name(release_spec, ".spack"),
                        ),
                    },
                ]

            if artifacts_root:
                job_object["needs"].append(
                    {"job": generate_job_name, "pipeline": "{0}".format(parent_pipeline_id)}
                )

            # Let downstream jobs know whether the spec needed rebuilding, regardless
            # whether DAG pruning was enabled or not.
            job_vars["SPACK_SPEC_NEEDS_REBUILD"] = str(rebuild_spec)

            if cdash_handler:
                cdash_handler.current_spec = release_spec
                build_name = cdash_handler.build_name
                all_job_names.append(build_name)
                job_vars["SPACK_CDASH_BUILD_NAME"] = build_name

                build_stamp = cdash_handler.build_stamp
                job_vars["SPACK_CDASH_BUILD_STAMP"] = build_stamp

            job_object["artifacts"] = spack.config.merge_yaml(
                job_object.get("artifacts", {}),
                {
                    "when": "always",
                    "paths": [
                        rel_job_log_dir,
                        rel_job_repro_dir,
                        rel_job_test_dir,
                        rel_user_artifacts_dir,
                    ],
                },
            )

            # TODO: Remove this block in Spack 0.23
            if enable_artifacts_buildcache:
                bc_root = os.path.join(local_mirror_dir, "build_cache")
                job_object["artifacts"]["paths"].extend(
                    [
                        os.path.join(bc_root, p)
                        for p in [
                            bindist.tarball_name(release_spec, ".spec.json"),
                            bindist.tarball_directory_name(release_spec),
                        ]
                    ]
                )

            job_object["stage"] = stage_name
            job_object["retry"] = {"max": 2, "when": JOB_RETRY_CONDITIONS}
            job_object["interruptible"] = True

            length_needs = len(job_object["needs"])
            if length_needs > max_length_needs:
                max_length_needs = length_needs
                max_needs_job = job_name

            if not copy_only_pipeline:
                output_object[job_name] = job_object
                job_id += 1

    if print_summary:
        _print_staging_summary(spec_labels, stages, mirrors_to_check, rebuild_decisions)

    # Clean up remote mirror override if enabled
    # TODO: Remove this block in Spack 0.23
    if deprecated_mirror_config:
        if remote_mirror_override:
            spack.mirror.remove("ci_pr_mirror", cfg.default_modify_scope())
        if spack_pipeline_type == "spack_pull_request":
            spack.mirror.remove("ci_shared_pr_mirror", cfg.default_modify_scope())

    tty.debug("{0} build jobs generated in {1} stages".format(job_id, stage_id))

    if job_id > 0:
        tty.debug(
            "The max_needs_job is {0}, with {1} needs".format(max_needs_job, max_length_needs)
        )

    # Use "all_job_names" to populate the build group for this set
    if cdash_handler and cdash_handler.auth_token:
        try:
            cdash_handler.populate_buildgroup(all_job_names)
        except (SpackError, HTTPError, URLError) as err:
            tty.warn("Problem populating buildgroup: {0}".format(err))
    else:
        tty.warn("Unable to populate buildgroup without CDash credentials")

    service_job_retries = {
        "max": 2,
        "when": ["runner_system_failure", "stuck_or_timeout_failure", "script_failure"],
    }

    if copy_only_pipeline and not config_deprecated:
        stage_names.append("copy")
        sync_job = copy.deepcopy(spack_ci_ir["jobs"]["copy"]["attributes"])
        sync_job["stage"] = "copy"
        if artifacts_root:
            sync_job["needs"] = [
                {"job": generate_job_name, "pipeline": "{0}".format(parent_pipeline_id)}
            ]

        if "variables" not in sync_job:
            sync_job["variables"] = {}

        sync_job["variables"]["SPACK_COPY_ONLY_DESTINATION"] = (
            buildcache_destination.fetch_url
            if buildcache_destination
            else remote_mirror_override or remote_mirror_url
        )

        if "buildcache-source" in pipeline_mirrors:
            buildcache_source = pipeline_mirrors["buildcache-source"].fetch_url
        else:
            # TODO: Remove this condition in Spack 0.23
            buildcache_source = os.environ.get("SPACK_SOURCE_MIRROR", None)
        sync_job["variables"]["SPACK_BUILDCACHE_SOURCE"] = buildcache_source

        output_object["copy"] = sync_job
        job_id += 1

    if job_id > 0:
        # TODO: Remove this block in Spack 0.23
        if temp_storage_url_prefix:
            # There were some rebuild jobs scheduled, so we will need to
            # schedule a job to clean up the temporary storage location
            # associated with this pipeline.
            stage_names.append("cleanup-temp-storage")
            cleanup_job = copy.deepcopy(spack_ci_ir["jobs"]["cleanup"]["attributes"])

            cleanup_job["stage"] = "cleanup-temp-storage"
            cleanup_job["when"] = "always"
            cleanup_job["retry"] = service_job_retries
            cleanup_job["interruptible"] = True

            cleanup_job["script"] = _unpack_script(
                cleanup_job["script"],
                op=lambda cmd: cmd.replace("mirror_prefix", temp_storage_url_prefix),
            )

            cleanup_job["dependencies"] = []
            output_object["cleanup"] = cleanup_job

        if (
            "script" in spack_ci_ir["jobs"]["signing"]["attributes"]
            and spack_pipeline_type == "spack_protected_branch"
        ):
            # External signing: generate a job to check and sign binary pkgs
            stage_names.append("stage-sign-pkgs")
            signing_job = spack_ci_ir["jobs"]["signing"]["attributes"]

            signing_job["script"] = _unpack_script(signing_job["script"])

            signing_job["stage"] = "stage-sign-pkgs"
            signing_job["when"] = "always"
            signing_job["retry"] = {"max": 2, "when": ["always"]}
            signing_job["interruptible"] = True
            if "variables" not in signing_job:
                signing_job["variables"] = {}
            signing_job["variables"]["SPACK_BUILDCACHE_DESTINATION"] = (
                buildcache_destination.push_url  # need the s3 url for aws s3 sync
                if buildcache_destination
                else remote_mirror_override or remote_mirror_url
            )
            signing_job["dependencies"] = []

            output_object["sign-pkgs"] = signing_job

        if rebuild_index_enabled:
            # Add a final job to regenerate the index
            stage_names.append("stage-rebuild-index")
            final_job = spack_ci_ir["jobs"]["reindex"]["attributes"]

            final_job["stage"] = "stage-rebuild-index"
            target_mirror = remote_mirror_override or remote_mirror_url
            if buildcache_destination:
                target_mirror = buildcache_destination.push_url
            final_job["script"] = _unpack_script(
                final_job["script"],
                op=lambda cmd: cmd.replace("{index_target_mirror}", target_mirror),
            )

            final_job["when"] = "always"
            final_job["retry"] = service_job_retries
            final_job["interruptible"] = True
            final_job["dependencies"] = []

            output_object["rebuild-index"] = final_job

        output_object["stages"] = stage_names

        # Capture the version of Spack used to generate the pipeline, that can be
        # passed to `git checkout` for version consistency. If we aren't in a Git
        # repository, presume we are a Spack release and use the Git tag instead.
        spack_version = spack.main.get_version()
        version_to_clone = spack.main.get_spack_commit() or f"v{spack.spack_version}"

        output_object["variables"] = {
            "SPACK_ARTIFACTS_ROOT": rel_artifacts_root,
            "SPACK_CONCRETE_ENV_DIR": rel_concrete_env_dir,
            "SPACK_VERSION": spack_version,
            "SPACK_CHECKOUT_VERSION": version_to_clone,
            # TODO: Remove this line in Spack 0.23
            "SPACK_REMOTE_MIRROR_URL": remote_mirror_url,
            "SPACK_JOB_LOG_DIR": rel_job_log_dir,
            "SPACK_JOB_REPRO_DIR": rel_job_repro_dir,
            "SPACK_JOB_TEST_DIR": rel_job_test_dir,
            # TODO: Remove this line in Spack 0.23
            "SPACK_LOCAL_MIRROR_DIR": rel_local_mirror_dir,
            "SPACK_PIPELINE_TYPE": str(spack_pipeline_type),
            "SPACK_CI_STACK_NAME": os.environ.get("SPACK_CI_STACK_NAME", "None"),
            # TODO: Remove this line in Spack 0.23
            "SPACK_CI_SHARED_PR_MIRROR_URL": shared_pr_mirror or "None",
            "SPACK_REBUILD_CHECK_UP_TO_DATE": str(prune_dag),
            "SPACK_REBUILD_EVERYTHING": str(rebuild_everything),
            "SPACK_REQUIRE_SIGNING": os.environ.get("SPACK_REQUIRE_SIGNING", "False"),
        }

        # TODO: Remove this block in Spack 0.23
        if deprecated_mirror_config and remote_mirror_override:
            (output_object["variables"]["SPACK_REMOTE_MIRROR_OVERRIDE"]) = remote_mirror_override

        spack_stack_name = os.environ.get("SPACK_CI_STACK_NAME", None)
        if spack_stack_name:
            output_object["variables"]["SPACK_CI_STACK_NAME"] = spack_stack_name

        if spack_buildcache_copy:
            # Write out the file describing specs that should be copied
            copy_specs_dir = os.path.join(pipeline_artifacts_dir, "specs_to_copy")

            if not os.path.exists(copy_specs_dir):
                os.makedirs(copy_specs_dir)

            copy_specs_file = os.path.join(
                copy_specs_dir,
                "copy_{}_specs.json".format(spack_stack_name if spack_stack_name else "rebuilt"),
            )

            with open(copy_specs_file, "w") as fd:
                fd.write(json.dumps(buildcache_copies))

        # TODO(opadron): remove this or refactor
        if run_optimizer:
            import spack.ci_optimization as ci_opt

            output_object = ci_opt.optimizer(output_object)

        # TODO(opadron): remove this or refactor
        if use_dependencies:
            import spack.ci_needs_workaround as cinw

            output_object = cinw.needs_to_dependencies(output_object)
    else:
        # No jobs were generated
        noop_job = spack_ci_ir["jobs"]["noop"]["attributes"]
        noop_job["retry"] = service_job_retries

        if copy_only_pipeline and config_deprecated:
            tty.debug("Generating no-op job as copy-only is unsupported here.")
            noop_job["script"] = [
                'echo "copy-only pipelines are not supported with deprecated ci configs"'
            ]
            output_object = {"unsupported-copy": noop_job}
        else:
            tty.debug("No specs to rebuild, generating no-op job")
            output_object = {"no-specs-to-rebuild": noop_job}

    # Ensure the child pipeline always runs
    output_object["workflow"] = {"rules": [{"when": "always"}]}

    sorted_output = {}
    for output_key, output_value in sorted(output_object.items()):
        sorted_output[output_key] = output_value

    if known_broken_specs_encountered:
        tty.error("This pipeline generated hashes known to be broken on develop:")
        display_broken_spec_messages(broken_specs_url, known_broken_specs_encountered)

        if not rebuild_everything:
            sys.exit(1)

    with open(output_file, "w") as outf:
        outf.write(syaml.dump(sorted_output, default_flow_style=True))


def _url_encode_string(input_string):
    encoded_keyval = urlencode({"donotcare": input_string})
    eq_idx = encoded_keyval.find("=") + 1
    encoded_value = encoded_keyval[eq_idx:]
    return encoded_value


def import_signing_key(base64_signing_key):
    """Given Base64-encoded gpg key, decode and import it to use for
        signing packages.

    Arguments:
        base64_signing_key (str): A gpg key including the secret key,
            armor-exported and base64 encoded, so it can be stored in a
            gitlab CI variable.  For an example of how to generate such
            a key, see:

        https://github.com/spack/spack-infrastructure/blob/main/gitlab-docker/files/gen-key
    """
    if not base64_signing_key:
        tty.warn("No key found for signing/verifying packages")
        return

    tty.debug("ci.import_signing_key() will attempt to import a key")

    # This command has the side-effect of creating the directory referred
    # to as GNUPGHOME in setup_environment()
    list_output = spack_gpg("list", output=str)

    tty.debug("spack gpg list:")
    tty.debug(list_output)

    decoded_key = base64.b64decode(base64_signing_key)
    if isinstance(decoded_key, bytes):
        decoded_key = decoded_key.decode("utf8")

    with TemporaryDirectory() as tmpdir:
        sign_key_path = os.path.join(tmpdir, "signing_key")
        with open(sign_key_path, "w") as fd:
            fd.write(decoded_key)

        key_import_output = spack_gpg("trust", sign_key_path, output=str)
        tty.debug("spack gpg trust {0}".format(sign_key_path))
        tty.debug(key_import_output)

    # Now print the keys we have for verifying and signing
    trusted_keys_output = spack_gpg("list", "--trusted", output=str)
    signing_keys_output = spack_gpg("list", "--signing", output=str)

    tty.debug("spack gpg list --trusted")
    tty.debug(trusted_keys_output)
    tty.debug("spack gpg list --signing")
    tty.debug(signing_keys_output)


def can_sign_binaries():
    """Utility method to determine if this spack instance is capable of
    signing binary packages.  This is currently only possible if the
    spack gpg keystore contains exactly one secret key."""
    return len(gpg_util.signing_keys()) == 1


def can_verify_binaries():
    """Utility method to determin if this spack instance is capable (at
    least in theory) of verifying signed binaries."""
    return len(gpg_util.public_keys()) >= 1


def _push_mirror_contents(input_spec, sign_binaries, mirror_url):
    """Unchecked version of the public API, for easier mocking"""
    unsigned = not sign_binaries
    tty.debug("Creating buildcache ({0})".format("unsigned" if unsigned else "signed"))
    push_url = spack.mirror.Mirror.from_url(mirror_url).push_url
    return bindist.push(input_spec, push_url, bindist.PushOptions(force=True, unsigned=unsigned))


def push_mirror_contents(input_spec: spack.spec.Spec, mirror_url, sign_binaries):
    """Push one or more binary packages to the mirror.

    Arguments:

        input_spec(spack.spec.Spec): Installed spec to push
        mirror_url (str): Base url of target mirror
        sign_binaries (bool): If True, spack will attempt to sign binary
            package before pushing.
    """
    try:
        return _push_mirror_contents(input_spec, sign_binaries, mirror_url)
    except Exception as inst:
        # If the mirror we're pushing to is on S3 and there's some
        # permissions problem, for example, we can't just target
        # that exception type here, since users of the
        # `spack ci rebuild' may not need or want any dependency
        # on boto3.  So we use the first non-boto exception type
        # in the heirarchy:
        #     boto3.exceptions.S3UploadFailedError
        #     boto3.exceptions.Boto3Error
        #     Exception
        #     BaseException
        #     object
        err_msg = "Error msg: {0}".format(inst)
        if any(x in err_msg for x in ["Access Denied", "InvalidAccessKeyId"]):
            tty.msg("Permission problem writing to {0}".format(mirror_url))
            tty.msg(err_msg)
            return False
        else:
            raise inst


def remove_other_mirrors(mirrors_to_keep, scope=None):
    """Remove all mirrors from the given config scope, the exceptions being
    any listed in in mirrors_to_keep, which is a list of mirror urls.
    """
    mirrors_to_remove = []
    for name, mirror_url in spack.config.get("mirrors", scope=scope).items():
        if mirror_url not in mirrors_to_keep:
            mirrors_to_remove.append(name)

    for mirror_name in mirrors_to_remove:
        spack.mirror.remove(mirror_name, scope)


def copy_files_to_artifacts(src, artifacts_dir):
    """
    Copy file(s) to the given artifacts directory

    Parameters:
        src (str): the glob-friendly path expression for the file(s) to copy
        artifacts_dir (str): the destination directory
    """
    try:
        fs.copy(src, artifacts_dir)
    except Exception as err:
        msg = ("Unable to copy files ({0}) to artifacts {1} due to " "exception: {2}").format(
            src, artifacts_dir, str(err)
        )
        tty.warn(msg)


def copy_stage_logs_to_artifacts(job_spec: spack.spec.Spec, job_log_dir: str) -> None:
    """Copy selected build stage file(s) to the given artifacts directory

    Looks for build logs in the stage directory of the given
    job_spec, and attempts to copy the files into the directory given
    by job_log_dir.

    Args:
        job_spec: spec associated with spack install log
        job_log_dir: path into which build log should be copied
    """
    tty.debug("job spec: {0}".format(job_spec))
    if not job_spec:
        msg = "Cannot copy stage logs: job spec ({0}) is required"
        tty.error(msg.format(job_spec))
        return

    try:
        pkg_cls = spack.repo.PATH.get_pkg_class(job_spec.name)
        job_pkg = pkg_cls(job_spec)
        tty.debug("job package: {0}".format(job_pkg))
    except AssertionError:
        msg = "Cannot copy stage logs: job spec ({0}) must be concrete"
        tty.error(msg.format(job_spec))
        return

    stage_dir = job_pkg.stage.path
    tty.debug("stage dir: {0}".format(stage_dir))
    for file in [job_pkg.log_path, job_pkg.env_mods_path, *job_pkg.builder.archive_files]:
        copy_files_to_artifacts(file, job_log_dir)


def copy_test_logs_to_artifacts(test_stage, job_test_dir):
    """
    Copy test log file(s) to the given artifacts directory

    Parameters:
        test_stage (str): test stage path
        job_test_dir (str): the destination artifacts test directory
    """
    tty.debug("test stage: {0}".format(test_stage))
    if not os.path.exists(test_stage):
        msg = "Cannot copy test logs: job test stage ({0}) does not exist"
        tty.error(msg.format(test_stage))
        return

    copy_files_to_artifacts(os.path.join(test_stage, "*", "*.txt"), job_test_dir)


def download_and_extract_artifacts(url, work_dir):
    """Look for gitlab artifacts.zip at the given url, and attempt to download
        and extract the contents into the given work_dir

    Arguments:

        url (str): Complete url to artifacts.zip file
        work_dir (str): Path to destination where artifacts should be extracted
    """
    tty.msg("Fetching artifacts from: {0}\n".format(url))

    headers = {"Content-Type": "application/zip"}

    token = os.environ.get("GITLAB_PRIVATE_TOKEN", None)
    if token:
        headers["PRIVATE-TOKEN"] = token

    opener = build_opener(HTTPHandler)

    request = Request(url, headers=headers)
    request.get_method = lambda: "GET"

    response = opener.open(request)
    response_code = response.getcode()

    if response_code != 200:
        msg = "Error response code ({0}) in reproduce_ci_job".format(response_code)
        raise SpackError(msg)

    artifacts_zip_path = os.path.join(work_dir, "artifacts.zip")

    if not os.path.exists(work_dir):
        os.makedirs(work_dir)

    with open(artifacts_zip_path, "wb") as out_file:
        shutil.copyfileobj(response, out_file)

    zip_file = zipfile.ZipFile(artifacts_zip_path)
    zip_file.extractall(work_dir)
    zip_file.close()

    os.remove(artifacts_zip_path)


def get_spack_info():
    """If spack is running from a git repo, return the most recent git log
    entry, otherwise, return a string containing the spack version."""
    git_path = os.path.join(spack.paths.prefix, ".git")
    if os.path.exists(git_path):
        git = spack.util.git.git()
        if git:
            with fs.working_dir(spack.paths.prefix):
                git_log = git("log", "-1", output=str, error=os.devnull, fail_on_error=False)

            return git_log

    return "no git repo, use spack {0}".format(spack.spack_version)


def setup_spack_repro_version(repro_dir, checkout_commit, merge_commit=None):
    """Look in the local spack clone to find the checkout_commit, and if
        provided, the merge_commit given as arguments.  If those commits can
        be found locally, then clone spack and attempt to recreate a merge
        commit with the same parent commits as tested in gitlab.  This looks
        something like 1) git clone repo && cd repo 2) git checkout
        <checkout_commit> 3) git merge <merge_commit>.  If there is no
        merge_commit provided, then skip step (3).

    Arguments:

        repro_dir (str): Location where spack should be cloned
        checkout_commit (str): SHA of PR branch commit
        merge_commit (str): SHA of target branch parent

    Returns: True if git repo state was successfully recreated, or False
        otherwise.
    """
    # figure out the path to the spack git version being used for the
    # reproduction
    print("checkout_commit: {0}".format(checkout_commit))
    print("merge_commit: {0}".format(merge_commit))

    dot_git_path = os.path.join(spack.paths.prefix, ".git")
    if not os.path.exists(dot_git_path):
        tty.error("Unable to find the path to your local spack clone")
        return False

    spack_git_path = spack.paths.prefix

    git = spack.util.git.git()
    if not git:
        tty.error("reproduction of pipeline job requires git")
        return False

    # Check if we can find the tested commits in your local spack repo
    with fs.working_dir(spack_git_path):
        git("log", "-1", checkout_commit, output=str, error=os.devnull, fail_on_error=False)

        if git.returncode != 0:
            tty.error("Missing commit: {0}".format(checkout_commit))
            return False

        if merge_commit:
            git("log", "-1", merge_commit, output=str, error=os.devnull, fail_on_error=False)

            if git.returncode != 0:
                tty.error("Missing commit: {0}".format(merge_commit))
                return False

    # Next attempt to clone your local spack repo into the repro dir
    with fs.working_dir(repro_dir):
        clone_out = git(
            "clone", spack_git_path, "spack", output=str, error=os.devnull, fail_on_error=False
        )

        if git.returncode != 0:
            tty.error("Unable to clone your local spack repo:")
            tty.msg(clone_out)
            return False

    # Finally, attempt to put the cloned repo into the same state used during
    # the pipeline build job
    repro_spack_path = os.path.join(repro_dir, "spack")
    with fs.working_dir(repro_spack_path):
        co_out = git(
            "checkout", checkout_commit, output=str, error=os.devnull, fail_on_error=False
        )

        if git.returncode != 0:
            tty.error("Unable to checkout {0}".format(checkout_commit))
            tty.msg(co_out)
            return False

        if merge_commit:
            merge_out = git(
                "-c",
                "user.name=cirepro",
                "-c",
                "user.email=user@email.org",
                "merge",
                "--no-edit",
                merge_commit,
                output=str,
                error=os.devnull,
                fail_on_error=False,
            )

            if git.returncode != 0:
                tty.error("Unable to merge {0}".format(merge_commit))
                tty.msg(merge_out)
                return False

    return True


def reproduce_ci_job(url, work_dir, autostart, gpg_url, runtime):
    """Given a url to gitlab artifacts.zip from a failed 'spack ci rebuild' job,
    attempt to setup an environment in which the failure can be reproduced
    locally.  This entails the following:

    First download and extract artifacts.  Then look through those artifacts
    to glean some information needed for the reproduer (e.g. one of the
    artifacts contains information about the version of spack tested by
    gitlab, another is the generated pipeline yaml containing details
    of the job like the docker image used to run it).  The output of this
    function is a set of printed instructions for running docker and then
    commands to run to reproduce the build once inside the container.
    """
    work_dir = os.path.realpath(work_dir)
    download_and_extract_artifacts(url, work_dir)

    gpg_path = None
    if gpg_url:
        gpg_path = web_util.fetch_url_text(gpg_url, dest_dir=os.path.join(work_dir, "_pgp"))
        rel_gpg_path = gpg_path.replace(work_dir, "").lstrip(os.path.sep)

    lock_file = fs.find(work_dir, "spack.lock")[0]
    repro_lock_dir = os.path.dirname(lock_file)

    tty.debug("Found lock file in: {0}".format(repro_lock_dir))

    yaml_files = fs.find(work_dir, ["*.yaml", "*.yml"])

    tty.debug("yaml files:")
    for yaml_file in yaml_files:
        tty.debug("  {0}".format(yaml_file))

    pipeline_yaml = None

    # Try to find the dynamically generated pipeline yaml file in the
    # reproducer.  If the user did not put it in the artifacts root,
    # but rather somewhere else and exported it as an artifact from
    # that location, we won't be able to find it.
    for yf in yaml_files:
        with open(yf) as y_fd:
            yaml_obj = syaml.load(y_fd)
            if "variables" in yaml_obj and "stages" in yaml_obj:
                pipeline_yaml = yaml_obj

    if pipeline_yaml:
        tty.debug("\n{0} is likely your pipeline file".format(yf))

    relative_concrete_env_dir = pipeline_yaml["variables"]["SPACK_CONCRETE_ENV_DIR"]
    tty.debug("Relative environment path used by cloud job: {0}".format(relative_concrete_env_dir))

    # Using the relative concrete environment path found in the generated
    # pipeline variable above, copy the spack environment files so they'll
    # be found in the same location as when the job ran in the cloud.
    concrete_env_dir = os.path.join(work_dir, relative_concrete_env_dir)
    os.makedirs(concrete_env_dir, exist_ok=True)
    copy_lock_path = os.path.join(concrete_env_dir, "spack.lock")
    orig_yaml_path = os.path.join(repro_lock_dir, "spack.yaml")
    copy_yaml_path = os.path.join(concrete_env_dir, "spack.yaml")
    shutil.copyfile(lock_file, copy_lock_path)
    shutil.copyfile(orig_yaml_path, copy_yaml_path)

    # Find the install script in the unzipped artifacts and make it executable
    install_script = fs.find(work_dir, "install.sh")[0]
    st = os.stat(install_script)
    os.chmod(install_script, st.st_mode | stat.S_IEXEC)

    # Find the repro details file.  This just includes some values we wrote
    # during `spack ci rebuild` to make reproduction easier.  E.g. the job
    # name is written here so we can easily find the configuration of the
    # job from the generated pipeline file.
    repro_file = fs.find(work_dir, "repro.json")[0]
    repro_details = None
    with open(repro_file) as fd:
        repro_details = json.load(fd)

    repro_dir = os.path.dirname(repro_file)
    rel_repro_dir = repro_dir.replace(work_dir, "").lstrip(os.path.sep)

    # Find the spack info text file that should contain the git log
    # of the HEAD commit used during the CI build
    spack_info_file = fs.find(work_dir, "spack_info.txt")[0]
    with open(spack_info_file) as fd:
        spack_info = fd.read()

    # Access the specific job configuration
    job_name = repro_details["job_name"]
    job_yaml = None

    if job_name in pipeline_yaml:
        job_yaml = pipeline_yaml[job_name]

    if job_yaml:
        tty.debug("Found job:")
        tty.debug(job_yaml)

    job_image = None
    setup_result = False
    if "image" in job_yaml:
        job_image_elt = job_yaml["image"]
        if "name" in job_image_elt:
            job_image = job_image_elt["name"]
        else:
            job_image = job_image_elt
        tty.msg("Job ran with the following image: {0}".format(job_image))

        # Because we found this job was run with a docker image, so we will try
        # to print a "docker run" command that bind-mounts the directory where
        # we extracted the artifacts.

        # Destination of bind-mounted reproduction directory.  It makes for a
        # more faithful reproducer if everything appears to run in the same
        # absolute path used during the CI build.
        mount_as_dir = "/work"
        mounted_workdir = "/reproducer"
        if repro_details:
            mount_as_dir = repro_details["ci_project_dir"]
            mounted_repro_dir = os.path.join(mount_as_dir, rel_repro_dir)
            mounted_env_dir = os.path.join(mount_as_dir, relative_concrete_env_dir)
            if gpg_path:
                mounted_gpg_path = os.path.join(mounted_workdir, rel_gpg_path)

    # We will also try to clone spack from your local checkout and
    # reproduce the state present during the CI build, and put that into
    # the bind-mounted reproducer directory.

    # Regular expressions for parsing that HEAD commit.  If the pipeline
    # was on the gitlab spack mirror, it will have been a merge commit made by
    # gitub and pushed by the sync script.  If the pipeline was run on some
    # environment repo, then the tested spack commit will likely have been
    # a regular commit.
    commit_1 = None
    commit_2 = None
    commit_regex = re.compile(r"commit\s+([^\s]+)")
    merge_commit_regex = re.compile(r"Merge\s+([^\s]+)\s+into\s+([^\s]+)")

    # Try the more specific merge commit regex first
    m = merge_commit_regex.search(spack_info)
    if m:
        # This was a merge commit and we captured the parents
        commit_1 = m.group(1)
        commit_2 = m.group(2)
    else:
        # Not a merge commit, just get the commit sha
        m = commit_regex.search(spack_info)
        if m:
            commit_1 = m.group(1)

    setup_result = False
    if commit_1:
        if commit_2:
            setup_result = setup_spack_repro_version(work_dir, commit_2, merge_commit=commit_1)
        else:
            setup_result = setup_spack_repro_version(work_dir, commit_1)

    if not setup_result:
        setup_msg = """
    This can happen if the spack you are using to run this command is not a git
    repo, or if it is a git repo, but it does not have the commits needed to
    recreate the tested merge commit.  If you are trying to reproduce a spack
    PR pipeline job failure, try fetching the latest develop commits from
    mainline spack and make sure you have the most recent commit of the PR
    branch in your local spack repo.  Then run this command again.
    Alternatively, you can also manually clone spack if you know the version
    you want to test.
        """
        tty.error(
            "Failed to automatically setup the tested version of spack "
            "in your local reproduction directory."
        )
        print(setup_msg)

    # In cases where CI build was run on a shell runner, it might be useful
    # to see what tags were applied to the job so the user knows what shell
    # runner was used.  But in that case in general, we cannot do nearly as
    # much to set up the reproducer.
    job_tags = None
    if "tags" in job_yaml:
        job_tags = job_yaml["tags"]
        tty.msg("Job ran with the following tags: {0}".format(job_tags))

    entrypoint_script = [
        ["git", "config", "--global", "--add", "safe.directory", mount_as_dir],
        [".", os.path.join(mount_as_dir if job_image else work_dir, "share/spack/setup-env.sh")],
        ["spack", "gpg", "trust", mounted_gpg_path if job_image else gpg_path] if gpg_path else [],
        ["spack", "env", "activate", mounted_env_dir if job_image else repro_dir],
        [os.path.join(mounted_repro_dir, "install.sh") if job_image else install_script],
    ]

    inst_list = []
    # Finally, print out some instructions to reproduce the build
    if job_image:
        # Allow interactive
        entrypoint_script.extend(
            [
                [
                    "echo",
                    "Re-run install script using:\n\t{0}".format(
                        os.path.join(mounted_repro_dir, "install.sh")
                        if job_image
                        else install_script
                    ),
                ],
                # Allow interactive
                ["exec", "$@"],
            ]
        )
        process_command(
            "entrypoint", entrypoint_script, work_dir, run=False, exit_on_failure=False
        )

        docker_command = [
            [
                runtime,
                "run",
                "-i",
                "-t",
                "--rm",
                "--name",
                "spack_reproducer",
                "-v",
                ":".join([work_dir, mounted_workdir, "Z"]),
                "-v",
                ":".join(
                    [
                        os.path.join(work_dir, "jobs_scratch_dir"),
                        os.path.join(mount_as_dir, "jobs_scratch_dir"),
                        "Z",
                    ]
                ),
                "-v",
                ":".join([os.path.join(work_dir, "spack"), mount_as_dir, "Z"]),
                "--entrypoint",
                os.path.join(mounted_workdir, "entrypoint.sh"),
                job_image,
                "bash",
            ]
        ]
        autostart = autostart and setup_result
        process_command("start", docker_command, work_dir, run=autostart)

        if not autostart:
            inst_list.append("\nTo run the docker reproducer:\n\n")
            inst_list.extend(
                [
                    "    - Start the docker container install",
                    "       $ {0}/start.sh".format(work_dir),
                ]
            )
    else:
        process_command("reproducer", entrypoint_script, work_dir, run=False)

        inst_list.append("\nOnce on the tagged runner:\n\n")
        inst_list.extent(
            ["    - Run the reproducer script", "       $ {0}/reproducer.sh".format(work_dir)]
        )

    if not setup_result:
        inst_list.append("\n    - Clone spack and acquire tested commit")
        inst_list.append("\n        {0}\n".format(spack_info))
        inst_list.append("\n")
        inst_list.append("\n        Path to clone spack: {0}/spack\n\n".format(work_dir))

    tty.msg("".join(inst_list))


def process_command(name, commands, repro_dir, run=True, exit_on_failure=True):
    """
    Create a script for and run the command. Copy the script to the
    reproducibility directory.

    Arguments:
        name (str): name of the command being processed
        commands (list): list of arguments for single command or list of lists of
            arguments for multiple commands. No shell escape is performed.
        repro_dir (str): Job reproducibility directory
        run (bool): Run the script and return the exit code if True

    Returns: the exit code from processing the command
    """
    tty.debug(f"spack {name} arguments: {commands}")
<<<<<<< HEAD
    is_windows = sys.platform == "win32"
=======
>>>>>>> 6e8a65ca
    if len(commands) == 0 or isinstance(commands[0], str):
        commands = [commands]

    except_hook = """
def global_except_hook(exctype, value, traceback):
    if exctype == BaseException:
        # Suppress all exceptions
        pass
    else:
        sys.__excepthook__(exctype, value, traceback)
sys.excepthook = global_except_hook
"""
    fail_on_bad_return = (
        """
if retcode != 0:
    raise RuntimeError(f"Command exited with failure: {retcode}")

"""
        if exit_on_failure
        else ""
    )

    # No shebang on Windows, Python drives the script directly
<<<<<<< HEAD
    shebang = "#!/usr/bin/env python3" if not is_windows else ""
    imports = "import os; import sys"

    # Handle escaping problematic characters for msdos
    commands = map((lambda args: [fs.msdos_escape_parens(arg) for arg in args]), commands)

    # Create a string [command 1] \n [command 2] \n ... \n [command n] with
    # commands composed into os.system("command arg1 arg2 ... argn") calls
    args_to_string = lambda args: f"retcode = os.system('{' '.join(args)}')\n{fail_on_bad_return}"
=======
    imports = "import os; import sys"
    # Create a string [command 1] \n [command 2] \n ... \n [command n] with
    # commands composed into os.system("command arg1 arg2 ... argn") calls
    args_to_string = lambda args: f'retcode = os.system("{" ".join(args)}")\n{fail_on_bad_return}'
>>>>>>> 6e8a65ca
    full_command = "\n".join(map(args_to_string, commands))
    # unfortunately Windows cannot arbitrarily directly execute python files
    # so we wrap it in a mixed language batch file
    ext = "py"
    # Write the command to a python script
    # or mixed language batch/python script if we're on Windows
    script = f"{name}.{ext}"
    with open(script, "w") as fd:
<<<<<<< HEAD
        fd.write(f"{shebang}\n\n")
=======
>>>>>>> 6e8a65ca
        fd.write(f"\n# spack {name} command\n")
        fd.write(f"{imports}\n\n")
        if not exit_on_failure:
            fd.write(except_hook)
        if not os.environ.get("SPACK_VERBOSE_SCRIPT"):
            # Commands will by default be piped to script
            # interpeters stdout. To suppresss them,
            # turn off stdout
            fd.write("sys.stdout=None\n")
        fd.write(full_command)
        fd.write("\n")

    st = os.stat(script)
    os.chmod(script, st.st_mode | stat.S_IEXEC)

    copy_path = os.path.join(repro_dir, script)
    shutil.copyfile(script, copy_path)
    st = os.stat(copy_path)
    os.chmod(copy_path, st.st_mode | stat.S_IEXEC)

    # Run the generated install.sh shell script as if it were being run in
    # a login shell.
    exit_code = None
    if run:
        try:
            # on Linux sh can drive the script thanks to the shebang
            # On Windows we have no shebang, so we rely on "python"
            # as an executor
<<<<<<< HEAD
            interpreter = "/bin/sh" if not is_windows else sys.executable
=======
            interpreter = sys.executable
>>>>>>> 6e8a65ca
            cmd_process = subprocess.Popen([interpreter, f"./{script}"])
            cmd_process.wait()
            exit_code = cmd_process.returncode
        except (ValueError, subprocess.CalledProcessError, OSError) as err:
            tty.error(f"Encountered error running {name} script")
            tty.error(err)
            exit_code = 1

        tty.debug(f"spack {name} exited {exit_code}")
    else:
        # Delete the script, it is copied to the destination dir
        os.remove(script)

    return exit_code


def create_buildcache(
    input_spec: spack.spec.Spec, *, destination_mirror_urls: List[str], sign_binaries: bool = False
) -> List[PushResult]:
    """Create the buildcache at the provided mirror(s).

    Arguments:
        input_spec: Installed spec to package and push
        destination_mirror_urls: List of urls to push to
        sign_binaries: Whether or not to sign buildcache entry

    Returns: A list of PushResults, indicating success or failure.
    """
    results = []

    for mirror_url in destination_mirror_urls:
        results.append(
            PushResult(
                success=push_mirror_contents(input_spec, mirror_url, sign_binaries), url=mirror_url
            )
        )

    return results


def write_broken_spec(url, pkg_name, stack_name, job_url, pipeline_url, spec_dict):
    """Given a url to write to and the details of the failed job, write an entry
    in the broken specs list.
    """
    tmpdir = tempfile.mkdtemp()
    file_path = os.path.join(tmpdir, "broken.txt")

    broken_spec_details = {
        "broken-spec": {
            "job-name": pkg_name,
            "job-stack": stack_name,
            "job-url": job_url,
            "pipeline-url": pipeline_url,
            "concrete-spec-dict": spec_dict,
        }
    }

    try:
        with open(file_path, "w") as fd:
            fd.write(syaml.dump(broken_spec_details))
        web_util.push_to_url(
            file_path, url, keep_original=False, extra_args={"ContentType": "text/plain"}
        )
    except Exception as err:
        # If there is an S3 error (e.g., access denied or connection
        # error), the first non boto-specific class in the exception
        # hierarchy is Exception.  Just print a warning and return
        msg = "Error writing to broken specs list {0}: {1}".format(url, err)
        tty.warn(msg)
    finally:
        shutil.rmtree(tmpdir)


def read_broken_spec(broken_spec_url):
    """Read data from broken specs file located at the url, return as a yaml
    object.
    """
    try:
        _, _, fs = web_util.read_from_url(broken_spec_url)
    except (URLError, web_util.SpackWebError, HTTPError):
        tty.warn("Unable to read broken spec from {0}".format(broken_spec_url))
        return None

    broken_spec_contents = codecs.getreader("utf-8")(fs).read()
    return syaml.load(broken_spec_contents)


def display_broken_spec_messages(base_url, hashes):
    """Fetch the broken spec file for each of the hashes under the base_url and
    print a message with some details about each one.
    """
    broken_specs = [(h, read_broken_spec(url_util.join(base_url, h))) for h in hashes]
    for spec_hash, broken_spec in [tup for tup in broken_specs if tup[1]]:
        details = broken_spec["broken-spec"]
        if "job-name" in details:
            item_name = "{0}/{1}".format(details["job-name"], spec_hash[:7])
        else:
            item_name = spec_hash

        if "job-stack" in details:
            item_name = "{0} (in stack {1})".format(item_name, details["job-stack"])

        msg = "  {0} was reported broken here: {1}".format(item_name, details["job-url"])
        tty.msg(msg)


def run_standalone_tests(**kwargs):
    """Run stand-alone tests on the current spec.

    Arguments:
       kwargs (dict): dictionary of arguments used to run the tests

    List of recognized keys:

    * "cdash" (CDashHandler): (optional) cdash handler instance
    * "fail_fast" (bool): (optional) terminate tests after the first failure
    * "log_file" (str): (optional) test log file name if NOT CDash reporting
    * "job_spec" (Spec): spec that was built
    * "repro_dir" (str): reproduction directory
    """
    cdash = kwargs.get("cdash")
    fail_fast = kwargs.get("fail_fast")
    log_file = kwargs.get("log_file")

    if cdash and log_file:
        tty.msg("The test log file {0} option is ignored with CDash reporting".format(log_file))
        log_file = None

    # Error out but do NOT terminate if there are missing required arguments.
    job_spec = kwargs.get("job_spec")
    if not job_spec:
        tty.error("Job spec is required to run stand-alone tests")
        return

    repro_dir = kwargs.get("repro_dir")
    if not repro_dir:
        tty.error("Reproduction directory is required for stand-alone tests")
        return

    test_args = ["spack", "--color=always", "--backtrace", "--verbose", "test", "run"]
    if fail_fast:
        test_args.append("--fail-fast")

    if cdash:
        test_args.extend(cdash.args())
    else:
        test_args.extend(["--log-format", "junit"])
        if log_file:
            test_args.extend(["--log-file", log_file])
    test_args.append(job_spec.name)

    tty.debug("Running {0} stand-alone tests".format(job_spec.name))
    exit_code = process_command("test", test_args, repro_dir)

    tty.debug("spack test exited {0}".format(exit_code))


class CDashHandler:
    """
    Class for managing CDash data and processing.
    """

    def __init__(self, ci_cdash):
        # start with the gitlab ci configuration
        self.url = ci_cdash.get("url")
        self.build_group = ci_cdash.get("build-group")
        self.project = ci_cdash.get("project")
        self.site = ci_cdash.get("site")

        # grab the authorization token when available
        self.auth_token = os.environ.get("SPACK_CDASH_AUTH_TOKEN")
        if self.auth_token:
            tty.verbose("Using CDash auth token from environment")

        # append runner description to the site if available
        runner = os.environ.get("CI_RUNNER_DESCRIPTION")
        if runner:
            self.site += " ({0})".format(runner)

        # track current spec, if any
        self.current_spec = None

    def args(self):
        return [
            "--cdash-upload-url",
            f'"{self.upload_url}"',
            "--cdash-build",
            f'"{self.build_name}"',
            "--cdash-site",
            f'"{self.site}"',
            "--cdash-buildstamp",
            f'"{self.build_stamp}"',
        ]

    @property  # type: ignore
    def build_name(self):
        """Returns the CDash build name.

        A name will be generated if the `current_spec` property is set;
        otherwise, the value will be retrieved from the environment
        through the `SPACK_CDASH_BUILD_NAME` variable.

        Returns: (str) current spec's CDash build name."""
        spec = self.current_spec
        if spec:
            build_name = "{0}@{1}%{2} hash={3} arch={4} ({5})".format(
                spec.name,
                spec.version,
                spec.compiler,
                spec.dag_hash(),
                spec.architecture,
                self.build_group,
            )
            tty.debug(
                "Generated CDash build name ({0}) from the {1}".format(build_name, spec.name)
            )
            return build_name

        build_name = os.environ.get("SPACK_CDASH_BUILD_NAME")
        tty.debug("Using CDash build name ({0}) from the environment".format(build_name))
        return build_name

    @property  # type: ignore
    def build_stamp(self):
        """Returns the CDash build stamp.

        The one defined by SPACK_CDASH_BUILD_STAMP environment variable
        is preferred due to the representation of timestamps; otherwise,
        one will be built.

        Returns: (str) current CDash build stamp"""
        build_stamp = os.environ.get("SPACK_CDASH_BUILD_STAMP")
        if build_stamp:
            tty.debug("Using build stamp ({0}) from the environment".format(build_stamp))
            return build_stamp

        build_stamp = cdash_build_stamp(self.build_group, time.time())
        tty.debug("Generated new build stamp ({0})".format(build_stamp))
        return build_stamp

    @property  # type: ignore
    @memoized
    def project_enc(self):
        tty.debug("Encoding project ({0}): {1})".format(type(self.project), self.project))
        encode = urlencode({"project": self.project})
        index = encode.find("=") + 1
        return encode[index:]

    @property
    def upload_url(self):
        url_format = "{0}/submit.php?project={1}"
        return url_format.format(self.url, self.project_enc)

    def copy_test_results(self, source, dest):
        """Copy test results to artifacts directory."""
        reports = fs.join_path(source, "*_Test*.xml")
        copy_files_to_artifacts(reports, dest)

    def create_buildgroup(self, opener, headers, url, group_name, group_type):
        data = {"newbuildgroup": group_name, "project": self.project, "type": group_type}

        enc_data = json.dumps(data).encode("utf-8")

        request = Request(url, data=enc_data, headers=headers)

        response = opener.open(request)
        response_code = response.getcode()

        if response_code not in [200, 201]:
            msg = "Creating buildgroup failed (response code = {0})".format(response_code)
            tty.warn(msg)
            return None

        response_text = response.read()
        response_json = json.loads(response_text)
        build_group_id = response_json["id"]

        return build_group_id

    def populate_buildgroup(self, job_names):
        url = "{0}/api/v1/buildgroup.php".format(self.url)

        headers = {
            "Authorization": "Bearer {0}".format(self.auth_token),
            "Content-Type": "application/json",
        }

        opener = build_opener(HTTPHandler)

        parent_group_id = self.create_buildgroup(opener, headers, url, self.build_group, "Daily")
        group_id = self.create_buildgroup(
            opener, headers, url, "Latest {0}".format(self.build_group), "Latest"
        )

        if not parent_group_id or not group_id:
            msg = "Failed to create or retrieve buildgroups for {0}".format(self.build_group)
            tty.warn(msg)
            return

        data = {
            "dynamiclist": [
                {"match": name, "parentgroupid": parent_group_id, "site": self.site}
                for name in job_names
            ]
        }

        enc_data = json.dumps(data).encode("utf-8")

        request = Request(url, data=enc_data, headers=headers)
        request.get_method = lambda: "PUT"

        response = opener.open(request)
        response_code = response.getcode()

        if response_code != 200:
            msg = "Error response code ({0}) in populate_buildgroup".format(response_code)
            tty.warn(msg)

    def report_skipped(self, spec: spack.spec.Spec, report_dir: str, reason: Optional[str]):
        """Explicitly report skipping testing of a spec (e.g., it's CI
        configuration identifies it as known to have broken tests or
        the CI installation failed).

        Args:
            spec: spec being tested
            report_dir: directory where the report will be written
            reason: reason the test is being skipped
        """
        configuration = CDashConfiguration(
            upload_url=self.upload_url,
            packages=[spec.name],
            build=self.build_name,
            site=self.site,
            buildstamp=self.build_stamp,
            track=None,
        )
        reporter = CDash(configuration=configuration)
        reporter.test_skipped_report(report_dir, spec, reason)


def translate_deprecated_config(config):
    # Remove all deprecated keys from config
    mappings = config.pop("mappings", [])
    match_behavior = config.pop("match_behavior", "first")

    build_job = {}
    if "image" in config:
        build_job["image"] = config.pop("image")
    if "tags" in config:
        build_job["tags"] = config.pop("tags")
    if "variables" in config:
        build_job["variables"] = config.pop("variables")

    # Scripts always override in old CI
    if "before_script" in config:
        build_job["before_script:"] = config.pop("before_script")
    if "script" in config:
        build_job["script:"] = config.pop("script")
    if "after_script" in config:
        build_job["after_script:"] = config.pop("after_script")

    signing_job = None
    if "signing-job-attributes" in config:
        signing_job = {"signing-job": config.pop("signing-job-attributes")}

    service_job_attributes = None
    if "service-job-attributes" in config:
        service_job_attributes = config.pop("service-job-attributes")

    # If this config already has pipeline-gen do not more
    if "pipeline-gen" in config:
        return True if mappings or build_job or signing_job or service_job_attributes else False

    config["target"] = "gitlab"

    config["pipeline-gen"] = []
    pipeline_gen = config["pipeline-gen"]

    # Build Job
    submapping = []
    for section in mappings:
        submapping_section = {"match": section["match"]}
        if "runner-attributes" in section:
            remapped_attributes = {}
            if match_behavior == "first":
                for key, value in section["runner-attributes"].items():
                    # Scripts always override in old CI
                    if key == "script":
                        remapped_attributes["script:"] = value
                    elif key == "before_script":
                        remapped_attributes["before_script:"] = value
                    elif key == "after_script":
                        remapped_attributes["after_script:"] = value
                    else:
                        remapped_attributes[key] = value
            else:
                # Handle "merge" behavior be allowing scripts to merge in submapping section
                remapped_attributes = section["runner-attributes"]
            submapping_section["build-job"] = remapped_attributes

        if "remove-attributes" in section:
            # Old format only allowed tags in this section, so no extra checks are needed
            submapping_section["build-job-remove"] = section["remove-attributes"]
        submapping.append(submapping_section)
    pipeline_gen.append({"submapping": submapping, "match_behavior": match_behavior})

    if build_job:
        pipeline_gen.append({"build-job": build_job})

    # Signing Job
    if signing_job:
        pipeline_gen.append(signing_job)

    # Service Jobs
    if service_job_attributes:
        pipeline_gen.append({"reindex-job": service_job_attributes})
        pipeline_gen.append({"noop-job": service_job_attributes})
        pipeline_gen.append({"cleanup-job": service_job_attributes})

    return True<|MERGE_RESOLUTION|>--- conflicted
+++ resolved
@@ -2021,10 +2021,6 @@
     Returns: the exit code from processing the command
     """
     tty.debug(f"spack {name} arguments: {commands}")
-<<<<<<< HEAD
-    is_windows = sys.platform == "win32"
-=======
->>>>>>> 6e8a65ca
     if len(commands) == 0 or isinstance(commands[0], str):
         commands = [commands]
 
@@ -2048,8 +2044,6 @@
     )
 
     # No shebang on Windows, Python drives the script directly
-<<<<<<< HEAD
-    shebang = "#!/usr/bin/env python3" if not is_windows else ""
     imports = "import os; import sys"
 
     # Handle escaping problematic characters for msdos
@@ -2058,12 +2052,6 @@
     # Create a string [command 1] \n [command 2] \n ... \n [command n] with
     # commands composed into os.system("command arg1 arg2 ... argn") calls
     args_to_string = lambda args: f"retcode = os.system('{' '.join(args)}')\n{fail_on_bad_return}"
-=======
-    imports = "import os; import sys"
-    # Create a string [command 1] \n [command 2] \n ... \n [command n] with
-    # commands composed into os.system("command arg1 arg2 ... argn") calls
-    args_to_string = lambda args: f'retcode = os.system("{" ".join(args)}")\n{fail_on_bad_return}'
->>>>>>> 6e8a65ca
     full_command = "\n".join(map(args_to_string, commands))
     # unfortunately Windows cannot arbitrarily directly execute python files
     # so we wrap it in a mixed language batch file
@@ -2072,10 +2060,6 @@
     # or mixed language batch/python script if we're on Windows
     script = f"{name}.{ext}"
     with open(script, "w") as fd:
-<<<<<<< HEAD
-        fd.write(f"{shebang}\n\n")
-=======
->>>>>>> 6e8a65ca
         fd.write(f"\n# spack {name} command\n")
         fd.write(f"{imports}\n\n")
         if not exit_on_failure:
@@ -2104,11 +2088,7 @@
             # on Linux sh can drive the script thanks to the shebang
             # On Windows we have no shebang, so we rely on "python"
             # as an executor
-<<<<<<< HEAD
-            interpreter = "/bin/sh" if not is_windows else sys.executable
-=======
             interpreter = sys.executable
->>>>>>> 6e8a65ca
             cmd_process = subprocess.Popen([interpreter, f"./{script}"])
             cmd_process.wait()
             exit_code = cmd_process.returncode
