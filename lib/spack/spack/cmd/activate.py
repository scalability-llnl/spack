--- conflicted
+++ resolved
@@ -59,16 +59,11 @@
     else:
         target = spec.package.extendee_spec.prefix
 
-<<<<<<< HEAD
     view = YamlFilesystemView(target, spack.store.layout)
 
     if spec.package.is_activated(view):
-        tty.die("Package %s is already activated." % specs[0].short_spec)
-=======
-    if spec.package.is_activated(extensions_layout=layout):
         tty.msg("Package %s is already activated." % specs[0].short_spec)
         return
->>>>>>> 60c1e41e
 
     # TODO: refactor FilesystemView.add_extension and use that here (so there
     # aren't two ways of activating extensions)
