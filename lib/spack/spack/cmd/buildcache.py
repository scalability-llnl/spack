# Copyright 2013-2020 Lawrence Livermore National Security, LLC and other
# Spack Project Developers. See the top-level COPYRIGHT file for details.
#
# SPDX-License-Identifier: (Apache-2.0 OR MIT)

import os
import shutil
import sys

import llnl.util.tty as tty
import spack.binary_distribution as bindist
import spack.cmd
import spack.cmd.common.arguments as arguments
import spack.environment as ev
import spack.hash_types as ht
import spack.mirror
import spack.relocate
import spack.repo
import spack.spec
import spack.store
import spack.config
import spack.repo
import spack.store
import spack.util.url as url_util

from spack.error import SpecError
from spack.spec import Spec, save_dependency_spec_yamls

from spack.cmd import display_specs

description = "create, download and install binary packages"
section = "packaging"
level = "long"


def setup_parser(subparser):
    setup_parser.parser = subparser
    subparsers = subparser.add_subparsers(help='buildcache sub-commands')

    create = subparsers.add_parser('create', help=createtarball.__doc__)
    create.add_argument('-r', '--rel', action='store_true',
                        help="make all rpaths relative" +
                             " before creating tarballs.")
    create.add_argument('-f', '--force', action='store_true',
                        help="overwrite tarball if it exists.")
    create.add_argument('-u', '--unsigned', action='store_true',
                        help="create unsigned buildcache" +
                             " tarballs for testing")
    create.add_argument('-a', '--allow-root', action='store_true',
                        help="allow install root string in binary files " +
                             "after RPATH substitution")
    create.add_argument('-k', '--key', metavar='key',
                        type=str, default=None,
                        help="Key for signing.")
    output = create.add_mutually_exclusive_group(required=True)
    output.add_argument('-d', '--directory',
                        metavar='directory',
                        type=str,
                        help="local directory where " +
                             "buildcaches will be written.")
    output.add_argument('-m', '--mirror-name',
                        metavar='mirror-name',
                        type=str,
                        help="name of the mirror where " +
                             "buildcaches will be written.")
    output.add_argument('--mirror-url',
                        metavar='mirror-url',
                        type=str,
                        help="URL of the mirror where " +
                             "buildcaches will be written.")
    create.add_argument('--no-rebuild-index', action='store_true',
                        default=False, help="skip rebuilding index after " +
                                            "building package(s)")
    create.add_argument('-y', '--spec-yaml', default=None,
                        help='Create buildcache entry for spec from yaml file')
    create.add_argument('--only', default='package,dependencies',
                        dest='things_to_install',
                        choices=['package', 'dependencies'],
                        help=('Select the buildcache mode. the default is to'
                              ' build a cache for the package along with all'
                              ' its dependencies. Alternatively, one can'
                              ' decide to build a cache for only the package'
                              ' or only the dependencies'))
    arguments.add_common_arguments(create, ['specs'])
    create.set_defaults(func=createtarball)

    install = subparsers.add_parser('install', help=installtarball.__doc__)
    install.add_argument('-f', '--force', action='store_true',
                         help="overwrite install directory if it exists.")
    install.add_argument('-m', '--multiple', action='store_true',
                         help="allow all matching packages ")
    install.add_argument('-a', '--allow-root', action='store_true',
                         help="allow install root string in binary files " +
                              "after RPATH substitution")
    install.add_argument('-u', '--unsigned', action='store_true',
                         help="install unsigned buildcache" +
                              " tarballs for testing")
    install.add_argument('-o', '--otherarch', action='store_true',
                         help="install specs from other architectures" +
                              " instead of default platform and OS")

    arguments.add_common_arguments(install, ['specs'])
    install.set_defaults(func=installtarball)

    listcache = subparsers.add_parser('list', help=listspecs.__doc__)
    arguments.add_common_arguments(listcache, ['long', 'very_long'])
    listcache.add_argument('-v', '--variants',
                           action='store_true',
                           dest='variants',
                           help='show variants in output (can be long)')
    listcache.add_argument('-f', '--force', action='store_true',
                           help="force new download of specs")
    listcache.add_argument('-a', '--allarch', action='store_true',
                           help="list specs for all available architectures" +
                                 " instead of default platform and OS")
    arguments.add_common_arguments(listcache, ['specs'])
    listcache.set_defaults(func=listspecs)

    dlkeys = subparsers.add_parser('keys', help=getkeys.__doc__)
    dlkeys.add_argument(
        '-i', '--install', action='store_true',
        help="install Keys pulled from mirror")
    dlkeys.add_argument(
        '-t', '--trust', action='store_true',
        help="trust all downloaded keys")
    dlkeys.add_argument('-f', '--force', action='store_true',
                        help="force new download of keys")
    dlkeys.set_defaults(func=getkeys)

    preview_parser = subparsers.add_parser(
        'preview',
        help='analyzes an installed spec and reports whether '
             'executables and libraries are relocatable'
    )
    arguments.add_common_arguments(preview_parser, ['installed_specs'])
    preview_parser.set_defaults(func=preview)

    # Check if binaries need to be rebuilt on remote mirror
    check = subparsers.add_parser('check', help=check_binaries.__doc__)
    check.add_argument(
        '-m', '--mirror-url', default=None,
        help='Override any configured mirrors with this mirror url')

    check.add_argument(
        '-o', '--output-file', default=None,
        help='File where rebuild info should be written')

    # used to construct scope arguments below
    scopes = spack.config.scopes()
    scopes_metavar = spack.config.scopes_metavar

    check.add_argument(
        '--scope', choices=scopes, metavar=scopes_metavar,
        default=spack.config.default_modify_scope(),
        help="configuration scope containing mirrors to check")

    check.add_argument(
        '-s', '--spec', default=None,
        help='Check single spec instead of release specs file')

    check.add_argument(
        '-y', '--spec-yaml', default=None,
        help='Check single spec from yaml file instead of release specs file')

    check.add_argument(
        '--rebuild-on-error', default=False, action='store_true',
        help="Default to rebuilding packages if errors are encountered " +
             "during the process of checking whether rebuilding is needed")

    check.set_defaults(func=check_binaries)

    # Download tarball and spec.yaml
    dltarball = subparsers.add_parser('download', help=get_tarball.__doc__)
    dltarball.add_argument(
        '-s', '--spec', default=None,
        help="Download built tarball for spec from mirror")
    dltarball.add_argument(
        '-y', '--spec-yaml', default=None,
        help="Download built tarball for spec (from yaml file) from mirror")
    dltarball.add_argument(
        '-p', '--path', default=None,
        help="Path to directory where tarball should be downloaded")
    dltarball.add_argument(
        '-c', '--require-cdashid', action='store_true', default=False,
        help="Require .cdashid file to be downloaded with buildcache entry")
    dltarball.set_defaults(func=get_tarball)

    # Get buildcache name
    getbuildcachename = subparsers.add_parser('get-buildcache-name',
                                              help=get_buildcache_name.__doc__)
    getbuildcachename.add_argument(
        '-s', '--spec', default=None,
        help='Spec string for which buildcache name is desired')
    getbuildcachename.add_argument(
        '-y', '--spec-yaml', default=None,
        help='Path to spec yaml file for which buildcache name is desired')
    getbuildcachename.set_defaults(func=get_buildcache_name)

    # Given the root spec, save the yaml of the dependent spec to a file
    saveyaml = subparsers.add_parser('save-yaml',
                                     help=save_spec_yamls.__doc__)
    saveyaml.add_argument(
        '--root-spec', default=None,
        help='Root spec of dependent spec')
    saveyaml.add_argument(
        '--root-spec-yaml', default=None,
        help='Path to yaml file containing root spec of dependent spec')
    saveyaml.add_argument(
        '-s', '--specs', default=None,
        help='List of dependent specs for which saved yaml is desired')
    saveyaml.add_argument(
        '-y', '--yaml-dir', default=None,
        help='Path to directory where spec yamls should be saved')
    saveyaml.set_defaults(func=save_spec_yamls)

    # Copy buildcache from some directory to another mirror url
    copy = subparsers.add_parser('copy', help=buildcache_copy.__doc__)
    copy.add_argument(
        '--base-dir', default=None,
        help='Path to mirror directory (root of existing buildcache)')
    copy.add_argument(
        '--spec-yaml', default=None,
        help='Path to spec yaml file representing buildcache entry to copy')
    copy.add_argument(
        '--destination-url', default=None,
        help='Destination mirror url')
    copy.set_defaults(func=buildcache_copy)

    # Update buildcache index without copying any additional packages
    update_index = subparsers.add_parser(
        'update-index', help=buildcache_update_index.__doc__)
    update_index.add_argument(
        '-d', '--mirror-url', default=None, help='Destination mirror url')
    update_index.set_defaults(func=buildcache_update_index)


def find_matching_specs(pkgs, allow_multiple_matches=False, env=None):
    """Returns a list of specs matching the not necessarily
       concretized specs given from cli

    Args:
        specs: list of specs to be matched against installed packages
        allow_multiple_matches : if True multiple matches are admitted

    Return:
        list of specs
    """
    hashes = env.all_hashes() if env else None

    # List of specs that match expressions given via command line
    specs_from_cli = []
    has_errors = False
    tty.debug('find_matching_specs: about to parse specs for {0}'.format(pkgs))
    specs = spack.cmd.parse_specs(pkgs)
    for spec in specs:
        matching = spack.store.db.query(spec, hashes=hashes)
        # For each spec provided, make sure it refers to only one package.
        # Fail and ask user to be unambiguous if it doesn't
        if not allow_multiple_matches and len(matching) > 1:
            tty.error('%s matches multiple installed packages:' % spec)
            for match in matching:
                tty.msg('"%s"' % match.format())
            has_errors = True

        # No installed package matches the query
        if len(matching) == 0 and spec is not any:
            tty.error('{0} does not match any installed packages.'.format(
                spec))
            has_errors = True

        specs_from_cli.extend(matching)
    if has_errors:
        tty.die('use one of the matching specs above')

    return specs_from_cli


def match_downloaded_specs(pkgs, allow_multiple_matches=False, force=False,
                           other_arch=False):
    """Returns a list of specs matching the not necessarily
       concretized specs given from cli

    Args:
        specs: list of specs to be matched against buildcaches on mirror
        allow_multiple_matches : if True multiple matches are admitted

    Return:
        list of specs
    """
    # List of specs that match expressions given via command line
    specs_from_cli = []
    has_errors = False
    allarch = other_arch
    specs = bindist.get_specs(force, allarch)
    for pkg in pkgs:
        matches = []
        tty.msg("buildcache spec(s) matching %s \n" % pkg)
        for spec in sorted(specs):
            if pkg.startswith('/'):
                pkghash = pkg.replace('/', '')
                if spec.dag_hash().startswith(pkghash):
                    matches.append(spec)
            else:
                if spec.satisfies(pkg):
                    matches.append(spec)
        # For each pkg provided, make sure it refers to only one package.
        # Fail and ask user to be unambiguous if it doesn't
        if not allow_multiple_matches and len(matches) > 1:
            tty.error('%s matches multiple downloaded packages:' % pkg)
            for match in matches:
                tty.msg('"%s"' % match.format())
            has_errors = True

        # No downloaded package matches the query
        if len(matches) == 0:
            tty.error('%s does not match any downloaded packages.' % pkg)
            has_errors = True

        specs_from_cli.extend(matches)
    if has_errors:
        tty.die('use one of the matching specs above')

    return specs_from_cli


<<<<<<< HEAD
def _createtarball(env, spec_yaml, packages, output_location, key,
                   no_deps, force, rel, unsigned, allow_root,
                   no_rebuild_index):
=======
def _createtarball(env, spec_yaml, packages, add_spec, add_deps, directory,
                   key, force, rel, unsigned, allow_root, no_rebuild_index):
>>>>>>> 00090f8f
    if spec_yaml:
        packages = set()
        with open(spec_yaml, 'r') as fd:
            yaml_text = fd.read()
            tty.debug('createtarball read spec yaml:')
            tty.debug(yaml_text)
            s = Spec.from_yaml(yaml_text)
            packages.add('/{0}'.format(s.dag_hash()))

    elif packages:
        packages = packages

    else:
        tty.die("build cache file creation requires at least one" +
                " installed package argument or else path to a" +
                " yaml file containing a spec to install")
    pkgs = set(packages)
    specs = set()

    mirror = spack.mirror.MirrorCollection().lookup(output_location)
    outdir = url_util.format(mirror.push_url)

    msg = 'Buildcache files will be output to %s/build_cache' % outdir
    tty.msg(msg)

    signkey = None
    if key:
        signkey = key

    matches = find_matching_specs(pkgs, env=env)

    if matches:
        tty.debug('Found at least one matching spec')

    for match in matches:
        tty.debug('examining match {0}'.format(match.format()))
        if match.external or match.virtual:
            tty.debug('skipping external or virtual spec %s' %
                      match.format())
        else:
            if add_spec:
                tty.debug('adding matching spec %s' % match.format())
                specs.add(match)
            else:
                tty.debug('skipping matching spec %s' % match.format())

            if not add_deps:
                continue

            tty.debug('recursing dependencies')
            for d, node in match.traverse(order='post',
                                          depth=True,
                                          deptype=('link', 'run')):
                # skip root, since it's handled above
                if d == 0:
                    continue

                if node.external or node.virtual:
                    tty.debug('skipping external or virtual dependency %s' %
                              node.format())
                else:
                    tty.debug('adding dependency %s' % node.format())
                    specs.add(node)

    for spec in specs:
        tty.debug('creating binary cache file for package %s ' % spec.format())
        bindist.build_tarball(spec, outdir, force, rel,
                              unsigned, allow_root, signkey,
                              not no_rebuild_index)


def createtarball(args):
    """create a binary package from an existing install"""

    # restrict matching to current environment if one is active
    env = ev.get_env(args, 'buildcache create')

<<<<<<< HEAD
    output_location = None
    if args.directory:
        output_location = args.directory

        # User meant to provide a path to a local directory.
        # Ensure that they did not accidentally pass a URL.
        scheme = url_util.parse(output_location, scheme='<missing>').scheme
        if scheme != '<missing>':
            raise ValueError(
                '"--directory" expected a local path; got a URL, instead')

        # User meant to provide a path to a local directory.
        # Ensure that the mirror lookup does not mistake it for a named mirror.
        output_location = 'file://' + output_location

    elif args.mirror_name:
        output_location = args.mirror_name

        # User meant to provide the name of a preconfigured mirror.
        # Ensure that the mirror lookup actually returns a named mirror.
        result = spack.mirror.MirrorCollection().lookup(output_location)
        if result.name == "<unnamed>":
            raise ValueError(
                'no configured mirror named "{name}"'.format(
                    name=output_location))

    elif args.mirror_url:
        output_location = args.mirror_url

        # User meant to provide a URL for an anonymous mirror.
        # Ensure that they actually provided a URL.
        scheme = url_util.parse(output_location, scheme='<missing>').scheme
        if scheme == '<missing>':
            raise ValueError(
                '"{url}" is not a valid URL'.format(url=output_location))

    _createtarball(env, args.spec_yaml, args.specs, output_location,
                   args.key, args.no_deps, args.force, args.rel, args.unsigned,
                   args.allow_root, args.no_rebuild_index)
=======
    add_spec = ('package' in args.things_to_install)
    add_deps = ('dependencies' in args.things_to_install)

    _createtarball(env, args.spec_yaml, args.specs, add_spec, add_deps,
                   args.directory, args.key, args.force, args.rel,
                   args.unsigned, args.allow_root, args.no_rebuild_index)
>>>>>>> 00090f8f


def installtarball(args):
    """install from a binary package"""
    if not args.specs:
        tty.die("build cache file installation requires" +
                " at least one package spec argument")
    pkgs = set(args.specs)
    matches = match_downloaded_specs(pkgs, args.multiple, args.force,
                                     args.otherarch)

    for match in matches:
        install_tarball(match, args)


def install_tarball(spec, args):
    s = Spec(spec)
    if s.external or s.virtual:
        tty.warn("Skipping external or virtual package %s" % spec.format())
        return
    for d in s.dependencies(deptype=('link', 'run')):
        tty.msg("Installing buildcache for dependency spec %s" % d)
        install_tarball(d, args)
    package = spack.repo.get(spec)
    if s.concrete and package.installed and not args.force:
        tty.warn("Package for spec %s already installed." % spec.format())
    else:
        tarball = bindist.download_tarball(spec)
        if tarball:
            tty.msg('Installing buildcache for spec %s' % spec.format())
            bindist.extract_tarball(spec, tarball, args.allow_root,
                                    args.unsigned, args.force)
            spack.hooks.post_install(spec)
            spack.store.db.add(spec, spack.store.layout)
        else:
            tty.die('Download of binary cache file for spec %s failed.' %
                    spec.format())


def listspecs(args):
    """list binary packages available from mirrors"""
    specs = bindist.get_specs(args.force, args.allarch)
    if args.specs:
        constraints = set(args.specs)
        specs = [s for s in specs if any(s.satisfies(c) for c in constraints)]
    display_specs(specs, args, all_headers=True)


def getkeys(args):
    """get public keys available on mirrors"""
    bindist.get_keys(args.install, args.trust, args.force)


def preview(args):
    """Print a status tree of the selected specs that shows which nodes are
    relocatable and which might not be.

    Args:
        args: command line arguments
    """
    specs = find_matching_specs(args.specs, allow_multiple_matches=True)

    # Cycle over the specs that match
    for spec in specs:
        print("Relocatable nodes")
        print("--------------------------------")
        print(spec.tree(status_fn=spack.relocate.is_relocatable))


def check_binaries(args):
    """Check specs (either a single spec from --spec, or else the full set
    of release specs) against remote binary mirror(s) to see if any need
    to be rebuilt.  This command uses the process exit code to indicate
    its result, specifically, if the exit code is non-zero, then at least
    one of the indicated specs needs to be rebuilt.
    """
    if args.spec or args.spec_yaml:
        specs = [get_concrete_spec(args)]
    else:
        env = ev.get_env(args, 'buildcache', required=True)
        env.concretize()
        specs = env.all_specs()

    if not specs:
        tty.msg('No specs provided, exiting.')
        sys.exit(0)

    for spec in specs:
        spec.concretize()

    # Next see if there are any configured binary mirrors
    configured_mirrors = spack.config.get('mirrors', scope=args.scope)

    if args.mirror_url:
        configured_mirrors = {'additionalMirrorUrl': args.mirror_url}

    if not configured_mirrors:
        tty.msg('No mirrors provided, exiting.')
        sys.exit(0)

    sys.exit(bindist.check_specs_against_mirrors(
        configured_mirrors, specs, args.output_file, args.rebuild_on_error))


def download_buildcache_files(concrete_spec, local_dest, require_cdashid,
                              mirror_url=None):
    tarfile_name = bindist.tarball_name(concrete_spec, '.spack')
    tarball_dir_name = bindist.tarball_directory_name(concrete_spec)
    tarball_path_name = os.path.join(tarball_dir_name, tarfile_name)
    local_tarball_path = os.path.join(local_dest, tarball_dir_name)

    files_to_fetch = [
        {
            'url': tarball_path_name,
            'path': local_tarball_path,
            'required': True,
        }, {
            'url': bindist.tarball_name(concrete_spec, '.spec.yaml'),
            'path': local_dest,
            'required': True,
        }, {
            'url': bindist.tarball_name(concrete_spec, '.cdashid'),
            'path': local_dest,
            'required': require_cdashid,
        },
    ]

    return bindist.download_buildcache_entry(files_to_fetch, mirror_url)


def get_tarball(args):
    """Download buildcache entry from a remote mirror to local folder.  This
    command uses the process exit code to indicate its result, specifically,
    a non-zero exit code indicates that the command failed to download at
    least one of the required buildcache components.  Normally, just the
    tarball and .spec.yaml files are required, but if the --require-cdashid
    argument was provided, then a .cdashid file is also required."""
    if not args.spec and not args.spec_yaml:
        tty.msg('No specs provided, exiting.')
        sys.exit(0)

    if not args.path:
        tty.msg('No download path provided, exiting')
        sys.exit(0)

    spec = get_concrete_spec(args)
    result = download_buildcache_files(spec, args.path, args.require_cdashid)

    if not result:
        sys.exit(1)


def get_concrete_spec(args):
    spec_str = args.spec
    spec_yaml_path = args.spec_yaml

    if not spec_str and not spec_yaml_path:
        tty.msg('Must provide either spec string or path to ' +
                'yaml to concretize spec')
        sys.exit(1)

    if spec_str:
        try:
            spec = Spec(spec_str)
            spec.concretize()
        except SpecError as spec_error:
            tty.error('Unable to concrectize spec {0}'.format(args.spec))
            tty.debug(spec_error)
            sys.exit(1)

        return spec

    with open(spec_yaml_path, 'r') as fd:
        return Spec.from_yaml(fd.read())


def get_buildcache_name(args):
    """Get name (prefix) of buildcache entries for this spec"""
    spec = get_concrete_spec(args)
    buildcache_name = bindist.tarball_name(spec, '')

    print('{0}'.format(buildcache_name))

    sys.exit(0)


def save_spec_yamls(args):
    """Get full spec for dependencies, relative to root spec, and write them
    to files in the specified output directory.  Uses exit code to signal
    success or failure.  An exit code of zero means the command was likely
    successful.  If any errors or exceptions are encountered, or if expected
    command-line arguments are not provided, then the exit code will be
    non-zero."""
    if not args.root_spec and not args.root_spec_yaml:
        tty.msg('No root spec provided, exiting.')
        sys.exit(1)

    if not args.specs:
        tty.msg('No dependent specs provided, exiting.')
        sys.exit(1)

    if not args.yaml_dir:
        tty.msg('No yaml directory provided, exiting.')
        sys.exit(1)

    if args.root_spec_yaml:
        with open(args.root_spec_yaml) as fd:
            root_spec_as_yaml = fd.read()
    else:
        root_spec = Spec(args.root_spec)
        root_spec.concretize()
        root_spec_as_yaml = root_spec.to_yaml(hash=ht.build_hash)

    save_dependency_spec_yamls(
        root_spec_as_yaml, args.yaml_dir, args.specs.split())

    sys.exit(0)


def buildcache_copy(args):
    """Copy a buildcache entry and all its files from one mirror, given as
    '--base-dir', to some other mirror, specified as '--destination-url'.
    The specific buildcache entry to be copied from one location to the
    other is identified using the '--spec-yaml' argument."""
    # TODO: This sub-command should go away once #11117 is merged

    if not args.spec_yaml:
        tty.msg('No spec yaml provided, exiting.')
        sys.exit(1)

    if not args.base_dir:
        tty.msg('No base directory provided, exiting.')
        sys.exit(1)

    if not args.destination_url:
        tty.msg('No destination mirror url provided, exiting.')
        sys.exit(1)

    dest_url = args.destination_url

    if dest_url[0:7] != 'file://' and dest_url[0] != '/':
        tty.msg('Only urls beginning with "file://" or "/" are supported ' +
                'by buildcache copy.')
        sys.exit(1)

    try:
        with open(args.spec_yaml, 'r') as fd:
            spec = Spec.from_yaml(fd.read())
    except Exception as e:
        tty.debug(e)
        tty.error('Unable to concrectize spec from yaml {0}'.format(
            args.spec_yaml))
        sys.exit(1)

    dest_root_path = dest_url
    if dest_url[0:7] == 'file://':
        dest_root_path = dest_url[7:]

    build_cache_dir = bindist.build_cache_relative_path()

    tarball_rel_path = os.path.join(
        build_cache_dir, bindist.tarball_path_name(spec, '.spack'))
    tarball_src_path = os.path.join(args.base_dir, tarball_rel_path)
    tarball_dest_path = os.path.join(dest_root_path, tarball_rel_path)

    specfile_rel_path = os.path.join(
        build_cache_dir, bindist.tarball_name(spec, '.spec.yaml'))
    specfile_src_path = os.path.join(args.base_dir, specfile_rel_path)
    specfile_dest_path = os.path.join(dest_root_path, specfile_rel_path)

    cdashidfile_rel_path = os.path.join(
        build_cache_dir, bindist.tarball_name(spec, '.cdashid'))
    cdashid_src_path = os.path.join(args.base_dir, cdashidfile_rel_path)
    cdashid_dest_path = os.path.join(dest_root_path, cdashidfile_rel_path)

    # Make sure directory structure exists before attempting to copy
    os.makedirs(os.path.dirname(tarball_dest_path))

    # Now copy the specfile and tarball files to the destination mirror
    tty.msg('Copying {0}'.format(tarball_rel_path))
    shutil.copyfile(tarball_src_path, tarball_dest_path)

    tty.msg('Copying {0}'.format(specfile_rel_path))
    shutil.copyfile(specfile_src_path, specfile_dest_path)

    # Copy the cdashid file (if exists) to the destination mirror
    if os.path.exists(cdashid_src_path):
        tty.msg('Copying {0}'.format(cdashidfile_rel_path))
        shutil.copyfile(cdashid_src_path, cdashid_dest_path)


def buildcache_update_index(args):
    """Update a buildcache index."""
    outdir = '.'
    if args.mirror_url:
        outdir = args.mirror_url

    mirror = spack.mirror.MirrorCollection().lookup(outdir)
    outdir = url_util.format(mirror.push_url)

    bindist.generate_package_index(
        url_util.join(outdir, bindist.build_cache_relative_path()))


def buildcache(parser, args):
    if args.func:
        args.func(args)<|MERGE_RESOLUTION|>--- conflicted
+++ resolved
@@ -323,14 +323,9 @@
     return specs_from_cli
 
 
-<<<<<<< HEAD
-def _createtarball(env, spec_yaml, packages, output_location, key,
-                   no_deps, force, rel, unsigned, allow_root,
+def _createtarball(env, spec_yaml, packages, add_spec, add_deps,
+                   output_location, key, force, rel, unsigned, allow_root,
                    no_rebuild_index):
-=======
-def _createtarball(env, spec_yaml, packages, add_spec, add_deps, directory,
-                   key, force, rel, unsigned, allow_root, no_rebuild_index):
->>>>>>> 00090f8f
     if spec_yaml:
         packages = set()
         with open(spec_yaml, 'r') as fd:
@@ -395,6 +390,8 @@
                     tty.debug('adding dependency %s' % node.format())
                     specs.add(node)
 
+    tty.debug('writing tarballs to %s/build_cache' % outdir)
+
     for spec in specs:
         tty.debug('creating binary cache file for package %s ' % spec.format())
         bindist.build_tarball(spec, outdir, force, rel,
@@ -408,7 +405,6 @@
     # restrict matching to current environment if one is active
     env = ev.get_env(args, 'buildcache create')
 
-<<<<<<< HEAD
     output_location = None
     if args.directory:
         output_location = args.directory
@@ -444,18 +440,12 @@
         if scheme == '<missing>':
             raise ValueError(
                 '"{url}" is not a valid URL'.format(url=output_location))
-
-    _createtarball(env, args.spec_yaml, args.specs, output_location,
-                   args.key, args.no_deps, args.force, args.rel, args.unsigned,
-                   args.allow_root, args.no_rebuild_index)
-=======
     add_spec = ('package' in args.things_to_install)
     add_deps = ('dependencies' in args.things_to_install)
 
     _createtarball(env, args.spec_yaml, args.specs, add_spec, add_deps,
-                   args.directory, args.key, args.force, args.rel,
+                   output_location, args.key, args.force, args.rel,
                    args.unsigned, args.allow_root, args.no_rebuild_index)
->>>>>>> 00090f8f
 
 
 def installtarball(args):
