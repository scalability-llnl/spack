# Copyright 2013-2020 Lawrence Livermore National Security, LLC and other
# Spack Project Developers. See the top-level COPYRIGHT file for details.
#
# SPDX-License-Identifier: (Apache-2.0 OR MIT)

import os
import shutil
import sys

import llnl.util.tty as tty
import spack.binary_distribution as bindist
import spack.cmd
import spack.cmd.common.arguments as arguments
import spack.environment as ev
import spack.hash_types as ht
import spack.mirror
import spack.relocate
import spack.repo
import spack.spec
import spack.store
import spack.config
import spack.repo
import spack.store
import spack.util.url as url_util

from spack.error import SpecError
from spack.spec import Spec, save_dependency_spec_yamls

from spack.cmd import display_specs

description = "create, download and install binary packages"
section = "packaging"
level = "long"


def setup_parser(subparser):
    setup_parser.parser = subparser
    subparsers = subparser.add_subparsers(help='buildcache sub-commands')

    create = subparsers.add_parser('create', help=createtarball.__doc__)
    create.add_argument('-r', '--rel', action='store_true',
                        help="make all rpaths relative" +
                             " before creating tarballs.")
    create.add_argument('-f', '--force', action='store_true',
                        help="overwrite tarball if it exists.")
    create.add_argument('-u', '--unsigned', action='store_true',
                        help="create unsigned buildcache" +
                             " tarballs for testing")
    create.add_argument('-a', '--allow-root', action='store_true',
                        help="allow install root string in binary files " +
                             "after RPATH substitution")
    create.add_argument('-k', '--key', metavar='key',
                        type=str, default=None,
                        help="Key for signing.")
    output = create.add_mutually_exclusive_group(required=True)
    output.add_argument('-d', '--directory',
                        metavar='directory',
                        type=str,
                        help="local directory where " +
                             "buildcaches will be written.")
    output.add_argument('-m', '--mirror-name',
                        metavar='mirror-name',
                        type=str,
                        help="name of the mirror where " +
                             "buildcaches will be written.")
    output.add_argument('--mirror-url',
                        metavar='mirror-url',
                        type=str,
                        help="URL of the mirror where " +
                             "buildcaches will be written.")
    create.add_argument('--no-rebuild-index', action='store_true',
                        default=False, help="skip rebuilding index after " +
                                            "building package(s)")
    create.add_argument('-y', '--spec-yaml', default=None,
                        help='Create buildcache entry for spec from yaml file')
    create.add_argument('--no-deps', action='store_true', default='false',
                        help='Create buildcache entry wo/ dependencies')
    arguments.add_common_arguments(create, ['specs'])
    create.set_defaults(func=createtarball)

    install = subparsers.add_parser('install', help=installtarball.__doc__)
    install.add_argument('-f', '--force', action='store_true',
                         help="overwrite install directory if it exists.")
    install.add_argument('-m', '--multiple', action='store_true',
                         help="allow all matching packages ")
    install.add_argument('-a', '--allow-root', action='store_true',
                         help="allow install root string in binary files " +
                              "after RPATH substitution")
    install.add_argument('-u', '--unsigned', action='store_true',
                         help="install unsigned buildcache" +
                              " tarballs for testing")
    install.add_argument('-o', '--otherarch', action='store_true',
                         help="install specs from other architectures" +
                              " instead of default platform and OS")

    arguments.add_common_arguments(install, ['specs'])
    install.set_defaults(func=installtarball)

    listcache = subparsers.add_parser('list', help=listspecs.__doc__)
    arguments.add_common_arguments(listcache, ['long', 'very_long'])
    listcache.add_argument('-v', '--variants',
                           action='store_true',
                           dest='variants',
                           help='show variants in output (can be long)')
    listcache.add_argument('-f', '--force', action='store_true',
                           help="force new download of specs")
    listcache.add_argument('-a', '--allarch', action='store_true',
                           help="list specs for all available architectures" +
                                 " instead of default platform and OS")
    arguments.add_common_arguments(listcache, ['specs'])
    listcache.set_defaults(func=listspecs)

    dlkeys = subparsers.add_parser('keys', help=getkeys.__doc__)
    dlkeys.add_argument(
        '-i', '--install', action='store_true',
        help="install Keys pulled from mirror")
    dlkeys.add_argument(
        '-t', '--trust', action='store_true',
        help="trust all downloaded keys")
    dlkeys.add_argument('-f', '--force', action='store_true',
                        help="force new download of keys")
    dlkeys.set_defaults(func=getkeys)

    preview_parser = subparsers.add_parser(
        'preview',
        help='analyzes an installed spec and reports whether '
             'executables and libraries are relocatable'
    )
    arguments.add_common_arguments(preview_parser, ['installed_specs'])
    preview_parser.set_defaults(func=preview)

    # Check if binaries need to be rebuilt on remote mirror
    check = subparsers.add_parser('check', help=check_binaries.__doc__)
    check.add_argument(
        '-m', '--mirror-url', default=None,
        help='Override any configured mirrors with this mirror url')

    check.add_argument(
        '-o', '--output-file', default=None,
        help='File where rebuild info should be written')

    # used to construct scope arguments below
    scopes = spack.config.scopes()
    scopes_metavar = spack.config.scopes_metavar

    check.add_argument(
        '--scope', choices=scopes, metavar=scopes_metavar,
        default=spack.config.default_modify_scope(),
        help="configuration scope containing mirrors to check")

    check.add_argument(
        '-s', '--spec', default=None,
        help='Check single spec instead of release specs file')

    check.add_argument(
        '-y', '--spec-yaml', default=None,
        help='Check single spec from yaml file instead of release specs file')

    check.add_argument(
        '--rebuild-on-error', default=False, action='store_true',
        help="Default to rebuilding packages if errors are encountered " +
             "during the process of checking whether rebuilding is needed")

    check.set_defaults(func=check_binaries)

    # Download tarball and spec.yaml
    dltarball = subparsers.add_parser('download', help=get_tarball.__doc__)
    dltarball.add_argument(
        '-s', '--spec', default=None,
        help="Download built tarball for spec from mirror")
    dltarball.add_argument(
        '-y', '--spec-yaml', default=None,
        help="Download built tarball for spec (from yaml file) from mirror")
    dltarball.add_argument(
        '-p', '--path', default=None,
        help="Path to directory where tarball should be downloaded")
    dltarball.add_argument(
        '-c', '--require-cdashid', action='store_true', default=False,
        help="Require .cdashid file to be downloaded with buildcache entry")
    dltarball.set_defaults(func=get_tarball)

    # Get buildcache name
    getbuildcachename = subparsers.add_parser('get-buildcache-name',
                                              help=get_buildcache_name.__doc__)
    getbuildcachename.add_argument(
        '-s', '--spec', default=None,
        help='Spec string for which buildcache name is desired')
    getbuildcachename.add_argument(
        '-y', '--spec-yaml', default=None,
        help='Path to spec yaml file for which buildcache name is desired')
    getbuildcachename.set_defaults(func=get_buildcache_name)

    # Given the root spec, save the yaml of the dependent spec to a file
    saveyaml = subparsers.add_parser('save-yaml',
                                     help=save_spec_yamls.__doc__)
    saveyaml.add_argument(
        '--root-spec', default=None,
        help='Root spec of dependent spec')
    saveyaml.add_argument(
        '--root-spec-yaml', default=None,
        help='Path to yaml file containing root spec of dependent spec')
    saveyaml.add_argument(
        '-s', '--specs', default=None,
        help='List of dependent specs for which saved yaml is desired')
    saveyaml.add_argument(
        '-y', '--yaml-dir', default=None,
        help='Path to directory where spec yamls should be saved')
    saveyaml.set_defaults(func=save_spec_yamls)

    # Copy buildcache from some directory to another mirror url
    copy = subparsers.add_parser('copy', help=buildcache_copy.__doc__)
    copy.add_argument(
        '--base-dir', default=None,
        help='Path to mirror directory (root of existing buildcache)')
    copy.add_argument(
        '--spec-yaml', default=None,
        help='Path to spec yaml file representing buildcache entry to copy')
    copy.add_argument(
        '--destination-url', default=None,
        help='Destination mirror url')
    copy.set_defaults(func=buildcache_copy)

    # Update buildcache index without copying any additional packages
    update_index = subparsers.add_parser(
        'update-index', help=buildcache_update_index.__doc__)
    update_index.add_argument(
        '-d', '--mirror-url', default=None, help='Destination mirror url')
    update_index.set_defaults(func=buildcache_update_index)


def find_matching_specs(pkgs, allow_multiple_matches=False, env=None):
    """Returns a list of specs matching the not necessarily
       concretized specs given from cli

    Args:
        specs: list of specs to be matched against installed packages
        allow_multiple_matches : if True multiple matches are admitted

    Return:
        list of specs
    """
    hashes = env.all_hashes() if env else None

    # List of specs that match expressions given via command line
    specs_from_cli = []
    has_errors = False
    tty.debug('find_matching_specs: about to parse specs for {0}'.format(pkgs))
    specs = spack.cmd.parse_specs(pkgs)
    for spec in specs:
        matching = spack.store.db.query(spec, hashes=hashes)
        # For each spec provided, make sure it refers to only one package.
        # Fail and ask user to be unambiguous if it doesn't
        if not allow_multiple_matches and len(matching) > 1:
            tty.error('%s matches multiple installed packages:' % spec)
            for match in matching:
                tty.msg('"%s"' % match.format())
            has_errors = True

        # No installed package matches the query
        if len(matching) == 0 and spec is not any:
            tty.error('{0} does not match any installed packages.'.format(
                spec))
            has_errors = True

        specs_from_cli.extend(matching)
    if has_errors:
        tty.die('use one of the matching specs above')

    return specs_from_cli


def match_downloaded_specs(pkgs, allow_multiple_matches=False, force=False,
                           other_arch=False):
    """Returns a list of specs matching the not necessarily
       concretized specs given from cli

    Args:
        specs: list of specs to be matched against buildcaches on mirror
        allow_multiple_matches : if True multiple matches are admitted

    Return:
        list of specs
    """
    # List of specs that match expressions given via command line
    specs_from_cli = []
    has_errors = False
    allarch = other_arch
    specs = bindist.get_specs(force, allarch)
    for pkg in pkgs:
        matches = []
        tty.msg("buildcache spec(s) matching %s \n" % pkg)
        for spec in sorted(specs):
            if pkg.startswith('/'):
                pkghash = pkg.replace('/', '')
                if spec.dag_hash().startswith(pkghash):
                    matches.append(spec)
            else:
                if spec.satisfies(pkg):
                    matches.append(spec)
        # For each pkg provided, make sure it refers to only one package.
        # Fail and ask user to be unambiguous if it doesn't
        if not allow_multiple_matches and len(matches) > 1:
            tty.error('%s matches multiple downloaded packages:' % pkg)
            for match in matches:
                tty.msg('"%s"' % match.format())
            has_errors = True

        # No downloaded package matches the query
        if len(matches) == 0:
            tty.error('%s does not match any downloaded packages.' % pkg)
            has_errors = True

        specs_from_cli.extend(matches)
    if has_errors:
        tty.die('use one of the matching specs above')

    return specs_from_cli


def _createtarball(env, spec_yaml, packages, output_location, key,
                   no_deps, force, rel, unsigned, allow_root,
                   no_rebuild_index):
    if spec_yaml:
        packages = set()
        with open(spec_yaml, 'r') as fd:
            yaml_text = fd.read()
            tty.debug('createtarball read spec yaml:')
            tty.debug(yaml_text)
            s = Spec.from_yaml(yaml_text)
            packages.add('/{0}'.format(s.dag_hash()))

    elif packages:
        packages = packages

    else:
        tty.die("build cache file creation requires at least one" +
                " installed package argument or else path to a" +
                " yaml file containing a spec to install")
    pkgs = set(packages)
    specs = set()

    mirror = spack.mirror.MirrorCollection().lookup(output_location)
    outdir = url_util.format(mirror.push_url)

    msg = 'Buildcache files will be output to %s/build_cache' % outdir
    tty.msg(msg)

    signkey = None
    if key:
        signkey = key

    matches = find_matching_specs(pkgs, env=env)

    if matches:
        tty.debug('Found at least one matching spec')

    for match in matches:
        tty.debug('examining match {0}'.format(match.format()))
        if match.external or match.virtual:
            tty.debug('skipping external or virtual spec %s' %
                      match.format())
        else:
            tty.debug('adding matching spec %s' % match.format())
            specs.add(match)
            if no_deps is True:
                continue
            tty.debug('recursing dependencies')
            for d, node in match.traverse(order='post',
                                          depth=True,
                                          deptype=('link', 'run')):
                if node.external or node.virtual:
                    tty.debug('skipping external or virtual dependency %s' %
                              node.format())
                else:
                    tty.debug('adding dependency %s' % node.format())
                    specs.add(node)

    for spec in specs:
<<<<<<< HEAD
        tty.debug('creating binary cache file for package %s ' % spec.format())
        try:
            bindist.build_tarball(spec, outdir, force, rel,
                                  unsigned, allow_root, signkey,
                                  not no_rebuild_index)
        except Exception as e:
            tty.warn('%s' % e)
            pass
=======
        tty.msg('creating binary cache file for package %s ' % spec.format())
        bindist.build_tarball(spec, outdir, force, rel,
                              unsigned, allow_root, signkey,
                              not no_rebuild_index)
>>>>>>> 8d750db9


def createtarball(args):
    """create a binary package from an existing install"""

    # restrict matching to current environment if one is active
    env = ev.get_env(args, 'buildcache create')

    output_location = None
    if args.directory:
        output_location = args.directory

        # User meant to provide a path to a local directory.
        # Ensure that they did not accidentally pass a URL.
        scheme = url_util.parse(output_location, scheme='<missing>').scheme
        if scheme != '<missing>':
            raise ValueError(
                '"--directory" expected a local path; got a URL, instead')

        # User meant to provide a path to a local directory.
        # Ensure that the mirror lookup does not mistake it for a named mirror.
        output_location = 'file://' + output_location

    elif args.mirror_name:
        output_location = args.mirror_name

        # User meant to provide the name of a preconfigured mirror.
        # Ensure that the mirror lookup actually returns a named mirror.
        result = spack.mirror.MirrorCollection().lookup(output_location)
        if result.name == "<unnamed>":
            raise ValueError(
                'no configured mirror named "{name}"'.format(
                    name=output_location))

    elif args.mirror_url:
        output_location = args.mirror_url

        # User meant to provide a URL for an anonymous mirror.
        # Ensure that they actually provided a URL.
        scheme = url_util.parse(output_location, scheme='<missing>').scheme
        if scheme == '<missing>':
            raise ValueError(
                '"{url}" is not a valid URL'.format(url=output_location))

    _createtarball(env, args.spec_yaml, args.specs, output_location,
                   args.key, args.no_deps, args.force, args.rel, args.unsigned,
                   args.allow_root, args.no_rebuild_index)


def installtarball(args):
    """install from a binary package"""
    if not args.specs:
        tty.die("build cache file installation requires" +
                " at least one package spec argument")
    pkgs = set(args.specs)
    matches = match_downloaded_specs(pkgs, args.multiple, args.force,
                                     args.otherarch)

    for match in matches:
        install_tarball(match, args)


def install_tarball(spec, args):
    s = Spec(spec)
    if s.external or s.virtual:
        tty.warn("Skipping external or virtual package %s" % spec.format())
        return
    for d in s.dependencies(deptype=('link', 'run')):
        tty.msg("Installing buildcache for dependency spec %s" % d)
        install_tarball(d, args)
    package = spack.repo.get(spec)
    if s.concrete and package.installed and not args.force:
        tty.warn("Package for spec %s already installed." % spec.format())
    else:
        tarball = bindist.download_tarball(spec)
        if tarball:
            tty.msg('Installing buildcache for spec %s' % spec.format())
            bindist.extract_tarball(spec, tarball, args.allow_root,
                                    args.unsigned, args.force)
            spack.hooks.post_install(spec)
            spack.store.db.add(spec, spack.store.layout)
        else:
            tty.die('Download of binary cache file for spec %s failed.' %
                    spec.format())


def listspecs(args):
    """list binary packages available from mirrors"""
    specs = bindist.get_specs(args.force, args.allarch)
    if args.specs:
        constraints = set(args.specs)
        specs = [s for s in specs if any(s.satisfies(c) for c in constraints)]
    display_specs(specs, args, all_headers=True)


def getkeys(args):
    """get public keys available on mirrors"""
    bindist.get_keys(args.install, args.trust, args.force)


def preview(args):
    """Print a status tree of the selected specs that shows which nodes are
    relocatable and which might not be.

    Args:
        args: command line arguments
    """
    specs = find_matching_specs(args.specs, allow_multiple_matches=True)

    # Cycle over the specs that match
    for spec in specs:
        print("Relocatable nodes")
        print("--------------------------------")
        print(spec.tree(status_fn=spack.relocate.is_relocatable))


def check_binaries(args):
    """Check specs (either a single spec from --spec, or else the full set
    of release specs) against remote binary mirror(s) to see if any need
    to be rebuilt.  This command uses the process exit code to indicate
    its result, specifically, if the exit code is non-zero, then at least
    one of the indicated specs needs to be rebuilt.
    """
    if args.spec or args.spec_yaml:
        specs = [get_concrete_spec(args)]
    else:
        env = ev.get_env(args, 'buildcache', required=True)
        env.concretize()
        specs = env.all_specs()

    if not specs:
        tty.msg('No specs provided, exiting.')
        sys.exit(0)

    for spec in specs:
        spec.concretize()

    # Next see if there are any configured binary mirrors
    configured_mirrors = spack.config.get('mirrors', scope=args.scope)

    if args.mirror_url:
        configured_mirrors = {'additionalMirrorUrl': args.mirror_url}

    if not configured_mirrors:
        tty.msg('No mirrors provided, exiting.')
        sys.exit(0)

    sys.exit(bindist.check_specs_against_mirrors(
        configured_mirrors, specs, args.output_file, args.rebuild_on_error))


def download_buildcache_files(concrete_spec, local_dest, require_cdashid,
                              mirror_url=None):
    tarfile_name = bindist.tarball_name(concrete_spec, '.spack')
    tarball_dir_name = bindist.tarball_directory_name(concrete_spec)
    tarball_path_name = os.path.join(tarball_dir_name, tarfile_name)
    local_tarball_path = os.path.join(local_dest, tarball_dir_name)

    files_to_fetch = [
        {
            'url': tarball_path_name,
            'path': local_tarball_path,
            'required': True,
        }, {
            'url': bindist.tarball_name(concrete_spec, '.spec.yaml'),
            'path': local_dest,
            'required': True,
        }, {
            'url': bindist.tarball_name(concrete_spec, '.cdashid'),
            'path': local_dest,
            'required': require_cdashid,
        },
    ]

    return bindist.download_buildcache_entry(files_to_fetch, mirror_url)


def get_tarball(args):
    """Download buildcache entry from a remote mirror to local folder.  This
    command uses the process exit code to indicate its result, specifically,
    a non-zero exit code indicates that the command failed to download at
    least one of the required buildcache components.  Normally, just the
    tarball and .spec.yaml files are required, but if the --require-cdashid
    argument was provided, then a .cdashid file is also required."""
    if not args.spec and not args.spec_yaml:
        tty.msg('No specs provided, exiting.')
        sys.exit(0)

    if not args.path:
        tty.msg('No download path provided, exiting')
        sys.exit(0)

    spec = get_concrete_spec(args)
    result = download_buildcache_files(spec, args.path, args.require_cdashid)

    if not result:
        sys.exit(1)


def get_concrete_spec(args):
    spec_str = args.spec
    spec_yaml_path = args.spec_yaml

    if not spec_str and not spec_yaml_path:
        tty.msg('Must provide either spec string or path to ' +
                'yaml to concretize spec')
        sys.exit(1)

    if spec_str:
        try:
            spec = Spec(spec_str)
            spec.concretize()
        except SpecError as spec_error:
            tty.error('Unable to concrectize spec {0}'.format(args.spec))
            tty.debug(spec_error)
            sys.exit(1)

        return spec

    with open(spec_yaml_path, 'r') as fd:
        return Spec.from_yaml(fd.read())


def get_buildcache_name(args):
    """Get name (prefix) of buildcache entries for this spec"""
    spec = get_concrete_spec(args)
    buildcache_name = bindist.tarball_name(spec, '')

    print('{0}'.format(buildcache_name))

    sys.exit(0)


def save_spec_yamls(args):
    """Get full spec for dependencies, relative to root spec, and write them
    to files in the specified output directory.  Uses exit code to signal
    success or failure.  An exit code of zero means the command was likely
    successful.  If any errors or exceptions are encountered, or if expected
    command-line arguments are not provided, then the exit code will be
    non-zero."""
    if not args.root_spec and not args.root_spec_yaml:
        tty.msg('No root spec provided, exiting.')
        sys.exit(1)

    if not args.specs:
        tty.msg('No dependent specs provided, exiting.')
        sys.exit(1)

    if not args.yaml_dir:
        tty.msg('No yaml directory provided, exiting.')
        sys.exit(1)

    if args.root_spec_yaml:
        with open(args.root_spec_yaml) as fd:
            root_spec_as_yaml = fd.read()
    else:
        root_spec = Spec(args.root_spec)
        root_spec.concretize()
        root_spec_as_yaml = root_spec.to_yaml(hash=ht.build_hash)

    save_dependency_spec_yamls(
        root_spec_as_yaml, args.yaml_dir, args.specs.split())

    sys.exit(0)


def buildcache_copy(args):
    """Copy a buildcache entry and all its files from one mirror, given as
    '--base-dir', to some other mirror, specified as '--destination-url'.
    The specific buildcache entry to be copied from one location to the
    other is identified using the '--spec-yaml' argument."""
    # TODO: This sub-command should go away once #11117 is merged

    if not args.spec_yaml:
        tty.msg('No spec yaml provided, exiting.')
        sys.exit(1)

    if not args.base_dir:
        tty.msg('No base directory provided, exiting.')
        sys.exit(1)

    if not args.destination_url:
        tty.msg('No destination mirror url provided, exiting.')
        sys.exit(1)

    dest_url = args.destination_url

    if dest_url[0:7] != 'file://' and dest_url[0] != '/':
        tty.msg('Only urls beginning with "file://" or "/" are supported ' +
                'by buildcache copy.')
        sys.exit(1)

    try:
        with open(args.spec_yaml, 'r') as fd:
            spec = Spec.from_yaml(fd.read())
    except Exception as e:
        tty.debug(e)
        tty.error('Unable to concrectize spec from yaml {0}'.format(
            args.spec_yaml))
        sys.exit(1)

    dest_root_path = dest_url
    if dest_url[0:7] == 'file://':
        dest_root_path = dest_url[7:]

    build_cache_dir = bindist.build_cache_relative_path()

    tarball_rel_path = os.path.join(
        build_cache_dir, bindist.tarball_path_name(spec, '.spack'))
    tarball_src_path = os.path.join(args.base_dir, tarball_rel_path)
    tarball_dest_path = os.path.join(dest_root_path, tarball_rel_path)

    specfile_rel_path = os.path.join(
        build_cache_dir, bindist.tarball_name(spec, '.spec.yaml'))
    specfile_src_path = os.path.join(args.base_dir, specfile_rel_path)
    specfile_dest_path = os.path.join(dest_root_path, specfile_rel_path)

    cdashidfile_rel_path = os.path.join(
        build_cache_dir, bindist.tarball_name(spec, '.cdashid'))
    cdashid_src_path = os.path.join(args.base_dir, cdashidfile_rel_path)
    cdashid_dest_path = os.path.join(dest_root_path, cdashidfile_rel_path)

    # Make sure directory structure exists before attempting to copy
    os.makedirs(os.path.dirname(tarball_dest_path))

    # Now copy the specfile and tarball files to the destination mirror
    tty.msg('Copying {0}'.format(tarball_rel_path))
    shutil.copyfile(tarball_src_path, tarball_dest_path)

    tty.msg('Copying {0}'.format(specfile_rel_path))
    shutil.copyfile(specfile_src_path, specfile_dest_path)

    # Copy the cdashid file (if exists) to the destination mirror
    if os.path.exists(cdashid_src_path):
        tty.msg('Copying {0}'.format(cdashidfile_rel_path))
        shutil.copyfile(cdashid_src_path, cdashid_dest_path)


def buildcache_update_index(args):
    """Update a buildcache index."""
    outdir = '.'
    if args.mirror_url:
        outdir = args.mirror_url

    mirror = spack.mirror.MirrorCollection().lookup(outdir)
    outdir = url_util.format(mirror.push_url)

    bindist.generate_package_index(
        url_util.join(outdir, bindist.build_cache_relative_path()))


def buildcache(parser, args):
    if args.func:
        args.func(args)<|MERGE_RESOLUTION|>--- conflicted
+++ resolved
@@ -376,21 +376,10 @@
                     specs.add(node)
 
     for spec in specs:
-<<<<<<< HEAD
         tty.debug('creating binary cache file for package %s ' % spec.format())
-        try:
-            bindist.build_tarball(spec, outdir, force, rel,
-                                  unsigned, allow_root, signkey,
-                                  not no_rebuild_index)
-        except Exception as e:
-            tty.warn('%s' % e)
-            pass
-=======
-        tty.msg('creating binary cache file for package %s ' % spec.format())
         bindist.build_tarball(spec, outdir, force, rel,
                               unsigned, allow_root, signkey,
                               not no_rebuild_index)
->>>>>>> 8d750db9
 
 
 def createtarball(args):
