# Copyright 2013-2019 Lawrence Livermore National Security, LLC and other
# Spack Project Developers. See the top-level COPYRIGHT file for details.
#
# SPDX-License-Identifier: (Apache-2.0 OR MIT)

import argparse
import os
import shutil
import sys

import llnl.util.tty as tty
import spack.binary_distribution as bindist
import spack.cmd
import spack.cmd.common.arguments as arguments
import spack.environment as ev
import spack.hash_types as ht
import spack.relocate
import spack.repo
import spack.spec
<<<<<<< HEAD
import spack.binary_distribution as bindist
import spack.cmd.common.arguments as arguments
=======
import spack.store
import spack.config
import spack.repo
import spack.store
from spack.error import SpecError
from spack.spec import Spec, save_dependency_spec_yamls

>>>>>>> 139eaa13
from spack.cmd import display_specs

description = "create, download and install binary packages"
section = "packaging"
level = "long"


def setup_parser(subparser):
    setup_parser.parser = subparser
    subparsers = subparser.add_subparsers(help='buildcache sub-commands')

    create = subparsers.add_parser('create', help=createtarball.__doc__)
    create.add_argument('-r', '--rel', action='store_true',
                        help="make all rpaths relative" +
                             " before creating tarballs.")
    create.add_argument('-f', '--force', action='store_true',
                        help="overwrite tarball if it exists.")
    create.add_argument('-u', '--unsigned', action='store_true',
                        help="create unsigned buildcache" +
                             " tarballs for testing")
    create.add_argument('-a', '--allow-root', action='store_true',
                        help="allow install root string in binary files " +
                             "after RPATH substitution")
    create.add_argument('-k', '--key', metavar='key',
                        type=str, default=None,
                        help="Key for signing.")
    create.add_argument('-d', '--directory', metavar='directory',
                        type=str, default='.',
                        help="directory in which to save the tarballs.")
<<<<<<< HEAD
    create.add_argument('--no-dependencies',
                        action='store_false',
                        dest='recurse_dependencies',
                        help='do not recursively traverse spec dependencies')
=======
    create.add_argument('--no-rebuild-index', action='store_true',
                        default=False, help="skip rebuilding index after " +
                                            "building package(s)")
    create.add_argument('-y', '--spec-yaml', default=None,
                        help='Create buildcache entry for spec from yaml file')
>>>>>>> 139eaa13
    create.add_argument(
        'packages', nargs=argparse.REMAINDER,
        help="specs of packages to create buildcache for")
    create.add_argument('--no-deps', action='store_true', default='false',
                        help='Create buildcache entry wo/ dependencies')
    create.set_defaults(func=createtarball)

    install = subparsers.add_parser('install', help=installtarball.__doc__)
    install.add_argument('-f', '--force', action='store_true',
                         help="overwrite install directory if it exists.")
    install.add_argument('-m', '--multiple', action='store_true',
                         help="allow all matching packages ")
    install.add_argument('-a', '--allow-root', action='store_true',
                         help="allow install root string in binary files " +
                              "after RPATH substitution")
    install.add_argument('-u', '--unsigned', action='store_true',
                         help="install unsigned buildcache" +
                              " tarballs for testing")
    install.add_argument(
        'packages', nargs=argparse.REMAINDER,
        help="specs of packages to install buildcache for")
    install.set_defaults(func=installtarball)

    listcache = subparsers.add_parser('list', help=listspecs.__doc__)
<<<<<<< HEAD
    arguments.add_common_arguments(listcache,
                                   ['long', 'very_long', 'tags'])
    listcache.add_argument(
        '-v', '--variants',
        action='store_true',
        dest='variants',
        help='show variants in output (can be long)')
=======
    arguments.add_common_arguments(listcache, ['long', 'very_long'])
    listcache.add_argument('-v', '--variants',
                           action='store_true',
                           dest='variants',
                           help='show variants in output (can be long)')
>>>>>>> 139eaa13
    listcache.add_argument('-f', '--force', action='store_true',
                           help="force new download of specs")
    listcache.add_argument(
        'packages', nargs=argparse.REMAINDER,
        help="specs of packages to search for")
    listcache.set_defaults(func=listspecs)

    dlkeys = subparsers.add_parser('keys', help=getkeys.__doc__)
    dlkeys.add_argument(
        '-i', '--install', action='store_true',
        help="install Keys pulled from mirror")
    dlkeys.add_argument(
        '-t', '--trust', action='store_true',
        help="trust all downloaded keys")
    dlkeys.add_argument('-f', '--force', action='store_true',
                        help="force new download of keys")
    dlkeys.set_defaults(func=getkeys)

    preview_parser = subparsers.add_parser(
        'preview',
        help='analyzes an installed spec and reports whether '
             'executables and libraries are relocatable'
    )
    preview_parser.add_argument(
        'packages', nargs='+', help='list of installed packages'
    )
    preview_parser.set_defaults(func=preview)
    # Check if binaries need to be rebuilt on remote mirror
    check = subparsers.add_parser('check', help=check_binaries.__doc__)
    check.add_argument(
        '-m', '--mirror-url', default=None,
        help='Override any configured mirrors with this mirror url')

    check.add_argument(
        '-o', '--output-file', default=None,
        help='File where rebuild info should be written')

    # used to construct scope arguments below
    scopes = spack.config.scopes()
    scopes_metavar = spack.config.scopes_metavar

    check.add_argument(
        '--scope', choices=scopes, metavar=scopes_metavar,
        default=spack.config.default_modify_scope(),
        help="configuration scope containing mirrors to check")

    check.add_argument(
        '-s', '--spec', default=None,
        help='Check single spec instead of release specs file')

    check.add_argument(
        '-y', '--spec-yaml', default=None,
        help='Check single spec from yaml file instead of release specs file')

    check.add_argument(
        '--rebuild-on-error', default=False, action='store_true',
        help="Default to rebuilding packages if errors are encountered " +
             "during the process of checking whether rebuilding is needed")

    check.set_defaults(func=check_binaries)

    # Download tarball and spec.yaml
    dltarball = subparsers.add_parser('download', help=get_tarball.__doc__)
    dltarball.add_argument(
        '-s', '--spec', default=None,
        help="Download built tarball for spec from mirror")
    dltarball.add_argument(
        '-y', '--spec-yaml', default=None,
        help="Download built tarball for spec (from yaml file) from mirror")
    dltarball.add_argument(
        '-p', '--path', default=None,
        help="Path to directory where tarball should be downloaded")
    dltarball.add_argument(
        '-c', '--require-cdashid', action='store_true', default=False,
        help="Require .cdashid file to be downloaded with buildcache entry")
    dltarball.set_defaults(func=get_tarball)

    # Get buildcache name
    getbuildcachename = subparsers.add_parser('get-buildcache-name',
                                              help=get_buildcache_name.__doc__)
    getbuildcachename.add_argument(
        '-s', '--spec', default=None,
        help='Spec string for which buildcache name is desired')
    getbuildcachename.add_argument(
        '-y', '--spec-yaml', default=None,
        help='Path to spec yaml file for which buildcache name is desired')
    getbuildcachename.set_defaults(func=get_buildcache_name)

    # Given the root spec, save the yaml of the dependent spec to a file
    saveyaml = subparsers.add_parser('save-yaml',
                                     help=save_spec_yamls.__doc__)
    saveyaml.add_argument(
        '--root-spec', default=None,
        help='Root spec of dependent spec')
    saveyaml.add_argument(
        '--root-spec-yaml', default=None,
        help='Path to yaml file containing root spec of dependent spec')
    saveyaml.add_argument(
        '-s', '--specs', default=None,
        help='List of dependent specs for which saved yaml is desired')
    saveyaml.add_argument(
        '-y', '--yaml-dir', default=None,
        help='Path to directory where spec yamls should be saved')
    saveyaml.set_defaults(func=save_spec_yamls)

    # Copy buildcache from some directory to another mirror url
    copy = subparsers.add_parser('copy', help=buildcache_copy.__doc__)
    copy.add_argument(
        '--base-dir', default=None,
        help='Path to mirror directory (root of existing buildcache)')
    copy.add_argument(
        '--spec-yaml', default=None,
        help='Path to spec yaml file representing buildcache entry to copy')
    copy.add_argument(
        '--destination-url', default=None,
        help='Destination mirror url')
    copy.set_defaults(func=buildcache_copy)


def find_matching_specs(pkgs, allow_multiple_matches=False, env=None):
    """Returns a list of specs matching the not necessarily
       concretized specs given from cli

    Args:
        specs: list of specs to be matched against installed packages
        allow_multiple_matches : if True multiple matches are admitted

    Return:
        list of specs
    """
    hashes = env.all_hashes() if env else None

    # List of specs that match expressions given via command line
    specs_from_cli = []
    has_errors = False
    tty.debug('find_matching_specs: about to parse specs for {0}'.format(pkgs))
    specs = spack.cmd.parse_specs(pkgs)
    for spec in specs:
        matching = spack.store.db.query(spec, hashes=hashes)
        # For each spec provided, make sure it refers to only one package.
        # Fail and ask user to be unambiguous if it doesn't
        if not allow_multiple_matches and len(matching) > 1:
            tty.error('%s matches multiple installed packages:' % spec)
            for match in matching:
                tty.msg('"%s"' % match.format())
            has_errors = True

        # No installed package matches the query
        if len(matching) == 0 and spec is not any:
            tty.error('{0} does not match any installed packages.'.format(
                spec))
            has_errors = True

        specs_from_cli.extend(matching)
    if has_errors:
        tty.die('use one of the matching specs above')

    return specs_from_cli


def match_downloaded_specs(pkgs, allow_multiple_matches=False, force=False):
    """Returns a list of specs matching the not necessarily
       concretized specs given from cli

    Args:
        specs: list of specs to be matched against buildcaches on mirror
        allow_multiple_matches : if True multiple matches are admitted

    Return:
        list of specs
    """
    # List of specs that match expressions given via command line
    specs_from_cli = []
    has_errors = False
    specs = bindist.get_specs(force)
    for pkg in pkgs:
        matches = []
        tty.msg("buildcache spec(s) matching %s \n" % pkg)
        for spec in sorted(specs):
            if pkg.startswith('/'):
                pkghash = pkg.replace('/', '')
                if spec.dag_hash().startswith(pkghash):
                    matches.append(spec)
            else:
                if spec.satisfies(pkg):
                    matches.append(spec)
        # For each pkg provided, make sure it refers to only one package.
        # Fail and ask user to be unambiguous if it doesn't
        if not allow_multiple_matches and len(matches) > 1:
            tty.error('%s matches multiple downloaded packages:' % pkg)
            for match in matches:
                tty.msg('"%s"' % match.format())
            has_errors = True

        # No downloaded package matches the query
        if len(matches) == 0:
            tty.error('%s does not match any downloaded packages.' % pkg)
            has_errors = True

        specs_from_cli.extend(matches)
    if has_errors:
        tty.die('use one of the matching specs above')

    return specs_from_cli


def createtarball(args):
    """create a binary package from an existing install"""
    if args.spec_yaml:
        packages = set()
        tty.msg('createtarball, reading spec from {0}'.format(args.spec_yaml))
        with open(args.spec_yaml, 'r') as fd:
            yaml_text = fd.read()
            tty.debug('createtarball read spec yaml:')
            tty.debug(yaml_text)
            s = Spec.from_yaml(yaml_text)
            packages.add('/{0}'.format(s.dag_hash()))
    elif args.packages:
        packages = args.packages
    else:
        tty.die("build cache file creation requires at least one" +
                " installed package argument or else path to a" +
                " yaml file containing a spec to install")
    pkgs = set(packages)
    specs = set()
    outdir = '.'
    if args.directory:
        outdir = args.directory
    signkey = None
    if args.key:
        signkey = args.key

    # restrict matching to current environment if one is active
    env = ev.get_env(args, 'buildcache create')

    matches = find_matching_specs(pkgs, env=env)

    if matches:
        tty.debug('Found at least one matching spec')

    for match in matches:
        tty.debug('examining match {0}'.format(match.format()))
        if match.external or match.virtual:
            tty.debug('skipping external or virtual spec %s' %
                      match.format())
        else:
            tty.debug('adding matching spec %s' % match.format())
            specs.add(match)
<<<<<<< HEAD
            if not args.recurse_dependencies:
                continue
            tty.msg('recursing dependencies')
=======
            if args.no_deps is True:
                continue
            tty.debug('recursing dependencies')
>>>>>>> 139eaa13
            for d, node in match.traverse(order='post',
                                          depth=True,
                                          deptype=('link', 'run')):
                if node.external or node.virtual:
                    tty.debug('skipping external or virtual dependency %s' %
                              node.format())
                else:
                    tty.debug('adding dependency %s' % node.format())
                    specs.add(node)

    tty.debug('writing tarballs to %s/build_cache' % outdir)

    for spec in specs:
        tty.msg('creating binary cache file for package %s ' % spec.format())
        try:
            bindist.build_tarball(spec, outdir, args.force, args.rel,
                                  args.unsigned, args.allow_root, signkey,
                                  not args.no_rebuild_index)
        except Exception as e:
            tty.warn('%s' % e)
            pass


def installtarball(args):
    """install from a binary package"""
    if not args.packages:
        tty.die("build cache file installation requires" +
                " at least one package spec argument")
    pkgs = set(args.packages)
    matches = match_downloaded_specs(pkgs, args.multiple, args.force)

    for match in matches:
        install_tarball(match, args)


def install_tarball(spec, args):
    s = Spec(spec)
    if s.external or s.virtual:
        tty.warn("Skipping external or virtual package %s" % spec.format())
        return
    for d in s.dependencies(deptype=('link', 'run')):
        tty.msg("Installing buildcache for dependency spec %s" % d)
        install_tarball(d, args)
    package = spack.repo.get(spec)
    if s.concrete and package.installed and not args.force:
        tty.warn("Package for spec %s already installed." % spec.format())
    else:
        tarball = bindist.download_tarball(spec)
        if tarball:
            tty.msg('Installing buildcache for spec %s' % spec.format())
            bindist.extract_tarball(spec, tarball, args.allow_root,
                                    args.unsigned, args.force)
            spack.hooks.post_install(spec)
            spack.store.store.reindex()
        else:
            tty.die('Download of binary cache file for spec %s failed.' %
                    spec.format())


def listspecs(args):
    """list binary packages available from mirrors"""
    specs = bindist.get_specs(args.force)
    if args.packages:
        pkgs = set(args.packages)
        specs = [s for s in specs for p in pkgs if s.satisfies(p)]
        display_specs(specs, args, all_headers=True)
    else:
        display_specs(specs, args, all_headers=True)


def getkeys(args):
    """get public keys available on mirrors"""
    bindist.get_keys(args.install, args.trust, args.force)


def preview(args):
    """Print a status tree of the selected specs that shows which nodes are
    relocatable and which might not be.

    Args:
        args: command line arguments
    """
    specs = find_matching_specs(args.packages, allow_multiple_matches=True)

    # Cycle over the specs that match
    for spec in specs:
        print("Relocatable nodes")
        print("--------------------------------")
        print(spec.tree(status_fn=spack.relocate.is_relocatable))


def check_binaries(args):
    """Check specs (either a single spec from --spec, or else the full set
    of release specs) against remote binary mirror(s) to see if any need
    to be rebuilt.  This command uses the process exit code to indicate
    its result, specifically, if the exit code is non-zero, then at least
    one of the indicated specs needs to be rebuilt.
    """
    if args.spec or args.spec_yaml:
        specs = [get_concrete_spec(args)]
    else:
        env = ev.get_env(args, 'buildcache', required=True)
        env.concretize()
        specs = env.all_specs()

    if not specs:
        tty.msg('No specs provided, exiting.')
        sys.exit(0)

    for spec in specs:
        spec.concretize()

    # Next see if there are any configured binary mirrors
    configured_mirrors = spack.config.get('mirrors', scope=args.scope)

    if args.mirror_url:
        configured_mirrors = {'additionalMirrorUrl': args.mirror_url}

    if not configured_mirrors:
        tty.msg('No mirrors provided, exiting.')
        sys.exit(0)

    sys.exit(bindist.check_specs_against_mirrors(
        configured_mirrors, specs, args.output_file, args.rebuild_on_error))


def get_tarball(args):
    """Download buildcache entry from a remote mirror to local folder.  This
    command uses the process exit code to indicate its result, specifically,
    a non-zero exit code indicates that the command failed to download at
    least one of the required buildcache components.  Normally, just the
    tarball and .spec.yaml files are required, but if the --require-cdashid
    argument was provided, then a .cdashid file is also required."""
    if not args.spec and not args.spec_yaml:
        tty.msg('No specs provided, exiting.')
        sys.exit(0)

    if not args.path:
        tty.msg('No download path provided, exiting')
        sys.exit(0)

    spec = get_concrete_spec(args)

    tarfile_name = bindist.tarball_name(spec, '.spack')
    tarball_dir_name = bindist.tarball_directory_name(spec)
    tarball_path_name = os.path.join(tarball_dir_name, tarfile_name)
    local_tarball_path = os.path.join(args.path, tarball_dir_name)

    files_to_fetch = [
        {
            'url': tarball_path_name,
            'path': local_tarball_path,
            'required': True,
        }, {
            'url': bindist.tarball_name(spec, '.spec.yaml'),
            'path': args.path,
            'required': True,
        }, {
            'url': bindist.tarball_name(spec, '.cdashid'),
            'path': args.path,
            'required': args.require_cdashid,
        },
    ]

    result = bindist.download_buildcache_entry(files_to_fetch)

    if result:
        sys.exit(0)

    sys.exit(1)


def get_concrete_spec(args):
    spec_str = args.spec
    spec_yaml_path = args.spec_yaml

    if not spec_str and not spec_yaml_path:
        tty.msg('Must provide either spec string or path to ' +
                'yaml to concretize spec')
        sys.exit(1)

    if spec_str:
        try:
            spec = Spec(spec_str)
            spec.concretize()
        except SpecError as spec_error:
            tty.error('Unable to concrectize spec {0}'.format(args.spec))
            tty.debug(spec_error)
            sys.exit(1)

        return spec

    with open(spec_yaml_path, 'r') as fd:
        return Spec.from_yaml(fd.read())


def get_buildcache_name(args):
    """Get name (prefix) of buildcache entries for this spec"""
    spec = get_concrete_spec(args)
    buildcache_name = bindist.tarball_name(spec, '')

    print('{0}'.format(buildcache_name))

    sys.exit(0)


def save_spec_yamls(args):
    """Get full spec for dependencies, relative to root spec, and write them
    to files in the specified output directory.  Uses exit code to signal
    success or failure.  An exit code of zero means the command was likely
    successful.  If any errors or exceptions are encountered, or if expected
    command-line arguments are not provided, then the exit code will be
    non-zero."""
    if not args.root_spec and not args.root_spec_yaml:
        tty.msg('No root spec provided, exiting.')
        sys.exit(1)

    if not args.specs:
        tty.msg('No dependent specs provided, exiting.')
        sys.exit(1)

    if not args.yaml_dir:
        tty.msg('No yaml directory provided, exiting.')
        sys.exit(1)

    if args.root_spec_yaml:
        with open(args.root_spec_yaml) as fd:
            root_spec_as_yaml = fd.read()
    else:
        root_spec = Spec(args.root_spec)
        root_spec.concretize()
        root_spec_as_yaml = root_spec.to_yaml(hash=ht.build_hash)

    save_dependency_spec_yamls(
        root_spec_as_yaml, args.yaml_dir, args.specs.split())

    sys.exit(0)


def buildcache_copy(args):
    """Copy a buildcache entry and all its files from one mirror, given as
    '--base-dir', to some other mirror, specified as '--destination-url'.
    The specific buildcache entry to be copied from one location to the
    other is identified using the '--spec-yaml' argument."""
    # TODO: This sub-command should go away once #11117 is merged

    if not args.spec_yaml:
        tty.msg('No spec yaml provided, exiting.')
        sys.exit(1)

    if not args.base_dir:
        tty.msg('No base directory provided, exiting.')
        sys.exit(1)

    if not args.destination_url:
        tty.msg('No destination mirror url provided, exiting.')
        sys.exit(1)

    dest_url = args.destination_url

    if dest_url[0:7] != 'file://' and dest_url[0] != '/':
        tty.msg('Only urls beginning with "file://" or "/" are supported ' +
                'by buildcache copy.')
        sys.exit(1)

    try:
        with open(args.spec_yaml, 'r') as fd:
            spec = Spec.from_yaml(fd.read())
    except Exception as e:
        tty.debug(e)
        tty.error('Unable to concrectize spec from yaml {0}'.format(
            args.spec_yaml))
        sys.exit(1)

    dest_root_path = dest_url
    if dest_url[0:7] == 'file://':
        dest_root_path = dest_url[7:]

    build_cache_dir = bindist.build_cache_relative_path()

    tarball_rel_path = os.path.join(
        build_cache_dir, bindist.tarball_path_name(spec, '.spack'))
    tarball_src_path = os.path.join(args.base_dir, tarball_rel_path)
    tarball_dest_path = os.path.join(dest_root_path, tarball_rel_path)

    specfile_rel_path = os.path.join(
        build_cache_dir, bindist.tarball_name(spec, '.spec.yaml'))
    specfile_src_path = os.path.join(args.base_dir, specfile_rel_path)
    specfile_dest_path = os.path.join(dest_root_path, specfile_rel_path)

    cdashidfile_rel_path = os.path.join(
        build_cache_dir, bindist.tarball_name(spec, '.cdashid'))
    cdashid_src_path = os.path.join(args.base_dir, cdashidfile_rel_path)
    cdashid_dest_path = os.path.join(dest_root_path, cdashidfile_rel_path)

    # Make sure directory structure exists before attempting to copy
    os.makedirs(os.path.dirname(tarball_dest_path))

    # Now copy the specfile and tarball files to the destination mirror
    tty.msg('Copying {0}'.format(tarball_rel_path))
    shutil.copyfile(tarball_src_path, tarball_dest_path)

    tty.msg('Copying {0}'.format(specfile_rel_path))
    shutil.copyfile(specfile_src_path, specfile_dest_path)

    # Copy the cdashid file (if exists) to the destination mirror
    if os.path.exists(cdashid_src_path):
        tty.msg('Copying {0}'.format(cdashidfile_rel_path))
        shutil.copyfile(cdashid_src_path, cdashid_dest_path)


def buildcache(parser, args):
    if args.func:
        args.func(args)<|MERGE_RESOLUTION|>--- conflicted
+++ resolved
@@ -17,10 +17,6 @@
 import spack.relocate
 import spack.repo
 import spack.spec
-<<<<<<< HEAD
-import spack.binary_distribution as bindist
-import spack.cmd.common.arguments as arguments
-=======
 import spack.store
 import spack.config
 import spack.repo
@@ -28,7 +24,6 @@
 from spack.error import SpecError
 from spack.spec import Spec, save_dependency_spec_yamls
 
->>>>>>> 139eaa13
 from spack.cmd import display_specs
 
 description = "create, download and install binary packages"
@@ -58,18 +53,11 @@
     create.add_argument('-d', '--directory', metavar='directory',
                         type=str, default='.',
                         help="directory in which to save the tarballs.")
-<<<<<<< HEAD
-    create.add_argument('--no-dependencies',
-                        action='store_false',
-                        dest='recurse_dependencies',
-                        help='do not recursively traverse spec dependencies')
-=======
     create.add_argument('--no-rebuild-index', action='store_true',
                         default=False, help="skip rebuilding index after " +
                                             "building package(s)")
     create.add_argument('-y', '--spec-yaml', default=None,
                         help='Create buildcache entry for spec from yaml file')
->>>>>>> 139eaa13
     create.add_argument(
         'packages', nargs=argparse.REMAINDER,
         help="specs of packages to create buildcache for")
@@ -94,21 +82,11 @@
     install.set_defaults(func=installtarball)
 
     listcache = subparsers.add_parser('list', help=listspecs.__doc__)
-<<<<<<< HEAD
-    arguments.add_common_arguments(listcache,
-                                   ['long', 'very_long', 'tags'])
-    listcache.add_argument(
-        '-v', '--variants',
-        action='store_true',
-        dest='variants',
-        help='show variants in output (can be long)')
-=======
     arguments.add_common_arguments(listcache, ['long', 'very_long'])
     listcache.add_argument('-v', '--variants',
                            action='store_true',
                            dest='variants',
                            help='show variants in output (can be long)')
->>>>>>> 139eaa13
     listcache.add_argument('-f', '--force', action='store_true',
                            help="force new download of specs")
     listcache.add_argument(
@@ -357,15 +335,9 @@
         else:
             tty.debug('adding matching spec %s' % match.format())
             specs.add(match)
-<<<<<<< HEAD
-            if not args.recurse_dependencies:
-                continue
-            tty.msg('recursing dependencies')
-=======
             if args.no_deps is True:
                 continue
             tty.debug('recursing dependencies')
->>>>>>> 139eaa13
             for d, node in match.traverse(order='post',
                                           depth=True,
                                           deptype=('link', 'run')):
