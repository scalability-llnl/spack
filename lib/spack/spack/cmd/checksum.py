# Copyright 2013-2023 Lawrence Livermore National Security, LLC and other
# Spack Project Developers. See the top-level COPYRIGHT file for details.
#
# SPDX-License-Identifier: (Apache-2.0 OR MIT)

import argparse
import re
import sys

import llnl.util.lang
from llnl.util import tty

import spack.cmd
import spack.repo
import spack.spec
import spack.stage
import spack.util.crypto
from spack.cmd.common import arguments
from spack.package_base import PackageBase, deprecated_version, preferred_version
from spack.util.editor import editor
from spack.util.format import get_version_lines
from spack.util.naming import valid_fully_qualified_module_name
from spack.version import Version

description = "checksum available versions of a package"
section = "packaging"
level = "long"


def setup_parser(subparser):
    subparser.add_argument(
        "--keep-stage",
        action="store_true",
        default=False,
        help="don't clean up staging area when command completes",
    )
    subparser.add_argument(
        "-b",
        "--batch",
        action="store_true",
        default=False,
        help="don't ask which versions to checksum",
    )
    subparser.add_argument(
        "-l",
        "--latest",
        action="store_true",
        default=False,
        help="checksum the latest available version",
    )
    subparser.add_argument(
        "-p",
        "--preferred",
        action="store_true",
        default=False,
        help="checksum the known Spack preferred version",
    )
<<<<<<< HEAD
    sp.add_argument(
        "--limit",
        action="store",
        type=int,
        default=0,
        help="maximum number of versions to checksum (implies --batch)",
    )
    subparser.add_argument(
=======
    modes_parser = subparser.add_mutually_exclusive_group()
    modes_parser.add_argument(
>>>>>>> 59fc09e9
        "-a",
        "--add-to-package",
        action="store_true",
        default=False,
        help="add new versions to package",
    )
    modes_parser.add_argument(
        "--verify", action="store_true", default=False, help="verify known package checksums"
    )
    arguments.add_common_arguments(subparser, ["package", "jobs"])
    subparser.add_argument(
        "versions", nargs=argparse.REMAINDER, help="versions to generate checksums for"
    )


def checksum(parser, args):
    # Did the user pass 'package@version' string?
    if len(args.versions) == 0 and "@" in args.package:
        args.versions = [args.package.split("@")[1]]
        args.package = args.package.split("@")[0]

    # Make sure the user provided a package and not a URL
    if not valid_fully_qualified_module_name(args.package):
        tty.die("`spack checksum` accepts package names, not URLs.")

    # Get the package we're going to generate checksums for
    pkg_cls = spack.repo.PATH.get_pkg_class(args.package)
    pkg = pkg_cls(spack.spec.Spec(args.package))

    # Build a list of versions to checksum
    versions = [Version(v) for v in args.versions]

    # Define placeholder for remote versions.
    # This'll help reduce redundant work if we need to check for the existance
    # of remote versions more than once.
    remote_versions = None

    # Add latest version if requested
    if args.latest:
        remote_versions = pkg.fetch_remote_versions(args.jobs)
        if len(remote_versions) > 0:
            latest_version = sorted(remote_versions.keys(), reverse=True)[0]
            versions.append(latest_version)

    # Add preferred version if requested
    if args.preferred:
        versions.append(preferred_version(pkg))

    # Store a dict of the form version -> URL
    url_dict = {}

    for version in versions:
        if deprecated_version(pkg, version):
            tty.warn(f"Version {version} is deprecated")

        url = pkg.find_valid_url_for_version(version)
        if url is not None:
            url_dict[version] = url
            continue
        # if we get here, it's because no valid url was provided by the package
        # do expensive fallback to try to recover
        if remote_versions is None:
            remote_versions = pkg.fetch_remote_versions(args.jobs)
        if version in remote_versions:
            url_dict[version] = remote_versions[version]

    if len(versions) <= 0:
        if remote_versions is None:
            remote_versions = pkg.fetch_remote_versions(args.jobs)
        url_dict = remote_versions

    if not url_dict:
        tty.die(f"Could not find any remote versions for {pkg.name}")

    # print an empty line to create a new output section block
    print()

    version_hashes = spack.stage.get_checksums_for_versions(
        url_dict,
        pkg.name,
        keep_stage=args.keep_stage,
<<<<<<< HEAD
        batch=(args.batch or len(url_dict) == 1 or args.limit > 0),
        latest=args.latest,
        limit=args.limit,
=======
        batch=(args.batch or len(versions) > 0 or len(url_dict) == 1),
>>>>>>> 59fc09e9
        fetch_options=pkg.fetch_options,
    )
    vstring_url_dict = {str(version_obj): url for (version_obj, url) in url_dict.items()}

    if args.verify:
        print_checksum_status(pkg, version_hashes)
        sys.exit(0)

    # convert dict into package.py version statements
    version_lines = get_version_lines(version_hashes, url_dict)
    print()
    d_splitter = re.compile(r"^(\s*version\()(\")([^\"]+)(\"(?:,.*?))\)$")
    for line in version_lines.splitlines():
        v_match = d_splitter.match(line)
        matched_version = v_match.group(3)
        url = vstring_url_dict[matched_version]
        if url in pkg.version_urls().values() or url != pkg.url_for_version(
            Version(matched_version)
        ):
            print(
                *v_match.group(1, 2, 3, 4),
                ",\n",
                re.sub(r".", " ", v_match.group(1)),
                'url="{0}"'.format(url),
                ")",
                sep="",
            )
        else:
            print(line)

    print()

    if args.add_to_package:
        add_versions_to_package(pkg, version_lines)


def print_checksum_status(pkg: PackageBase, version_hashes: dict):
    """
    Verify checksums present in version_hashes against those present
    in the package's instructions.

    Args:
        pkg (spack.package_base.PackageBase): A package class for a given package in Spack.
        version_hashes (dict): A dictionary of the form: version -> checksum.

    """
    results = []
    num_verified = 0
    failed = False

    max_len = max(len(str(v)) for v in version_hashes)
    num_total = len(version_hashes)

    for version, sha in version_hashes.items():
        if version not in pkg.versions:
            msg = "No previous checksum"
            status = "-"

        elif sha == pkg.versions[version]["sha256"]:
            msg = "Correct"
            status = "="
            num_verified += 1

        else:
            msg = sha
            status = "x"
            failed = True

        results.append("{0:{1}}  {2} {3}".format(str(version), max_len, f"[{status}]", msg))

    # Display table of checksum results.
    tty.msg(f"Verified {num_verified} of {num_total}", "", *llnl.util.lang.elide_list(results), "")

    # Terminate at the end of function to prevent additional output.
    if failed:
        print()
        tty.die("Invalid checksums found.")


def add_versions_to_package(pkg: PackageBase, version_lines: str):
    """
    Add checksumed versions to a package's instructions and open a user's
    editor so they may double check the work of the function.

    Args:
        pkg (spack.package_base.PackageBase): A package class for a given package in Spack.
        version_lines (str): A string of rendered version lines.

    """
    # Get filename and path for package
    filename = spack.repo.PATH.filename_for_package_name(pkg.name)
    num_versions_added = 0

    version_statement_re = re.compile(r"([\t ]+version\([^\)]*\))")
    version_re = re.compile(r'[\t ]+version\(\s*"([^"]+)"[^\)]*\)')

    # Split rendered version lines into tuple of (version, version_line)
    # We reverse sort here to make sure the versions match the version_lines
    new_versions = []
    for ver_line in version_lines.split("\n"):
        match = version_re.match(ver_line)
        if match:
            new_versions.append((Version(match.group(1)), ver_line))

    with open(filename, "r+") as f:
        contents = f.read()
        split_contents = version_statement_re.split(contents)

        for i, subsection in enumerate(split_contents):
            # If there are no more versions to add we should exit
            if len(new_versions) <= 0:
                break

            # Check if the section contains a version
            contents_version = version_re.match(subsection)
            if contents_version is not None:
                parsed_version = Version(contents_version.group(1))

                if parsed_version < new_versions[0][0]:
                    split_contents[i:i] = [new_versions.pop(0)[1], " # FIXME", "\n"]
                    num_versions_added += 1

                elif parsed_version == new_versions[0][0]:
                    new_versions.pop(0)

        # Seek back to the start of the file so we can rewrite the file contents.
        f.seek(0)
        f.writelines("".join(split_contents))

        tty.msg(f"Added {num_versions_added} new versions to {pkg.name}")
        tty.msg(f"Open {filename} to review the additions.")

    if sys.stdout.isatty():
        editor(filename)<|MERGE_RESOLUTION|>--- conflicted
+++ resolved
@@ -55,19 +55,8 @@
         default=False,
         help="checksum the known Spack preferred version",
     )
-<<<<<<< HEAD
-    sp.add_argument(
-        "--limit",
-        action="store",
-        type=int,
-        default=0,
-        help="maximum number of versions to checksum (implies --batch)",
-    )
-    subparser.add_argument(
-=======
     modes_parser = subparser.add_mutually_exclusive_group()
     modes_parser.add_argument(
->>>>>>> 59fc09e9
         "-a",
         "--add-to-package",
         action="store_true",
@@ -149,16 +138,9 @@
         url_dict,
         pkg.name,
         keep_stage=args.keep_stage,
-<<<<<<< HEAD
-        batch=(args.batch or len(url_dict) == 1 or args.limit > 0),
-        latest=args.latest,
-        limit=args.limit,
-=======
         batch=(args.batch or len(versions) > 0 or len(url_dict) == 1),
->>>>>>> 59fc09e9
         fetch_options=pkg.fetch_options,
     )
-    vstring_url_dict = {str(version_obj): url for (version_obj, url) in url_dict.items()}
 
     if args.verify:
         print_checksum_status(pkg, version_hashes)
@@ -167,25 +149,7 @@
     # convert dict into package.py version statements
     version_lines = get_version_lines(version_hashes, url_dict)
     print()
-    d_splitter = re.compile(r"^(\s*version\()(\")([^\"]+)(\"(?:,.*?))\)$")
-    for line in version_lines.splitlines():
-        v_match = d_splitter.match(line)
-        matched_version = v_match.group(3)
-        url = vstring_url_dict[matched_version]
-        if url in pkg.version_urls().values() or url != pkg.url_for_version(
-            Version(matched_version)
-        ):
-            print(
-                *v_match.group(1, 2, 3, 4),
-                ",\n",
-                re.sub(r".", " ", v_match.group(1)),
-                'url="{0}"'.format(url),
-                ")",
-                sep="",
-            )
-        else:
-            print(line)
-
+    print(version_lines)
     print()
 
     if args.add_to_package:
