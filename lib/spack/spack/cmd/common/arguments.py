# Copyright 2013-2019 Lawrence Livermore National Security, LLC and other
# Spack Project Developers. See the top-level COPYRIGHT file for details.
#
# SPDX-License-Identifier: (Apache-2.0 OR MIT)


import argparse
import multiprocessing

import spack.cmd
import spack.config
import spack.dependency as dep
import spack.environment as ev
import spack.modules
import spack.spec
import spack.store
from spack.util.pattern import Args

__all__ = ['add_common_arguments']

_arguments = {}


def add_common_arguments(parser, list_of_arguments):
    """Extend a parser with extra arguments

    Args:
        parser: parser to be extended
        list_of_arguments: arguments to be added to the parser
    """
    for argument in list_of_arguments:
        if argument not in _arguments:
            message = 'Trying to add non existing argument "{0}" to a command'
            raise KeyError(message.format(argument))
        x = _arguments[argument]
        parser.add_argument(*x.flags, **x.kwargs)


class ConstraintAction(argparse.Action):
    """Constructs a list of specs based on constraints from the command line

    An instance of this class is supposed to be used as an argument action
    in a parser. It will read a constraint and will attach a function to the
    arguments that accepts optional keyword arguments.

    To obtain the specs from a command the function must be called.
    """
    def __call__(self, parser, namespace, values, option_string=None):
        # Query specs from command line
        self.values = values
        namespace.constraint = values
        namespace.specs = self._specs

    def _specs(self, **kwargs):
        qspecs = spack.cmd.parse_specs(self.values)

        # If an environment is provided, we'll restrict the search to
        # only its installed packages.
        env = ev._active_environment
        if env:
            kwargs['hashes'] = set(env.all_hashes())

        # return everything for an empty query.
        if not qspecs:
            return spack.store.db.query(**kwargs)

        # Return only matching stuff otherwise.
        specs = {}
        for spec in qspecs:
            for s in spack.store.db.query(spec, **kwargs):
                # This is fast for already-concrete specs
                specs[s.dag_hash()] = s

        return sorted(specs.values())


class SetParallelJobs(argparse.Action):
    """Sets the correct value for parallel build jobs.

    The value is is set in the command line configuration scope so that
    it can be retrieved using the spack.config API.
    """
    def __call__(self, parser, namespace, jobs, option_string):
        # Jobs is a single integer, type conversion is already applied
        # see https://docs.python.org/3/library/argparse.html#action-classes
        if jobs < 1:
            msg = 'invalid value for argument "{0}" '\
                  '[expected a positive integer, got "{1}"]'
            raise ValueError(msg.format(option_string, jobs))

        jobs = min(jobs, multiprocessing.cpu_count())
        spack.config.set('config:build_jobs', jobs, scope='command_line')

        setattr(namespace, 'jobs', jobs)

    @property
    def default(self):
        # This default is coded as a property so that look-up
        # of this value is done only on demand
        return min(spack.config.get('config:build_jobs'),
                   multiprocessing.cpu_count())

    @default.setter
    def default(self, value):
        pass


class DeptypeAction(argparse.Action):
    """Creates a tuple of valid dependency tpyes from a deptype argument."""
    def __call__(self, parser, namespace, values, option_string=None):
        deptype = dep.all_deptypes
        if values:
            deptype = tuple(x.strip() for x in values.split(','))
            if deptype == ('all',):
                deptype = 'all'
            deptype = dep.canonical_deptype(deptype)

        setattr(namespace, self.dest, deptype)


_arguments['constraint'] = Args(
    'constraint', nargs=argparse.REMAINDER, action=ConstraintAction,
    help='constraint to select a subset of installed packages')

_arguments['yes_to_all'] = Args(
    '-y', '--yes-to-all', action='store_true', dest='yes_to_all',
    help='assume "yes" is the answer to every confirmation request')

_arguments['recurse_dependencies'] = Args(
    '-r', '--dependencies', action='store_true', dest='recurse_dependencies',
    help='recursively traverse spec dependencies')

_arguments['recurse_dependents'] = Args(
    '-R', '--dependents', action='store_true', dest='dependents',
    help='also uninstall any packages that depend on the ones given '
    'via command line')

_arguments['clean'] = Args(
    '--clean',
    action='store_false',
    default=spack.config.get('config:dirty'),
    dest='dirty',
    help='unset harmful variables in the build environment (default)')

_arguments['deptype'] = Args(
    '--deptype', action=DeptypeAction, default=dep.all_deptypes,
    help="comma-separated list of deptypes to traverse\ndefault=%s"
    % ','.join(dep.all_deptypes))

_arguments['dirty'] = Args(
    '--dirty',
    action='store_true',
    default=spack.config.get('config:dirty'),
    dest='dirty',
    help='preserve user environment in the spack build environment (danger!)')

_arguments['long'] = Args(
    '-l', '--long', action='store_true',
    help='show dependency hashes as well as versions')

_arguments['very_long'] = Args(
    '-L', '--very-long', action='store_true',
    help='show full dependency hashes as well as versions')

_arguments['tags'] = Args(
    '-t', '--tags', action='append',
    help='filter a package query by tags')

_arguments['test'] = Args(
    '--test', default=None, choices=['root', 'all'],
    help="If 'root' is chosen, run package tests during installation for "
         "top-level packages (but skip tests for dependencies).  if 'all' "
         "is chosen, run package tests during installation for all packages. "
         "If neither are chosen, don't run tests for any packages.")

_arguments['jobs'] = Args(
    '-j', '--jobs', action=SetParallelJobs, type=int, dest='jobs',
    help='explicitly set number of parallel jobs')

_arguments['install_status'] = Args(
    '-I', '--install-status', action='store_true', default=False,
    help='show install status of packages. packages can be: '
         'installed [+], missing and needed by an installed package [-], '
         'or not installed (no annotation)')

_arguments['no_checksum'] = Args(
    '-n', '--no-checksum', action='store_true', default=False,
<<<<<<< HEAD
    help="do not use checksums to verify downloadeded files (unsafe)")

_arguments['overwrite'] = Args(
    '--overwrite', action='store_true',
    help="reinstall an existing spec, even if it has dependents")
=======
    help="do not use checksums to verify downloaded files (unsafe)")
>>>>>>> 139eaa13
<|MERGE_RESOLUTION|>--- conflicted
+++ resolved
@@ -185,12 +185,8 @@
 
 _arguments['no_checksum'] = Args(
     '-n', '--no-checksum', action='store_true', default=False,
-<<<<<<< HEAD
-    help="do not use checksums to verify downloadeded files (unsafe)")
+    help="do not use checksums to verify downloaded files (unsafe)")
 
 _arguments['overwrite'] = Args(
     '--overwrite', action='store_true',
-    help="reinstall an existing spec, even if it has dependents")
-=======
-    help="do not use checksums to verify downloaded files (unsafe)")
->>>>>>> 139eaa13
+    help="reinstall an existing spec, even if it has dependents")