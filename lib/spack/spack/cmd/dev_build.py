--- conflicted
+++ resolved
@@ -102,7 +102,7 @@
         keep_stage=True,   # don't remove source dir for DIY.
         tests=tests,
         dirty=args.dirty,
-<<<<<<< HEAD
+        stop_before=args.before,
         stop_at=args.until)
 
     display_args = {
@@ -137,12 +137,8 @@
                     "ignoring the --overwrite flag:")
             spack.cmd.display_specs([spec], **display_args)
         package.do_install(**kwargs)
-=======
-        stop_before=args.before,
-        stop_at=args.until)
 
     # drop into the build environment of the package?
     if args.shell is not None:
         spack.build_environment.setup_package(package, dirty=False)
-        os.execvp(args.shell, [args.shell])
->>>>>>> 1741279f
+        os.execvp(args.shell, [args.shell])