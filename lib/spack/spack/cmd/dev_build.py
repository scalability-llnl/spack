# Copyright 2013-2020 Lawrence Livermore National Security, LLC and other
# Spack Project Developers. See the top-level COPYRIGHT file for details.
#
# SPDX-License-Identifier: (Apache-2.0 OR MIT)

import sys
import os

import llnl.util.tty as tty

import spack.config
import spack.cmd
import spack.cmd.common.arguments as arguments
import spack.repo
from spack.stage import DIYStage

description = "developer build: build from code in current working directory"
section = "build"
level = "long"


def setup_parser(subparser):
    arguments.add_common_arguments(subparser, ['jobs'])
    subparser.add_argument(
        '-d', '--source-path', dest='source_path', default=None,
        help="path to source directory. defaults to the current directory")
    subparser.add_argument(
        '-i', '--ignore-dependencies', action='store_true', dest='ignore_deps',
        help="don't try to install dependencies of requested packages")
    arguments.add_common_arguments(subparser, ['no_checksum'])
    subparser.add_argument(
        '--keep-prefix', action='store_true',
        help="do not remove the install prefix if installation fails")
    subparser.add_argument(
        '--skip-patch', action='store_true',
        help="skip patching for the developer build")
    subparser.add_argument(
        '-q', '--quiet', action='store_true', dest='quiet',
        help="do not display verbose build output while installing")
    subparser.add_argument(
        '--drop-in', type=str, dest='shell', default=None,
        help="drop into a build environment in a new shell, e.g. bash, zsh")
    arguments.add_common_arguments(subparser, ['spec'])

    stop_group = subparser.add_mutually_exclusive_group()
    stop_group.add_argument(
        '-b', '--before', type=str, dest='before', default=None,
        help="phase to stop before when installing (default None)")
    stop_group.add_argument(
        '-u', '--until', type=str, dest='until', default=None,
        help="phase to stop after when installing (default None)")
<<<<<<< HEAD
    subparser.add_argument(
        '--test', default=None,
        choices=['root', 'all'],
        help="""If 'root' is chosen, run package tests during
installation for top-level packages (but skip tests for dependencies).
if 'all' is chosen, run package tests during installation for all
packages. If neither are chosen, don't run tests for any packages.""")
    arguments.add_common_arguments(subparser, ['spec'])
=======
>>>>>>> b329f10c

    cd_group = subparser.add_mutually_exclusive_group()
    arguments.add_common_arguments(cd_group, ['clean', 'dirty'])

def dev_build(self, args):
    if not args.spec:
        tty.die("spack dev-build requires a package spec argument.")

    specs = spack.cmd.parse_specs(args.spec)
    if len(specs) > 1:
        tty.die("spack dev-build only takes one spec.")

    spec = specs[0]
    if not spack.repo.path.exists(spec.name):
        tty.die("No package for '{0}' was found.".format(spec.name),
                "  Use `spack create` to create a new package")

    if not spec.versions.concrete:
        tty.die(
            "spack dev-build spec must have a single, concrete version. "
            "Did you forget a package version number?")

    spec.concretize()
    package = spack.repo.get(spec)

    if package.installed:
        tty.error("Already installed in %s" % package.prefix)
        tty.msg("Uninstall or try adding a version suffix for this dev build.")
        sys.exit(1)

    source_path = args.source_path
    if source_path is None:
        source_path = os.getcwd()
    source_path = os.path.abspath(source_path)

    # Forces the build to run out of the current directory.
    package.stage = DIYStage(source_path)

    # disable checksumming if requested
    if args.no_checksum:
        spack.config.set('config:checksum', False, scope='command_line')

    tests = False
    if args.test == 'all':
        tests = True
    elif args.test == 'root':
        tests = [spec.name for spec in specs]

    package.do_install(
        tests=tests,
        make_jobs=args.jobs,
        keep_prefix=args.keep_prefix,
        install_deps=not args.ignore_deps,
        verbose=not args.quiet,
        keep_stage=True,   # don't remove source dir for dev build.
        dirty=args.dirty,
        stop_before=args.before,
        stop_at=args.until)

    # drop into the build environment of the package?
    if args.shell is not None:
        spack.build_environment.setup_package(package, dirty=False)
        os.execvp(args.shell, [args.shell])<|MERGE_RESOLUTION|>--- conflicted
+++ resolved
@@ -40,6 +40,13 @@
     subparser.add_argument(
         '--drop-in', type=str, dest='shell', default=None,
         help="drop into a build environment in a new shell, e.g. bash, zsh")
+    subparser.add_argument(
+        '--test', default=None,
+        choices=['root', 'all'],
+        help="""If 'root' is chosen, run package tests during
+installation for top-level packages (but skip tests for dependencies).
+if 'all' is chosen, run package tests during installation for all
+packages. If neither are chosen, don't run tests for any packages.""")
     arguments.add_common_arguments(subparser, ['spec'])
 
     stop_group = subparser.add_mutually_exclusive_group()
@@ -49,17 +56,6 @@
     stop_group.add_argument(
         '-u', '--until', type=str, dest='until', default=None,
         help="phase to stop after when installing (default None)")
-<<<<<<< HEAD
-    subparser.add_argument(
-        '--test', default=None,
-        choices=['root', 'all'],
-        help="""If 'root' is chosen, run package tests during
-installation for top-level packages (but skip tests for dependencies).
-if 'all' is chosen, run package tests during installation for all
-packages. If neither are chosen, don't run tests for any packages.""")
-    arguments.add_common_arguments(subparser, ['spec'])
-=======
->>>>>>> b329f10c
 
     cd_group = subparser.add_mutually_exclusive_group()
     arguments.add_common_arguments(cd_group, ['clean', 'dirty'])
