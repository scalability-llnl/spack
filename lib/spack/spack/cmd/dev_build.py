# Copyright Spack Project Developers. See COPYRIGHT file for details.
#
# SPDX-License-Identifier: (Apache-2.0 OR MIT)

import os
import sys

import llnl.util.tty as tty

import spack.build_environment
import spack.cmd
import spack.cmd.common.arguments
import spack.concretize
import spack.config
import spack.repo
from spack.cmd.common import arguments
from spack.installer import PackageInstaller

description = "developer build: build from code in current working directory"
section = "build"
level = "long"


def setup_parser(subparser):
    arguments.add_common_arguments(subparser, ["jobs", "no_checksum", "spec"])
    subparser.add_argument(
        "-d",
        "--source-path",
        dest="source_path",
        default=None,
        help="path to source directory (defaults to the current directory)",
    )
    subparser.add_argument(
        "-i",
        "--ignore-dependencies",
        action="store_true",
        dest="ignore_deps",
        help="do not try to install dependencies of requested packages",
    )
    subparser.add_argument(
        "--keep-prefix",
        action="store_true",
        help="do not remove the install prefix if installation fails",
    )
    subparser.add_argument(
        "--skip-patch", action="store_true", help="skip patching for the developer build"
    )
    subparser.add_argument(
        "-q",
        "--quiet",
        action="store_true",
        dest="quiet",
        help="do not display verbose build output while installing",
    )
    subparser.add_argument(
        "--drop-in",
        type=str,
        dest="shell",
        default=None,
        help="drop into a build environment in a new shell, e.g., bash",
    )
    subparser.add_argument(
        "--test",
        default=None,
        choices=["root", "all"],
        help="run tests on only root packages or all packages",
    )

    stop_group = subparser.add_mutually_exclusive_group()
    stop_group.add_argument(
        "-b",
        "--before",
        type=str,
        dest="before",
        default=None,
        help="phase to stop before when installing (default None)",
    )
    stop_group.add_argument(
        "-u",
        "--until",
        type=str,
        dest="until",
        default=None,
        help="phase to stop after when installing (default None)",
    )

    cd_group = subparser.add_mutually_exclusive_group()
    arguments.add_common_arguments(cd_group, ["clean", "dirty"])

    spack.cmd.common.arguments.add_concretizer_args(subparser)


def dev_build(self, args):
    if not args.spec:
        tty.die("spack dev-build requires a package spec argument.")

    specs = spack.cmd.parse_specs(args.spec)
    if len(specs) > 1:
        tty.die("spack dev-build only takes one spec.")

    spec = specs[0]
    if not spack.repo.PATH.exists(spec.name):
        raise spack.repo.UnknownPackageError(spec.name)

    if not spec.versions.concrete_range_as_version:
        tty.die(
            "spack dev-build spec must have a single, concrete version. "
            "Did you forget a package version number?"
        )

    source_path = args.source_path
    if source_path is None:
        source_path = os.getcwd()
    source_path = os.path.abspath(source_path)

    # Forces the build to run out of the source directory.
<<<<<<< HEAD
    spec.constrain(f'dev_path="{source_path}"')
    spec.concretize()
=======
    spec.constrain("dev_path=%s" % source_path)
    spec = spack.concretize.concretize_one(spec)
>>>>>>> db997229

    if spec.installed:
        tty.error("Already installed in %s" % spec.prefix)
        tty.msg("Uninstall or try adding a version suffix for this dev build.")
        sys.exit(1)

    # disable checksumming if requested
    if args.no_checksum:
        spack.config.set("config:checksum", False, scope="command_line")

    tests = False
    if args.test == "all":
        tests = True
    elif args.test == "root":
        tests = [spec.name for spec in specs]

    PackageInstaller(
        [spec.package],
        tests=tests,
        keep_prefix=args.keep_prefix,
        install_deps=not args.ignore_deps,
        verbose=not args.quiet,
        dirty=args.dirty,
        stop_before=args.before,
        skip_patch=args.skip_patch,
        stop_at=args.until,
    ).install()

    # drop into the build environment of the package?
    if args.shell is not None:
        spack.build_environment.setup_package(spec.package, dirty=False)
        os.execvp(args.shell, [args.shell])<|MERGE_RESOLUTION|>--- conflicted
+++ resolved
@@ -114,13 +114,8 @@
     source_path = os.path.abspath(source_path)
 
     # Forces the build to run out of the source directory.
-<<<<<<< HEAD
     spec.constrain(f'dev_path="{source_path}"')
-    spec.concretize()
-=======
-    spec.constrain("dev_path=%s" % source_path)
     spec = spack.concretize.concretize_one(spec)
->>>>>>> db997229
 
     if spec.installed:
         tty.error("Already installed in %s" % spec.prefix)
