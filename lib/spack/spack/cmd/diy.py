--- conflicted
+++ resolved
@@ -94,9 +94,9 @@
         install_deps=not args.ignore_deps,
         verbose=not args.quiet,
         keep_stage=True,   # don't remove source dir for DIY.
-<<<<<<< HEAD
         tests=tests,
-        dirty=args.dirty)
+        dirty=args.dirty,
+        stop_at=args.until)
 
     display_args = {
         'long': True,
@@ -129,8 +129,4 @@
             tty.msg("The following spec will be freshly installed, "
                     "ignoring the --overwrite flag:")
             spack.cmd.display_specs([spec], **display_args)
-        package.do_install(**kwargs)
-=======
-        dirty=args.dirty,
-        stop_at=args.until)
->>>>>>> 139eaa13
+        package.do_install(**kwargs)