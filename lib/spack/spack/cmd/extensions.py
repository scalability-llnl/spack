--- conflicted
+++ resolved
@@ -113,19 +113,12 @@
             tty.msg("%d extensions:" % len(extensions))
             colify(ext.name for ext in extensions)
 
-<<<<<<< HEAD
     if args.view:
         target = args.view
     else:
         target = spec.prefix
 
     view = YamlFilesystemView(target, spack.store.layout)
-=======
-    layout = spack.store.extensions
-    if args.view is not None:
-        layout = YamlViewExtensionsLayout(
-            args.view, spack.store.layout)
->>>>>>> 5ef30e0a
 
     if show_installed:
         #
