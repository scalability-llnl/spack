# Copyright 2013-2022 Lawrence Livermore National Security, LLC and other
# Spack Project Developers. See the top-level COPYRIGHT file for details.
#
# SPDX-License-Identifier: (Apache-2.0 OR MIT)
from __future__ import print_function

import argparse
import errno
import os
import sys

import llnl.util.tty as tty
import llnl.util.tty.colify as colify

import spack
import spack.cmd
import spack.cmd.common.arguments
import spack.cray_manifest as cray_manifest
import spack.detection
import spack.error
import spack.util.environment

description = "manage external packages in Spack configuration"
section = "config"
level = "short"


def setup_parser(subparser):
    sp = subparser.add_subparsers(metavar="SUBCOMMAND", dest="external_command")

    scopes = spack.config.scopes()
    scopes_metavar = spack.config.scopes_metavar

    find_parser = sp.add_parser("find", help="add external packages to packages.yaml")
    find_parser.add_argument(
        "--not-buildable",
        action="store_true",
        default=False,
        help="packages with detected externals won't be built with Spack",
    )
    find_parser.add_argument(
        "-p",
        "--path",
        default=None,
        action="append",
        help="Alternative search paths for finding externals. May be repeated",
    )
    find_parser.add_argument(
        "--scope",
        choices=scopes,
        metavar=scopes_metavar,
        default=spack.config.default_modify_scope("packages"),
        help="configuration scope to modify",
    )
    find_parser.add_argument(
        "--all", action="store_true", help="search for all packages that Spack knows about"
    )
    spack.cmd.common.arguments.add_common_arguments(find_parser, ["tags"])
    find_parser.add_argument("packages", nargs=argparse.REMAINDER)
    find_parser.epilog = (
        'The search is by default on packages tagged with the "build-tools" or '
        '"core-packages" tags. Use the --all option to search for every possible '
        "package Spack knows how to find."
    )

    sp.add_parser("list", help="list detectable packages, by repository and name")

    read_cray_manifest = sp.add_parser(
        "read-cray-manifest",
        help=(
            "consume a Spack-compatible description of externally-installed "
            "packages, including dependency relationships"
        ),
    )
    read_cray_manifest.add_argument(
        "--file", default=None, help="specify a location other than the default"
    )
    read_cray_manifest.add_argument(
        "--directory", default=None, help="specify a directory storing a group of manifest files"
    )
    read_cray_manifest.add_argument(
        "--dry-run",
        action="store_true",
        default=False,
        help="don't modify DB with files that are read",
    )
    read_cray_manifest.add_argument(
        "--fail-on-error",
        action="store_true",
        help=("if a manifest file cannot be parsed, fail and report the " "full stack trace"),
    )


def external_find(args):
    if args.all or not (args.tags or args.packages):
        # If the user calls 'spack external find' with no arguments, and
        # this system has a description of installed packages, then we should
        # consume it automatically.
        try:
            _collect_and_consume_cray_manifest_files()
        except NoManifestFileError:
            # It's fine to not find any manifest file if we are doing the
            # search implicitly (i.e. as part of 'spack external find')
            pass
        except Exception as e:
            # For most exceptions, just print a warning and continue.
            # Note that KeyboardInterrupt does not subclass Exception
            # (so CTRL-C will terminate the program as expected).
<<<<<<< HEAD
            skip_msg = ("Skipping manifest and continuing with other external "
                        "checks")
            if ((isinstance(e, IOError) or isinstance(e, OSError)) and
                    e.errno in [errno.EPERM, errno.EACCES]):
                # The manifest file does not have sufficient permissions enabled:
                # print a warning and keep going
                tty.warn("Unable to read manifest due to insufficient "
                         "permissions.", skip_msg)
            else:
                tty.warn("Unable to read manifest, unexpected error: {0}"
                         .format(str(e)), skip_msg)
=======
            skip_msg = "Skipping manifest and continuing with other external " "checks"
            if (isinstance(e, IOError) or isinstance(e, OSError)) and e.errno in [
                errno.EPERM,
                errno.EACCES,
            ]:
                # The manifest file does not have sufficient permissions enabled:
                # print a warning and keep going
                tty.warn("Unable to read manifest due to insufficient " "permissions.", skip_msg)
            else:
                tty.warn("Unable to read manifest, unexpected error: {0}".format(str(e)), skip_msg)
>>>>>>> b1e499d0

    # If the user didn't specify anything, search for build tools by default
    if not args.tags and not args.all and not args.packages:
        args.tags = ["core-packages", "build-tools"]

    # If the user specified both --all and --tag, then --all has precedence
    if args.all and args.tags:
        args.tags = []

    # Construct the list of possible packages to be detected
    pkg_cls_to_check = []

    # Add the packages that have been required explicitly
    if args.packages:
        pkg_cls_to_check = [spack.repo.path.get_pkg_class(pkg) for pkg in args.packages]
        if args.tags:
            allowed = set(spack.repo.path.packages_with_tags(*args.tags))
            pkg_cls_to_check = [x for x in pkg_cls_to_check if x.name in allowed]

    if args.tags and not pkg_cls_to_check:
        # If we arrived here we didn't have any explicit package passed
        # as argument, which means to search all packages.
        # Since tags are cached it's much faster to construct what we need
        # to search directly, rather than filtering after the fact
        pkg_cls_to_check = [
            spack.repo.path.get_pkg_class(pkg_name)
            for tag in args.tags
            for pkg_name in spack.repo.path.packages_with_tags(tag)
        ]
        pkg_cls_to_check = list(set(pkg_cls_to_check))

    # If the list of packages is empty, search for every possible package
<<<<<<< HEAD
    if not args.tags and not packages_to_check:
        packages_to_check = list(spack.repo.path.all_packages())
=======
    if not args.tags and not pkg_cls_to_check:
        pkg_cls_to_check = list(spack.repo.path.all_package_classes())
>>>>>>> b1e499d0

    detected_packages = spack.detection.by_executable(pkg_cls_to_check, path_hints=args.path)
    detected_packages.update(spack.detection.by_library(pkg_cls_to_check, path_hints=args.path))

    new_entries = spack.detection.update_configuration(
        detected_packages, scope=args.scope, buildable=not args.not_buildable
    )
    if new_entries:
        path = spack.config.config.get_config_filename(args.scope, "packages")
        msg = "The following specs have been detected on this system " "and added to {0}"
        tty.msg(msg.format(path))
        spack.cmd.display_specs(new_entries)
    else:
        tty.msg("No new external packages detected")


def external_read_cray_manifest(args):
    _collect_and_consume_cray_manifest_files(
        manifest_file=args.file,
        manifest_directory=args.directory,
        dry_run=args.dry_run,
        fail_on_error=args.fail_on_error,
    )


def _collect_and_consume_cray_manifest_files(
    manifest_file=None, manifest_directory=None, dry_run=False, fail_on_error=False
):

    manifest_files = []
    if manifest_file:
        manifest_files.append(manifest_file)

    manifest_dirs = []
    if manifest_directory:
        manifest_dirs.append(manifest_directory)

    if os.path.isdir(cray_manifest.default_path):
        tty.debug(
            "Cray manifest path {0} exists: collecting all files to read.".format(
                cray_manifest.default_path
            )
        )
        manifest_dirs.append(cray_manifest.default_path)
    else:
        tty.debug(
            "Default Cray manifest directory {0} does not exist.".format(
                cray_manifest.default_path
            )
        )

    for directory in manifest_dirs:
        for fname in os.listdir(directory):
<<<<<<< HEAD
            if fname.endswith('.json'):
=======
            if fname.endswith(".json"):
>>>>>>> b1e499d0
                fpath = os.path.join(directory, fname)
                tty.debug("Adding manifest file: {0}".format(fpath))
                manifest_files.append(os.path.join(directory, fpath))

    if not manifest_files:
        raise NoManifestFileError(
            "--file/--directory not specified, and no manifest found at {0}".format(
                cray_manifest.default_path
            )
        )

    for path in manifest_files:
        tty.debug("Reading manifest file: " + path)
        try:
            cray_manifest.read(path, not dry_run)
        except (spack.compilers.UnknownCompilerError, spack.error.SpackError) as e:
            if fail_on_error:
                raise
            else:
                tty.warn("Failure reading manifest file: {0}" "\n\t{1}".format(path, str(e)))


def external_list(args):
    # Trigger a read of all packages, might take a long time.
    list(spack.repo.path.all_package_classes())
    # Print all the detectable packages
    tty.msg("Detectable packages per repository")
    for namespace, pkgs in sorted(spack.package_base.detectable_packages.items()):
        print("Repository:", namespace)
        colify.colify(pkgs, indent=4, output=sys.stdout)


def external(parser, args):
    action = {
        "find": external_find,
        "list": external_list,
        "read-cray-manifest": external_read_cray_manifest,
    }
    action[args.external_command](args)


class NoManifestFileError(spack.error.SpackError):
    pass<|MERGE_RESOLUTION|>--- conflicted
+++ resolved
@@ -106,19 +106,6 @@
             # For most exceptions, just print a warning and continue.
             # Note that KeyboardInterrupt does not subclass Exception
             # (so CTRL-C will terminate the program as expected).
-<<<<<<< HEAD
-            skip_msg = ("Skipping manifest and continuing with other external "
-                        "checks")
-            if ((isinstance(e, IOError) or isinstance(e, OSError)) and
-                    e.errno in [errno.EPERM, errno.EACCES]):
-                # The manifest file does not have sufficient permissions enabled:
-                # print a warning and keep going
-                tty.warn("Unable to read manifest due to insufficient "
-                         "permissions.", skip_msg)
-            else:
-                tty.warn("Unable to read manifest, unexpected error: {0}"
-                         .format(str(e)), skip_msg)
-=======
             skip_msg = "Skipping manifest and continuing with other external " "checks"
             if (isinstance(e, IOError) or isinstance(e, OSError)) and e.errno in [
                 errno.EPERM,
@@ -129,7 +116,6 @@
                 tty.warn("Unable to read manifest due to insufficient " "permissions.", skip_msg)
             else:
                 tty.warn("Unable to read manifest, unexpected error: {0}".format(str(e)), skip_msg)
->>>>>>> b1e499d0
 
     # If the user didn't specify anything, search for build tools by default
     if not args.tags and not args.all and not args.packages:
@@ -162,13 +148,8 @@
         pkg_cls_to_check = list(set(pkg_cls_to_check))
 
     # If the list of packages is empty, search for every possible package
-<<<<<<< HEAD
-    if not args.tags and not packages_to_check:
-        packages_to_check = list(spack.repo.path.all_packages())
-=======
     if not args.tags and not pkg_cls_to_check:
         pkg_cls_to_check = list(spack.repo.path.all_package_classes())
->>>>>>> b1e499d0
 
     detected_packages = spack.detection.by_executable(pkg_cls_to_check, path_hints=args.path)
     detected_packages.update(spack.detection.by_library(pkg_cls_to_check, path_hints=args.path))
@@ -222,11 +203,7 @@
 
     for directory in manifest_dirs:
         for fname in os.listdir(directory):
-<<<<<<< HEAD
-            if fname.endswith('.json'):
-=======
             if fname.endswith(".json"):
->>>>>>> b1e499d0
                 fpath = os.path.join(directory, fname)
                 tty.debug("Adding manifest file: {0}".format(fpath))
                 manifest_files.append(os.path.join(directory, fpath))
