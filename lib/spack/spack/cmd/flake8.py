##############################################################################
# Copyright (c) 2013-2017, Lawrence Livermore National Security, LLC.
# Produced at the Lawrence Livermore National Laboratory.
#
# This file is part of Spack.
# Created by Todd Gamblin, tgamblin@llnl.gov, All rights reserved.
# LLNL-CODE-647188
#
# For details, see https://github.com/spack/spack
# Please also see the NOTICE and LICENSE files for our notice and the LGPL.
#
# This program is free software; you can redistribute it and/or modify
# it under the terms of the GNU Lesser General Public License (as
# published by the Free Software Foundation) version 2.1, February 1999.
#
# This program is distributed in the hope that it will be useful, but
# WITHOUT ANY WARRANTY; without even the IMPLIED WARRANTY OF
# MERCHANTABILITY or FITNESS FOR A PARTICULAR PURPOSE. See the terms and
# conditions of the GNU Lesser General Public License for more details.
#
# You should have received a copy of the GNU Lesser General Public
# License along with this program; if not, write to the Free Software
# Foundation, Inc., 59 Temple Place, Suite 330, Boston, MA 02111-1307 USA
##############################################################################
from __future__ import print_function

import re
import os
import sys
import shutil
import tempfile
import argparse

from llnl.util.filesystem import working_dir, mkdirp

import spack
from spack.util.executable import which


description = "runs source code style checks on Spack. requires flake8"
section = "developer"
level = "long"


def is_package(f):
    """Whether flake8 should consider a file as a core file or a package.

    We run flake8 with different exceptions for the core and for
    packages, since we allow `from spack import *` and poking globals
    into packages.
    """
    return f.startswith('var/spack/repos/') or 'docs/tutorial/examples' in f


#: List of directories to exclude from checks.
exclude_directories = [spack.external_path]


#: This is a dict that maps:
#:  filename pattern ->
#:     flake8 exemption code ->
#:        list of patterns, for which matching lines should have codes applied.
#:
#: For each file, if the filename pattern matches, we'll add per-line
#: exemptions if any patterns in the sub-dict match.
pattern_exemptions = {
    # exemptions applied only to package.py files.
    r'package.py$': {
        # Allow 'from spack import *' in packages, but no other wildcards
        'F403': [
            r'^from spack import \*$'
        ],
        # Exempt lines with urls and descriptions from overlong line errors.
        'E501': [
            r'^\s*homepage\s*=',
            r'^\s*url\s*=',
            r'^\s*git\s*=',
            r'^\s*svn\s*=',
            r'^\s*hg\s*=',
            r'^\s*list_url\s*=',
            r'^\s*version\(',
            r'^\s*variant\(',
            r'^\s*provides\(',
            r'^\s*extends\(',
            r'^\s*depends_on\(',
            r'^\s*conflicts\(',
            r'^\s*resource\(',
            r'^\s*patch\(',
        ],
        # Exempt '@when' decorated functions from redefinition errors.
        'F811': [
            r'^\s*@when\(.*\)',
        ],
    },

    # exemptions applied to all files.
    r'.py$': {
        'E501': [
            r'(https?|ftp|file)\:',        # URLs
            r'([\'"])[0-9a-fA-F]{32,}\1',  # long hex checksums
        ]
    },
}

# compile all regular expressions.
pattern_exemptions = dict(
    (re.compile(file_pattern),
     dict((code, [re.compile(p) for p in patterns])
          for code, patterns in error_dict.items()))
    for file_pattern, error_dict in pattern_exemptions.items())


def changed_files(args):
    """Get list of changed files in the Spack repository."""

    git = which('git', required=True)
    current_branch = git("rev-parse", "--abbrev-ref", "HEAD",
                         output=str).strip("\n") + "..."

    range = "{0}...".format(args.base)

    git_args = [
        # Add changed files committed since branching off of develop
<<<<<<< HEAD
        ['diff', '--name-only', '--diff-filter=ACMR', current_branch],
=======
        ['diff', '--name-only', '--diff-filter=ACMR', range],
>>>>>>> 3a0324fe
        # Add changed files that have been staged but not yet committed
        ['diff', '--name-only', '--diff-filter=ACMR', '--cached'],
        # Add changed files that are unstaged
        ['diff', '--name-only', '--diff-filter=ACMR'],
    ]

    # Add new files that are untracked
    if args.untracked:
        git_args.append(['ls-files', '--exclude-standard', '--other'])

    # add everything if the user asked for it
    if args.all:
        git_args.append(['ls-files', '--exclude-standard'])

    excludes = [os.path.realpath(f) for f in exclude_directories]
    changed = set()

    for arg_list in git_args:
        files = git(*arg_list, output=str).split('\n')

        for f in files:
            # Ignore non-Python files
            if not f.endswith('.py'):
                continue

            # Ignore files in the exclude locations
            if any(os.path.realpath(f).startswith(e) for e in excludes):
                continue

            changed.add(f)

    return sorted(changed)


def add_pattern_exemptions(line, codes):
    """Add a flake8 exemption to a line."""
    if line.startswith('#'):
        return line

    line = line.rstrip('\n')

    # Line is already ignored
    if line.endswith('# noqa'):
        return line + '\n'

    orig_len = len(line)
    exemptions = ','.join(sorted(set(codes)))

    # append exemption to line
    if '# noqa: ' in line:
        line += ',{0}'.format(exemptions)
    elif line:  # ignore noqa on empty lines
        line += '  # noqa: {0}'.format(exemptions)

    # if THIS made the line too long, add an exemption for that
    if len(line) > 79 and orig_len <= 79:
        line += ',E501'

    return line + '\n'


def filter_file(source, dest, output=False):
    """Filter a single file through all the patterns in pattern_exemptions."""
    with open(source) as infile:
        parent = os.path.dirname(dest)
        mkdirp(parent)

        with open(dest, 'w') as outfile:
            for line in infile:
                line_errors = []

                # pattern exemptions
                for file_pattern, errors in pattern_exemptions.items():
                    if not file_pattern.search(source):
                        continue

                    for code, patterns in errors.items():
                        for pattern in patterns:
                            if pattern.search(line):
                                line_errors.append(code)
                                break

                if line_errors:
                    line = add_pattern_exemptions(line, line_errors)

                outfile.write(line)
                if output:
                    sys.stdout.write(line)


def setup_parser(subparser):
    subparser.add_argument(
        '-b', '--base', action='store', default='develop',
        help="select base branch for collecting list of modified files")
    subparser.add_argument(
        '-k', '--keep-temp', action='store_true',
        help="do not delete temporary directory where flake8 runs. "
             "use for debugging, to see filtered files")
    subparser.add_argument(
        '-a', '--all', action='store_true',
        help="check all files, not just changed files")
    subparser.add_argument(
        '-o', '--output', action='store_true',
        help="send filtered files to stdout as well as temp files")
    subparser.add_argument(
        '-r', '--root-relative', action='store_true', default=False,
        help="print root-relative paths (default is cwd-relative)")
    subparser.add_argument(
        '-U', '--no-untracked', dest='untracked', action='store_false',
        default=True, help="exclude untracked files from checks")
    subparser.add_argument(
        'files', nargs=argparse.REMAINDER, help="specific files to check")


def flake8(parser, args):
    flake8 = which('flake8', required=True)

    temp = tempfile.mkdtemp()
    try:
        file_list = args.files
        if file_list:
            def prefix_relative(path):
                return os.path.relpath(
                    os.path.abspath(os.path.realpath(path)), spack.prefix)

            file_list = [prefix_relative(p) for p in file_list]

        with working_dir(spack.prefix):
            if not file_list:
                file_list = changed_files(args)

        print('=======================================================')
        print('flake8: running flake8 code checks on spack.')
        print()
        print('Modified files:')
        for filename in file_list:
            print('  {0}'.format(filename.strip()))
        print('=======================================================')

        # filter files into a temporary directory with exemptions added.
        for filename in file_list:
            src_path = os.path.join(spack.prefix, filename)
            dest_path = os.path.join(temp, filename)
            filter_file(src_path, dest_path, args.output)

        # run flake8 on the temporary tree, once for core, once for pkgs
        package_file_list = [f for f in file_list if is_package(f)]
        file_list         = [f for f in file_list if not is_package(f)]

        returncode = 0
        with working_dir(temp):
            output = ''
            if file_list:
                output += flake8(
                    '--format', 'pylint',
                    '--config=%s' % os.path.join(spack.prefix, '.flake8'),
                    *file_list, fail_on_error=False, output=str)
                returncode |= flake8.returncode
            if package_file_list:
                output += flake8(
                    '--format', 'pylint',
                    '--config=%s' % os.path.join(spack.prefix,
                                                 '.flake8_packages'),
                    *package_file_list, fail_on_error=False, output=str)
                returncode |= flake8.returncode

        if args.root_relative:
            # print results relative to repo root.
            print(output)
        else:
            # print results relative to current working directory
            def cwd_relative(path):
                return '{0}: ['.format(os.path.relpath(
                    os.path.join(spack.prefix, path.group(1)), os.getcwd()))

            for line in output.split('\n'):
                print(re.sub(r'^(.*): \[', cwd_relative, line))

        if returncode != 0:
            print('Flake8 found errors.')
            sys.exit(1)
        else:
            print('Flake8 checks were clean.')

    finally:
        if args.keep_temp:
            print('Temporary files are in: ', temp)
        else:
            shutil.rmtree(temp, ignore_errors=True)<|MERGE_RESOLUTION|>--- conflicted
+++ resolved
@@ -121,11 +121,7 @@
 
     git_args = [
         # Add changed files committed since branching off of develop
-<<<<<<< HEAD
-        ['diff', '--name-only', '--diff-filter=ACMR', current_branch],
-=======
         ['diff', '--name-only', '--diff-filter=ACMR', range],
->>>>>>> 3a0324fe
         # Add changed files that have been staged but not yet committed
         ['diff', '--name-only', '--diff-filter=ACMR', '--cached'],
         # Add changed files that are unstaged
