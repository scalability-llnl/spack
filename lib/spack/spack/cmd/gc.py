--- conflicted
+++ resolved
@@ -74,32 +74,6 @@
 
 
 def gc(parser, args):
-<<<<<<< HEAD
-    specs = spack.store.STORE.db.unused_specs
-
-    # Restrict garbage collection to the active environment
-    # speculating over roots that are yet to be installed
-    env = ev.active_environment()
-    if env:
-        msg = 'Restricting the garbage collection to the "{0}" environment'
-        tty.msg(msg.format(env.name))
-        env.concretize()
-        roots = [s for s in env.roots()]
-        all_hashes = set([s.dag_hash() for r in roots for s in r.traverse()])
-        lr_hashes = set([s.dag_hash() for r in roots for s in r.traverse(deptype=("link", "run"))])
-        maybe_to_be_removed = all_hashes - lr_hashes
-        specs = [s for s in specs if s.dag_hash() in maybe_to_be_removed]
-
-    if not specs:
-        msg = "There are no unused specs. Spack's store is clean."
-        tty.msg(msg)
-        return
-
-    if not args.yes_to_all:
-        spack.cmd.common.confirmation.confirm_action(specs, "uninstalled", "uninstallation")
-
-    spack.cmd.uninstall.do_uninstall(specs, force=False)
-=======
     deptype = dt.LINK | dt.RUN
     if args.keep_build_dependencies:
         deptype |= dt.BUILD
@@ -131,5 +105,4 @@
         if not args.yes_to_all:
             spack.cmd.common.confirmation.confirm_action(specs, "uninstalled", "uninstall")
 
-        spack.cmd.uninstall.do_uninstall(specs, force=False)
->>>>>>> 29d784e5
+        spack.cmd.uninstall.do_uninstall(specs, force=False)