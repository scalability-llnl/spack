--- conflicted
+++ resolved
@@ -63,15 +63,7 @@
         tty.die("the --color option can be used only with --dot")
 
     if args.installed:
-<<<<<<< HEAD
-        args.dot = True
-        env = ev.active_environment()
-        if env:
-            specs = env.concrete_roots()
-        else:
-=======
         if not args.specs:
->>>>>>> 29d784e5
             specs = spack.store.STORE.db.query()
         else:
             result = []
