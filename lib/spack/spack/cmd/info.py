--- conflicted
+++ resolved
@@ -17,10 +17,7 @@
 import spack.repo
 import spack.spec
 import spack.version
-<<<<<<< HEAD
-=======
 from spack.cmd.common import arguments
->>>>>>> 29d784e5
 from spack.package_base import preferred_version
 
 description = "get detailed information on a particular package"
@@ -378,44 +375,6 @@
 
 def print_variants_grouped_by_when(pkg):
     max_name_default_len, _ = _print_variants_header(pkg)
-<<<<<<< HEAD
-
-    indent = 4
-    variants = _variants_by_when_name(pkg)
-    for when, variants_by_name in sorted(variants.items(), key=_unconstrained_ver_first):
-        padded_values = max_name_default_len + 4
-        start_indent = indent
-
-        if when != spack.spec.Spec():
-            sys.stdout.write("\n")
-            sys.stdout.write(_fmt_when(when, indent))
-            sys.stdout.write("\n")
-
-            # indent names slightly inside 'when', but line up values
-            padded_values -= 2
-            start_indent += 2
-
-        for name, variant in sorted(variants_by_name.items()):
-            _fmt_variant(variant, padded_values, start_indent, None, out=sys.stdout)
-
-
-def print_variants_by_name(pkg):
-    max_name_default_len, variants_by_name = _print_variants_header(pkg)
-    max_name_default_len += 4
-
-    indent = 4
-    for name, when_variants in variants_by_name.items():
-        for when, variants in sorted(when_variants.items(), key=_unconstrained_ver_first):
-            for variant in variants:
-                _fmt_variant(variant, max_name_default_len, indent, when, out=sys.stdout)
-                sys.stdout.write("\n")
-
-
-def print_variants(pkg):
-    """output variants"""
-    print_variants_grouped_by_when(pkg)
-=======
->>>>>>> 29d784e5
 
     indent = 4
     variants = _variants_by_when_name(pkg)
@@ -560,13 +519,6 @@
 
     if getattr(pkg, "homepage"):
         color.cprint(section_title("Homepage: ") + pkg.homepage)
-<<<<<<< HEAD
-
-    _print_variants = (
-        print_variants_by_name if args.variants_by_name else print_variants_grouped_by_when
-    )
-=======
->>>>>>> 29d784e5
 
     # Now output optional information in expected order
     sections = [
@@ -574,7 +526,7 @@
         (args.all or args.detectable, print_detectable),
         (args.all or args.tags, print_tags),
         (args.all or not args.no_versions, print_versions),
-        (args.all or not args.no_variants, _print_variants),
+        (args.all or not args.no_variants, print_variants),
         (args.all or args.phases, print_phases),
         (args.all or not args.no_dependencies, print_dependencies),
         (args.all or args.virtuals, print_virtuals),
