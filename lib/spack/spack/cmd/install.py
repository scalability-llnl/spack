# Copyright 2013-2021 Lawrence Livermore National Security, LLC and other
# Spack Project Developers. See the top-level COPYRIGHT file for details.
#
# SPDX-License-Identifier: (Apache-2.0 OR MIT)

import argparse
import os
import shutil
import sys
import textwrap

import llnl.util.filesystem as fs
import llnl.util.tty as tty

import spack.build_environment
import spack.cmd
import spack.cmd.common.arguments as arguments
import spack.environment as ev
import spack.fetch_strategy
import spack.monitor
import spack.paths
import spack.report
from spack.error import SpackError
from spack.installer import PackageInstaller

description = "build and install packages"
section = "build"
level = "short"


def update_kwargs_from_args(args, kwargs):
    """Parse cli arguments and construct a dictionary
    that will be passed to the package installer."""

    kwargs.update({
        'fail_fast': args.fail_fast,
        'keep_prefix': args.keep_prefix,
        'keep_stage': args.keep_stage,
        'restage': not args.dont_restage,
        'install_source': args.install_source,
        'verbose': args.verbose or args.install_verbose,
        'fake': args.fake,
        'dirty': args.dirty,
        'use_cache': args.use_cache,
        'cache_only': args.cache_only,
        'include_build_deps': args.include_build_deps,
        'explicit': True,  # Always true for install command
        'stop_at': args.until,
        'unsigned': args.unsigned,
        'full_hash_match': args.full_hash_match,
    })

    kwargs.update({
        'install_deps': ('dependencies' in args.things_to_install),
        'install_package': ('package' in args.things_to_install)
    })

    if hasattr(args, 'setup'):
        setups = set()
        for arglist_s in args.setup:
            for arg in [x.strip() for x in arglist_s.split(',')]:
                setups.add(arg)
        kwargs['setup'] = setups
        tty.msg('Setup={0}'.format(kwargs['setup']))


def setup_parser(subparser):
    subparser.add_argument(
        '--only',
        default='package,dependencies',
        dest='things_to_install',
        choices=['package', 'dependencies'],
        help="""select the mode of installation.
the default is to install the package along with all its dependencies.
alternatively one can decide to install only the package or only
the dependencies"""
    )
    subparser.add_argument(
        '-u', '--until', type=str, dest='until', default=None,
        help="phase to stop after when installing (default None)")
    arguments.add_common_arguments(subparser, ['jobs', 'reuse'])
    subparser.add_argument(
        '--overwrite', action='store_true',
        help="reinstall an existing spec, even if it has dependents")
    subparser.add_argument(
        '--fail-fast', action='store_true',
        help="stop all builds if any build fails (default is best effort)")
    subparser.add_argument(
        '--keep-prefix', action='store_true',
        help="don't remove the install prefix if installation fails")
    subparser.add_argument(
        '--keep-stage', action='store_true',
        help="don't remove the build stage if installation succeeds")
    subparser.add_argument(
        '--dont-restage', action='store_true',
        help="if a partial install is detected, don't delete prior state")

    cache_group = subparser.add_mutually_exclusive_group()
    cache_group.add_argument(
        '--use-cache', action='store_true', dest='use_cache', default=True,
        help="check for pre-built Spack packages in mirrors (default)")
    cache_group.add_argument(
        '--no-cache', action='store_false', dest='use_cache', default=True,
        help="do not check for pre-built Spack packages in mirrors")
    cache_group.add_argument(
        '--cache-only', action='store_true', dest='cache_only', default=False,
        help="only install package from binary mirrors")

    monitor_group = spack.monitor.get_monitor_group(subparser)  # noqa

    subparser.add_argument(
        '--include-build-deps', action='store_true', dest='include_build_deps',
        default=False, help="""include build deps when installing from cache,
which is useful for CI pipeline troubleshooting""")

    subparser.add_argument(
        '--no-check-signature', action='store_true',
        dest='unsigned', default=False,
        help="do not check signatures of binary packages")
    subparser.add_argument(
        '--require-full-hash-match', action='store_true',
        dest='full_hash_match', default=False, help="""when installing from
binary mirrors, do not install binary package unless the full hash of the
remote spec matches that of the local spec""")
    subparser.add_argument(
        '--show-log-on-error', action='store_true',
        help="print full build log to stderr if build fails")
    subparser.add_argument(
        '--source', action='store_true', dest='install_source',
        help="install source files in prefix")
    arguments.add_common_arguments(subparser, ['no_checksum', 'deprecated'])
    subparser.add_argument(
        '-v', '--verbose', action='store_true', dest='install_verbose',
        help="display verbose build output while installing")
    subparser.add_argument(
        '--fake', action='store_true',
        help="fake install for debug purposes.")
    subparser.add_argument(
        '--only-concrete', action='store_true', default=False,
        help='(with environment) only install already concretized specs')
    subparser.add_argument(
        '--no-add', action='store_true', default=False,
        help="""(with environment) only install specs provided as argument
if they are already in the concretized environment""")
    subparser.add_argument(
        '-f', '--file', action='append', default=[],
        dest='specfiles', metavar='SPEC_YAML_FILE',
        help="install from file. Read specs to install from .yaml files")

    cd_group = subparser.add_mutually_exclusive_group()
    arguments.add_common_arguments(cd_group, ['clean', 'dirty'])

    testing = subparser.add_mutually_exclusive_group()
    arguments.add_common_arguments(testing, ['test'])
    testing.add_argument(
        '--run-tests', action='store_true',
        help='run package tests during installation (same as --test=all)'
    )
    subparser.add_argument(
        '--log-format',
        default=None,
        choices=spack.report.valid_formats,
        help="format to be used for log files"
    )
    subparser.add_argument(
        '--log-file',
        default=None,
        help="filename for the log file. if not passed a default will be used"
    )
    subparser.add_argument(
        '--help-cdash',
        action='store_true',
        help="Show usage instructions for CDash reporting"
    )
    arguments.add_cdash_args(subparser, False)
    arguments.add_common_arguments(subparser, ['yes_to_all', 'spec'])


def default_log_file(spec):
    """Computes the default filename for the log file and creates
    the corresponding directory if not present
    """
    fmt = 'test-{x.name}-{x.version}-{hash}.xml'
    basename = fmt.format(x=spec, hash=spec.dag_hash())
    dirname = fs.os.path.join(spack.paths.reports_path, 'junit')
    fs.mkdirp(dirname)
    return fs.os.path.join(dirname, basename)


def install_specs(cli_args, kwargs, specs):
    """Do the actual installation.

    Args:
        cli_args (argparse.Namespace): argparse namespace with command arguments
        kwargs (dict):  keyword arguments
        specs (list):  list of (abstract, concrete) spec tuples
    """

    # handle active environment, if any
    env = ev.active_environment()

    try:
        if env:
            specs_to_install = []
            specs_to_add = []
            for abstract, concrete in specs:
                # This won't find specs added to the env since last
                # concretize, therefore should we consider enforcing
                # concretization of the env before allowing to install
                # specs?
                m_spec = env.matching_spec(abstract)

                # If there is any ambiguity in the above call to matching_spec
                # (i.e. if more than one spec in the environment matches), then
                # SpackEnvironmentError is raised, with a message listing the
                # the matches.  Getting to this point means there were either
                # no matches or exactly one match.

                if not m_spec:
                    tty.debug('{0} matched nothing in the env'.format(
                        abstract.name))
                    # no matches in the env
                    if cli_args.no_add:
                        msg = ('You asked to install {0} without adding it ' +
                               '(--no-add), but no such spec exists in ' +
                               'environment').format(abstract.name)
                        tty.die(msg)
                    else:
                        tty.debug('adding {0} as a root'.format(abstract.name))
                        specs_to_add.append((abstract, concrete))

                    continue

                tty.debug('exactly one match for {0} in env -> {1}'.format(
                    m_spec.name, m_spec.dag_hash()))

                if m_spec in env.roots() or cli_args.no_add:
                    # either the single match is a root spec (and --no-add is
                    # the default for roots) or --no-add was stated explicitly
                    tty.debug('just install {0}'.format(m_spec.name))
                    specs_to_install.append(m_spec)
                else:
                    # the single match is not a root (i.e. it's a dependency),
                    # and --no-add was not specified, so we'll add it as a
                    # root before installing
                    tty.debug('add {0} then install it'.format(m_spec.name))
                    specs_to_add.append((abstract, concrete))

            if specs_to_add:
                tty.debug('Adding the following specs as roots:')
                for abstract, concrete in specs_to_add:
                    tty.debug('  {0}'.format(abstract.name))
                    with env.write_transaction():
                        specs_to_install.append(
                            env.concretize_and_add(abstract, concrete))
                        env.write(regenerate=False)

            # Install the validated list of cli specs
            if specs_to_install:
                tty.debug('Installing the following cli specs:')
                for s in specs_to_install:
                    tty.debug('  {0}'.format(s.name))
                env.install_specs(specs_to_install, args=cli_args, **kwargs)
        else:
            installs = [(concrete.package, kwargs) for _, concrete in specs]
            builder = PackageInstaller(installs)
            builder.install()
    except spack.build_environment.InstallError as e:
        if cli_args.show_log_on_error:
            e.print_context()
            if not os.path.exists(e.pkg.build_log_path):
                tty.error("'spack install' created no log.")
            else:
                sys.stderr.write('Full build log:\n')
                with open(e.pkg.build_log_path) as log:
                    shutil.copyfileobj(log, sys.stderr)
        raise


def install(parser, args, **kwargs):
<<<<<<< HEAD
=======
    # TODO: unify args.verbose?
    tty.set_verbose(args.verbose or args.install_verbose)
>>>>>>> e974b44e

    if args.help_cdash:
        parser = argparse.ArgumentParser(
            formatter_class=argparse.RawDescriptionHelpFormatter,
            epilog=textwrap.dedent('''\
environment variables:
  SPACK_CDASH_AUTH_TOKEN
                        authentication token to present to CDash
                        '''))
        arguments.add_cdash_args(parser, True)
        parser.print_help()
        return

    # The user wants to monitor builds using github.com/spack/spack-monitor
    if args.use_monitor:
        monitor = spack.monitor.get_client(
            host=args.monitor_host,
            prefix=args.monitor_prefix,
            disable_auth=args.monitor_disable_auth,
            tags=args.monitor_tags,
            save_local=args.monitor_save_local,
        )

    reporter = spack.report.collect_info(
        spack.package.PackageInstaller, '_install_task', args.log_format, args)
    if args.log_file:
        reporter.filename = args.log_file

    if args.run_tests:
        tty.warn("Deprecated option: --run-tests: use --test=all instead")

    def get_tests(specs):
        if args.test == 'all' or args.run_tests:
            return True
        elif args.test == 'root':
            return [spec.name for spec in specs]
        else:
            return False

    # Parse cli arguments and construct a dictionary
    # that will be passed to the package installer
    update_kwargs_from_args(args, kwargs)

    if not args.spec and not args.specfiles:
        # if there are no args but an active environment
        # then install the packages from it.
        env = ev.active_environment()
        if env:
            tests = get_tests(env.user_specs)
            kwargs['tests'] = tests

            if not args.only_concrete:
                with env.write_transaction():
                    concretized_specs = env.concretize(tests=tests, reuse=args.reuse)
                    ev.display_specs(concretized_specs)

                    # save view regeneration for later, so that we only do it
                    # once, as it can be slow.
                    env.write(regenerate=False)

            specs = env.all_specs()
            if specs:
                if not args.log_file and not reporter.filename:
                    reporter.filename = default_log_file(specs[0])
                reporter.specs = specs

<<<<<<< HEAD
            # Tell the monitor about the specs
            if args.use_monitor and specs:
                monitor.new_configuration(specs)

            tty.msg("Installing environment {0}".format(env.name))
            with reporter('build'):
                # env.install_all(args, **kwargs)
                env.install_all(**kwargs)
=======
                # Tell the monitor about the specs
                if args.use_monitor and specs:
                    monitor.new_configuration(specs)

                tty.msg("Installing environment {0}".format(env.name))
                with reporter('build'):
                    env.install_all(**kwargs)

            else:
                msg = '{0} environment has no specs to install'.format(env.name)
                tty.msg(msg)
>>>>>>> e974b44e

            tty.debug("Regenerating environment views for {0}"
                      .format(env.name))
            with env.write_transaction():
                # write env to trigger view generation and modulefile
                # generation
                env.write()
            return
        else:
            msg = "install requires a package argument or active environment"
            if 'spack.yaml' in os.listdir(os.getcwd()):
                # There's a spack.yaml file in the working dir, the user may
                # have intended to use that
                msg += "\n\n"
                msg += "Did you mean to install using the `spack.yaml`"
                msg += " in this directory? Try: \n"
                msg += "    spack env activate .\n"
                msg += "    spack install\n"
                msg += "  OR\n"
                msg += "    spack --env . install"
            tty.die(msg)

    if args.no_checksum:
        spack.config.set('config:checksum', False, scope='command_line')

    if args.deprecated:
        spack.config.set('config:deprecated', True, scope='command_line')

    # 1. Abstract specs from cli
    abstract_specs = spack.cmd.parse_specs(args.spec)
    tests = get_tests(abstract_specs)
    kwargs['tests'] = tests

    try:
        specs = spack.cmd.parse_specs(
            args.spec, concretize=True, tests=tests, reuse=args.reuse
        )
    except SpackError as e:
        tty.debug(e)
        reporter.concretization_report(e.message)
        raise

    # 2. Concrete specs from yaml files
    for file in args.specfiles:
        with open(file, 'r') as f:
            if file.endswith('yaml') or file.endswith('yml'):
                s = spack.spec.Spec.from_yaml(f)
            else:
                s = spack.spec.Spec.from_json(f)

        concretized = s.concretized()
        if concretized.dag_hash() != s.dag_hash():
            msg = 'skipped invalid file "{0}". '
            msg += 'The file does not contain a concrete spec.'
            tty.warn(msg.format(file))
            continue

        abstract_specs.append(s)
        specs.append(concretized)

    if len(specs) == 0:
        tty.die('The `spack install` command requires a spec to install.')

    if not args.log_file and not reporter.filename:
        reporter.filename = default_log_file(specs[0])
    reporter.specs = specs
    with reporter('build'):
        if args.overwrite:

            installed = list(filter(lambda x: x,
                                    map(spack.store.db.query_one, specs)))
            if not args.yes_to_all:
                display_args = {
                    'long': True,
                    'show_flags': True,
                    'variants': True
                }

                if installed:
                    tty.msg('The following package specs will be '
                            'reinstalled:\n')
                    spack.cmd.display_specs(installed, **display_args)

                not_installed = list(filter(lambda x: x not in installed,
                                            specs))
                if not_installed:
                    tty.msg('The following package specs are not installed and'
                            ' the --overwrite flag was given. The package spec'
                            ' will be newly installed:\n')
                    spack.cmd.display_specs(not_installed, **display_args)

                # We have some specs, so one of the above must have been true
                answer = tty.get_yes_or_no(
                    'Do you want to proceed?', default=False
                )
                if not answer:
                    tty.die('Reinstallation aborted.')

            # overwrite all concrete explicit specs from this build
            kwargs['overwrite'] = [spec.dag_hash() for spec in specs]

        # Update install_args with the monitor args, needed for build task
        kwargs.update({
            "monitor_disable_auth": args.monitor_disable_auth,
            "monitor_keep_going": args.monitor_keep_going,
            "monitor_host": args.monitor_host,
            "use_monitor": args.use_monitor,
            "monitor_prefix": args.monitor_prefix,
        })

        # If we are using the monitor, we send configs. and create build
        # The full_hash is the main package id, the build_hash for others
        if args.use_monitor and specs:
            monitor.new_configuration(specs)
        install_specs(args, kwargs, zip(abstract_specs, specs))<|MERGE_RESOLUTION|>--- conflicted
+++ resolved
@@ -278,11 +278,8 @@
 
 
 def install(parser, args, **kwargs):
-<<<<<<< HEAD
-=======
     # TODO: unify args.verbose?
     tty.set_verbose(args.verbose or args.install_verbose)
->>>>>>> e974b44e
 
     if args.help_cdash:
         parser = argparse.ArgumentParser(
@@ -349,16 +346,6 @@
                     reporter.filename = default_log_file(specs[0])
                 reporter.specs = specs
 
-<<<<<<< HEAD
-            # Tell the monitor about the specs
-            if args.use_monitor and specs:
-                monitor.new_configuration(specs)
-
-            tty.msg("Installing environment {0}".format(env.name))
-            with reporter('build'):
-                # env.install_all(args, **kwargs)
-                env.install_all(**kwargs)
-=======
                 # Tell the monitor about the specs
                 if args.use_monitor and specs:
                     monitor.new_configuration(specs)
@@ -370,7 +357,6 @@
             else:
                 msg = '{0} environment has no specs to install'.format(env.name)
                 tty.msg(msg)
->>>>>>> e974b44e
 
             tty.debug("Regenerating environment views for {0}"
                       .format(env.name))
