##############################################################################
# Copyright (c) 2013-2017, Lawrence Livermore National Security, LLC.
# Produced at the Lawrence Livermore National Laboratory.
#
# This file is part of Spack.
# Created by Todd Gamblin, tgamblin@llnl.gov, All rights reserved.
# LLNL-CODE-647188
#
# For details, see https://github.com/llnl/spack
# Please also see the NOTICE and LICENSE files for our notice and the LGPL.
#
# This program is free software; you can redistribute it and/or modify
# it under the terms of the GNU Lesser General Public License (as
# published by the Free Software Foundation) version 2.1, February 1999.
#
# This program is distributed in the hope that it will be useful, but
# WITHOUT ANY WARRANTY; without even the IMPLIED WARRANTY OF
# MERCHANTABILITY or FITNESS FOR A PARTICULAR PURPOSE. See the terms and
# conditions of the GNU Lesser General Public License for more details.
#
# You should have received a copy of the GNU Lesser General Public
# License along with this program; if not, write to the Free Software
# Foundation, Inc., 59 Temple Place, Suite 330, Boston, MA 02111-1307 USA
##############################################################################
import argparse
import codecs
import functools
import os
import platform
import shutil
import sys
import time
import xml.dom.minidom
import xml.etree.ElementTree as ET

import llnl.util.filesystem as fs
import llnl.util.tty as tty
import spack
import spack.cmd
import spack.cmd.common.arguments as arguments
from spack.build_environment import InstallError
from spack.fetch_strategy import FetchError
from spack.package import PackageBase
from spack.util.chroot import build_chroot_environment, \
                              remove_chroot_environment

description = "build and install packages"
section = "build"
level = "short"


def setup_parser(subparser):
    subparser.add_argument(
        '--only',
        default='package,dependencies',
        dest='things_to_install',
        choices=['package', 'dependencies'],
        help="""select the mode of installation.
the default is to install the package along with all its dependencies.
alternatively one can decide to install only the package or only
the dependencies"""
    )
    subparser.add_argument(
        '-j', '--jobs', action='store', type=int,
        help="explicitly set number of make jobs. default is #cpus")
    subparser.add_argument(
        '--keep-prefix', action='store_true',
        help="don't remove the install prefix if installation fails")
    subparser.add_argument(
        '--keep-stage', action='store_true',
        help="don't remove the build stage if installation succeeds")
    subparser.add_argument(
        '--restage', action='store_true',
        help="if a partial install is detected, delete prior state")
    subparser.add_argument(
        '--show-log-on-error', action='store_true',
        help="print full build log to stderr if build fails")
    subparser.add_argument(
        '--source', action='store_true', dest='install_source',
        help="install source files in prefix")
    subparser.add_argument(
        '-n', '--no-checksum', action='store_true',
        help="do not check packages against checksum")
    subparser.add_argument(
        '-v', '--verbose', action='store_true',
        help="display verbose build output while installing")
    subparser.add_argument(
        '--fake', action='store_true',
        help="fake install. just remove prefix and create a fake file")
    subparser.add_argument(
<<<<<<< HEAD
        '--no-isolation', action='store_true', dest='no_isolation',
        help="""don't isolate this installation.
This only have affact in an isolated boostraped enviroment""")
    subparser.add_argument(
        '-f', '--file', action='store_true', dest='file',
=======
        '-f', '--file', action='store_true',
>>>>>>> 6ff57bde
        help="install from file. Read specs to install from .yaml files")

    cd_group = subparser.add_mutually_exclusive_group()
    arguments.add_common_arguments(cd_group, ['clean', 'dirty'])

    subparser.add_argument(
        'package',
        nargs=argparse.REMAINDER,
        help="spec of the package to install"
    )
    subparser.add_argument(
        '--run-tests', action='store_true',
        help="run package level tests during installation"
    )
    subparser.add_argument(
        '--log-format',
        default=None,
        choices=['junit'],
        help="format to be used for log files"
    )
    subparser.add_argument(
        '--log-file',
        default=None,
        help="filename for the log file. if not passed a default will be used"
    )


# Needed for test cases
class TestResult(object):
    PASSED = 0
    FAILED = 1
    SKIPPED = 2
    ERRORED = 3


class TestSuite(object):
    def __init__(self, spec):
        self.root = ET.Element('testsuite')
        self.tests = []
        self.spec = spec

    def append(self, item):
        if not isinstance(item, TestCase):
            raise TypeError(
                'only TestCase instances may be appended to TestSuite'
            )
        self.tests.append(item)  # Append the item to the list of tests

    def dump(self, filename):
        # Prepare the header for the entire test suite
        number_of_errors = sum(
            x.result_type == TestResult.ERRORED for x in self.tests
        )
        self.root.set('errors', str(number_of_errors))
        number_of_failures = sum(
            x.result_type == TestResult.FAILED for x in self.tests
        )
        self.root.set('failures', str(number_of_failures))
        self.root.set('tests', str(len(self.tests)))
        self.root.set('name', self.spec.short_spec)
        self.root.set('hostname', platform.node())

        for item in self.tests:
            self.root.append(item.element)

        with codecs.open(filename, 'wb', 'utf-8') as file:
            xml_string = ET.tostring(self.root)
            xml_string = xml.dom.minidom.parseString(xml_string).toprettyxml()
            file.write(xml_string)


class TestCase(object):

    results = {
        TestResult.PASSED: None,
        TestResult.SKIPPED: 'skipped',
        TestResult.FAILED: 'failure',
        TestResult.ERRORED: 'error',
    }

    def __init__(self, classname, name):
        self.element = ET.Element('testcase')
        self.element.set('classname', str(classname))
        self.element.set('name', str(name))
        self.result_type = None

    def set_duration(self, duration):
        self.element.set('time', str(duration))

    def set_result(self, result_type,
                   message=None, error_type=None, text=None):
        self.result_type = result_type
        result = TestCase.results[self.result_type]
        if result is not None and result is not TestResult.PASSED:
            subelement = ET.SubElement(self.element, result)
            if error_type is not None:
                subelement.set('type', error_type)
            if message is not None:
                subelement.set('message', str(message))
            if text is not None:
                subelement.text = text


def fetch_text(path):
    if not os.path.exists(path):
        return ''

    with codecs.open(path, 'rb', 'utf-8') as f:
        return '\n'.join(
            list(line.strip() for line in f.readlines())
        )


def junit_output(spec, test_suite):
    # Cycle once and for all on the dependencies and skip
    # the ones that are already installed. This ensures that
    # for the same spec, the same number of entries will be
    # displayed in the XML report
    for x in spec.traverse(order='post'):
        package = spack.repo.get(x)
        if package.installed:
            test_case = TestCase(package.name, x.short_spec)
            test_case.set_duration(0.0)
            test_case.set_result(
                TestResult.SKIPPED,
                message='Skipped [already installed]',
                error_type='already_installed'
            )
            test_suite.append(test_case)

    def decorator(func):
        @functools.wraps(func)
        def wrapper(self, *args, ** kwargs):

            # Check if the package has been installed already
            if self.installed:
                return

            test_case = TestCase(self.name, self.spec.short_spec)
            # Try to install the package
            try:
                # If already installed set the spec as skipped
                start_time = time.time()
                # PackageBase.do_install
                func(self, *args, **kwargs)
                duration = time.time() - start_time
                test_case.set_duration(duration)
                test_case.set_result(TestResult.PASSED)
            except InstallError:
                # Check if the package relies on dependencies that
                # did not install
                duration = time.time() - start_time
                test_case.set_duration(duration)
                if [x for x in self.spec.dependencies(('link', 'run')) if not spack.repo.get(x).installed]:  # NOQA: ignore=E501
                    test_case.set_duration(0.0)
                    test_case.set_result(
                        TestResult.SKIPPED,
                        message='Skipped [failed dependencies]',
                        error_type='dep_failed'
                    )
                else:
                    # An InstallError is considered a failure (the recipe
                    # didn't work correctly)
                    text = fetch_text(self.build_log_path)
                    test_case.set_result(
                        TestResult.FAILED,
                        message='Installation failure',
                        text=text
                    )
            except FetchError:
                # A FetchError is considered an error as
                # we didn't even start building
                duration = time.time() - start_time
                test_case.set_duration(duration)
                text = fetch_text(self.build_log_path)
                test_case.set_result(
                    TestResult.FAILED,
                    message='Unable to fetch package',
                    text=text
                )
            except Exception:
                # Anything else is also an error
                duration = time.time() - start_time
                test_case.set_duration(duration)
                text = fetch_text(self.build_log_path)
                test_case.set_result(
                    TestResult.FAILED,
                    message='Unexpected exception thrown during install',
                    text=text
                )
            except:
                # Anything else is also an error
                duration = time.time() - start_time
                test_case.set_duration(duration)
                text = fetch_text(self.build_log_path)
                test_case.set_result(
                    TestResult.FAILED,
                    message='Unknown error',
                    text=text
                )

            # Try to get the log
            test_suite.append(test_case)
        return wrapper
    return decorator


def default_log_file(spec):
    """Computes the default filename for the log file and creates
    the corresponding directory if not present
    """
    fmt = 'test-{x.name}-{x.version}-{hash}.xml'
    basename = fmt.format(x=spec, hash=spec.dag_hash())
    dirname = fs.join_path(spack.var_path, 'junit-report')
    fs.mkdirp(dirname)
    return fs.join_path(dirname, basename)


def install(parser, args, **kwargs):
    if not args.package:
        tty.die("install requires at least one package argument")

    if args.jobs is not None:
        if args.jobs <= 0:
            tty.die("The -j option must be a positive integer!")

    if args.no_checksum:
        spack.do_checksum = False        # TODO: remove this global.

    if args.no_isolation:
        spack.isolate = False            # TODO: remove this global.

    #if spack.isolate:
    #    remove_chroot_enviroment(spack.spack_bootstrap_root)
    #    build_chroot_enviroment(spack.spack_bootstrap_root)

    # Parse cli arguments and construct a dictionary
    # that will be passed to Package.do_install API
    kwargs.update({
        'keep_prefix': args.keep_prefix,
        'keep_stage': args.keep_stage,
        'restage': args.restage,
        'install_source': args.install_source,
        'install_deps': 'dependencies' in args.things_to_install,
        'make_jobs': args.jobs,
        'run_tests': args.run_tests,
        'verbose': args.verbose,
        'fake': args.fake,
        'dirty': args.dirty
    })

    # Spec from cli
    specs = []
    if args.file:
        for file in args.package:
            with open(file, 'r') as f:
                specs.append(spack.spec.Spec.from_yaml(f))
    else:
        specs = spack.cmd.parse_specs(args.package, concretize=True)
    if len(specs) == 0:
        tty.error('The `spack install` command requires a spec to install.')

    for spec in specs:
        saved_do_install = PackageBase.do_install
        decorator = lambda fn: fn

        # Check if we were asked to produce some log for dashboards
        if args.log_format is not None:
            # Compute the filename for logging
            log_filename = args.log_file
            if not log_filename:
                log_filename = default_log_file(spec)

            # Create the test suite in which to log results
            test_suite = TestSuite(spec)

            # Temporarily decorate PackageBase.do_install to monitor
            # recursive calls.
            decorator = junit_output(spec, test_suite)

        # Do the actual installation
        try:
            # decorate the install if necessary
            PackageBase.do_install = decorator(PackageBase.do_install)

            if args.things_to_install == 'dependencies':
                # Install dependencies as-if they were installed
                # for root (explicit=False in the DB)
                kwargs['explicit'] = False
                for s in spec.dependencies():
                    p = spack.repo.get(s)
                    p.do_install(**kwargs)

            else:
                package = spack.repo.get(spec)
                kwargs['explicit'] = True
                package.do_install(**kwargs)

        except InstallError as e:
            if args.show_log_on_error:
                e.print_context()
                if not os.path.exists(e.pkg.build_log_path):
                    tty.error("'spack install' created no log.")
                else:
                    sys.stderr.write('Full build log:\n')
                    with open(e.pkg.build_log_path) as log:
                        shutil.copyfileobj(log, sys.stderr)
            raise

        finally:
            PackageBase.do_install = saved_do_install

        # Dump test output if asked to
        if args.log_format is not None:
            test_suite.dump(log_filename)

    #if spack.isolate:
    #    remove_chroot_enviroment(spack.spack_bootstrap_root)<|MERGE_RESOLUTION|>--- conflicted
+++ resolved
@@ -88,15 +88,11 @@
         '--fake', action='store_true',
         help="fake install. just remove prefix and create a fake file")
     subparser.add_argument(
-<<<<<<< HEAD
         '--no-isolation', action='store_true', dest='no_isolation',
         help="""don't isolate this installation.
 This only have affact in an isolated boostraped enviroment""")
     subparser.add_argument(
         '-f', '--file', action='store_true', dest='file',
-=======
-        '-f', '--file', action='store_true',
->>>>>>> 6ff57bde
         help="install from file. Read specs to install from .yaml files")
 
     cd_group = subparser.add_mutually_exclusive_group()
