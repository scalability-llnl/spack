--- conflicted
+++ resolved
@@ -82,10 +82,6 @@
     subparser.add_argument(
         '--report', action='store_true', dest='report',
         help="Report on installation when finished, for consumption by spackenv")
-<<<<<<< HEAD
-
-=======
->>>>>>> c6f8f333
 
     cd_group = subparser.add_mutually_exclusive_group()
     arguments.add_common_arguments(cd_group, ['clean', 'dirty'])
@@ -380,20 +376,12 @@
             tty.die("Nothing to install, due to the --only flag")
     else:    # install_package = True, install_dependencies=?
         package = spack.repo.get(spec)
-<<<<<<< HEAD
         package.do_install(
             install_dependencies=install_dependencies,
             explicit=True,
             **kwargs)
         if report:
             print 'SPACKENV INSTALLED %s/%s' % (spec.name, spec.dag_hash())
-=======
-        package.do_install(install_dependencies=False, explicit=True, **kwargs)
-
-        if report:
-            print 'SPACKENV INSTALLED %s/%s' % (spec.name, spec.dag_hash())
-
->>>>>>> c6f8f333
 
 def show_spec(spec, args):
     """Print the concretized spec for the user before installing."""
