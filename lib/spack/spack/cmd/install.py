--- conflicted
+++ resolved
@@ -32,11 +32,8 @@
     that will be passed to Package.do_install API"""
 
     kwargs.update({
-<<<<<<< HEAD
+        'fail_fast': args.fail_fast,
         'keep_failures': args.keep_failures,
-=======
-        'fail_fast': args.fail_fast,
->>>>>>> a5eabfad
         'keep_prefix': args.keep_prefix,
         'keep_stage': args.keep_stage,
         'restage': not args.dont_restage,
@@ -84,13 +81,11 @@
         '--overwrite', action='store_true',
         help="reinstall an existing spec, even if it has dependents")
     subparser.add_argument(
-<<<<<<< HEAD
+        '--fail-fast', action='store_true',
+        help="stop all builds if any build fails (default is best effort)")
+    subparser.add_argument(
         '--keep-failures', action='store_true',
         help="don't remove previous install failure marks before installation")
-=======
-        '--fail-fast', action='store_true',
-        help="stop all builds if any build fails (default is best effort)")
->>>>>>> a5eabfad
     subparser.add_argument(
         '--keep-prefix', action='store_true',
         help="don't remove the install prefix if installation fails")
