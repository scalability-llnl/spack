##############################################################################
# Copyright (c) 2013-2017, Lawrence Livermore National Security, LLC.
# Produced at the Lawrence Livermore National Laboratory.
#
# This file is part of Spack.
# Created by Todd Gamblin, tgamblin@llnl.gov, All rights reserved.
# LLNL-CODE-647188
#
# For details, see https://github.com/llnl/spack
# Please also see the NOTICE and LICENSE files for our notice and the LGPL.
#
# This program is free software; you can redistribute it and/or modify
# it under the terms of the GNU Lesser General Public License (as
# published by the Free Software Foundation) version 2.1, February 1999.
#
# This program is distributed in the hope that it will be useful, but
# WITHOUT ANY WARRANTY; without even the IMPLIED WARRANTY OF
# MERCHANTABILITY or FITNESS FOR A PARTICULAR PURPOSE. See the terms and
# conditions of the GNU Lesser General Public License for more details.
#
# You should have received a copy of the GNU Lesser General Public
# License along with this program; if not, write to the Free Software
# Foundation, Inc., 59 Temple Place, Suite 330, Boston, MA 02111-1307 USA
##############################################################################
import argparse
import codecs
import functools
import os
import platform
import shutil
import sys
import time
import xml.dom.minidom
import xml.etree.ElementTree as ET

import llnl.util.filesystem as fs
import llnl.util.tty as tty
import spack
import spack.cmd
import spack.cmd.common.arguments as arguments
from spack.build_environment import InstallError
from spack.fetch_strategy import FetchError
from spack.package import PackageBase

description = "build and install packages"
section = "build"
level = "short"


def setup_parser(subparser):
    subparser.add_argument(
        '--only',
        default='package,dependencies',
        dest='things_to_install',
        choices=['package', 'dependencies'],
        help="""select the mode of installation.
the default is to install the package along with all its dependencies.
alternatively one can decide to install only the package or only
the dependencies"""
    )
    subparser.add_argument(
        '-j', '--jobs', action='store', type=int,
        help="explicitly set number of make jobs. default is #cpus")
    subparser.add_argument(
        '--keep-prefix', action='store_true',
        help="don't remove the install prefix if installation fails")
    subparser.add_argument(
        '--keep-stage', action='store_true',
        help="don't remove the build stage if installation succeeds")
    subparser.add_argument(
        '--restage', action='store_true',
        help="if a partial install is detected, delete prior state")
    subparser.add_argument(
        '--show-log-on-error', action='store_true',
        help="print full build log to stderr if build fails")
    subparser.add_argument(
        '--source', action='store_true', dest='install_source',
        help="install source files in prefix")
    subparser.add_argument(
        '-n', '--no-checksum', action='store_true',
        help="do not check packages against checksum")
    subparser.add_argument(
        '-v', '--verbose', action='store_true',
        help="display verbose build output while installing")
    subparser.add_argument(
        '--fake', action='store_true',
        help="fake install. just remove prefix and create a fake file")
    subparser.add_argument(
        '-f', '--file', action='store_true',
        help="install from file. Read specs to install from .yaml files")

    cd_group = subparser.add_mutually_exclusive_group()
    arguments.add_common_arguments(cd_group, ['clean', 'dirty'])

    subparser.add_argument(
        'package',
        nargs=argparse.REMAINDER,
        help="spec of the package to install"
    )
    subparser.add_argument(
<<<<<<< HEAD
        '--test', dest='test', default=None,
        choices=['root', 'all'],
        help="""If 'root' is chosen, run package tests during
installation for top-level packages (but skip tests for dependencies).
if 'all' is chosen, run package tests during installation for all
packages. If neither are chosen, don't run tests for any packages."""
=======
        '--run-tests', action='store_true',
        help="run package level tests during installation"
>>>>>>> 45a8c03b
    )
    subparser.add_argument(
        '--log-format',
        default=None,
        choices=['junit'],
        help="format to be used for log files"
    )
    subparser.add_argument(
        '--log-file',
        default=None,
        help="filename for the log file. if not passed a default will be used"
    )


# Needed for test cases
class TestResult(object):
    PASSED = 0
    FAILED = 1
    SKIPPED = 2
    ERRORED = 3


class TestSuite(object):
    def __init__(self, spec):
        self.root = ET.Element('testsuite')
        self.tests = []
        self.spec = spec

    def append(self, item):
        if not isinstance(item, TestCase):
            raise TypeError(
                'only TestCase instances may be appended to TestSuite'
            )
        self.tests.append(item)  # Append the item to the list of tests

    def dump(self, filename):
        # Prepare the header for the entire test suite
        number_of_errors = sum(
            x.result_type == TestResult.ERRORED for x in self.tests
        )
        self.root.set('errors', str(number_of_errors))
        number_of_failures = sum(
            x.result_type == TestResult.FAILED for x in self.tests
        )
        self.root.set('failures', str(number_of_failures))
        self.root.set('tests', str(len(self.tests)))
        self.root.set('name', self.spec.short_spec)
        self.root.set('hostname', platform.node())

        for item in self.tests:
            self.root.append(item.element)

        with codecs.open(filename, 'wb', 'utf-8') as file:
            xml_string = ET.tostring(self.root)
            xml_string = xml.dom.minidom.parseString(xml_string).toprettyxml()
            file.write(xml_string)


class TestCase(object):

    results = {
        TestResult.PASSED: None,
        TestResult.SKIPPED: 'skipped',
        TestResult.FAILED: 'failure',
        TestResult.ERRORED: 'error',
    }

    def __init__(self, classname, name):
        self.element = ET.Element('testcase')
        self.element.set('classname', str(classname))
        self.element.set('name', str(name))
        self.result_type = None

    def set_duration(self, duration):
        self.element.set('time', str(duration))

    def set_result(self, result_type,
                   message=None, error_type=None, text=None):
        self.result_type = result_type
        result = TestCase.results[self.result_type]
        if result is not None and result is not TestResult.PASSED:
            subelement = ET.SubElement(self.element, result)
            if error_type is not None:
                subelement.set('type', error_type)
            if message is not None:
                subelement.set('message', str(message))
            if text is not None:
                subelement.text = text


def fetch_text(path):
    if not os.path.exists(path):
        return ''

    with codecs.open(path, 'rb', 'utf-8') as f:
        return '\n'.join(
            list(line.strip() for line in f.readlines())
        )


def junit_output(spec, test_suite):
    # Cycle once and for all on the dependencies and skip
    # the ones that are already installed. This ensures that
    # for the same spec, the same number of entries will be
    # displayed in the XML report
    for x in spec.traverse(order='post'):
        package = spack.repo.get(x)
        if package.installed:
            test_case = TestCase(package.name, x.short_spec)
            test_case.set_duration(0.0)
            test_case.set_result(
                TestResult.SKIPPED,
                message='Skipped [already installed]',
                error_type='already_installed'
            )
            test_suite.append(test_case)

    def decorator(func):
        @functools.wraps(func)
        def wrapper(self, *args, ** kwargs):

            # Check if the package has been installed already
            if self.installed:
                return

            test_case = TestCase(self.name, self.spec.short_spec)
            # Try to install the package
            try:
                # If already installed set the spec as skipped
                start_time = time.time()
                # PackageBase.do_install
                func(self, *args, **kwargs)
                duration = time.time() - start_time
                test_case.set_duration(duration)
                test_case.set_result(TestResult.PASSED)
            except InstallError:
                # Check if the package relies on dependencies that
                # did not install
                duration = time.time() - start_time
                test_case.set_duration(duration)
                if [x for x in self.spec.dependencies(('link', 'run')) if not spack.repo.get(x).installed]:  # NOQA: ignore=E501
                    test_case.set_duration(0.0)
                    test_case.set_result(
                        TestResult.SKIPPED,
                        message='Skipped [failed dependencies]',
                        error_type='dep_failed'
                    )
                else:
                    # An InstallError is considered a failure (the recipe
                    # didn't work correctly)
                    text = fetch_text(self.build_log_path)
                    test_case.set_result(
                        TestResult.FAILED,
                        message='Installation failure',
                        text=text
                    )
            except FetchError:
                # A FetchError is considered an error as
                # we didn't even start building
                duration = time.time() - start_time
                test_case.set_duration(duration)
                text = fetch_text(self.build_log_path)
                test_case.set_result(
                    TestResult.FAILED,
                    message='Unable to fetch package',
                    text=text
                )
            except Exception:
                # Anything else is also an error
                duration = time.time() - start_time
                test_case.set_duration(duration)
                text = fetch_text(self.build_log_path)
                test_case.set_result(
                    TestResult.FAILED,
                    message='Unexpected exception thrown during install',
                    text=text
                )
            except:
                # Anything else is also an error
                duration = time.time() - start_time
                test_case.set_duration(duration)
                text = fetch_text(self.build_log_path)
                test_case.set_result(
                    TestResult.FAILED,
                    message='Unknown error',
                    text=text
                )

            # Try to get the log
            test_suite.append(test_case)
        return wrapper
    return decorator


def default_log_file(spec):
    """Computes the default filename for the log file and creates
    the corresponding directory if not present
    """
    fmt = 'test-{x.name}-{x.version}-{hash}.xml'
    basename = fmt.format(x=spec, hash=spec.dag_hash())
    dirname = fs.join_path(spack.var_path, 'junit-report')
    fs.mkdirp(dirname)
    return fs.join_path(dirname, basename)


def install(parser, args, **kwargs):
    if not args.package:
        tty.die("install requires at least one package argument")

    if args.jobs is not None:
        if args.jobs <= 0:
            tty.die("The -j option must be a positive integer!")

    if args.no_checksum:
        spack.do_checksum = False        # TODO: remove this global.

    # Parse cli arguments and construct a dictionary
    # that will be passed to Package.do_install API
    kwargs.update({
        'keep_prefix': args.keep_prefix,
        'keep_stage': args.keep_stage,
        'restage': args.restage,
        'install_source': args.install_source,
        'install_deps': 'dependencies' in args.things_to_install,
        'make_jobs': args.jobs,
        'verbose': args.verbose,
        'fake': args.fake,
        'dirty': args.dirty
    })

    specs = spack.cmd.parse_specs(args.package)
    if args.test == 'all':
        spack.package_testing.test_all()
    elif args.test == 'root':
        for spec in specs:
            spack.package_testing.test(spec.name)

    # Spec from cli
    specs = []
    if args.file:
        for file in args.package:
            with open(file, 'r') as f:
                specs.append(spack.spec.Spec.from_yaml(f))
    else:
        specs = spack.cmd.parse_specs(args.package, concretize=True)
    if len(specs) == 0:
        tty.error('The `spack install` command requires a spec to install.')

    for spec in specs:
        saved_do_install = PackageBase.do_install
        decorator = lambda fn: fn

        # Check if we were asked to produce some log for dashboards
        if args.log_format is not None:
            # Compute the filename for logging
            log_filename = args.log_file
            if not log_filename:
                log_filename = default_log_file(spec)

            # Create the test suite in which to log results
            test_suite = TestSuite(spec)

            # Temporarily decorate PackageBase.do_install to monitor
            # recursive calls.
            decorator = junit_output(spec, test_suite)

        # Do the actual installation
        try:
            # decorate the install if necessary
            PackageBase.do_install = decorator(PackageBase.do_install)

            if args.things_to_install == 'dependencies':
                # Install dependencies as-if they were installed
                # for root (explicit=False in the DB)
                kwargs['explicit'] = False
                for s in spec.dependencies():
                    p = spack.repo.get(s)
                    p.do_install(**kwargs)

            else:
                package = spack.repo.get(spec)
                kwargs['explicit'] = True
                package.do_install(**kwargs)

        except InstallError as e:
            if args.show_log_on_error:
                e.print_context()
                if not os.path.exists(e.pkg.build_log_path):
                    tty.error("'spack install' created no log.")
                else:
                    sys.stderr.write('Full build log:\n')
                    with open(e.pkg.build_log_path) as log:
                        shutil.copyfileobj(log, sys.stderr)
            raise

        finally:
            PackageBase.do_install = saved_do_install

        # Dump test output if asked to
        if args.log_format is not None:
            test_suite.dump(log_filename)<|MERGE_RESOLUTION|>--- conflicted
+++ resolved
@@ -98,17 +98,12 @@
         help="spec of the package to install"
     )
     subparser.add_argument(
-<<<<<<< HEAD
-        '--test', dest='test', default=None,
+        '--test', default=None,
         choices=['root', 'all'],
         help="""If 'root' is chosen, run package tests during
 installation for top-level packages (but skip tests for dependencies).
 if 'all' is chosen, run package tests during installation for all
 packages. If neither are chosen, don't run tests for any packages."""
-=======
-        '--run-tests', action='store_true',
-        help="run package level tests during installation"
->>>>>>> 45a8c03b
     )
     subparser.add_argument(
         '--log-format',
