--- conflicted
+++ resolved
@@ -54,20 +54,13 @@
     directories.add_argument(
         '-e', '--env', action='store',
         help="location of an environment managed by spack")
-
-<<<<<<< HEAD
-    subparser.add_argument(
+    directories.add_argument(
         '--latest',
         help='use the last installed package when multiple ones match',
         action='store_true'
     )
 
-    subparser.add_argument(
-        'spec', nargs=argparse.REMAINDER,
-        help="spec of package to fetch directory for")
-=======
     arguments.add_common_arguments(subparser, ['spec'])
->>>>>>> 1741279f
 
 
 def location(parser, args):
