--- conflicted
+++ resolved
@@ -50,12 +50,7 @@
         "--git-installer-verbosity",
         default="",
         choices=["SILENT", "VERYSILENT"],
-<<<<<<< HEAD
-        help="Level of verbosity provided by bundled Git Installer.\
-             Default is fully verbose",
-=======
         help="Level of verbosity provided by bundled Git Installer. Default is fully verbose",
->>>>>>> 29789115
         required=False,
         action="store",
         dest="git_verbosity",
