# Copyright 2013-2020 Lawrence Livermore National Security, LLC and other
# Spack Project Developers. See the top-level COPYRIGHT file for details.
#
# SPDX-License-Identifier: (Apache-2.0 OR MIT)

import sys

import llnl.util.tty as tty
from llnl.util.tty.colify import colify

import spack.cmd
import spack.cmd.common.arguments as arguments
import spack.concretize
import spack.config
import spack.environment as ev
import spack.mirror
import spack.repo
import spack.util.url as url_util
import spack.util.web as web_util

from spack.spec import Spec
from spack.error import SpackError
from spack.util.spack_yaml import syaml_dict

description = "manage mirrors (source and binary)"
section = "config"
level = "long"


def setup_parser(subparser):
    arguments.add_common_arguments(subparser, ['no_checksum'])

    sp = subparser.add_subparsers(
        metavar='SUBCOMMAND', dest='mirror_command')

    # Create
    create_parser = sp.add_parser('create', help=mirror_create.__doc__)
    create_parser.add_argument('-d', '--directory', default=None,
                               help="directory in which to create mirror")

    create_parser.add_argument(
        '-a', '--all', action='store_true',
        help="mirror all versions of all packages in Spack, or all packages"
             " in the current environment if there is an active environment"
             " (this requires significant time and space)")
    create_parser.add_argument(
        '-f', '--file', help="file with specs of packages to put in mirror")
    create_parser.add_argument(
<<<<<<< HEAD
        '--exclude-file',
        help="specs which Spack should not try to add to a mirror")

=======
        '--skip-unstable-versions', action='store_true',
        help="don't cache versions unless they identify a stable (unchanging)"
             " source code")
>>>>>>> 661832a6
    create_parser.add_argument(
        '-D', '--dependencies', action='store_true',
        help="also fetch all dependencies")
    create_parser.add_argument(
        '-n', '--versions-per-spec',
        help="the number of versions to fetch for each spec, choose 'all' to"
             " retrieve all versions of each package")
    arguments.add_common_arguments(create_parser, ['specs'])

    # used to construct scope arguments below
    scopes = spack.config.scopes()
    scopes_metavar = spack.config.scopes_metavar

    # Add
    add_parser = sp.add_parser('add', help=mirror_add.__doc__)
    add_parser.add_argument(
        'name', help="mnemonic name for mirror", metavar="mirror")
    add_parser.add_argument(
        'url', help="url of mirror directory from 'spack mirror create'")
    add_parser.add_argument(
        '--scope', choices=scopes, metavar=scopes_metavar,
        default=spack.config.default_modify_scope(),
        help="configuration scope to modify")

    # Remove
    remove_parser = sp.add_parser('remove', aliases=['rm'],
                                  help=mirror_remove.__doc__)
    remove_parser.add_argument(
        'name', help="mnemonic name for mirror", metavar="mirror")
    remove_parser.add_argument(
        '--scope', choices=scopes, metavar=scopes_metavar,
        default=spack.config.default_modify_scope(),
        help="configuration scope to modify")

    # Set-Url
    set_url_parser = sp.add_parser('set-url', help=mirror_set_url.__doc__)
    set_url_parser.add_argument(
        'name', help="mnemonic name for mirror", metavar="mirror")
    set_url_parser.add_argument(
        'url', help="url of mirror directory from 'spack mirror create'")
    set_url_parser.add_argument(
        '--push', action='store_true',
        help="set only the URL used for uploading new packages")
    set_url_parser.add_argument(
        '--scope', choices=scopes, metavar=scopes_metavar,
        default=spack.config.default_modify_scope(),
        help="configuration scope to modify")

    # List
    list_parser = sp.add_parser('list', help=mirror_list.__doc__)
    list_parser.add_argument(
        '--scope', choices=scopes, metavar=scopes_metavar,
        default=spack.config.default_list_scope(),
        help="configuration scope to read from")


def mirror_add(args):
    """Add a mirror to Spack."""
    url = url_util.format(args.url)

    mirrors = spack.config.get('mirrors', scope=args.scope)
    if not mirrors:
        mirrors = syaml_dict()

    if args.name in mirrors:
        tty.die("Mirror with name %s already exists." % args.name)

    items = [(n, u) for n, u in mirrors.items()]
    items.insert(0, (args.name, url))
    mirrors = syaml_dict(items)
    spack.config.set('mirrors', mirrors, scope=args.scope)


def mirror_remove(args):
    """Remove a mirror by name."""
    name = args.name

    mirrors = spack.config.get('mirrors', scope=args.scope)
    if not mirrors:
        mirrors = syaml_dict()

    if name not in mirrors:
        tty.die("No mirror with name %s" % name)

    old_value = mirrors.pop(name)
    spack.config.set('mirrors', mirrors, scope=args.scope)

    debug_msg_url = "url %s"
    debug_msg = ["Removed mirror %s with"]
    values = [name]

    try:
        fetch_value = old_value['fetch']
        push_value = old_value['push']

        debug_msg.extend(("fetch", debug_msg_url, "and push", debug_msg_url))
        values.extend((fetch_value, push_value))
    except TypeError:
        debug_msg.append(debug_msg_url)
        values.append(old_value)

    tty.debug(" ".join(debug_msg) % tuple(values))
    tty.msg("Removed mirror %s." % name)


def mirror_set_url(args):
    """Change the URL of a mirror."""
    url = url_util.format(args.url)

    mirrors = spack.config.get('mirrors', scope=args.scope)
    if not mirrors:
        mirrors = syaml_dict()

    if args.name not in mirrors:
        tty.die("No mirror found with name %s." % args.name)

    entry = mirrors[args.name]

    try:
        fetch_url = entry['fetch']
        push_url = entry['push']
    except TypeError:
        fetch_url, push_url = entry, entry

    changes_made = False

    if args.push:
        changes_made = changes_made or push_url != url
        push_url = url
    else:
        changes_made = (
            changes_made or fetch_url != push_url or push_url != url)

        fetch_url, push_url = url, url

    items = [
        (
            (n, u)
            if n != args.name else (
                (n, {"fetch": fetch_url, "push": push_url})
                if fetch_url != push_url else (n, fetch_url)
            )
        )
        for n, u in mirrors.items()
    ]

    mirrors = syaml_dict(items)
    spack.config.set('mirrors', mirrors, scope=args.scope)

    if changes_made:
        tty.msg(
            "Changed%s url for mirror %s." %
            ((" (push)" if args.push else ""), args.name))
    else:
        tty.msg("Url already set for mirror %s." % args.name)


def mirror_list(args):
    """Print out available mirrors to the console."""

    mirrors = spack.mirror.MirrorCollection(scope=args.scope)
    if not mirrors:
        tty.msg("No mirrors configured.")
        return

    mirrors.display()


def _read_specs_from_file(filename):
    specs = []
    with open(filename, "r") as stream:
        for i, string in enumerate(stream):
            try:
                s = Spec(string)
                s.package
                specs.append(s)
            except SpackError as e:
                tty.debug(e)
                tty.die("Parse error in %s, line %d:" % (filename, i + 1),
                        ">>> " + string, str(e))
    return specs


def mirror_create(args):
    """Create a directory to be used as a spack mirror, and fill it with
       package archives."""
    if args.specs and args.all:
        raise SpackError("Cannot specify specs on command line if you"
                         " chose to mirror all specs with '--all'")
    elif args.file and args.all:
        raise SpackError("Cannot specify specs with a file ('-f') if you"
                         " chose to mirror all specs with '--all'")

    if not args.versions_per_spec:
        num_versions = 1
    elif args.versions_per_spec == 'all':
        num_versions = 'all'
    else:
        try:
            num_versions = int(args.versions_per_spec)
        except ValueError:
            raise SpackError(
                "'--versions-per-spec' must be a number or 'all',"
                " got '{0}'".format(args.versions_per_spec))

    # try to parse specs from the command line first.
    with spack.concretize.disable_compiler_existence_check():
        specs = spack.cmd.parse_specs(args.specs, concretize=True)

        # If there is a file, parse each line as a spec and add it to the list.
        if args.file:
            if specs:
                tty.die("Cannot pass specs on the command line with --file.")
            specs = _read_specs_from_file(args.file)

        if not specs:
            # If nothing is passed, use environment or all if no active env
            if not args.all:
                tty.die("No packages were specified.",
                        "To mirror all packages, use the '--all' option"
                        " (this will require significant time and space).")

            env = ev.get_env(args, 'mirror')
            if env:
                mirror_specs = env.specs_by_hash.values()
            else:
                specs = [Spec(n) for n in spack.repo.all_package_names()]
                mirror_specs = spack.mirror.get_all_versions(specs)
                mirror_specs.sort(
                    key=lambda s: (s.name, s.version))
        else:
            # If the user asked for dependencies, traverse spec DAG get them.
            if args.dependencies:
                new_specs = set()
                for spec in specs:
                    spec.concretize()
                    for s in spec.traverse():
                        new_specs.add(s)
                specs = list(new_specs)

            # Skip external specs, as they are already installed
            external_specs = [s for s in specs if s.external]
            specs = [s for s in specs if not s.external]

            for spec in external_specs:
                msg = 'Skipping {0} as it is an external spec.'
                tty.msg(msg.format(spec.cshort_spec))

            if num_versions == 'all':
                mirror_specs = spack.mirror.get_all_versions(specs)
            else:
                mirror_specs = spack.mirror.get_matching_versions(
                    specs, num_versions=num_versions)

    if args.exclude_file:
        exclude_specs = _read_specs_from_file(args.exclude_file)
        mirror_specs = list(
            x for x in mirror_specs
            if not any(x.satisfies(y, strict=True) for y in exclude_specs))

    mirror = spack.mirror.Mirror(
        args.directory or spack.config.get('config:source_cache'))

    directory = url_util.format(mirror.push_url)

    existed = web_util.url_exists(directory)

    # Actually do the work to create the mirror
    present, mirrored, error = spack.mirror.create(
        directory, mirror_specs, args.skip_unstable_versions)
    p, m, e = len(present), len(mirrored), len(error)

    verb = "updated" if existed else "created"
    tty.msg(
        "Successfully %s mirror in %s" % (verb, directory),
        "Archive stats:",
        "  %-4d already present"  % p,
        "  %-4d added"            % m,
        "  %-4d failed to fetch." % e)
    if error:
        tty.error("Failed downloads:")
        colify(s.cformat("{name}{@version}") for s in error)
        sys.exit(1)


def mirror(parser, args):
    action = {'create': mirror_create,
              'add': mirror_add,
              'remove': mirror_remove,
              'rm': mirror_remove,
              'set-url': mirror_set_url,
              'list': mirror_list}

    if args.no_checksum:
        spack.config.set('config:checksum', False, scope='command_line')

    action[args.mirror_command](args)<|MERGE_RESOLUTION|>--- conflicted
+++ resolved
@@ -46,15 +46,13 @@
     create_parser.add_argument(
         '-f', '--file', help="file with specs of packages to put in mirror")
     create_parser.add_argument(
-<<<<<<< HEAD
         '--exclude-file',
         help="specs which Spack should not try to add to a mirror")
 
-=======
+    create_parser.add_argument(
         '--skip-unstable-versions', action='store_true',
         help="don't cache versions unless they identify a stable (unchanging)"
              " source code")
->>>>>>> 661832a6
     create_parser.add_argument(
         '-D', '--dependencies', action='store_true',
         help="also fetch all dependencies")
