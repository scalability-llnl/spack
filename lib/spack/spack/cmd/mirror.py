# Copyright Spack Project Developers. See COPYRIGHT file for details.
#
# SPDX-License-Identifier: (Apache-2.0 OR MIT)

import sys
from concurrent.futures import ThreadPoolExecutor

import llnl.util.lang as lang
import llnl.util.tty as tty
import llnl.util.tty.colify as colify

import spack.caches
import spack.cmd
import spack.concretize
import spack.config
import spack.environment as ev
import spack.mirrors.mirror
import spack.mirrors.utils
import spack.repo
import spack.spec
import spack.util.web as web_util
from spack.cmd.common import arguments
from spack.error import SpackError

description = "manage mirrors (source and binary)"
section = "config"
level = "long"


def setup_parser(subparser):
    arguments.add_common_arguments(subparser, ["no_checksum"])

    sp = subparser.add_subparsers(metavar="SUBCOMMAND", dest="mirror_command")

    # Create
    create_parser = sp.add_parser("create", help=mirror_create.__doc__)
    create_parser.add_argument(
        "-d", "--directory", default=None, help="directory in which to create mirror"
    )
    create_parser.add_argument(
        "-a",
        "--all",
        action="store_true",
        help="mirror all versions of all packages in Spack, or all packages"
        " in the current environment if there is an active environment"
        " (this requires significant time and space)",
    )
    create_parser.add_argument(
        "-j",
        "--parallel",
        type=int,
        default=16,
        help="Use a given number of threads to make the mirror"
        " (used in combination with -a)"
    )
    create_parser.add_argument("-f", "--file", help="file with specs of packages to put in mirror")
    create_parser.add_argument(
        "--exclude-file",
        help="specs which Spack should not try to add to a mirror"
        " (listed in a file, one per line)",
    )
    create_parser.add_argument(
        "--exclude-specs",
        help="specs which Spack should not try to add to a mirror (specified on command line)",
    )

    create_parser.add_argument(
        "--skip-unstable-versions",
        action="store_true",
        help="don't cache versions unless they identify a stable (unchanging) source code",
    )
    create_parser.add_argument(
        "-D", "--dependencies", action="store_true", help="also fetch all dependencies"
    )
    create_parser.add_argument(
        "-n",
        "--versions-per-spec",
        help="the number of versions to fetch for each spec, choose 'all' to"
        " retrieve all versions of each package",
    )
    create_parser.add_argument(
        "--private",
        action="store_true",
        help="for a private mirror, include non-redistributable packages",
    )
    arguments.add_common_arguments(create_parser, ["specs"])
    arguments.add_concretizer_args(create_parser)

    # Destroy
    destroy_parser = sp.add_parser("destroy", help=mirror_destroy.__doc__)

    destroy_target = destroy_parser.add_mutually_exclusive_group(required=True)
    destroy_target.add_argument(
        "-m",
        "--mirror-name",
        metavar="mirror_name",
        type=str,
        help="find mirror to destroy by name",
    )
    destroy_target.add_argument(
        "--mirror-url", metavar="mirror_url", type=str, help="find mirror to destroy by url"
    )

    # Add
    add_parser = sp.add_parser("add", help=mirror_add.__doc__)
    add_parser.add_argument("name", help="mnemonic name for mirror", metavar="mirror")
    add_parser.add_argument("url", help="url of mirror directory from 'spack mirror create'")
    add_parser.add_argument(
        "--scope",
        action=arguments.ConfigScope,
        default=lambda: spack.config.default_modify_scope(),
        help="configuration scope to modify",
    )
    add_parser.add_argument(
        "--type",
        action="append",
        choices=("binary", "source"),
        help=(
            "specify the mirror type: for both binary "
            "and source use `--type binary --type source` (default)"
        ),
    )
    add_parser.add_argument(
        "--autopush",
        action="store_true",
        help=("set mirror to push automatically after installation"),
    )
    add_parser_signed = add_parser.add_mutually_exclusive_group(required=False)
    add_parser_signed.add_argument(
        "--unsigned",
        help="do not require signing and signature verification when pushing and installing from "
        "this build cache",
        action="store_false",
        default=None,
        dest="signed",
    )
    add_parser_signed.add_argument(
        "--signed",
        help="require signing and signature verification when pushing and installing from this "
        "build cache",
        action="store_true",
        default=None,
        dest="signed",
    )
    arguments.add_connection_args(add_parser, False)
    # Remove
    remove_parser = sp.add_parser("remove", aliases=["rm"], help=mirror_remove.__doc__)
    remove_parser.add_argument("name", help="mnemonic name for mirror", metavar="mirror")
    remove_parser.add_argument(
        "--scope",
        action=arguments.ConfigScope,
        default=lambda: spack.config.default_modify_scope(),
        help="configuration scope to modify",
    )

    # Set-Url
    set_url_parser = sp.add_parser("set-url", help=mirror_set_url.__doc__)
    set_url_parser.add_argument("name", help="mnemonic name for mirror", metavar="mirror")
    set_url_parser.add_argument("url", help="url of mirror directory from 'spack mirror create'")
    set_url_push_or_fetch = set_url_parser.add_mutually_exclusive_group(required=False)
    set_url_push_or_fetch.add_argument(
        "--push", action="store_true", help="set only the URL used for uploading"
    )
    set_url_push_or_fetch.add_argument(
        "--fetch", action="store_true", help="set only the URL used for downloading"
    )
    set_url_parser.add_argument(
        "--scope",
        action=arguments.ConfigScope,
        default=lambda: spack.config.default_modify_scope(),
        help="configuration scope to modify",
    )
    arguments.add_connection_args(set_url_parser, False)

    # Set
    set_parser = sp.add_parser("set", help=mirror_set.__doc__)
    set_parser.add_argument("name", help="mnemonic name for mirror", metavar="mirror")
    set_parser_push_or_fetch = set_parser.add_mutually_exclusive_group(required=False)
    set_parser_push_or_fetch.add_argument(
        "--push", action="store_true", help="modify just the push connection details"
    )
    set_parser_push_or_fetch.add_argument(
        "--fetch", action="store_true", help="modify just the fetch connection details"
    )
    set_parser.add_argument(
        "--type",
        action="append",
        choices=("binary", "source"),
        help=(
            "specify the mirror type: for both binary "
            "and source use `--type binary --type source`"
        ),
    )
    set_parser.add_argument("--url", help="url of mirror directory from 'spack mirror create'")
    set_parser_autopush = set_parser.add_mutually_exclusive_group(required=False)
    set_parser_autopush.add_argument(
        "--autopush",
        help="set mirror to push automatically after installation",
        action="store_true",
        default=None,
        dest="autopush",
    )
    set_parser_autopush.add_argument(
        "--no-autopush",
        help="set mirror to not push automatically after installation",
        action="store_false",
        default=None,
        dest="autopush",
    )
    set_parser_unsigned = set_parser.add_mutually_exclusive_group(required=False)
    set_parser_unsigned.add_argument(
        "--unsigned",
        help="do not require signing and signature verification when pushing and installing from "
        "this build cache",
        action="store_false",
        default=None,
        dest="signed",
    )
    set_parser_unsigned.add_argument(
        "--signed",
        help="require signing and signature verification when pushing and installing from this "
        "build cache",
        action="store_true",
        default=None,
        dest="signed",
    )
    set_parser.add_argument(
        "--scope",
        action=arguments.ConfigScope,
        default=lambda: spack.config.default_modify_scope(),
        help="configuration scope to modify",
    )
    arguments.add_connection_args(set_parser, False)

    # List
    list_parser = sp.add_parser("list", help=mirror_list.__doc__)
    list_parser.add_argument(
        "--scope", action=arguments.ConfigScope, help="configuration scope to read from"
    )


def _configure_access_pair(
    args, id_tok, id_variable_tok, secret_tok, secret_variable_tok, default=None
):
    """Configure the access_pair options"""

    # Check if any of the arguments are set to update this access_pair.
    # If none are set, then skip computing the new access pair
    args_id = getattr(args, id_tok)
    args_id_variable = getattr(args, id_variable_tok)
    args_secret = getattr(args, secret_tok)
    args_secret_variable = getattr(args, secret_variable_tok)
    if not any([args_id, args_id_variable, args_secret, args_secret_variable]):
        return None

    def _default_value(id_):
        if isinstance(default, list):
            return default[0] if id_ == "id" else default[1]
        elif isinstance(default, dict):
            return default.get(id_)
        else:
            return None

    def _default_variable(id_):
        if isinstance(default, dict):
            return default.get(id_ + "_variable")
        else:
            return None

    id_ = None
    id_variable = None
    secret = None
    secret_variable = None

    # Get the value/default value if the argument of the inverse
    if not args_id_variable:
        id_ = getattr(args, id_tok) or _default_value("id")
    if not args_id:
        id_variable = getattr(args, id_variable_tok) or _default_variable("id")
    if not args_secret_variable:
        secret = getattr(args, secret_tok) or _default_value("secret")
    if not args_secret:
        secret_variable = getattr(args, secret_variable_tok) or _default_variable("secret")

    if (id_ or id_variable) and (secret or secret_variable):
        if secret:
            if not id_:
                raise SpackError("Cannot add mirror with a variable id and text secret")

            return [id_, secret]
        else:
            return dict(
                [
                    (("id", id_) if id_ else ("id_variable", id_variable)),
                    ("secret_variable", secret_variable),
                ]
            )
    else:
        if id_ or id_variable or secret or secret_variable is not None:
            id_arg_tok = id_tok.replace("_", "-")
            secret_arg_tok = secret_tok.replace("_", "-")
            tty.warn(
                "Expected both parts of the access pair to be specified. "
                f"(i.e. --{id_arg_tok} and --{secret_arg_tok})"
            )

        return None


def mirror_add(args):
    """add a mirror to Spack"""
    if (
        args.s3_access_key_id
        or args.s3_access_key_secret
        or args.s3_access_token
        or args.s3_access_key_id_variable
        or args.s3_access_key_secret_variable
        or args.s3_access_token_variable
        or args.s3_profile
        or args.s3_endpoint_url
        or args.type
        or args.oci_username
        or args.oci_password
        or args.oci_username_variable
        or args.oci_password_variable
        or args.autopush
        or args.signed is not None
    ):
        connection = {"url": args.url}
        # S3 Connection
        if args.s3_access_key_secret:
            tty.warn(
                "Configuring mirror secrets as plain text with --s3-access-key-secret is "
                "deprecated. Use --s3-access-key-secret-variable instead"
            )
        if args.oci_password:
            tty.warn(
                "Configuring mirror secrets as plain text with --oci-password is deprecated. "
                "Use --oci-password-variable instead"
            )
        access_pair = _configure_access_pair(
            args,
            "s3_access_key_id",
            "s3_access_key_id_variable",
            "s3_access_key_secret",
            "s3_access_key_secret_variable",
        )
        if access_pair:
            connection["access_pair"] = access_pair

        if args.s3_access_token:
            connection["access_token"] = args.s3_access_token
        elif args.s3_access_token_variable:
            connection["access_token_variable"] = args.s3_access_token_variable

        if args.s3_profile:
            connection["profile"] = args.s3_profile

        if args.s3_endpoint_url:
            connection["endpoint_url"] = args.s3_endpoint_url

        # OCI Connection
        access_pair = _configure_access_pair(
            args, "oci_username", "oci_username_variable", "oci_password", "oci_password_variable"
        )
        if access_pair:
            connection["access_pair"] = access_pair

        if args.type:
            connection["binary"] = "binary" in args.type
            connection["source"] = "source" in args.type
        if args.autopush:
            connection["autopush"] = args.autopush
        if args.signed is not None:
            connection["signed"] = args.signed
        mirror = spack.mirrors.mirror.Mirror(connection, name=args.name)
    else:
        mirror = spack.mirrors.mirror.Mirror(args.url, name=args.name)
    spack.mirrors.utils.add(mirror, args.scope)


def mirror_remove(args):
    """remove a mirror by name"""
    spack.mirrors.utils.remove(args.name, args.scope)


def _configure_mirror(args):
    mirrors = spack.config.get("mirrors", scope=args.scope)

    if args.name not in mirrors:
        tty.die(f"No mirror found with name {args.name}.")

    entry = spack.mirrors.mirror.Mirror(mirrors[args.name], args.name)
    direction = "fetch" if args.fetch else "push" if args.push else None
    changes = {}
    if args.url:
        changes["url"] = args.url

    default_access_pair = entry._get_value("access_pair", direction or "fetch")
    # TODO: Init access_pair args with the fetch/push/base values in the current mirror state
    access_pair = _configure_access_pair(
        args,
        "s3_access_key_id",
        "s3_access_key_id_variable",
        "s3_access_key_secret",
        "s3_access_key_secret_variable",
        default=default_access_pair,
    )
    if access_pair:
        changes["access_pair"] = access_pair
    if args.s3_access_token:
        changes["access_token"] = args.s3_access_token
    if args.s3_profile:
        changes["profile"] = args.s3_profile
    if args.s3_endpoint_url:
        changes["endpoint_url"] = args.s3_endpoint_url
    access_pair = _configure_access_pair(
        args,
        "oci_username",
        "oci_username_variable",
        "oci_password",
        "oci_password_variable",
        default=default_access_pair,
    )
    if access_pair:
        changes["access_pair"] = access_pair
    if getattr(args, "signed", None) is not None:
        changes["signed"] = args.signed
    if getattr(args, "autopush", None) is not None:
        changes["autopush"] = args.autopush

    # argparse cannot distinguish between --binary and --no-binary when same dest :(
    # notice that set-url does not have these args, so getattr
    if getattr(args, "type", None):
        changes["binary"] = "binary" in args.type
        changes["source"] = "source" in args.type

    changed = entry.update(changes, direction)

    if changed:
        mirrors[args.name] = entry.to_dict()
        spack.config.set("mirrors", mirrors, scope=args.scope)
    else:
        tty.msg("No changes made to mirror %s." % args.name)


def mirror_set(args):
    """configure the connection details of a mirror"""
    _configure_mirror(args)


def mirror_set_url(args):
    """change the URL of a mirror"""
    _configure_mirror(args)


def mirror_list(args):
    """print out available mirrors to the console"""

    mirrors = spack.mirrors.mirror.MirrorCollection(scope=args.scope)
    if not mirrors:
        tty.msg("No mirrors configured.")
        return

    mirrors.display()


def specs_from_text_file(filename, concretize=False):
    """Return a list of specs read from a text file.

    The file should contain one spec per line.

    Args:
        filename (str): name of the file containing the abstract specs.
        concretize (bool): if True concretize the specs before returning
            the list.
    """
    with open(filename, "r", encoding="utf-8") as f:
        specs_in_file = f.readlines()
        specs_in_file = [s.strip() for s in specs_in_file]
    return spack.cmd.parse_specs(" ".join(specs_in_file), concretize=concretize)


def concrete_specs_from_user(args):
    """Return the list of concrete specs that the user wants to mirror. The list
    is passed either from command line or from a text file.
    """
    specs = concrete_specs_from_cli_or_file(args)
    specs = extend_with_additional_versions(specs, num_versions=versions_per_spec(args))
    if args.dependencies:
        specs = extend_with_dependencies(specs)
    specs = filter_externals(specs)
    specs = list(set(specs))
    specs.sort(key=lambda s: (s.name, s.version))
    return specs


def extend_with_additional_versions(specs, num_versions):
    if num_versions == "all":
        mirror_specs = spack.mirrors.utils.get_all_versions(specs)
    else:
        mirror_specs = spack.mirrors.utils.get_matching_versions(specs, num_versions=num_versions)
    mirror_specs = [x.concretized() for x in mirror_specs]
    return mirror_specs


def filter_externals(specs):
    specs, external_specs = lang.stable_partition(specs, predicate_fn=lambda x: not x.external)
    for spec in external_specs:
        msg = "Skipping {0} as it is an external spec."
        tty.msg(msg.format(spec.cshort_spec))
    return specs


def extend_with_dependencies(specs):
    """Extend the input list by adding all the dependencies explicitly."""
    result = set()
    for spec in specs:
        for s in spec.traverse():
            result.add(s)
    return list(result)


def concrete_specs_from_cli_or_file(args):
    tty.msg("Concretizing input specs")
    with spack.concretize.disable_compiler_existence_check():
        if args.specs:
            specs = spack.cmd.parse_specs(args.specs, concretize=True)
            if not specs:
                raise SpackError("unable to parse specs from command line")

        if args.file:
            specs = specs_from_text_file(args.file, concretize=True)
            if not specs:
                raise SpackError("unable to parse specs from file '{}'".format(args.file))
    return specs


class IncludeFilter:
    def __init__(self, args):
        self.exclude_specs = []
        if args.exclude_file:
            self.exclude_specs.extend(specs_from_text_file(args.exclude_file, concretize=False))
        if args.exclude_specs:
            self.exclude_specs.extend(spack.cmd.parse_specs(str(args.exclude_specs).split()))
        self.private = args.private

    def __call__(self, x):
        return all([self._not_license_excluded(x), self._not_cmdline_excluded(x)])

    def _not_license_excluded(self, x):
        """True if the spec is for a private mirror, or as long as the
        package does not explicitly forbid redistributing source."""
        if self.private:
            return True
        elif x.package_class.redistribute_source(x):
            return True
        else:
            tty.debug(
                "Skip adding {0} to mirror: the package.py file"
                " indicates that a public mirror should not contain"
                " it.".format(x.name)
            )
            return False

    def _not_cmdline_excluded(self, x):
        """True if a spec was not explicitly excluded by the user."""
        return not any(x.satisfies(y) for y in self.exclude_specs)


def concrete_specs_from_environment():
    env = ev.active_environment()
    assert env, "an active environment is required"
    mirror_specs = env.all_specs()
    mirror_specs = filter_externals(mirror_specs)
    return mirror_specs


def all_specs_with_all_versions():
    specs = [spack.spec.Spec(n) for n in spack.repo.all_package_names()]
    mirror_specs = spack.mirrors.utils.get_all_versions(specs)
    mirror_specs.sort(key=lambda s: (s.name, s.version))
    return mirror_specs


def versions_per_spec(args):
    """Return how many versions should be mirrored per spec."""
    if not args.versions_per_spec:
        num_versions = 1
    elif args.versions_per_spec == "all":
        num_versions = "all"
    else:
        try:
            num_versions = int(args.versions_per_spec)
        except ValueError:
            raise SpackError(
                "'--versions-per-spec' must be a number or 'all',"
                " got '{0}'".format(args.versions_per_spec)
            )
    return num_versions


def process_mirror_stats(present, mirrored, error):
    p, m, e = len(present), len(mirrored), len(error)
    tty.msg(
        "Archive stats:",
        "  %-4d already present" % p,
        "  %-4d added" % m,
        "  %-4d failed to fetch." % e,
    )
    if error:
        tty.error("Failed downloads:")
        colify.colify(s.cformat("{name}{@version}") for s in error)
        sys.exit(1)


def mirror_create(args):
    """create a directory to be used as a spack mirror, and fill it with package archives"""
    if args.specs and args.all:
        raise SpackError(
            "cannot specify specs on command line if you chose to mirror all specs with '--all'"
        )

    if args.file and args.all:
        raise SpackError(
            "cannot specify specs with a file if you chose to mirror all specs with '--all'"
        )

    if args.file and args.specs:
        raise SpackError("cannot specify specs with a file AND on command line")

    if not args.specs and not args.file and not args.all:
        raise SpackError(
            "no packages were specified.",
            "To mirror all packages, use the '--all' option "
            "(this will require significant time and space).",
        )

    if args.versions_per_spec and args.all:
        raise SpackError(
            "cannot specify '--versions_per-spec' and '--all' together",
            "The option '--all' already implies mirroring all versions for each package.",
        )

    # When no directory is provided, the source dir is used
    path = args.directory or spack.caches.fetch_cache_location()

    mirror_specs, mirror_fn = _specs_and_action(args)
    mirror_fn(mirror_specs, path=path, skip_unstable_versions=args.skip_unstable_versions, threads=args.parallel)


def _specs_and_action(args):
    include_fn = IncludeFilter(args)


    if args.all and not ev.active_environment():
        mirror_specs = all_specs_with_all_versions()
        mirror_fn = create_mirror_for_all_specs
    elif args.all and ev.active_environment():
        mirror_specs = concrete_specs_from_environment()
        mirror_fn = create_mirror_for_individual_specs
    else:
        mirror_specs = concrete_specs_from_user(args)
        mirror_fn = create_mirror_for_individual_specs

    mirror_specs, _ = lang.stable_partition(mirror_specs, predicate_fn=include_fn)
    return mirror_specs, mirror_fn

<<<<<<< HEAD
def create_mirror_for_one_spec(candidate, mirror_cache, mirror_stats):
        pkg_cls = spack.repo.PATH.get_pkg_class(candidate.name)
        pkg_obj = pkg_cls(spack.spec.Spec(candidate))
        mirror_stats.next_spec(pkg_obj.spec)
        spack.mirror.create_mirror_from_package_object(pkg_obj, mirror_cache, mirror_stats)

def create_mirror_for_all_specs(mirror_specs, path, skip_unstable_versions, threads):
    mirror_cache, mirror_stats = spack.mirror.mirror_cache_and_stats(
        path, skip_unstable_versions=skip_unstable_versions
    )
    with ThreadPoolExecutor(max_workers=threads) as executor:
        # Submit tasks to the thread pool
        futures = [executor.submit(create_mirror_for_one_spec, candidate, mirror_cache, mirror_stats) for candidate in mirror_specs]
    process_mirror_stats(*mirror_stats.stats())


def create_mirror_for_individual_specs(mirror_specs, path, skip_unstable_versions, threads):
    present, mirrored, error = spack.mirror.create(path, mirror_specs, skip_unstable_versions)
=======

def create_mirror_for_all_specs(mirror_specs, path, skip_unstable_versions):
    mirror_cache, mirror_stats = spack.mirrors.utils.mirror_cache_and_stats(
        path, skip_unstable_versions=skip_unstable_versions
    )
    for candidate in mirror_specs:
        pkg_cls = spack.repo.PATH.get_pkg_class(candidate.name)
        pkg_obj = pkg_cls(spack.spec.Spec(candidate))
        mirror_stats.next_spec(pkg_obj.spec)
        spack.mirrors.utils.create_mirror_from_package_object(pkg_obj, mirror_cache, mirror_stats)
    process_mirror_stats(*mirror_stats.stats())


def create_mirror_for_individual_specs(mirror_specs, path, skip_unstable_versions):
    present, mirrored, error = spack.mirrors.utils.create(
        path, mirror_specs, skip_unstable_versions
    )
>>>>>>> cf06b395
    tty.msg("Summary for mirror in {}".format(path))
    process_mirror_stats(present, mirrored, error)


def mirror_destroy(args):
    """given a url, recursively delete everything under it"""
    mirror_url = None

    if args.mirror_name:
        result = spack.mirrors.mirror.MirrorCollection().lookup(args.mirror_name)
        mirror_url = result.push_url
    elif args.mirror_url:
        mirror_url = args.mirror_url

    web_util.remove_url(mirror_url, recursive=True)


def mirror(parser, args):
    action = {
        "create": mirror_create,
        "destroy": mirror_destroy,
        "add": mirror_add,
        "remove": mirror_remove,
        "rm": mirror_remove,
        "set-url": mirror_set_url,
        "set": mirror_set,
        "list": mirror_list,
    }

    if args.no_checksum:
        spack.config.set("config:checksum", False, scope="command_line")

    action[args.mirror_command](args)<|MERGE_RESOLUTION|>--- conflicted
+++ resolved
@@ -666,15 +666,15 @@
     mirror_specs, _ = lang.stable_partition(mirror_specs, predicate_fn=include_fn)
     return mirror_specs, mirror_fn
 
-<<<<<<< HEAD
+
 def create_mirror_for_one_spec(candidate, mirror_cache, mirror_stats):
         pkg_cls = spack.repo.PATH.get_pkg_class(candidate.name)
         pkg_obj = pkg_cls(spack.spec.Spec(candidate))
         mirror_stats.next_spec(pkg_obj.spec)
-        spack.mirror.create_mirror_from_package_object(pkg_obj, mirror_cache, mirror_stats)
+        spack.mirrors.utils.create_mirror_from_package_object(pkg_obj, mirror_cache, mirror_stats)
 
 def create_mirror_for_all_specs(mirror_specs, path, skip_unstable_versions, threads):
-    mirror_cache, mirror_stats = spack.mirror.mirror_cache_and_stats(
+    mirror_cache, mirror_stats = spack.mirrors.utils.mirror_cache_and_stats(
         path, skip_unstable_versions=skip_unstable_versions
     )
     with ThreadPoolExecutor(max_workers=threads) as executor:
@@ -684,26 +684,7 @@
 
 
 def create_mirror_for_individual_specs(mirror_specs, path, skip_unstable_versions, threads):
-    present, mirrored, error = spack.mirror.create(path, mirror_specs, skip_unstable_versions)
-=======
-
-def create_mirror_for_all_specs(mirror_specs, path, skip_unstable_versions):
-    mirror_cache, mirror_stats = spack.mirrors.utils.mirror_cache_and_stats(
-        path, skip_unstable_versions=skip_unstable_versions
-    )
-    for candidate in mirror_specs:
-        pkg_cls = spack.repo.PATH.get_pkg_class(candidate.name)
-        pkg_obj = pkg_cls(spack.spec.Spec(candidate))
-        mirror_stats.next_spec(pkg_obj.spec)
-        spack.mirrors.utils.create_mirror_from_package_object(pkg_obj, mirror_cache, mirror_stats)
-    process_mirror_stats(*mirror_stats.stats())
-
-
-def create_mirror_for_individual_specs(mirror_specs, path, skip_unstable_versions):
-    present, mirrored, error = spack.mirrors.utils.create(
-        path, mirror_specs, skip_unstable_versions
-    )
->>>>>>> cf06b395
+    present, mirrored, error = spack.mirrors.utils.create(path, mirror_specs, skip_unstable_versions)
     tty.msg("Summary for mirror in {}".format(path))
     process_mirror_stats(present, mirrored, error)
 
