##############################################################################
# Copyright (c) 2013-2016, Lawrence Livermore National Security, LLC.
# Produced at the Lawrence Livermore National Laboratory.
#
# This file is part of Spack.
# Created by Todd Gamblin, tgamblin@llnl.gov, All rights reserved.
# LLNL-CODE-647188
#
# For details, see https://github.com/llnl/spack
# Please also see the LICENSE file for our notice and the LGPL.
#
# This program is free software; you can redistribute it and/or modify
# it under the terms of the GNU Lesser General Public License (as
# published by the Free Software Foundation) version 2.1, February 1999.
#
# This program is distributed in the hope that it will be useful, but
# WITHOUT ANY WARRANTY; without even the IMPLIED WARRANTY OF
# MERCHANTABILITY or FITNESS FOR A PARTICULAR PURPOSE. See the terms and
# conditions of the GNU Lesser General Public License for more details.
#
# You should have received a copy of the GNU Lesser General Public
# License along with this program; if not, write to the Free Software
# Foundation, Inc., 59 Temple Place, Suite 330, Boston, MA 02111-1307 USA
##############################################################################
from __future__ import print_function

import argparse
import copy
import os
import string
import sys

import llnl.util.tty as tty
import spack
import spack.store
import spack.package
import spack.cmd
import spack.cmd.install as install
import spack.cmd.common.arguments as arguments
from llnl.util.filesystem import set_executable
from spack import which
from spack.stage import DIYStage

description = "create a configuration script and module, but don't build"

setup_parser = install.setup_common_parser

<<<<<<< HEAD
def get_spconfig_fname(package):
    return 'spconfig.py'

def setup(self, args):
    kwargs = install.validate_args(args)

    # Spec from cli
    spec = spack.cmd.parse_specs(
        args.package, concretize=True, allow_multi=False)
    install.show_spec(spec, args)

    with install.setup_logging(spec, args):
        install.top_install(
            spec, setup=set([spec.name]),
            spconfig_fname_fn=get_spconfig_fname,
            **kwargs)
=======
def setup_parser(subparser):
    subparser.add_argument(
        '-i', '--ignore-dependencies', action='store_true', dest='ignore_deps',
        help="do not try to install dependencies of requested packages")
    subparser.add_argument(
        '-v', '--verbose', action='store_true', dest='verbose',
        help="display verbose build output while installing")
    subparser.add_argument(
        'spec', nargs=argparse.REMAINDER,
        help="specs to use for install. must contain package AND version")

    cd_group = subparser.add_mutually_exclusive_group()
    arguments.add_common_arguments(cd_group, ['clean', 'dirty'])


def spack_transitive_include_path():
    return ';'.join(
        os.path.join(dep, 'include')
        for dep in os.environ['SPACK_DEPENDENCIES'].split(os.pathsep)
    )


def write_spconfig(package):
    # Set-up the environment
    spack.build_environment.setup_package(package)

    cmd = [str(which('cmake'))] + package.std_cmake_args + package.cmake_args()

    env = dict()

    paths = os.environ['PATH'].split(':')
    paths = [item for item in paths if 'spack/env' not in item]
    env['PATH'] = ':'.join(paths)
    env['SPACK_TRANSITIVE_INCLUDE_PATH'] = spack_transitive_include_path()
    env['CMAKE_PREFIX_PATH'] = os.environ['CMAKE_PREFIX_PATH']
    env['CC'] = os.environ['SPACK_CC']
    env['CXX'] = os.environ['SPACK_CXX']
    env['FC'] = os.environ['SPACK_FC']

    setup_fname = 'spconfig.py'
    with open(setup_fname, 'w') as fout:
        fout.write(
            r"""#!%s
#

import sys
import os
import subprocess

def cmdlist(str):
    return list(x.strip().replace("'",'') for x in str.split('\n') if x)
env = dict(os.environ)
""" % sys.executable)

        env_vars = sorted(list(env.keys()))
        for name in env_vars:
            val = env[name]
            if string.find(name, 'PATH') < 0:
                fout.write('env[%s] = %s\n' % (repr(name), repr(val)))
            else:
                if name == 'SPACK_TRANSITIVE_INCLUDE_PATH':
                    sep = ';'
                else:
                    sep = ':'

                fout.write(
                    'env[%s] = "%s".join(cmdlist("""\n' % (repr(name), sep))
                for part in string.split(val, sep):
                    fout.write('    %s\n' % part)
                fout.write('"""))\n')

        fout.write('\ncmd = cmdlist("""\n')
        fout.write('%s\n' % cmd[0])
        for arg in cmd[1:]:
            fout.write('    %s\n' % arg)
        fout.write('""") + sys.argv[1:]\n')
        fout.write('\nproc = subprocess.Popen(cmd, env=env)\nproc.wait()\n')
        set_executable(setup_fname)


def setup(self, args):
    if not args.spec:
        tty.die("spack setup requires a package spec argument.")

    specs = spack.cmd.parse_specs(args.spec)
    if len(specs) > 1:
        tty.die("spack setup only takes one spec.")

    # Take a write lock before checking for existence.
    with spack.store.db.write_transaction():
        spec = specs[0]
        if not spack.repo.exists(spec.name):
            tty.die("No package for '{0}' was found.".format(spec.name),
                    "  Use `spack create` to create a new package")
        if not spec.versions.concrete:
            tty.die(
                "spack setup spec must have a single, concrete version. "
                "Did you forget a package version number?")

        spec.concretize()
        package = spack.repo.get(spec)
        if not isinstance(package, spack.CMakePackage):
            tty.die(
                'Support for {0} derived packages not yet implemented'.format(
                    package.build_system_class
                )
            )

        # It's OK if the package is already installed.

        # Forces the build to run out of the current directory.
        package.stage = DIYStage(os.getcwd())

        # TODO: make this an argument, not a global.
        spack.do_checksum = False

        # Install dependencies if requested to do so
        if not args.ignore_deps:
            parser = argparse.ArgumentParser()
            install.setup_parser(parser)
            inst_args = copy.deepcopy(args)
            inst_args = parser.parse_args(
                ['--only=dependencies'] + args.spec,
                namespace=inst_args
            )
            install.install(parser, inst_args)
        # Generate spconfig.py
        tty.msg(
            'Generating spconfig.py [{0}]'.format(package.spec.cshort_spec)
        )
        write_spconfig(package)
        # Install this package to register it in the DB and permit
        # module file regeneration
        inst_args = copy.deepcopy(args)
        inst_args = parser.parse_args(
            ['--only=package', '--fake'] + args.spec,
            namespace=inst_args
        )
        install.install(parser, inst_args)
>>>>>>> e34acd00
<|MERGE_RESOLUTION|>--- conflicted
+++ resolved
@@ -45,7 +45,6 @@
 
 setup_parser = install.setup_common_parser
 
-<<<<<<< HEAD
 def get_spconfig_fname(package):
     return 'spconfig.py'
 
@@ -61,145 +60,4 @@
         install.top_install(
             spec, setup=set([spec.name]),
             spconfig_fname_fn=get_spconfig_fname,
-            **kwargs)
-=======
-def setup_parser(subparser):
-    subparser.add_argument(
-        '-i', '--ignore-dependencies', action='store_true', dest='ignore_deps',
-        help="do not try to install dependencies of requested packages")
-    subparser.add_argument(
-        '-v', '--verbose', action='store_true', dest='verbose',
-        help="display verbose build output while installing")
-    subparser.add_argument(
-        'spec', nargs=argparse.REMAINDER,
-        help="specs to use for install. must contain package AND version")
-
-    cd_group = subparser.add_mutually_exclusive_group()
-    arguments.add_common_arguments(cd_group, ['clean', 'dirty'])
-
-
-def spack_transitive_include_path():
-    return ';'.join(
-        os.path.join(dep, 'include')
-        for dep in os.environ['SPACK_DEPENDENCIES'].split(os.pathsep)
-    )
-
-
-def write_spconfig(package):
-    # Set-up the environment
-    spack.build_environment.setup_package(package)
-
-    cmd = [str(which('cmake'))] + package.std_cmake_args + package.cmake_args()
-
-    env = dict()
-
-    paths = os.environ['PATH'].split(':')
-    paths = [item for item in paths if 'spack/env' not in item]
-    env['PATH'] = ':'.join(paths)
-    env['SPACK_TRANSITIVE_INCLUDE_PATH'] = spack_transitive_include_path()
-    env['CMAKE_PREFIX_PATH'] = os.environ['CMAKE_PREFIX_PATH']
-    env['CC'] = os.environ['SPACK_CC']
-    env['CXX'] = os.environ['SPACK_CXX']
-    env['FC'] = os.environ['SPACK_FC']
-
-    setup_fname = 'spconfig.py'
-    with open(setup_fname, 'w') as fout:
-        fout.write(
-            r"""#!%s
-#
-
-import sys
-import os
-import subprocess
-
-def cmdlist(str):
-    return list(x.strip().replace("'",'') for x in str.split('\n') if x)
-env = dict(os.environ)
-""" % sys.executable)
-
-        env_vars = sorted(list(env.keys()))
-        for name in env_vars:
-            val = env[name]
-            if string.find(name, 'PATH') < 0:
-                fout.write('env[%s] = %s\n' % (repr(name), repr(val)))
-            else:
-                if name == 'SPACK_TRANSITIVE_INCLUDE_PATH':
-                    sep = ';'
-                else:
-                    sep = ':'
-
-                fout.write(
-                    'env[%s] = "%s".join(cmdlist("""\n' % (repr(name), sep))
-                for part in string.split(val, sep):
-                    fout.write('    %s\n' % part)
-                fout.write('"""))\n')
-
-        fout.write('\ncmd = cmdlist("""\n')
-        fout.write('%s\n' % cmd[0])
-        for arg in cmd[1:]:
-            fout.write('    %s\n' % arg)
-        fout.write('""") + sys.argv[1:]\n')
-        fout.write('\nproc = subprocess.Popen(cmd, env=env)\nproc.wait()\n')
-        set_executable(setup_fname)
-
-
-def setup(self, args):
-    if not args.spec:
-        tty.die("spack setup requires a package spec argument.")
-
-    specs = spack.cmd.parse_specs(args.spec)
-    if len(specs) > 1:
-        tty.die("spack setup only takes one spec.")
-
-    # Take a write lock before checking for existence.
-    with spack.store.db.write_transaction():
-        spec = specs[0]
-        if not spack.repo.exists(spec.name):
-            tty.die("No package for '{0}' was found.".format(spec.name),
-                    "  Use `spack create` to create a new package")
-        if not spec.versions.concrete:
-            tty.die(
-                "spack setup spec must have a single, concrete version. "
-                "Did you forget a package version number?")
-
-        spec.concretize()
-        package = spack.repo.get(spec)
-        if not isinstance(package, spack.CMakePackage):
-            tty.die(
-                'Support for {0} derived packages not yet implemented'.format(
-                    package.build_system_class
-                )
-            )
-
-        # It's OK if the package is already installed.
-
-        # Forces the build to run out of the current directory.
-        package.stage = DIYStage(os.getcwd())
-
-        # TODO: make this an argument, not a global.
-        spack.do_checksum = False
-
-        # Install dependencies if requested to do so
-        if not args.ignore_deps:
-            parser = argparse.ArgumentParser()
-            install.setup_parser(parser)
-            inst_args = copy.deepcopy(args)
-            inst_args = parser.parse_args(
-                ['--only=dependencies'] + args.spec,
-                namespace=inst_args
-            )
-            install.install(parser, inst_args)
-        # Generate spconfig.py
-        tty.msg(
-            'Generating spconfig.py [{0}]'.format(package.spec.cshort_spec)
-        )
-        write_spconfig(package)
-        # Install this package to register it in the DB and permit
-        # module file regeneration
-        inst_args = copy.deepcopy(args)
-        inst_args = parser.parse_args(
-            ['--only=package', '--fake'] + args.spec,
-            namespace=inst_args
-        )
-        install.install(parser, inst_args)
->>>>>>> e34acd00
+            **kwargs)