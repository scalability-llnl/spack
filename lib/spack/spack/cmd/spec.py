##############################################################################
# Copyright (c) 2013-2016, Lawrence Livermore National Security, LLC.
# Produced at the Lawrence Livermore National Laboratory.
#
# This file is part of Spack.
# Created by Todd Gamblin, tgamblin@llnl.gov, All rights reserved.
# LLNL-CODE-647188
#
# For details, see https://github.com/llnl/spack
# Please also see the LICENSE file for our notice and the LGPL.
#
# This program is free software; you can redistribute it and/or modify
# it under the terms of the GNU Lesser General Public License (as
# published by the Free Software Foundation) version 2.1, February 1999.
#
# This program is distributed in the hope that it will be useful, but
# WITHOUT ANY WARRANTY; without even the IMPLIED WARRANTY OF
# MERCHANTABILITY or FITNESS FOR A PARTICULAR PURPOSE. See the terms and
# conditions of the GNU Lesser General Public License for more details.
#
# You should have received a copy of the GNU Lesser General Public
# License along with this program; if not, write to the Free Software
# Foundation, Inc., 59 Temple Place, Suite 330, Boston, MA 02111-1307 USA
##############################################################################
import argparse

import spack
import spack.cmd
import spack.cmd.common.arguments as arguments

description = "print out abstract and concrete versions of a spec."


def setup_parser(subparser):
    arguments.add_common_arguments(subparser, ['long', 'very_long'])
    subparser.add_argument(
        '-y', '--yaml', action='store_true', default=False,
        help='Print concrete spec as YAML.')
    subparser.add_argument(
        '-c', '--cover', action='store',
        default='nodes', choices=['nodes', 'edges', 'paths'],
        help='How extensively to traverse the DAG. (default: nodes).')
    subparser.add_argument(
<<<<<<< HEAD
        '--merge-build', action='store_true', default=False)
=======
        '-N', '--namespaces', action='store_true', default=False,
        help='Show fully qualified package names.')
>>>>>>> 8f28c900
    subparser.add_argument(
        '-I', '--install-status', action='store_true', default=False,
        help='Show install status of packages.  Packages can be: '
             'installed [+], missing and needed by an installed package [-], '
             'or not installed (no annotation).')
    subparser.add_argument(
        'specs', nargs=argparse.REMAINDER, help="specs of packages")


def spec(parser, args):
    name_fmt = '$.' if args.namespaces else '$_'
    kwargs = {'color': True,
              'cover': args.cover,
              'format': name_fmt + '$@$%@+$+$=',
              'hashes': args.long or args.very_long,
              'hashlen': None if args.very_long else 7,
              'install_status': args.install_status}

    for spec in spack.cmd.parse_specs(args.specs):
        # With -y, just print YAML to output.
        if args.yaml:
            spec.concretize()
            print spec.to_yaml()
            continue

        # Print some diagnostic info by default.
        print "Input spec"
        print "--------------------------------"
        print spec.tree(**kwargs)

        print "Normalized"
        print "--------------------------------"
        spec_copy = spec.copy()
        spec_copy.normalize()
        print spec_copy.tree(**kwargs)

        print "Concretized"
        print "--------------------------------"
        spec.concretize(skip_build=not args.merge_build)
        print spec.tree(**kwargs)<|MERGE_RESOLUTION|>--- conflicted
+++ resolved
@@ -41,12 +41,10 @@
         default='nodes', choices=['nodes', 'edges', 'paths'],
         help='How extensively to traverse the DAG. (default: nodes).')
     subparser.add_argument(
-<<<<<<< HEAD
         '--merge-build', action='store_true', default=False)
-=======
+    subparser.add_argument(
         '-N', '--namespaces', action='store_true', default=False,
         help='Show fully qualified package names.')
->>>>>>> 8f28c900
     subparser.add_argument(
         '-I', '--install-status', action='store_true', default=False,
         help='Show install status of packages.  Packages can be: '
