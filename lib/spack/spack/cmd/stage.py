# Copyright 2013-2024 Lawrence Livermore National Security, LLC and other
# Spack Project Developers. See the top-level COPYRIGHT file for details.
#
# SPDX-License-Identifier: (Apache-2.0 OR MIT)

import os

import llnl.util.tty as tty

import spack.cmd
import spack.config
import spack.environment as ev
import spack.package_base
import spack.traverse
from spack.cmd.common import arguments

description = "expand downloaded archive in preparation for install"
section = "build"
level = "long"


class StageFilter:
    """
    Encapsulation of reasons to skip staging
    """

    def __init__(self, exclusions, skip_installed):
        """
        :param exclusions: A list of specs to skip if satisfied.
        :param skip_installed: A boolean indicating whether to skip already installed specs.
        """
        self.exclusions = exclusions
        self.skip_installed = skip_installed

    def __call__(self, spec):
        """filter action, true means spec should be filtered"""
        if spec.external:
            return True

        if self.skip_installed and spec.installed:
            return True

        if any(spec.satisfies(exclude) for exclude in self.exclusions):
            return True

        return False


def setup_parser(subparser):
    arguments.add_common_arguments(subparser, ["no_checksum", "specs"])
    subparser.add_argument(
        "-p", "--path", dest="path", help="path to stage package, does not add to spack tree"
    )
    subparser.add_argument(
        "-e",
        "--exclude",
        action="append",
        default=[],
        help="exclude packages that satisfy the specified specs",
    )
    subparser.add_argument(
        "-s", "--skip-installed", action="store_true", help="dont restage already installed specs"
    )
    arguments.add_concretizer_args(subparser)


def stage(parser, args):
    if args.no_checksum:
        spack.config.set("config:checksum", False, scope="command_line")

    exclusion_specs = spack.cmd.parse_specs(args.exclude, concretize=False)
    filter = StageFilter(exclusion_specs, args.skip_installed)

    if not args.specs:
        env = ev.active_environment()
        if not env:
            tty.die("`spack stage` requires a spec or an active environment")
        return _stage_env(env, filter)

    specs = spack.cmd.parse_specs(args.specs, concretize=False)

    # We temporarily modify the working directory when setting up a stage, so we need to
    # convert this to an absolute path here in order for it to remain valid later.
    custom_path = os.path.abspath(args.path) if args.path else None

    # prevent multiple specs from extracting in the same folder
    if len(specs) > 1 and custom_path:
        tty.die("`--path` requires a single spec, but multiple were provided")

    specs = spack.cmd.matching_specs_from_env(specs)
    for spec in specs:
<<<<<<< HEAD
        spec = spack.cmd.matching_spec_from_env(spec)

        if filter(spec):
            continue

=======
>>>>>>> 0ff3e863
        pkg = spec.package

        if custom_path:
            pkg.path = custom_path

        _stage(pkg)


def _stage_env(env: ev.Environment, filter):
    tty.msg(f"Staging specs from environment {env.name}")
    for spec in spack.traverse.traverse_nodes(env.concrete_roots()):

        if filter(spec):
            continue

        _stage(spec.package)


def _stage(pkg: spack.package_base.PackageBase):
    # Use context manager to ensure we don't restage while an installation is in progress
    # keep = True ensures that the stage is not removed after exiting the context manager
    pkg.stage.keep = True
    with pkg.stage:
        pkg.do_stage()
    tty.msg(f"Staged {pkg.name} in {pkg.stage.path}")<|MERGE_RESOLUTION|>--- conflicted
+++ resolved
@@ -89,14 +89,11 @@
 
     specs = spack.cmd.matching_specs_from_env(specs)
     for spec in specs:
-<<<<<<< HEAD
         spec = spack.cmd.matching_spec_from_env(spec)
 
         if filter(spec):
             continue
 
-=======
->>>>>>> 0ff3e863
         pkg = spec.package
 
         if custom_path:
