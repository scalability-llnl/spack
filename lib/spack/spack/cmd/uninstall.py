# Copyright 2013-2024 Lawrence Livermore National Security, LLC and other
# Spack Project Developers. See the top-level COPYRIGHT file for details.
#
# SPDX-License-Identifier: (Apache-2.0 OR MIT)

import sys
from typing import Dict, List, Optional

from llnl.util import tty
from llnl.util.tty.colify import colify

import spack.cmd
<<<<<<< HEAD
import spack.cmd.common.arguments as arguments
=======
>>>>>>> 29d784e5
import spack.cmd.common.confirmation as confirmation
import spack.environment as ev
import spack.package_base
import spack.spec
import spack.store
import spack.traverse as traverse
from spack.cmd.common import arguments
from spack.database import InstallStatuses

description = "remove installed packages"
section = "build"
level = "short"

error_message = """You can either:
    a) use a more specific spec, or
    b) specify the spec by its hash (e.g. `spack uninstall /hash`), or
    c) use `spack uninstall --all` to uninstall ALL matching specs.
"""

# Arguments for display_specs when we find ambiguity
display_args = {"long": True, "show_flags": False, "variants": False, "indent": 4}


def setup_parser(subparser):
    epilog_msg = (
        "Specs to be uninstalled are specified using the spec syntax"
        " (`spack help --spec`) and can be identified by their "
        "hashes. To remove packages that are needed only at build "
        "time and were not explicitly installed see `spack gc -h`."
        "\n\nWhen using the --all option ALL packages matching the "
        "supplied specs will be uninstalled. For instance, "
        "`spack uninstall --all libelf` uninstalls all the versions "
        "of `libelf` currently present in Spack's store. If no spec "
        "is supplied, all installed packages will be uninstalled. "
        "If used in an environment, all packages in the environment "
        "will be uninstalled."
    )
    subparser.epilog = epilog_msg
    subparser.add_argument(
        "-f",
        "--force",
        action="store_true",
        dest="force",
        help="remove regardless of whether other packages or environments depend on this one",
    )
    subparser.add_argument(
        "--remove",
        action="store_true",
        dest="remove",
        help="if in an environment, then the spec should also be removed from "
        "the environment description",
    )
    arguments.add_common_arguments(
        subparser, ["recurse_dependents", "yes_to_all", "installed_specs"]
    )
    subparser.add_argument(
        "-a",
        "--all",
        action="store_true",
        dest="all",
        help="remove ALL installed packages that match each supplied spec",
    )
    subparser.add_argument(
        "--origin", dest="origin", help="only remove DB records with the specified origin"
    )


def find_matching_specs(
    env: Optional[ev.Environment],
    specs: List[spack.spec.Spec],
    allow_multiple_matches: bool = False,
    origin=None,
) -> List[spack.spec.Spec]:
    """Returns a list of specs matching the not necessarily
       concretized specs given from cli

    Args:
        env: optional active environment
        specs: list of specs to be matched against installed packages
        allow_multiple_matches: if True multiple matches are admitted

    Return:
        list: list of specs
    """
    # constrain uninstall resolution to current environment if one is active
    hashes = env.all_hashes() if env else None

    # List of specs that match expressions given via command line
    specs_from_cli = []
    has_errors = False
    for spec in specs:
        install_query = [InstallStatuses.INSTALLED, InstallStatuses.DEPRECATED]
        matching = spack.store.STORE.db.query_local(
            spec, hashes=hashes, installed=install_query, origin=origin
        )
        # For each spec provided, make sure it refers to only one package.
        # Fail and ask user to be unambiguous if it doesn't
        if not allow_multiple_matches and len(matching) > 1:
            tty.error("{0} matches multiple packages:".format(spec))
            sys.stderr.write("\n")
            spack.cmd.display_specs(matching, output=sys.stderr, **display_args)
            sys.stderr.write("\n")
            sys.stderr.flush()
            has_errors = True

        # No installed package matches the query
        if len(matching) == 0 and spec is not any:
            if env:
                pkg_type = "packages in environment '%s'" % env.name
            else:
                pkg_type = "installed packages"
            tty.die("{0} does not match any {1}.".format(spec, pkg_type))

        specs_from_cli.extend(matching)

    if has_errors:
        tty.die(error_message)

    return specs_from_cli


def installed_dependents(specs: List[spack.spec.Spec]) -> List[spack.spec.Spec]:
    # Note: the combination of arguments (in particular order=breadth
    # and root=False) ensures dependents and matching_specs are non-overlapping;
    # In the extreme case of "spack uninstall --all" we get the entire database as
    # input; in that case we return an empty list.

    def is_installed(spec):
        record = spack.store.STORE.db.query_local_by_spec_hash(spec.dag_hash())
        return record and record.installed

    specs = traverse.traverse_nodes(
        specs,
        root=False,
        order="breadth",
        cover="nodes",
        deptype=("link", "run"),
        direction="parents",
        key=lambda s: s.dag_hash(),
    )

    return [spec for spec in specs if is_installed(spec)]


def dependent_environments(
    specs: List[spack.spec.Spec], current_env: Optional[ev.Environment] = None
) -> Dict[ev.Environment, List[spack.spec.Spec]]:
    # For each tracked environment, get the specs we would uninstall from it.
    # Don't instantiate current environment twice.
    env_names = ev.all_environment_names()
    if current_env:
        env_names = (name for name in env_names if name != current_env.name)

    # Mapping from Environment -> non-zero list of specs contained in it.
    other_envs_to_specs: Dict[ev.Environment, List[spack.spec.Spec]] = {}
    for other_env in (ev.Environment(ev.root(name)) for name in env_names):
        specs_in_other_env = all_specs_in_env(other_env, specs)
        if specs_in_other_env:
            other_envs_to_specs[other_env] = specs_in_other_env

    return other_envs_to_specs


def all_specs_in_env(env: ev.Environment, specs: List[spack.spec.Spec]) -> List[spack.spec.Spec]:
    """Given a list of specs, return those that are in the env"""
    hashes = set(env.all_hashes())
    return [s for s in specs if s.dag_hash() in hashes]


def _remove_from_env(spec, env):
    """Remove a spec from an environment if it is a root."""
    try:
        # try removing the spec from the current active
        # environment. this will fail if the spec is not a root
        env.remove(spec, force=True)
    except ev.SpackEnvironmentError:
        pass  # ignore non-root specs


def do_uninstall(specs: List[spack.spec.Spec], force: bool = False):
    # TODO: get rid of the call-sites that use this function,
    # so that we don't have to do a dance of list -> set -> list -> set
    hashes_to_remove = set(s.dag_hash() for s in specs)

    for s in traverse.traverse_nodes(
        specs, order="topo", direction="children", root=True, cover="nodes", deptype="all"
    ):
        if s.dag_hash() in hashes_to_remove:
            spack.package_base.PackageBase.uninstall_by_spec(s, force=force)


def get_uninstall_list(args, specs: List[spack.spec.Spec], env: Optional[ev.Environment]):
    """Returns unordered uninstall_list and remove_list: these may overlap (some things
    may be both uninstalled and removed from the current environment).

    It is assumed we are in an environment if --remove is specified (this
    method raises an exception otherwise)."""
    if args.remove and not env:
        raise ValueError("Can only use --remove when in an environment")

    # Gets the list of installed specs that match the ones given via cli
    # args.all takes care of the case where '-a' is given in the cli
    matching_specs = find_matching_specs(env, specs, args.all)
    dependent_specs = installed_dependents(matching_specs)
    all_uninstall_specs = matching_specs + dependent_specs if args.dependents else matching_specs
    other_dependent_envs = dependent_environments(all_uninstall_specs, current_env=env)

    # There are dependents and we didn't ask to remove dependents
    dangling_dependents = dependent_specs and not args.dependents

    # An environment different than the current env depends on
    # one or more of the list of all specs to be uninstalled.
    dangling_environments = not args.remove and other_dependent_envs

    has_error = not args.force and (dangling_dependents or dangling_environments)

    if has_error:
        msgs = []
        tty.info("Refusing to uninstall the following specs")
        spack.cmd.display_specs(matching_specs, **display_args)
        if dangling_dependents:
            print()
            tty.info("The following dependents are still installed:")
            spack.cmd.display_specs(dependent_specs, **display_args)
            msgs.append("use `spack uninstall --dependents` to remove dependents too")
        if dangling_environments:
            print()
            tty.info("The following environments still reference these specs:")
            colify([e.name for e in other_dependent_envs.keys()], indent=4)
            msgs.append("use `spack env remove` to remove environments")
        msgs.append("use `spack uninstall --force` to override")
        print()
        tty.die("There are still dependents.", *msgs)

    # If we are in an environment, this will track specs in this environment
    # which should only be removed from the environment rather than uninstalled
    remove_only = []
    if args.remove and not args.force:
        for specs_in_other_env in other_dependent_envs.values():
            remove_only.extend(specs_in_other_env)

    if remove_only:
        tty.info(
            "The following specs will be removed but not uninstalled because"
            " they are also used by another environment: {speclist}".format(
                speclist=", ".join(x.name for x in remove_only)
            )
        )

    # Compute the set of specs that should be removed from the current env.
    # This may overlap (some specs may be uninstalled and also removed from
    # the current environment).
    remove_specs = all_specs_in_env(env, all_uninstall_specs) if env and args.remove else []

    return list(set(all_uninstall_specs) - set(remove_only)), remove_specs


def uninstall_specs(args, specs):
    env = ev.active_environment()

    uninstall_list, remove_list = get_uninstall_list(args, specs, env)

    if not uninstall_list:
        tty.warn("There are no package to uninstall.")
        return

    if not args.yes_to_all:
<<<<<<< HEAD
        confirmation.confirm_action(uninstall_list, "uninstalled", "uninstallation")
=======
        confirmation.confirm_action(uninstall_list, "uninstalled", "uninstall")
>>>>>>> 29d784e5

    # Uninstall everything on the list
    do_uninstall(uninstall_list, args.force)

    if env:
        with env.write_transaction():
            for spec in remove_list:
                _remove_from_env(spec, env)
            env.write()

        env.regenerate_views()


def uninstall(parser, args):
    if not args.specs and not args.all:
        tty.die(
            "uninstall requires at least one package argument.",
            "  Use `spack uninstall --all` to uninstall ALL packages.",
        )

    # [any] here handles the --all case by forcing all specs to be returned
    specs = spack.cmd.parse_specs(args.specs) if args.specs else [any]
    uninstall_specs(args, specs)<|MERGE_RESOLUTION|>--- conflicted
+++ resolved
@@ -10,10 +10,6 @@
 from llnl.util.tty.colify import colify
 
 import spack.cmd
-<<<<<<< HEAD
-import spack.cmd.common.arguments as arguments
-=======
->>>>>>> 29d784e5
 import spack.cmd.common.confirmation as confirmation
 import spack.environment as ev
 import spack.package_base
@@ -281,11 +277,7 @@
         return
 
     if not args.yes_to_all:
-<<<<<<< HEAD
-        confirmation.confirm_action(uninstall_list, "uninstalled", "uninstallation")
-=======
         confirmation.confirm_action(uninstall_list, "uninstalled", "uninstall")
->>>>>>> 29d784e5
 
     # Uninstall everything on the list
     do_uninstall(uninstall_list, args.force)
