--- conflicted
+++ resolved
@@ -5,11 +5,6 @@
 import re
 
 import llnl.util.lang
-<<<<<<< HEAD
-import llnl.util.symlink as symlink
-import llnl.util.tty as tty
-=======
->>>>>>> 59866cdb
 
 import spack.compiler
 import spack.compilers.clang
@@ -119,113 +114,4 @@
             raise spack.compiler.UnsupportedCompilerFlag(
                 self, "the C23 standard", "c23_flag", "< 11.0.3"
             )
-<<<<<<< HEAD
-        return "-std=c2x"
-
-    def setup_custom_environment(self, pkg, env):
-        """Set the DEVELOPER_DIR environment for the Xcode toolchain.
-
-        On macOS, not all buildsystems support querying CC and CXX for the
-        compilers to use and instead query the Xcode toolchain for what
-        compiler to run. This side-steps the spack wrappers. In order to inject
-        spack into this setup, we need to copy (a subset of) Xcode.app and
-        replace the compiler executables with symlinks to the spack wrapper.
-        Currently, the stage is used to store the Xcode.app copies. We then set
-        the 'DEVELOPER_DIR' environment variables to cause the xcrun and
-        related tools to use this Xcode.app.
-        """
-        super().setup_custom_environment(pkg, env)
-
-        if not pkg.use_xcode:
-            # if we do it for all packages, we get into big troubles with MPI:
-            # filter_compilers(self) will use mockup XCode compilers on macOS
-            # with Clang. Those point to Spack's compiler wrappers and
-            # consequently render MPI non-functional outside of Spack.
-            return
-
-        # Use special XCode versions of compiler wrappers when using XCode
-        # Overwrites build_environment's setting of SPACK_CC and SPACK_CXX
-        xcrun = spack.util.executable.Executable("xcrun")
-        xcode_clang = xcrun("-f", "clang", output=str).strip()
-        xcode_clangpp = xcrun("-f", "clang++", output=str).strip()
-        env.set("SPACK_CC", xcode_clang, force=True)
-        env.set("SPACK_CXX", xcode_clangpp, force=True)
-
-        xcode_select = spack.util.executable.Executable("xcode-select")
-
-        # Get the path of the active developer directory
-        real_root = xcode_select("--print-path", output=str).strip()
-
-        # The path name can be used to determine whether the full Xcode suite
-        # or just the command-line tools are installed
-        if real_root.endswith("Developer"):
-            # The full Xcode suite is installed
-            pass
-        else:
-            if real_root.endswith("CommandLineTools"):
-                # Only the command-line tools are installed
-                msg = "It appears that you have the Xcode command-line tools "
-                msg += "but not the full Xcode suite installed.\n"
-
-            else:
-                # Xcode is not installed
-                msg = "It appears that you do not have Xcode installed.\n"
-
-            msg += "In order to use Spack to build the requested application, "
-            msg += "you need the full Xcode suite. It can be installed "
-            msg += "through the App Store. Make sure you launch the "
-            msg += "application and accept the license agreement.\n"
-
-            raise OSError(msg)
-
-        real_root = os.path.dirname(os.path.dirname(real_root))
-        developer_root = os.path.join(
-            spack.stage.get_stage_root(), "xcode-select", self.name, str(self.version)
-        )
-        xcode_link = os.path.join(developer_root, "Xcode.app")
-
-        if not os.path.exists(developer_root):
-            tty.warn(
-                "Copying Xcode from %s to %s in order to add spack "
-                "wrappers to it. Please do not interrupt." % (real_root, developer_root)
-            )
-
-            # We need to make a new Xcode.app instance, but with symlinks to
-            # the spack wrappers for the compilers it ships. This is necessary
-            # because some projects insist on just asking xcrun and related
-            # tools where the compiler runs. These tools are very hard to trick
-            # as they do realpath and end up ignoring the symlinks in a
-            # "softer" tree of nothing but symlinks in the right places.
-            shutil.copytree(
-                real_root,
-                developer_root,
-                symlinks=True,
-                ignore=shutil.ignore_patterns(
-                    "AppleTV*.platform",
-                    "Watch*.platform",
-                    "iPhone*.platform",
-                    "Documentation",
-                    "swift*",
-                ),
-            )
-
-            real_dirs = ["Toolchains/XcodeDefault.xctoolchain/usr/bin", "usr/bin"]
-
-            bins = ["c++", "c89", "c99", "cc", "clang", "clang++", "cpp"]
-
-            for real_dir in real_dirs:
-                dev_dir = os.path.join(developer_root, "Contents", "Developer", real_dir)
-                for fname in os.listdir(dev_dir):
-                    if fname in bins:
-                        os.unlink(os.path.join(dev_dir, fname))
-                        symlink.symlink(
-                            os.path.join(spack.paths.build_env_path, "cc"),
-                            os.path.join(dev_dir, fname),
-                        )
-
-            symlink.symlink(developer_root, xcode_link)
-
-        env.set("DEVELOPER_DIR", xcode_link)
-=======
-        return "-std=c2x"
->>>>>>> 59866cdb
+        return "-std=c2x"