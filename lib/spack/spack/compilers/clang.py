##############################################################################
# Copyright (c) 2013-2016, Lawrence Livermore National Security, LLC.
# Produced at the Lawrence Livermore National Laboratory.
#
# This file is part of Spack.
# Created by Todd Gamblin, tgamblin@llnl.gov, All rights reserved.
# LLNL-CODE-647188
#
# For details, see https://github.com/llnl/spack
# Please also see the LICENSE file for our notice and the LGPL.
#
# This program is free software; you can redistribute it and/or modify
# it under the terms of the GNU Lesser General Public License (as
# published by the Free Software Foundation) version 2.1, February 1999.
#
# This program is distributed in the hope that it will be useful, but
# WITHOUT ANY WARRANTY; without even the IMPLIED WARRANTY OF
# MERCHANTABILITY or FITNESS FOR A PARTICULAR PURPOSE. See the terms and
# conditions of the GNU Lesser General Public License for more details.
#
# You should have received a copy of the GNU Lesser General Public
# License along with this program; if not, write to the Free Software
# Foundation, Inc., 59 Temple Place, Suite 330, Boston, MA 02111-1307 USA
##############################################################################
import re
import os
import sys
import spack
import spack.compiler as cpr
from spack.compiler import *
from spack.util.executable import *
import llnl.util.tty as tty
from spack.version import ver
from shutil import copytree, ignore_patterns


class Clang(Compiler):
    # Subclasses use possible names of C compiler
    cc_names = ['clang']

    # Subclasses use possible names of C++ compiler
    cxx_names = ['clang++']

    # Subclasses use possible names of Fortran 77 compiler
    f77_names = ['gfortran']

    # Subclasses use possible names of Fortran 90 compiler
    fc_names = ['gfortran']

    # Named wrapper links within spack.build_env_path
    link_paths = {'cc': 'clang/clang',
                  'cxx': 'clang/clang++',
                  # Use default wrappers for fortran, in case provided in
                  # compilers.yaml
                  'f77': 'clang/gfortran',
                  'fc': 'clang/gfortran'}

    @property
    def is_apple(self):
        ver_string = str(self.version)
        return ver_string.endswith('-apple')

    @property
    def openmp_flag(self):
        if self.is_apple:
            tty.die("Clang from Apple does not support Openmp yet.")
        else:
            return "-fopenmp"

    @property
    def cxx11_flag(self):
        if self.is_apple:
            # Adapted from CMake's AppleClang-CXX rules
            # Spack's AppleClang detection only valid form Xcode >= 4.6
            if self.version < ver('4.0.0'):
                tty.die("Only Apple LLVM 4.0 and above support c++11")
            else:
                return "-std=c++11"
        else:
            if self.version < ver('3.3'):
                tty.die("Only Clang 3.3 and above support c++11.")
            else:
                return "-std=c++11"

    @property
    def cxx14_flag(self):
        if self.is_apple:
<<<<<<< HEAD
            # FIXME: figure out from which version Apple's clang supports c++11
            return "-std=c++14"
        else:
            if self.version < ver('3.4'):
                tty.die("Only Clang 3.4 and above support c++14.")
            else:
                return "-std=c++14"

=======
            # Adapted from CMake's rules for AppleClang
            if self.version < ver('5.1.0'):
                tty.die("Only Apple LLVM 5.1 and above support c++14.")
            elif self.version < ver('6.1.0'):
                return "-std=c++1y"
            else:
                return "-std=c++14"
        else:
            if self.version < ver('3.4'):
                tty.die("Only Clang 3.4 and above support c++14.")
            elif self.version < ver('3.5'):
                return "-std=c++1y"
            else:
                return "-std=c++14"

    @property
    def cxx17_flag(self):
        if self.is_apple:
            # Adapted from CMake's rules for AppleClang
            if self.version < ver('6.1.0'):
                tty.die("Only Apple LLVM 6.1 and above support c++17.")
            else:
                return "-std=c++1z"
        else:
            if self.version < ver('3.5'):
                tty.die("Only Clang 3.5 and above support c++17.")
            else:
                return "-std=c++1z"

    @property
    def pic_flag(self):
        return "-fPIC"

>>>>>>> 87c9b010
    @classmethod
    def default_version(cls, comp):
        """The '--version' option works for clang compilers.
        On most platforms, output looks like this::

            clang version 3.1 (trunk 149096)
            Target: x86_64-unknown-linux-gnu
            Thread model: posix

        On Mac OS X, it looks like this::

            Apple LLVM version 7.0.2 (clang-700.1.81)
            Target: x86_64-apple-darwin15.2.0
            Thread model: posix
        """
        if comp not in cpr._version_cache:
            compiler = Executable(comp)
            output = compiler('--version', output=str, error=str)

            ver = 'unknown'
            match = re.search(r'^Apple LLVM version ([^ )]+)', output)
            if match:
                # Apple's LLVM compiler has its own versions, so suffix them.
                ver = match.group(1) + '-apple'
            else:
                # Normal clang compiler versions are left as-is
                match = re.search(r'clang version ([^ )]+)', output)
                if match:
                    ver = match.group(1)

            cpr._version_cache[comp] = ver

        return cpr._version_cache[comp]

    def _find_full_path(self, path):
        basename = os.path.basename(path)

        if not self.is_apple or basename not in ('clang', 'clang++'):
            return super(Clang, self)._find_full_path(path)

        xcrun = Executable('xcrun')
        full_path = xcrun('-f', basename, output=str)
        return full_path.strip()

    @classmethod
    def fc_version(cls, fc):
        version = get_compiler_version(
            fc, '-dumpversion',
            # older gfortran versions don't have simple dumpversion output.
            r'(?:GNU Fortran \(GCC\))?(\d+\.\d+(?:\.\d+)?)')
        # This is horribly ad hoc, we need to map from gcc/gfortran version
        # to clang version, but there could be multiple clang
        # versions that work for a single gcc/gfortran version
        if sys.platform == 'darwin':
            clangversionfromgcc = {'6.2.0': '8.0.0-apple'}
        else:
            clangversionfromgcc = {}
        if version in clangversionfromgcc:
            return clangversionfromgcc[version]
        else:
            return 'unknown'

    @classmethod
    def f77_version(cls, f77):
        return cls.fc_version(f77)

    def setup_custom_environment(self, pkg, env):
        """Set the DEVELOPER_DIR environment for the Xcode toolchain.

        On macOS, not all buildsystems support querying CC and CXX for the
        compilers to use and instead query the Xcode toolchain for what
        compiler to run. This side-steps the spack wrappers. In order to inject
        spack into this setup, we need to copy (a subset of) Xcode.app and
        replace the compiler executables with symlinks to the spack wrapper.
        Currently, the stage is used to store the Xcode.app copies. We then set
        the 'DEVELOPER_DIR' environment variables to cause the xcrun and
        related tools to use this Xcode.app.
        """
        super(Clang, self).setup_custom_environment(pkg, env)

        if not self.is_apple or not pkg.use_xcode:
            # if we do it for all packages, we get into big troubles with MPI:
            # filter_compilers(self) will use mockup XCode compilers on macOS
            # with Clang. Those point to Spack's compiler wrappers and
            # consequently render MPI non-functional outside of Spack.
            return

        xcode_select = Executable('xcode-select')
        real_root = xcode_select('--print-path', output=str).strip()
        real_root = os.path.dirname(os.path.dirname(real_root))
        developer_root = os.path.join(spack.stage_path,
                                      'xcode-select',
                                      self.name,
                                      str(self.version))
        xcode_link = os.path.join(developer_root, 'Xcode.app')

        if not os.path.exists(developer_root):
            tty.warn('Copying Xcode from %s to %s in order to add spack '
                     'wrappers to it. Please do not interrupt.'
                     % (real_root, developer_root))

            # We need to make a new Xcode.app instance, but with symlinks to
            # the spack wrappers for the compilers it ships. This is necessary
            # because some projects insist on just asking xcrun and related
            # tools where the compiler runs. These tools are very hard to trick
            # as they do realpath and end up ignoring the symlinks in a
            # "softer" tree of nothing but symlinks in the right places.
            copytree(real_root, developer_root, symlinks=True,
                     ignore=ignore_patterns('AppleTV*.platform',
                                            'Watch*.platform',
                                            'iPhone*.platform',
                                            'Documentation',
                                            'swift*'))

            real_dirs = [
                'Toolchains/XcodeDefault.xctoolchain/usr/bin',
                'usr/bin',
            ]

            bins = ['c++', 'c89', 'c99', 'cc', 'clang', 'clang++', 'cpp']

            for real_dir in real_dirs:
                dev_dir = os.path.join(developer_root,
                                       'Contents',
                                       'Developer',
                                       real_dir)
                for fname in os.listdir(dev_dir):
                    if fname in bins:
                        os.unlink(os.path.join(dev_dir, fname))
                        os.symlink(os.path.join(spack.build_env_path, 'cc'),
                                   os.path.join(dev_dir, fname))

            os.symlink(developer_root, xcode_link)

        env.set('DEVELOPER_DIR', xcode_link)<|MERGE_RESOLUTION|>--- conflicted
+++ resolved
@@ -85,16 +85,6 @@
     @property
     def cxx14_flag(self):
         if self.is_apple:
-<<<<<<< HEAD
-            # FIXME: figure out from which version Apple's clang supports c++11
-            return "-std=c++14"
-        else:
-            if self.version < ver('3.4'):
-                tty.die("Only Clang 3.4 and above support c++14.")
-            else:
-                return "-std=c++14"
-
-=======
             # Adapted from CMake's rules for AppleClang
             if self.version < ver('5.1.0'):
                 tty.die("Only Apple LLVM 5.1 and above support c++14.")
@@ -128,7 +118,6 @@
     def pic_flag(self):
         return "-fPIC"
 
->>>>>>> 87c9b010
     @classmethod
     def default_version(cls, comp):
         """The '--version' option works for clang compilers.
