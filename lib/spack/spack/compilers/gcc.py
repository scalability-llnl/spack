--- conflicted
+++ resolved
@@ -105,11 +105,7 @@
             raise spack.compiler.UnsupportedCompilerFlag(
                 self, "the C++20 standard", "cxx20_flag", "< 8.0"
             )
-<<<<<<< HEAD
-        elif self.real_version < Version("10.0"):
-=======
         elif self.real_version < Version("11.0"):
->>>>>>> 59fc09e9
             return "-std=c++2a"
         else:
             return "-std=c++20"
@@ -120,11 +116,8 @@
             raise spack.compiler.UnsupportedCompilerFlag(
                 self, "the C++23 standard", "cxx23_flag", "< 11.0"
             )
-<<<<<<< HEAD
-=======
         elif self.real_version < Version("14.0"):
             return "-std=c++2b"
->>>>>>> 59fc09e9
         else:
             return "-std=c++23"
 
