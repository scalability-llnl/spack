##############################################################################
# Copyright (c) 2013-2016, Lawrence Livermore National Security, LLC.
# Produced at the Lawrence Livermore National Laboratory.
#
# This file is part of Spack.
# Created by Todd Gamblin, tgamblin@llnl.gov, All rights reserved.
# LLNL-CODE-647188
#
# For details, see https://github.com/llnl/spack
# Please also see the LICENSE file for our notice and the LGPL.
#
# This program is free software; you can redistribute it and/or modify
# it under the terms of the GNU Lesser General Public License (as
# published by the Free Software Foundation) version 2.1, February 1999.
#
# This program is distributed in the hope that it will be useful, but
# WITHOUT ANY WARRANTY; without even the IMPLIED WARRANTY OF
# MERCHANTABILITY or FITNESS FOR A PARTICULAR PURPOSE. See the terms and
# conditions of the GNU Lesser General Public License for more details.
#
# You should have received a copy of the GNU Lesser General Public
# License along with this program; if not, write to the Free Software
# Foundation, Inc., 59 Temple Place, Suite 330, Boston, MA 02111-1307 USA
##############################################################################
"""
Functions here are used to take abstract specs and make them concrete.
For example, if a spec asks for a version between 1.8 and 1.9, these
functions might take will take the most recent 1.9 version of the
package available.  Or, if the user didn't specify a compiler for a
spec, then this will assign a compiler to the spec based on defaults
or user preferences.

TODO: make this customizable and allow users to configure
      concretization  policies.
"""
from __future__ import print_function
import spack
import spack.spec
import spack.compilers
import spack.architecture
import spack.error
from spack.version import *
from functools import partial
from itertools import chain
from spack.config import *
import spack.preferred_packages


class DefaultConcretizer(object):

    """This class doesn't have any state, it just provides some methods for
       concretization.  You can subclass it to override just some of the
       default concretization strategies, or you can override all of them.
    """

    def _valid_virtuals_and_externals(self, spec):
        """Returns a list of candidate virtual dep providers and external
           packages that coiuld be used to concretize a spec."""
        # First construct a list of concrete candidates to replace spec with.
        candidates = [spec]
        if spec.virtual:
            providers = spack.repo.providers_for(spec)
            if not providers:
                raise UnsatisfiableProviderSpecError(providers[0], spec)
            spec_w_preferred_providers = find_spec(
                spec,
                lambda x: spack.pkgsort.spec_has_preferred_provider(
                    x.name, spec.name))
            if not spec_w_preferred_providers:
                spec_w_preferred_providers = spec
            provider_cmp = partial(spack.pkgsort.provider_compare,
                                   spec_w_preferred_providers.name,
                                   spec.name)
            candidates = sorted(providers, cmp=provider_cmp)

        # For each candidate package, if it has externals, add those
        # to the usable list.  if it's not buildable, then *only* add
        # the externals.
        usable = []
        for cspec in candidates:
            if is_spec_buildable(cspec):
                usable.append(cspec)
            externals = spec_externals(cspec)
            for ext in externals:
                if ext.satisfies(spec):
                    usable.append(ext)

        # If nothing is in the usable list now, it's because we aren't
        # allowed to build anything.
        if not usable:
            raise NoBuildError(spec)

        def cmp_externals(a, b):
            if a.name != b.name and (not a.external or a.external_module and
                                     not b.external and b.external_module):
                # We're choosing between different providers, so
                # maintain order from provider sort
                return candidates.index(a) - candidates.index(b)

            result = cmp_specs(a, b)
            if result != 0:
                return result

            # prefer external packages to internal packages.
            if a.external is None or b.external is None:
                return -cmp(a.external, b.external)
            else:
                return cmp(a.external, b.external)

        usable.sort(cmp=cmp_externals)
        return usable

    # XXX(deptypes): Look here.
    def choose_virtual_or_external(self, spec):
        """Given a list of candidate virtual and external packages, try to
           find one that is most ABI compatible.
        """
        candidates = self._valid_virtuals_and_externals(spec)
        if not candidates:
            return candidates

        # Find the nearest spec in the dag that has a compiler.  We'll
        # use that spec to calibrate compiler compatibility.
        abi_exemplar = find_spec(spec, lambda x: x.compiler)
        if not abi_exemplar:
            abi_exemplar = spec.root

        # Make a list including ABI compatibility of specs with the exemplar.
        strict = [spack.abi.compatible(c, abi_exemplar) for c in candidates]
        loose = [spack.abi.compatible(c, abi_exemplar, loose=True)
                 for c in candidates]
        keys = zip(strict, loose, candidates)

        # Sort candidates from most to least compatibility.
        # Note:
        #   1. We reverse because True > False.
        #   2. Sort is stable, so c's keep their order.
        keys.sort(key=lambda k: k[:2], reverse=True)

        # Pull the candidates back out and return them in order
        candidates = [c for s, l, c in keys]
        return candidates

    def concretize_version(self, spec):
        """If the spec is already concrete, return.  Otherwise take
           the preferred version from spackconfig, and default to the package's
           version if there are no available versions.

           TODO: In many cases we probably want to look for installed
                 versions of each package and use an installed version
                 if we can link to it.  The policy implemented here will
                 tend to rebuild a lot of stuff becasue it will prefer
                 a compiler in the spec to any compiler already-
                 installed things were built with.  There is likely
                 some better policy that finds some middle ground
                 between these two extremes.
        """
        # return if already concrete.
        if spec.versions.concrete:
            return False

        # If there are known available versions, return the most recent
        # version that satisfies the spec
        pkg = spec.package

        # ---------- Produce prioritized list of versions
        # Get list of preferences from packages.yaml
<<<<<<< HEAD
        preferred = spack.pkgsort  # == spack.preferred_packages.PreferredPackages()
        yaml_specs = [x[0] for x in preferred._spec_for_pkgname(spec.name, 'version', None)]
        n = len(yaml_specs)
        yaml_index = dict([(spc, n-index) for index,spc in enumerate(yaml_specs)])

        # List of versions we could consider, in sorted order
        unsorted_versions = [v for v in pkg.versions
             if any(v.satisfies(sv) for sv in spec.versions)]

        keys = [(
            # Respect order listed in packages.yaml
            yaml_index.get(v,-1),
=======
        preferred = spack.pkgsort
        # NOTE: spack.pkgsort == spack.preferred_packages.PreferredPackages()

        yaml_specs = [
            x[0] for x in
            preferred._spec_for_pkgname(spec.name, 'version', None)]
        n = len(yaml_specs)
        yaml_index = dict(
            [(spc, n - index) for index, spc in enumerate(yaml_specs)])

        # List of versions we could consider, in sorted order
        unsorted_versions = [
            v for v in pkg.versions
            if any(v.satisfies(sv) for sv in spec.versions)]

        keys = [(
            # Respect order listed in packages.yaml
            yaml_index.get(v, -1),
>>>>>>> 1c3dd4e5
            # The preferred=True flag (packages or packages.yaml or both?)
            pkg.versions.get(Version(v)).get('preferred', False),
            # @develop special case
            v.isdevelop(),
            # Numeric versions more preferred than non-numeric
            v.isnumeric(),
            # Compare the version itself
            v) for v in unsorted_versions]
        keys.sort(reverse=True)

        # List of versions in complete sorted order
        valid_versions = [x[-1] for x in keys]
        # --------------------------
<<<<<<< HEAD

=======
>>>>>>> 1c3dd4e5

        if valid_versions:
            spec.versions = ver([valid_versions[0]])
        else:
            # We don't know of any SAFE versions that match the given
            # spec.  Grab the spec's versions and grab the highest
            # *non-open* part of the range of versions it specifies.
            # Someone else can raise an error if this happens,
            # e.g. when we go to fetch it and don't know how.  But it
            # *might* work.
            if not spec.versions or spec.versions == VersionList([':']):
                raise NoValidVersionError(spec)
            else:
                last = spec.versions[-1]
                if isinstance(last, VersionRange):
                    if last.end:
                        spec.versions = ver([last.end])
                    else:
                        spec.versions = ver([last.start])
                else:
                    spec.versions = ver([last])

        return True   # Things changed

    def _concretize_operating_system(self, spec):
        if spec.architecture.platform_os is not None and isinstance(
                spec.architecture.platform_os,
                spack.architecture.OperatingSystem):
            return False

        if spec.root.architecture and spec.root.architecture.platform_os:
            if isinstance(spec.root.architecture.platform_os,
                          spack.architecture.OperatingSystem):
                spec.architecture.platform_os = \
                    spec.root.architecture.platform_os
        else:
            spec.architecture.platform_os = \
                spec.architecture.platform.operating_system('default_os')
        return True  # changed

    def _concretize_target(self, spec):
        if spec.architecture.target is not None and isinstance(
                spec.architecture.target, spack.architecture.Target):
            return False
        if spec.root.architecture and spec.root.architecture.target:
            if isinstance(spec.root.architecture.target,
                          spack.architecture.Target):
                spec.architecture.target = spec.root.architecture.target
        else:
            spec.architecture.target = spec.architecture.platform.target(
                'default_target')
        return True  # changed

    def _concretize_platform(self, spec):
        if spec.architecture.platform is not None and isinstance(
                spec.architecture.platform, spack.architecture.Platform):
            return False
        if spec.root.architecture and spec.root.architecture.platform:
            if isinstance(spec.root.architecture.platform,
                          spack.architecture.Platform):
                spec.architecture.platform = spec.root.architecture.platform
        else:
            spec.architecture.platform = spack.architecture.platform()
        return True  # changed?

    def concretize_architecture(self, spec):
        """If the spec is empty provide the defaults of the platform. If the
        architecture is not a basestring, then check if either the platform,
        target or operating system are concretized. If any of the fields are
        changed then return True. If everything is concretized (i.e the
        architecture attribute is a namedtuple of classes) then return False.
        If the target is a string type, then convert the string into a
        concretized architecture. If it has no architecture and the root of the
        DAG has an architecture, then use the root otherwise use the defaults
        on the platform.
        """
        if spec.architecture is None:
            # Set the architecture to all defaults
            spec.architecture = spack.architecture.Arch()
            return True

        # Concretize the operating_system and target based of the spec
        ret = any((self._concretize_platform(spec),
                   self._concretize_operating_system(spec),
                   self._concretize_target(spec)))
        return ret

    def concretize_variants(self, spec):
        """If the spec already has variants filled in, return.  Otherwise, add
           the user preferences from packages.yaml or the default variants from
           the package specification.
        """
        changed = False
        preferred_variants = spack.pkgsort.spec_preferred_variants(
            spec.package_class.name)
        for name, variant in spec.package_class.variants.items():
            if name not in spec.variants:
                changed = True
                if name in preferred_variants:
                    spec.variants[name] = preferred_variants.get(name)
                else:
                    spec.variants[name] = \
                        spack.spec.VariantSpec(name, variant.default)
        return changed

    def concretize_compiler(self, spec):
        """If the spec already has a compiler, we're done.  If not, then take
           the compiler used for the nearest ancestor with a compiler
           spec and use that.  If the ancestor's compiler is not
           concrete, then used the preferred compiler as specified in
           spackconfig.

           Intuition: Use the spackconfig default if no package that depends on
           this one has a strict compiler requirement.  Otherwise, try to
           build with the compiler that will be used by libraries that
           link to this one, to maximize compatibility.
        """
        # Pass on concretizing the compiler if the target is not yet determined
        if not spec.architecture.platform_os:
            # Although this usually means changed, this means awaiting other
            # changes
            return True

        # Only use a matching compiler if it is of the proper style
        # Takes advantage of the proper logic already existing in
        # compiler_for_spec Should think whether this can be more
        # efficient
        def _proper_compiler_style(cspec, arch):
            platform = arch.platform
            compilers = spack.compilers.compilers_for_spec(cspec,
                                                           platform=platform)
            return filter(lambda c: c.operating_system ==
                          arch.platform_os, compilers)
            # return compilers

        all_compilers = spack.compilers.all_compilers()

        if (spec.compiler and
            spec.compiler.concrete and
                spec.compiler in all_compilers):
            return False

        # Find the another spec that has a compiler, or the root if none do
        other_spec = spec if spec.compiler else find_spec(
            spec, lambda x: x.compiler)

        if not other_spec:
            other_spec = spec.root
        other_compiler = other_spec.compiler
        assert(other_spec)

        # Check if the compiler is already fully specified
        if other_compiler in all_compilers:
            spec.compiler = other_compiler.copy()
            return True

        # Filter the compilers into a sorted list based on the compiler_order
        # from spackconfig
        compiler_list = all_compilers if not other_compiler else \
            spack.compilers.find(other_compiler)
        cmp_compilers = partial(
            spack.pkgsort.compiler_compare, other_spec.name)
        matches = sorted(compiler_list, cmp=cmp_compilers)
        if not matches:
            arch = spec.architecture
            raise UnavailableCompilerVersionError(other_compiler,
                                                  arch.platform_os)

        # copy concrete version into other_compiler
        index = 0
        while not _proper_compiler_style(matches[index], spec.architecture):
            index += 1
            if index == len(matches) - 1:
                arch = spec.architecture
                raise UnavailableCompilerVersionError(spec.compiler,
                                                      arch.platform_os)
        spec.compiler = matches[index].copy()
        assert(spec.compiler.concrete)
        return True  # things changed.

    def concretize_compiler_flags(self, spec):
        """
        The compiler flags are updated to match those of the spec whose
        compiler is used, defaulting to no compiler flags in the spec.
        Default specs set at the compiler level will still be added later.
        """

        if not spec.architecture.platform_os:
            # Although this usually means changed, this means awaiting other
            # changes
            return True

        ret = False
        for flag in spack.spec.FlagMap.valid_compiler_flags():
            try:
                nearest = next(p for p in spec.traverse(direction='parents')
                               if ((p.compiler == spec.compiler and
                                    p is not spec) and
                                   flag in p.compiler_flags))
                if flag not in spec.compiler_flags or \
                        not (sorted(spec.compiler_flags[flag]) >=
                             sorted(nearest.compiler_flags[flag])):
                    if flag in spec.compiler_flags:
                        spec.compiler_flags[flag] = list(
                            set(spec.compiler_flags[flag]) |
                            set(nearest.compiler_flags[flag]))
                    else:
                        spec.compiler_flags[
                            flag] = nearest.compiler_flags[flag]
                    ret = True

            except StopIteration:
                if (flag in spec.root.compiler_flags and
                    ((flag not in spec.compiler_flags) or
                     sorted(spec.compiler_flags[flag]) !=
                     sorted(spec.root.compiler_flags[flag]))):
                    if flag in spec.compiler_flags:
                        spec.compiler_flags[flag] = list(
                            set(spec.compiler_flags[flag]) |
                            set(spec.root.compiler_flags[flag]))
                    else:
                        spec.compiler_flags[
                            flag] = spec.root.compiler_flags[flag]
                    ret = True
                else:
                    if flag not in spec.compiler_flags:
                        spec.compiler_flags[flag] = []

        # Include the compiler flag defaults from the config files
        # This ensures that spack will detect conflicts that stem from a change
        # in default compiler flags.
        compiler = spack.compilers.compiler_for_spec(
            spec.compiler, spec.architecture)
        for flag in compiler.flags:
            if flag not in spec.compiler_flags:
                spec.compiler_flags[flag] = compiler.flags[flag]
                if compiler.flags[flag] != []:
                    ret = True
            else:
                if ((sorted(spec.compiler_flags[flag]) !=
                     sorted(compiler.flags[flag])) and
                    (not set(spec.compiler_flags[flag]) >=
                     set(compiler.flags[flag]))):
                    ret = True
                    spec.compiler_flags[flag] = list(
                        set(spec.compiler_flags[flag]) |
                        set(compiler.flags[flag]))

        return ret


def find_spec(spec, condition):
    """Searches the dag from spec in an intelligent order and looks
       for a spec that matches a condition"""
    # First search parents, then search children
    deptype = ('build', 'link')
    dagiter = chain(
        spec.traverse(direction='parents',  deptype=deptype, root=False),
        spec.traverse(direction='children', deptype=deptype, root=False))
    visited = set()
    for relative in dagiter:
        if condition(relative):
            return relative
        visited.add(id(relative))

    # Then search all other relatives in the DAG *except* spec
    for relative in spec.root.traverse(deptypes=spack.alldeps):
        if relative is spec:
            continue
        if id(relative) in visited:
            continue
        if condition(relative):
            return relative

    # Finally search spec itself.
    if condition(spec):
        return spec

    return None   # Nothing matched the condition.


def cmp_specs(lhs, rhs):
    # Package name sort order is not configurable, always goes alphabetical
    if lhs.name != rhs.name:
        return cmp(lhs.name, rhs.name)

    # Package version is second in compare order
    pkgname = lhs.name
    if lhs.versions != rhs.versions:
        return spack.pkgsort.version_compare(
            pkgname, lhs.versions, rhs.versions)

    # Compiler is third
    if lhs.compiler != rhs.compiler:
        return spack.pkgsort.compiler_compare(
            pkgname, lhs.compiler, rhs.compiler)

    # Variants
    if lhs.variants != rhs.variants:
        return spack.pkgsort.variant_compare(
            pkgname, lhs.variants, rhs.variants)

    # Architecture
    if lhs.architecture != rhs.architecture:
        return spack.pkgsort.architecture_compare(
            pkgname, lhs.architecture, rhs.architecture)

    # Dependency is not configurable
    lhash, rhash = hash(lhs), hash(rhs)
    if lhash != rhash:
        return -1 if lhash < rhash else 1

    # Equal specs
    return 0


class UnavailableCompilerVersionError(spack.error.SpackError):

    """Raised when there is no available compiler that satisfies a
       compiler spec."""

    def __init__(self, compiler_spec, operating_system):
        super(UnavailableCompilerVersionError, self).__init__(
            "No available compiler version matches '%s' on operating_system %s"
            % (compiler_spec, operating_system),
            "Run 'spack compilers' to see available compiler Options.")


class NoValidVersionError(spack.error.SpackError):

    """Raised when there is no way to have a concrete version for a
       particular spec."""

    def __init__(self, spec):
        super(NoValidVersionError, self).__init__(
            "There are no valid versions for %s that match '%s'"
            % (spec.name, spec.versions))


class NoBuildError(spack.error.SpackError):
    """Raised when a package is configured with the buildable option False, but
       no satisfactory external versions can be found"""

    def __init__(self, spec):
        msg = ("The spec '%s' is configured as not buildable, "
               "and no matching external installs were found")
        super(NoBuildError, self).__init__(msg % spec.name)<|MERGE_RESOLUTION|>--- conflicted
+++ resolved
@@ -165,20 +165,6 @@
 
         # ---------- Produce prioritized list of versions
         # Get list of preferences from packages.yaml
-<<<<<<< HEAD
-        preferred = spack.pkgsort  # == spack.preferred_packages.PreferredPackages()
-        yaml_specs = [x[0] for x in preferred._spec_for_pkgname(spec.name, 'version', None)]
-        n = len(yaml_specs)
-        yaml_index = dict([(spc, n-index) for index,spc in enumerate(yaml_specs)])
-
-        # List of versions we could consider, in sorted order
-        unsorted_versions = [v for v in pkg.versions
-             if any(v.satisfies(sv) for sv in spec.versions)]
-
-        keys = [(
-            # Respect order listed in packages.yaml
-            yaml_index.get(v,-1),
-=======
         preferred = spack.pkgsort
         # NOTE: spack.pkgsort == spack.preferred_packages.PreferredPackages()
 
@@ -197,7 +183,6 @@
         keys = [(
             # Respect order listed in packages.yaml
             yaml_index.get(v, -1),
->>>>>>> 1c3dd4e5
             # The preferred=True flag (packages or packages.yaml or both?)
             pkg.versions.get(Version(v)).get('preferred', False),
             # @develop special case
@@ -211,10 +196,6 @@
         # List of versions in complete sorted order
         valid_versions = [x[-1] for x in keys]
         # --------------------------
-<<<<<<< HEAD
-
-=======
->>>>>>> 1c3dd4e5
 
         if valid_versions:
             spec.versions = ver([valid_versions[0]])
