--- conflicted
+++ resolved
@@ -808,14 +808,14 @@
 config = llnl.util.lang.Singleton(_config)
 
 
-<<<<<<< HEAD
 def shared_spack():
     # Note: this (and _config) assume that a shared spack instance will always
     # define 'shared_install_trees', although it could be that an admin
     # wants to provide a shared instance without installing any packages to
     # that instance
     return bool(spack.config.config.get('config:shared_install_trees'))
-=======
+
+
 def replace_config(configuration):
     """Replace the current global configuration with the instance passed as
     argument.
@@ -830,7 +830,6 @@
     config.clear_caches(), configuration.clear_caches()
     old_config, config = config, configuration
     return old_config
->>>>>>> eca1370a
 
 
 def get(path, default=None, scope=None):
