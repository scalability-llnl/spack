--- conflicted
+++ resolved
@@ -69,11 +69,8 @@
 SECTION_SCHEMAS = {
     "compilers": spack.schema.compilers.schema,
     "concretizer": spack.schema.concretizer.schema,
-<<<<<<< HEAD
+    "definitions": spack.schema.definitions.schema,
     "develop": spack.schema.develop.schema,
-=======
-    "definitions": spack.schema.definitions.schema,
->>>>>>> 96f3c760
     "mirrors": spack.schema.mirrors.schema,
     "repos": spack.schema.repos.schema,
     "packages": spack.schema.packages.schema,
