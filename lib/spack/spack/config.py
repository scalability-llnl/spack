# Copyright 2013-2024 Lawrence Livermore National Security, LLC and other
# Spack Project Developers. See the top-level COPYRIGHT file for details.
#
# SPDX-License-Identifier: (Apache-2.0 OR MIT)
"""This module implements Spack's configuration file handling.

This implements Spack's configuration system, which handles merging
multiple scopes with different levels of precedence.  See the
documentation on :ref:`configuration-scopes` for details on how Spack's
configuration system behaves.  The scopes are:

  #. ``default``
  #. ``system``
  #. ``site``
  #. ``user``

And corresponding :ref:`per-platform scopes <platform-scopes>`. Important
functions in this module are:

* :func:`~spack.config.Configuration.get_config`
* :func:`~spack.config.Configuration.update_config`

``get_config`` reads in YAML data for a particular scope and returns
it. Callers can then modify the data and write it back with
``update_config``.

When read in, Spack validates configurations with jsonschemas.  The
schemas are in submodules of :py:mod:`spack.schema`.

"""
import collections
import contextlib
import copy
import functools
import os
import re
import sys
from typing import Any, Callable, Dict, Generator, List, Optional, Tuple, Type, Union

from llnl.util import filesystem, lang, tty

import spack.compilers
import spack.paths
import spack.platforms
import spack.schema
import spack.schema.bootstrap
import spack.schema.cdash
import spack.schema.ci
import spack.schema.compilers
import spack.schema.concretizer
import spack.schema.config
import spack.schema.env
import spack.schema.mirrors
import spack.schema.modules
import spack.schema.packages
import spack.schema.repos
import spack.schema.upstreams

# Hacked yaml for configuration files preserves line numbers.
import spack.util.spack_yaml as syaml
import spack.util.web as web_util
from spack.error import SpackError
from spack.util.cpus import cpus_available

#: Dict from section names -> schema for that section
SECTION_SCHEMAS = {
    "compilers": spack.schema.compilers.schema,
    "concretizer": spack.schema.concretizer.schema,
    "definitions": spack.schema.definitions.schema,
    "develop": spack.schema.develop.schema,
    "mirrors": spack.schema.mirrors.schema,
    "repos": spack.schema.repos.schema,
    "packages": spack.schema.packages.schema,
    "modules": spack.schema.modules.schema,
    "config": spack.schema.config.schema,
    "upstreams": spack.schema.upstreams.schema,
    "bootstrap": spack.schema.bootstrap.schema,
    "ci": spack.schema.ci.schema,
    "cdash": spack.schema.cdash.schema,
}

# Same as above, but including keys for environments
# this allows us to unify config reading between configs and environments
_ALL_SCHEMAS = copy.deepcopy(SECTION_SCHEMAS)
_ALL_SCHEMAS.update({spack.schema.env.TOP_LEVEL_KEY: spack.schema.env.schema})

#: Path to the default configuration
CONFIGURATION_DEFAULTS_PATH = ("defaults", os.path.join(spack.paths.etc_path, "defaults"))

#: Hard-coded default values for some key configuration options.
#: This ensures that Spack will still work even if config.yaml in
#: the defaults scope is removed.
CONFIG_DEFAULTS = {
    "config": {
        "debug": False,
        "connect_timeout": 10,
        "verify_ssl": True,
        "checksum": True,
        "dirty": False,
        "build_jobs": min(16, cpus_available()),
        "build_stage": "$tempdir/spack-stage",
        "concretizer": "clingo",
        "license_dir": spack.paths.default_license_dir,
    }
}

#: metavar to use for commands that accept scopes
#: this is shorter and more readable than listing all choices
SCOPES_METAVAR = "{defaults,system,site,user}[/PLATFORM] or env:ENVIRONMENT"

#: Base name for the (internal) overrides scope.
_OVERRIDES_BASE_NAME = "overrides-"

#: Type used for raw YAML configuration
YamlConfigDict = Dict[str, Any]


class ConfigScope:
    """This class represents a configuration scope.

    A scope is one directory containing named configuration files.
    Each file is a config "section" (e.g., mirrors, compilers, etc.).
    """

    def __init__(self, name, path) -> None:
        self.name = name  # scope name.
        self.path = path  # path to directory containing configs.
        self.sections = syaml.syaml_dict()  # sections read from config files.

    @property
    def is_platform_dependent(self) -> bool:
        """Returns true if the scope name is platform specific"""
        return os.sep in self.name

    def get_section_filename(self, section: str) -> str:
        """Returns the filename associated with a given section"""
        _validate_section_name(section)
        return os.path.join(self.path, f"{section}.yaml")

    def get_section(self, section: str) -> Optional[YamlConfigDict]:
        """Returns the data associated with a given section"""
        if section not in self.sections:
            path = self.get_section_filename(section)
            schema = SECTION_SCHEMAS[section]
            data = read_config_file(path, schema)
            self.sections[section] = data
        return self.sections[section]

    def _write_section(self, section: str) -> None:
        filename = self.get_section_filename(section)
        data = self.get_section(section)
        if data is None:
            return

        # We copy data here to avoid adding defaults at write time
        validate_data = copy.deepcopy(data)
        validate(validate_data, SECTION_SCHEMAS[section])

        try:
            filesystem.mkdirp(self.path)
            with open(filename, "w") as f:
                syaml.dump_config(data, stream=f, default_flow_style=False)
        except (syaml.SpackYAMLError, OSError) as e:
            raise ConfigFileError(f"cannot write to '{filename}'") from e

    def clear(self) -> None:
        """Empty cached config information."""
        self.sections = syaml.syaml_dict()

    def __repr__(self) -> str:
        return f"<ConfigScope: {self.name}: {self.path}>"


class SingleFileScope(ConfigScope):
    """This class represents a configuration scope in a single YAML file."""

    def __init__(
        self, name: str, path: str, schema: YamlConfigDict, yaml_path: Optional[List[str]] = None
    ) -> None:
        """Similar to ``ConfigScope`` but can be embedded in another schema.

        Arguments:
            schema (dict): jsonschema for the file to read
            yaml_path (list): path in the schema where config data can be
                found.

                If the schema accepts the following yaml data, the yaml_path
                would be ['outer', 'inner']

                .. code-block:: yaml

                   outer:
                     inner:
                       config:
                         install_tree: $spack/opt/spack
        """
        super().__init__(name, path)
        self._raw_data: Optional[YamlConfigDict] = None
        self.schema = schema
        self.yaml_path = yaml_path or []

    @property
    def is_platform_dependent(self) -> bool:
        return False

    def get_section_filename(self, section) -> str:
        return self.path

    def get_section(self, section: str) -> Optional[YamlConfigDict]:
        # read raw data from the file, which looks like:
        # {
        #   'config': {
        #      ... data ...
        #   },
        #   'packages': {
        #      ... data ...
        #   },
        # }
        #
        # To preserve overrides up to the section level (e.g. to override
        # the "packages" section with the "::" syntax), data in self.sections
        # looks like this:
        # {
        #   'config': {
        #      'config': {
        #         ... data ...
        #       }
        #   },
        #   'packages': {
        #      'packages': {
        #         ... data ...
        #      }
        #   }
        # }

        # This bit ensures we have read the file and have
        # the raw data in memory
        if self._raw_data is None:
            self._raw_data = read_config_file(self.path, self.schema)
            if self._raw_data is None:
                return None

        # Here we know we have the raw data and ensure we
        # populate the sections dictionary, which may be
        # cleared by the clear() method
        if not self.sections:
            section_data = self._raw_data
            for key in self.yaml_path:
                if section_data is None:
                    return None
                section_data = section_data[key]

            for section_key, data in section_data.items():
                self.sections[section_key] = {section_key: data}

        return self.sections.get(section, None)

    def _write_section(self, section: str) -> None:
        data_to_write: Optional[YamlConfigDict] = self._raw_data

        # If there is no existing data, this section SingleFileScope has never
        # been written to disk. We need to construct the portion of the data
        # from the root of self._raw_data to the level at which the config
        # sections are defined. That requires creating keys for every entry in
        # self.yaml_path
        if not data_to_write:
            data_to_write = {}
            # reverse because we construct it from the inside out
            for key in reversed(self.yaml_path):
                data_to_write = {key: data_to_write}

        # data_update_pointer is a pointer to the part of data_to_write
        # that we are currently updating.
        # We start by traversing into the data to the point at which the
        # config sections are defined. This means popping the keys from
        # self.yaml_path
        data_update_pointer = data_to_write
        for key in self.yaml_path:
            data_update_pointer = data_update_pointer[key]

        # For each section, update the data at the level of our pointer
        # with the data from the section
        for key, data in self.sections.items():
            data_update_pointer[key] = data[key]

        validate(data_to_write, self.schema)
        try:
            parent = os.path.dirname(self.path)
            filesystem.mkdirp(parent)

            tmp = os.path.join(parent, f".{os.path.basename(self.path)}.tmp")
            with open(tmp, "w") as f:
                syaml.dump_config(data_to_write, stream=f, default_flow_style=False)
            filesystem.rename(tmp, self.path)

        except (syaml.SpackYAMLError, OSError) as e:
            raise ConfigFileError(f"cannot write to config file {str(e)}") from e

    def __repr__(self) -> str:
        return f"<SingleFileScope: {self.name}: {self.path}>"


class ImmutableConfigScope(ConfigScope):
    """A configuration scope that cannot be written to.

    This is used for ConfigScopes passed on the command line.
    """

    def _write_section(self, section) -> None:
        raise ConfigError(f"Cannot write to immutable scope {self}")

    def __repr__(self) -> str:
        return f"<ImmutableConfigScope: {self.name}: {self.path}>"


class InternalConfigScope(ConfigScope):
    """An internal configuration scope that is not persisted to a file.

    This is for spack internal use so that command-line options and
    config file settings are accessed the same way, and Spack can easily
    override settings from files.
    """

    def __init__(self, name: str, data: Optional[YamlConfigDict] = None) -> None:
        super().__init__(name, None)
        self.sections = syaml.syaml_dict()

        if data is not None:
            data = InternalConfigScope._process_dict_keyname_overrides(data)
            for section in data:
                dsec = data[section]
                validate({section: dsec}, SECTION_SCHEMAS[section])
                self.sections[section] = _mark_internal(syaml.syaml_dict({section: dsec}), name)

    def get_section_filename(self, section: str) -> str:
        raise NotImplementedError("Cannot get filename for InternalConfigScope.")

    def get_section(self, section: str) -> Optional[YamlConfigDict]:
        """Just reads from an internal dictionary."""
        if section not in self.sections:
            self.sections[section] = None
        return self.sections[section]

    def _write_section(self, section: str) -> None:
        """This only validates, as the data is already in memory."""
        data = self.get_section(section)
        if data is not None:
            validate(data, SECTION_SCHEMAS[section])
        self.sections[section] = _mark_internal(data, self.name)

    def __repr__(self) -> str:
        return f"<InternalConfigScope: {self.name}>"

    def clear(self) -> None:
        # no cache to clear here.
        pass

    @staticmethod
    def _process_dict_keyname_overrides(data: YamlConfigDict) -> YamlConfigDict:
        """Turn a trailing `:' in a key name into an override attribute."""
        # Below we have a lot of type directives, since we hack on types and monkey-patch them
        # by adding attributes that otherwise they won't have.
        result: YamlConfigDict = {}
        for sk, sv in data.items():
            if sk.endswith(":"):
                key = syaml.syaml_str(sk[:-1])
                key.override = True  # type: ignore[attr-defined]
            elif sk.endswith("+"):
                key = syaml.syaml_str(sk[:-1])
                key.prepend = True  # type: ignore[attr-defined]
            elif sk.endswith("-"):
                key = syaml.syaml_str(sk[:-1])
                key.append = True  # type: ignore[attr-defined]
            else:
                key = sk  # type: ignore[assignment]

            if isinstance(sv, dict):
                result[key] = InternalConfigScope._process_dict_keyname_overrides(sv)
            else:
                result[key] = copy.copy(sv)

        return result


def _config_mutator(method):
    """Decorator to mark all the methods in the Configuration class
    that mutate the underlying configuration. Used to clear the
    memoization cache.
    """

    @functools.wraps(method)
    def _method(self, *args, **kwargs):
        self._get_config_memoized.cache.clear()
        return method(self, *args, **kwargs)

    return _method


class Configuration:
    """A full Spack configuration, from a hierarchy of config files.

    This class makes it easy to add a new scope on top of an existing one.
    """

    # convert to typing.OrderedDict when we drop 3.6, or OrderedDict when we reach 3.9
    scopes: Dict[str, ConfigScope]

    def __init__(self, *scopes: ConfigScope) -> None:
        """Initialize a configuration with an initial list of scopes.

        Args:
            scopes: list of scopes to add to this
                Configuration, ordered from lowest to highest precedence

        """
        self.scopes = collections.OrderedDict()
        for scope in scopes:
            self.push_scope(scope)
        self.format_updates: Dict[str, List[ConfigScope]] = collections.defaultdict(list)

    @_config_mutator
    def push_scope(self, scope: ConfigScope) -> None:
        """Add a higher precedence scope to the Configuration."""
        tty.debug(f"[CONFIGURATION: PUSH SCOPE]: {str(scope)}", level=2)
        self.scopes[scope.name] = scope

    @_config_mutator
    def pop_scope(self) -> ConfigScope:
        """Remove the highest precedence scope and return it."""
        name, scope = self.scopes.popitem(last=True)  # type: ignore[call-arg]
        tty.debug(f"[CONFIGURATION: POP SCOPE]: {str(scope)}", level=2)
        return scope

    @_config_mutator
    def remove_scope(self, scope_name: str) -> Optional[ConfigScope]:
        """Remove scope by name; has no effect when ``scope_name`` does not exist"""
        scope = self.scopes.pop(scope_name, None)
        tty.debug(f"[CONFIGURATION: POP SCOPE]: {str(scope)}", level=2)
        return scope

    @property
    def file_scopes(self) -> List[ConfigScope]:
        """List of writable scopes with an associated file."""
        return [
            s
            for s in self.scopes.values()
            if (type(s) is ConfigScope or type(s) is SingleFileScope)
        ]

    def highest_precedence_scope(self) -> ConfigScope:
        """Non-internal scope with highest precedence."""
        return next(reversed(self.file_scopes))

    def highest_precedence_non_platform_scope(self) -> ConfigScope:
        """Non-internal non-platform scope with highest precedence

        Platform-specific scopes are of the form scope/platform"""
        generator = reversed(self.file_scopes)
        highest = next(generator)
        while highest and highest.is_platform_dependent:
            highest = next(generator)
        return highest

    def matching_scopes(self, reg_expr) -> List[ConfigScope]:
        """
        List of all scopes whose names match the provided regular expression.

        For example, matching_scopes(r'^command') will return all scopes
        whose names begin with `command`.
        """
        return [s for s in self.scopes.values() if re.search(reg_expr, s.name)]

    def _validate_scope(self, scope: Optional[str]) -> ConfigScope:
        """Ensure that scope is valid in this configuration.

        This should be used by routines in ``config.py`` to validate
        scope name arguments, and to determine a default scope where no
        scope is specified.

        Raises:
            ValueError: if ``scope`` is not valid

        Returns:
            ConfigScope: a valid ConfigScope if ``scope`` is ``None`` or valid
        """
        if scope is None:
            # default to the scope with highest precedence.
            return self.highest_precedence_scope()

        elif scope in self.scopes:
            return self.scopes[scope]

        else:
            raise ValueError(
                f"Invalid config scope: '{scope}'.  Must be one of {self.scopes.keys()}"
            )

    def get_config_filename(self, scope: str, section: str) -> str:
        """For some scope and section, get the name of the configuration file."""
        scope = self._validate_scope(scope)
        return scope.get_section_filename(section)

    @_config_mutator
    def clear_caches(self) -> None:
        """Clears the caches for configuration files,

        This will cause files to be re-read upon the next request."""
        for scope in self.scopes.values():
            scope.clear()

    @_config_mutator
    def update_config(
        self, section: str, update_data: Dict, scope: Optional[str] = None, force: bool = False
    ) -> None:
        """Update the configuration file for a particular scope.

        Overwrites contents of a section in a scope with update_data,
        then writes out the config file.

        update_data should have the top-level section name stripped off
        (it will be re-added).  Data itself can be a list, dict, or any
        other yaml-ish structure.

        Configuration scopes that are still written in an old schema
        format will fail to update unless ``force`` is True.

        Args:
            section: section of the configuration to be updated
            update_data: data to be used for the update
            scope: scope to be updated
            force: force the update
        """
        if self.format_updates.get(section) and not force:
            msg = (
                'The "{0}" section of the configuration needs to be written'
                " to disk, but is currently using a deprecated format. "
                "Please update it using:\n\n"
                "\tspack config [--scope=<scope>] update {0}\n\n"
                "Note that previous versions of Spack will not be able to "
                "use the updated configuration."
            )
            msg = msg.format(section)
            raise RuntimeError(msg)

        _validate_section_name(section)  # validate section name
        scope = self._validate_scope(scope)  # get ConfigScope object

        # manually preserve comments
        need_comment_copy = section in scope.sections and scope.sections[section]
        if need_comment_copy:
            comments = syaml.extract_comments(scope.sections[section][section])

        # read only the requested section's data.
        scope.sections[section] = syaml.syaml_dict({section: update_data})
        if need_comment_copy and comments:
            syaml.set_comments(scope.sections[section][section], data_comments=comments)

        scope._write_section(section)

    def get_config(self, section: str, scope: Optional[str] = None) -> YamlConfigDict:
        """Get configuration settings for a section.

        If ``scope`` is ``None`` or not provided, return the merged contents
        of all of Spack's configuration scopes.  If ``scope`` is provided,
        return only the configuration as specified in that scope.

        This off the top-level name from the YAML section.  That is, for a
        YAML config file that looks like this::

           config:
             install_tree:
               root: $spack/opt/spack
             build_stage:
             - $tmpdir/$user/spack-stage

        ``get_config('config')`` will return::

           { 'install_tree': {
                 'root': '$spack/opt/spack',
             }
             'build_stage': ['$tmpdir/$user/spack-stage']
           }

        """
        return self._get_config_memoized(section, scope)

    @lang.memoized
    def _get_config_memoized(self, section: str, scope: Optional[str]) -> YamlConfigDict:
        _validate_section_name(section)

        if scope is None:
            scopes = list(self.scopes.values())
        else:
            scopes = [self._validate_scope(scope)]

        merged_section = syaml.syaml_dict()
        for scope in scopes:
            # read potentially cached data from the scope.

            data = scope.get_section(section)

            # Skip empty configs
            if not data or not isinstance(data, dict):
                continue

            if section not in data:
                continue

            # We might be reading configuration files in an old format,
            # thus read data and update it in memory if need be.
            changed = _update_in_memory(data, section)
            if changed:
                self.format_updates[section].append(scope)

            merged_section = merge_yaml(merged_section, data)

        # no config files -- empty config.
        if section not in merged_section:
            return syaml.syaml_dict()

        # take the top key off before returning.
        ret = merged_section[section]
        if isinstance(ret, dict):
            ret = syaml.syaml_dict(ret)
        return ret

    def get(self, path: str, default: Optional[Any] = None, scope: Optional[str] = None) -> Any:
        """Get a config section or a single value from one.

        Accepts a path syntax that allows us to grab nested config map
        entries.  Getting the 'config' section would look like::

            spack.config.get('config')

        and the ``dirty`` section in the ``config`` scope would be::

            spack.config.get('config:dirty')

        We use ``:`` as the separator, like YAML objects.
        """
        # TODO: Currently only handles maps. Think about lists if needed.
        parts = process_config_path(path)
        section = parts.pop(0)

        value = self.get_config(section, scope=scope)

        while parts:
            key = parts.pop(0)
            # cannot use value.get(key, default) in case there is another part
            # and default is not a dict
            if key not in value:
                return default
            value = value[key]

        return value

    @_config_mutator
    def set(self, path: str, value: Any, scope: Optional[str] = None) -> None:
        """Convenience function for setting single values in config files.

        Accepts the path syntax described in ``get()``.
        """
        if ":" not in path:
            # handle bare section name as path
            self.update_config(path, value, scope=scope)
            return

        parts = process_config_path(path)
        section = parts.pop(0)

        section_data = self.get_config(section, scope=scope)

        data = section_data
        while len(parts) > 1:
            key = parts.pop(0)

            if _override(key):
                new = type(data[key])()
                del data[key]
            else:
                new = data[key]

            if isinstance(new, dict):
                # Make it an ordered dict
                new = syaml.syaml_dict(new)
                # reattach to parent object
                data[key] = new
            data = new

        if _override(parts[0]):
            data.pop(parts[0], None)

        # update new value
        data[parts[0]] = value

        self.update_config(section, section_data, scope=scope)

    def __iter__(self):
        """Iterate over scopes in this configuration."""
        yield from self.scopes.values()

    def print_section(self, section: str, blame: bool = False, *, scope=None) -> None:
        """Print a configuration to stdout."""
        try:
            data = syaml.syaml_dict()
            data[section] = self.get_config(section, scope=scope)
            syaml.dump_config(data, stream=sys.stdout, default_flow_style=False, blame=blame)
        except (syaml.SpackYAMLError, OSError) as e:
            raise ConfigError(f"cannot read '{section}' configuration") from e


@contextlib.contextmanager
def override(
    path_or_scope: Union[ConfigScope, str], value: Optional[Any] = None
) -> Generator[Union[lang.Singleton, Configuration], None, None]:
    """Simple way to override config settings within a context.

    Arguments:
        path_or_scope (ConfigScope or str): scope or single option to override
        value (object or None): value for the single option

    Temporarily push a scope on the current configuration, then remove it
    after the context completes. If a single option is provided, create
    an internal config scope for it and push/pop that scope.

    """
    if isinstance(path_or_scope, ConfigScope):
        overrides = path_or_scope
        CONFIG.push_scope(path_or_scope)
    else:
        base_name = _OVERRIDES_BASE_NAME
        # Ensure the new override gets a unique scope name
        current_overrides = [s.name for s in CONFIG.matching_scopes(rf"^{base_name}")]
        num_overrides = len(current_overrides)
        while True:
            scope_name = f"{base_name}{num_overrides}"
            if scope_name in current_overrides:
                num_overrides += 1
            else:
                break

        overrides = InternalConfigScope(scope_name)
        CONFIG.push_scope(overrides)
        CONFIG.set(path_or_scope, value, scope=scope_name)

    try:
        yield CONFIG
    finally:
        scope = CONFIG.remove_scope(overrides.name)
        assert scope is overrides


#: configuration scopes added on the command line set by ``spack.main.main()``
COMMAND_LINE_SCOPES: List[str] = []


def _add_platform_scope(
    cfg: Union[Configuration, lang.Singleton], scope_type: Type[ConfigScope], name: str, path: str
) -> None:
    """Add a platform-specific subdirectory for the current platform."""
    platform = spack.platforms.host().name
    plat_name = os.path.join(name, platform)
    plat_path = os.path.join(path, platform)
    cfg.push_scope(scope_type(plat_name, plat_path))


def _add_command_line_scopes(
    cfg: Union[Configuration, lang.Singleton], command_line_scopes: List[str]
) -> None:
    """Add additional scopes from the --config-scope argument.

    Command line scopes are named after their position in the arg list.
    """
    for i, path in enumerate(command_line_scopes):
        # We ensure that these scopes exist and are readable, as they are
        # provided on the command line by the user.
        if not os.path.isdir(path):
            raise ConfigError(f"config scope is not a directory: '{path}'")
        elif not os.access(path, os.R_OK):
            raise ConfigError(f"config scope is not readable: '{path}'")

        # name based on order on the command line
        name = f"cmd_scope_{i:d}"
        cfg.push_scope(ImmutableConfigScope(name, path))
        _add_platform_scope(cfg, ImmutableConfigScope, name, path)


def create() -> Configuration:
    """Singleton Configuration instance.

    This constructs one instance associated with this module and returns
    it. It is bundled inside a function so that configuration can be
    initialized lazily.
    """
    cfg = Configuration()

    # first do the builtin, hardcoded defaults
    builtin = InternalConfigScope("_builtin", CONFIG_DEFAULTS)
    cfg.push_scope(builtin)

    # Builtin paths to configuration files in Spack
    configuration_paths = [
        # Default configuration scope is the lowest-level scope. These are
        # versioned with Spack and can be overridden by systems, sites or users
        CONFIGURATION_DEFAULTS_PATH
    ]

    disable_local_config = "SPACK_DISABLE_LOCAL_CONFIG" in os.environ

    # System configuration is per machine.
    # This is disabled if user asks for no local configuration.
    if not disable_local_config:
        configuration_paths.append(("system", spack.paths.system_config_path))

    # Site configuration is per spack instance, for sites or projects
    # No site-level configs should be checked into spack by default.
    configuration_paths.append(("site", os.path.join(spack.paths.etc_path)))

    # User configuration can override both spack defaults and site config
    # This is disabled if user asks for no local configuration.
    if not disable_local_config:
        configuration_paths.append(("user", spack.paths.user_config_path))

    # add each scope and its platform-specific directory
    for name, path in configuration_paths:
        cfg.push_scope(ConfigScope(name, path))

        # Each scope can have per-platfom overrides in subdirectories
        _add_platform_scope(cfg, ConfigScope, name, path)

    # add command-line scopes
    _add_command_line_scopes(cfg, COMMAND_LINE_SCOPES)

    # we make a special scope for spack commands so that they can
    # override configuration options.
    cfg.push_scope(InternalConfigScope("command_line"))

    return cfg


#: This is the singleton configuration instance for Spack.
CONFIG: Union[Configuration, lang.Singleton] = lang.Singleton(create)


def add_from_file(filename: str, scope: Optional[str] = None) -> None:
    """Add updates to a config from a filename"""
    # Extract internal attributes, if we are dealing with an environment
    data = read_config_file(filename)
    if data is None:
        return

    if spack.schema.env.TOP_LEVEL_KEY in data:
        data = data[spack.schema.env.TOP_LEVEL_KEY]

    msg = (
        "unexpected 'None' value when retrieving configuration. "
        "Please submit a bug-report at https://github.com/spack/spack/issues"
    )
    assert data is not None, msg

    # update all sections from config dict
    # We have to iterate on keys to keep overrides from the file
    for section in data.keys():
        if section in SECTION_SCHEMAS.keys():
            # Special handling for compiler scope difference
            # Has to be handled after we choose a section
            if scope is None:
                scope = default_modify_scope(section)

            value = data[section]
            existing = get(section, scope=scope)
            new = merge_yaml(existing, value)

            # We cannot call config.set directly (set is a type)
            CONFIG.set(section, new, scope)


def add(fullpath: str, scope: Optional[str] = None) -> None:
    """Add the given configuration to the specified config scope.
    Add accepts a path. If you want to add from a filename, use add_from_file"""
    components = process_config_path(fullpath)

    has_existing_value = True
    path = ""
    override = False
    value = syaml.load_config(components[-1])
    for idx, name in enumerate(components[:-1]):
        # First handle double colons in constructing path
        colon = "::" if override else ":" if path else ""
        path += colon + name
        if getattr(name, "override", False):
            override = True
        else:
            override = False

        # Test whether there is an existing value at this level
        existing = get(path, scope=scope)

        if existing is None:
            has_existing_value = False
            # We've nested further than existing config, so we need the
            # type information for validation to know how to handle bare
            # values appended to lists.
            existing = get_valid_type(path)

            # construct value from this point down
            for component in reversed(components[idx + 1 : -1]):
                value = {component: value}
            break

    if override:
        path += "::"

    if has_existing_value:
        existing = get(path, scope=scope)

    # append values to lists
    if isinstance(existing, list) and not isinstance(value, list):
        value = [value]

    # merge value into existing
    new = merge_yaml(existing, value)
    CONFIG.set(path, new, scope)


def get(path: str, default: Optional[Any] = None, scope: Optional[str] = None) -> Any:
    """Module-level wrapper for ``Configuration.get()``."""
    return CONFIG.get(path, default, scope)


def set(path: str, value: Any, scope: Optional[str] = None) -> None:
    """Convenience function for setting single values in config files.

    Accepts the path syntax described in ``get()``.
    """
    return CONFIG.set(path, value, scope)


def add_default_platform_scope(platform: str) -> None:
    plat_name = os.path.join("defaults", platform)
    plat_path = os.path.join(CONFIGURATION_DEFAULTS_PATH[1], platform)
    CONFIG.push_scope(ConfigScope(plat_name, plat_path))


def scopes() -> Dict[str, ConfigScope]:
    """Convenience function to get list of configuration scopes."""
    return CONFIG.scopes


def writable_scopes() -> List[ConfigScope]:
    """
<<<<<<< HEAD
    Return list of writable scopes. Higher-priority scopes come first in the
    list.
=======
    Return list of writable scopes
>>>>>>> 561da58c
    """
    return list(
        reversed(
            list(
                x
                for x in CONFIG.scopes.values()
                if not isinstance(x, (InternalConfigScope, ImmutableConfigScope))
            )
        )
    )


def writable_scope_names() -> List[str]:
    return list(x.name for x in writable_scopes())


<<<<<<< HEAD
def matched_config(cfg_path):
    return [(scope, get(cfg_path, scope=scope)) for scope in writable_scope_names()]


def _validate_section_name(section):
=======
def matched_config(cfg_path: str) -> List[Tuple[str, Any]]:
    return [(scope, get(cfg_path, scope=scope)) for scope in writable_scope_names()]


def change_or_add(
    section_name: str, find_fn: Callable[[str], bool], update_fn: Callable[[str], None]
) -> None:
    """Change or add a subsection of config, with additional logic to
    select a reasonable scope where the change is applied.

    Search through config scopes starting with the highest priority:
    the first matching a criteria (determined by ``find_fn``) is updated;
    if no such config exists, find the first config scope that defines
    any config for the named section; if no scopes define any related
    config, then update the highest-priority config scope.
    """
    configs_by_section = matched_config(section_name)

    found = False
    for scope, section in configs_by_section:
        found = find_fn(section)
        if found:
            break

    if found:
        update_fn(section)
        spack.config.set(section_name, section, scope=scope)
        return

    # If no scope meets the criteria specified by ``find_fn``,
    # then look for a scope that has any content (for the specified
    # section name)
    for scope, section in configs_by_section:
        if section:
            update_fn(section)
            found = True
            break

    if found:
        spack.config.set(section_name, section, scope=scope)
        return

    # If no scopes define any config for the named section, then
    # modify the highest-priority scope.
    scope, section = configs_by_section[0]
    update_fn(section)
    spack.config.set(section_name, section, scope=scope)


def update_all(section_name: str, change_fn: Callable[[str], bool]) -> None:
    """Change a config section, which may have details duplicated
    across multiple scopes.
    """
    configs_by_section = matched_config("develop")

    for scope, section in configs_by_section:
        modified = change_fn(section)
        if modified:
            spack.config.set(section_name, section, scope=scope)


def _validate_section_name(section: str) -> None:
>>>>>>> 561da58c
    """Exit if the section is not a valid section."""
    if section not in SECTION_SCHEMAS:
        raise ConfigSectionError(
            f"Invalid config section: '{section}'. Options are: {' '.join(SECTION_SCHEMAS.keys())}"
        )


def validate(
    data: YamlConfigDict, schema: YamlConfigDict, filename: Optional[str] = None
) -> YamlConfigDict:
    """Validate data read in from a Spack YAML file.

    Arguments:
        data: data read from a Spack YAML file
        schema: jsonschema to validate data

    This leverages the line information (start_mark, end_mark) stored
    on Spack YAML structures.
    """
    import jsonschema

    # Validate a copy to avoid adding defaults
    # This allows us to round-trip data without adding to it.
    test_data = syaml.deepcopy(data)
    try:
        spack.schema.Validator(schema).validate(test_data)
    except jsonschema.ValidationError as e:
        if hasattr(e.instance, "lc"):
            line_number = e.instance.lc.line + 1
        else:
            line_number = None
        raise ConfigFormatError(e, data, filename, line_number) from e
    # return the validated data so that we can access the raw data
    # mostly relevant for environments
    return test_data


def read_config_file(
    filename: str, schema: Optional[YamlConfigDict] = None
) -> Optional[YamlConfigDict]:
    """Read a YAML configuration file.

    User can provide a schema for validation. If no schema is provided,
    we will infer the schema from the top-level key."""
    # Dev: Inferring schema and allowing it to be provided directly allows us
    # to preserve flexibility in calling convention (don't need to provide
    # schema when it's not necessary) while allowing us to validate against a
    # known schema when the top-level key could be incorrect.

    if not os.path.exists(filename):
        # Ignore nonexistent files.
        tty.debug(f"Skipping nonexistent config path {filename}", level=3)
        return None

    elif not os.path.isfile(filename):
        raise ConfigFileError(f"Invalid configuration. {filename} exists but is not a file.")

    elif not os.access(filename, os.R_OK):
        raise ConfigFileError(f"Config file is not readable: {filename}")

    try:
        tty.debug(f"Reading config from file {filename}")
        with open(filename) as f:
            data = syaml.load_config(f)

        if data:
            if not schema:
                key = next(iter(data))
                schema = _ALL_SCHEMAS[key]
            validate(data, schema)

        return data

    except StopIteration:
        raise ConfigFileError(f"Config file is empty or is not a valid YAML dict: {filename}")

    except syaml.SpackYAMLError as e:
        raise ConfigFileError(str(e)) from e

    except OSError as e:
        raise ConfigFileError(f"Error reading configuration file {filename}: {str(e)}") from e


def _override(string: str) -> bool:
    """Test if a spack YAML string is an override.

    See ``spack_yaml`` for details.  Keys in Spack YAML can end in `::`,
    and if they do, their values completely replace lower-precedence
    configs instead of merging into them.

    """
    return hasattr(string, "override") and string.override


def _append(string: str) -> bool:
    """Test if a spack YAML string is an override.

    See ``spack_yaml`` for details.  Keys in Spack YAML can end in `+:`,
    and if they do, their values append lower-precedence
    configs.

    str, str : concatenate strings.
    [obj], [obj] : append lists.

    """
    return getattr(string, "append", False)


def _prepend(string: str) -> bool:
    """Test if a spack YAML string is an override.

    See ``spack_yaml`` for details.  Keys in Spack YAML can end in `+:`,
    and if they do, their values prepend lower-precedence
    configs.

    str, str : concatenate strings.
    [obj], [obj] : prepend lists. (default behavior)
    """
    return getattr(string, "prepend", False)


def _mark_internal(data, name):
    """Add a simple name mark to raw YAML/JSON data.

    This is used by `spack config blame` to show where config lines came from.
    """
    if isinstance(data, dict):
        d = syaml.syaml_dict(
            (_mark_internal(k, name), _mark_internal(v, name)) for k, v in data.items()
        )
    elif isinstance(data, list):
        d = syaml.syaml_list(_mark_internal(e, name) for e in data)
    else:
        d = syaml.syaml_type(data)

    if syaml.markable(d):
        d._start_mark = syaml.name_mark(name)
        d._end_mark = syaml.name_mark(name)

    return d


def get_valid_type(path):
    """Returns an instance of a type that will pass validation for path.

    The instance is created by calling the constructor with no arguments.
    If multiple types will satisfy validation for data at the configuration
    path given, the priority order is ``list``, ``dict``, ``str``, ``bool``,
    ``int``, ``float``.
    """
    types = {
        "array": list,
        "object": syaml.syaml_dict,
        "string": str,
        "boolean": bool,
        "integer": int,
        "number": float,
    }

    components = process_config_path(path)
    section = components[0]

    # Use None to construct the test data
    test_data = None
    for component in reversed(components):
        test_data = {component: test_data}

    try:
        validate(test_data, SECTION_SCHEMAS[section])
    except (ConfigFormatError, AttributeError) as e:
        jsonschema_error = e.validation_error
        if jsonschema_error.validator == "type":
            return types[jsonschema_error.validator_value]()
        elif jsonschema_error.validator in ("anyOf", "oneOf"):
            for subschema in jsonschema_error.validator_value:
                schema_type = subschema.get("type")
                if schema_type is not None:
                    return types[schema_type]()
    else:
        return type(None)
    raise ConfigError(f"Cannot determine valid type for path '{path}'.")


def remove_yaml(dest, source):
    """UnMerges source from dest; entries in source take precedence over dest.

    This routine may modify dest and should be assigned to dest, in
    case dest was None to begin with, e.g.:

       dest = remove_yaml(dest, source)

    In the result, elements from lists from ``source`` will not appear
    as elements of lists from ``dest``. Likewise, when iterating over keys
    or items in merged ``OrderedDict`` objects, keys from ``source`` will not
    appear as keys in ``dest``.

    Config file authors can optionally end any attribute in a dict
    with `::` instead of `:`, and the key will remove the entire section
    from ``dest``
    """

    def they_are(t):
        return isinstance(dest, t) and isinstance(source, t)

    # If source is None, overwrite with source.
    if source is None:
        return dest

    # Source list is prepended (for precedence)
    if they_are(list):
        # Make sure to copy ruamel comments
        dest[:] = [x for x in dest if x not in source]
        return dest

    # Source dict is merged into dest.
    elif they_are(dict):
        for sk, sv in source.items():
            # always remove the dest items. Python dicts do not overwrite
            # keys on insert, so this ensures that source keys are copied
            # into dest along with mark provenance (i.e., file/line info).
            unmerge = sk in dest
            old_dest_value = dest.pop(sk, None)

            if unmerge and not spack.config._override(sk):
                dest[sk] = remove_yaml(old_dest_value, sv)

        return dest

    # If we reach here source and dest are either different types or are
    # not both lists or dicts: replace with source.
    return dest


def merge_yaml(dest, source, prepend=False, append=False):
    """Merges source into dest; entries in source take precedence over dest.

    This routine may modify dest and should be assigned to dest, in
    case dest was None to begin with, e.g.:

       dest = merge_yaml(dest, source)

    In the result, elements from lists from ``source`` will appear before
    elements of lists from ``dest``. Likewise, when iterating over keys
    or items in merged ``OrderedDict`` objects, keys from ``source`` will
    appear before keys from ``dest``.

    Config file authors can optionally end any attribute in a dict
    with `::` instead of `:`, and the key will override that of the
    parent instead of merging.

    `+:` will extend the default prepend merge strategy to include string concatenation
    `-:` will change the merge strategy to append, it also includes string concatentation
    """

    def they_are(t):
        return isinstance(dest, t) and isinstance(source, t)

    # If source is None, overwrite with source.
    if source is None:
        return None

    # Source list is prepended (for precedence)
    if they_are(list):
        if append:
            # Make sure to copy ruamel comments
            dest[:] = [x for x in dest if x not in source] + source
        else:
            # Make sure to copy ruamel comments
            dest[:] = source + [x for x in dest if x not in source]
        return dest

    # Source dict is merged into dest.
    elif they_are(dict):
        # save dest keys to reinsert later -- this ensures that  source items
        # come *before* dest in OrderdDicts
        dest_keys = [dk for dk in dest.keys() if dk not in source]

        for sk, sv in source.items():
            # always remove the dest items. Python dicts do not overwrite
            # keys on insert, so this ensures that source keys are copied
            # into dest along with mark provenance (i.e., file/line info).
            merge = sk in dest
            old_dest_value = dest.pop(sk, None)

            if merge and not _override(sk):
                dest[sk] = merge_yaml(old_dest_value, sv, _prepend(sk), _append(sk))
            else:
                # if sk ended with ::, or if it's new, completely override
                dest[sk] = copy.deepcopy(sv)

        # reinsert dest keys so they are last in the result
        for dk in dest_keys:
            dest[dk] = dest.pop(dk)

        return dest

    elif they_are(str):
        # Concatenate strings in prepend mode
        if prepend:
            return source + dest
        elif append:
            return dest + source

    # If we reach here source and dest are either different types or are
    # not both lists or dicts: replace with source.
    return copy.copy(source)


def process_config_path(path: str) -> List[str]:
    """Process a path argument to config.set() that may contain overrides ('::' or
    trailing ':')

    Note: quoted value path components will be processed as a single value (escaping colons)
        quoted path components outside of the value will be considered ill formed and will
        raise.
        e.g. `this:is:a:path:'value:with:colon'` will yield:

            [this, is, a, path, value:with:colon]
    """
    result = []
    if path.startswith(":"):
        raise syaml.SpackYAMLError(f"Illegal leading `:' in path `{path}'", "")
    seen_override_in_path = False
    while path:
        front, sep, path = path.partition(":")
        if (sep and not path) or path.startswith(":"):
            if seen_override_in_path:
                raise syaml.SpackYAMLError(
                    f"Meaningless second override indicator `::' in path `{path}'", ""
                )
            path = path.lstrip(":")
            front = syaml.syaml_str(front)
            front.override = True  # type: ignore[attr-defined]
            seen_override_in_path = True

        elif front.endswith("+"):
            front = front.rstrip("+")
            front = syaml.syaml_str(front)
            front.prepend = True  # type: ignore[attr-defined]

        elif front.endswith("-"):
            front = front.rstrip("-")
            front = syaml.syaml_str(front)
            front.append = True  # type: ignore[attr-defined]

        result.append(front)

        quote = "['\"]"
        not_quote = "[^'\"]"

        if re.match(f"^{quote}", path):
            m = re.match(rf"^({quote}{not_quote}+{quote})$", path)
            if not m:
                raise ValueError("Quotes indicate value, but there are additional path entries")
            result.append(m.group(1))
            break

    return result


#
# Settings for commands that modify configuration
#
def default_modify_scope(section: str = "config") -> str:
    """Return the config scope that commands should modify by default.

    Commands that modify configuration by default modify the *highest*
    priority scope.

    Arguments:
        section (bool): Section for which to get the default scope.
            If this is not 'compilers', a general (non-platform) scope is used.
    """
    if section == "compilers":
        return CONFIG.highest_precedence_scope().name
    else:
        return CONFIG.highest_precedence_non_platform_scope().name


def _update_in_memory(data: YamlConfigDict, section: str) -> bool:
    """Update the format of the configuration data in memory.

    This function assumes the section is valid (i.e. validation
    is responsibility of the caller)

    Args:
        data: configuration data
        section: section of the configuration to update

    Returns:
        True if the data was changed, False otherwise
    """
    update_fn = ensure_latest_format_fn(section)
    changed = update_fn(data[section])
    return changed


def ensure_latest_format_fn(section: str) -> Callable[[YamlConfigDict], bool]:
    """Return a function that takes as input a dictionary read from
    a configuration file and update it to the latest format.

    The function returns True if there was any update, False otherwise.

    Args:
        section: section of the configuration e.g. "packages",
            "config", etc.
    """
    # The line below is based on the fact that every module we need
    # is already imported at the top level
    section_module = getattr(spack.schema, section)
    update_fn = getattr(section_module, "update", lambda x: False)
    return update_fn


@contextlib.contextmanager
def use_configuration(
    *scopes_or_paths: Union[ConfigScope, str]
) -> Generator[Configuration, None, None]:
    """Use the configuration scopes passed as arguments within the
    context manager.

    Args:
        *scopes_or_paths: scope objects or paths to be used

    Returns:
        Configuration object associated with the scopes passed as arguments
    """
    global CONFIG

    # Normalize input and construct a Configuration object
    configuration = _config_from(scopes_or_paths)
    CONFIG.clear_caches(), configuration.clear_caches()

    saved_config, CONFIG = CONFIG, configuration

    try:
        yield configuration
    finally:
        CONFIG = saved_config


@lang.memoized
def _config_from(scopes_or_paths: List[Union[ConfigScope, str]]) -> Configuration:
    scopes = []
    for scope_or_path in scopes_or_paths:
        # If we have a config scope we are already done
        if isinstance(scope_or_path, ConfigScope):
            scopes.append(scope_or_path)
            continue

        # Otherwise we need to construct it
        path = os.path.normpath(scope_or_path)
        assert os.path.isdir(path), f'"{path}" must be a directory'
        name = os.path.basename(path)
        scopes.append(ConfigScope(name, path))

    configuration = Configuration(*scopes)
    return configuration


def raw_github_gitlab_url(url: str) -> str:
    """Transform a github URL to the raw form to avoid undesirable html.

    Args:
        url: url to be converted to raw form

    Returns:
        Raw github/gitlab url or the original url
    """
    # Note we rely on GitHub to redirect the 'raw' URL returned here to the
    # actual URL under https://raw.githubusercontent.com/ with '/blob'
    # removed and or, '/blame' if needed.
    if "github" in url or "gitlab" in url:
        return url.replace("/blob/", "/raw/")

    return url


def collect_urls(base_url: str) -> list:
    """Return a list of configuration URLs.

    Arguments:
        base_url: URL for a configuration (yaml) file or a directory
            containing yaml file(s)

    Returns:
        List of configuration file(s) or empty list if none
    """
    if not base_url:
        return []

    extension = ".yaml"

    if base_url.endswith(extension):
        return [base_url]

    # Collect configuration URLs if the base_url is a "directory".
    _, links = web_util.spider(base_url, 0)
    return [link for link in links if link.endswith(extension)]


def fetch_remote_configs(url: str, dest_dir: str, skip_existing: bool = True) -> str:
    """Retrieve configuration file(s) at the specified URL.

    Arguments:
        url: URL for a configuration (yaml) file or a directory containing
            yaml file(s)
        dest_dir: destination directory
        skip_existing: Skip files that already exist in dest_dir if
            ``True``; otherwise, replace those files

    Returns:
        Path to the corresponding file if URL is or contains a
        single file and it is the only file in the destination directory or
        the root (dest_dir) directory if multiple configuration files exist
        or are retrieved.
    """

    def _fetch_file(url):
        raw = raw_github_gitlab_url(url)
        tty.debug(f"Reading config from url {raw}")
        return web_util.fetch_url_text(raw, dest_dir=dest_dir)

    if not url:
        raise ConfigFileError("Cannot retrieve configuration without a URL")

    # Return the local path to the cached configuration file OR to the
    # directory containing the cached configuration files.
    config_links = collect_urls(url)
    existing_files = os.listdir(dest_dir) if os.path.isdir(dest_dir) else []

    paths = []
    for config_url in config_links:
        basename = os.path.basename(config_url)
        if skip_existing and basename in existing_files:
            tty.warn(
                f"Will not fetch configuration from {config_url} since a "
                f"version already exists in {dest_dir}"
            )
            path = os.path.join(dest_dir, basename)
        else:
            path = _fetch_file(config_url)

        if path:
            paths.append(path)

    if paths:
        return dest_dir if len(paths) > 1 else paths[0]

    raise ConfigFileError(f"Cannot retrieve configuration (yaml) from {url}")


class ConfigError(SpackError):
    """Superclass for all Spack config related errors."""


class ConfigSectionError(ConfigError):
    """Error for referring to a bad config section name in a configuration."""


class ConfigFileError(ConfigError):
    """Issue reading or accessing a configuration file."""


class ConfigFormatError(ConfigError):
    """Raised when a configuration format does not match its schema."""

    def __init__(
        self,
        validation_error,
        data: YamlConfigDict,
        filename: Optional[str] = None,
        line: Optional[int] = None,
    ) -> None:
        # spack yaml has its own file/line marks -- try to find them
        # we prioritize these over the inputs
        self.validation_error = validation_error
        mark = self._get_mark(validation_error, data)
        if mark:
            filename = mark.name
            line = mark.line + 1

        self.filename = filename  # record this for ruamel.yaml

        # construct location
        location = "<unknown file>"
        if filename:
            location = f"{filename}"
        if line is not None:
            location += f":{line:d}"

        message = f"{location}: {validation_error.message}"
        super().__init__(message)

    def _get_mark(self, validation_error, data):
        """Get the file/line mark fo a validation error from a Spack YAML file."""

        def _get_mark_or_first_member_mark(obj):
            # mark of object itelf
            mark = getattr(obj, "_start_mark", None)
            if mark:
                return mark

            # mark of first member if it is a container
            if isinstance(obj, (list, dict)):
                first_member = next(iter(obj), None)
                if first_member:
                    mark = getattr(first_member, "_start_mark", None)
                    if mark:
                        return mark

        # Try various places, starting with instance and parent
        for obj in (validation_error.instance, validation_error.parent):
            mark = _get_mark_or_first_member_mark(obj)
            if mark:
                return mark

        def get_path(path, data):
            if path:
                return get_path(path[1:], data[path[0]])
            else:
                return data

        # Try really hard to get the parent (which sometimes is not
        # set) This digs it out of the validated structure if it's not
        # on the validation_error.
        path = validation_error.path
        if path:
            parent = get_path(list(path)[:-1], data)
            if path[-1] in parent:
                if isinstance(parent, dict):
                    keylist = list(parent.keys())
                elif isinstance(parent, list):
                    keylist = parent
                idx = keylist.index(path[-1])
                mark = getattr(keylist[idx], "_start_mark", None)
                if mark:
                    return mark

        # give up and return None if nothing worked
        return None<|MERGE_RESOLUTION|>--- conflicted
+++ resolved
@@ -949,12 +949,8 @@
 
 def writable_scopes() -> List[ConfigScope]:
     """
-<<<<<<< HEAD
     Return list of writable scopes. Higher-priority scopes come first in the
     list.
-=======
-    Return list of writable scopes
->>>>>>> 561da58c
     """
     return list(
         reversed(
@@ -971,13 +967,6 @@
     return list(x.name for x in writable_scopes())
 
 
-<<<<<<< HEAD
-def matched_config(cfg_path):
-    return [(scope, get(cfg_path, scope=scope)) for scope in writable_scope_names()]
-
-
-def _validate_section_name(section):
-=======
 def matched_config(cfg_path: str) -> List[Tuple[str, Any]]:
     return [(scope, get(cfg_path, scope=scope)) for scope in writable_scope_names()]
 
@@ -1040,7 +1029,6 @@
 
 
 def _validate_section_name(section: str) -> None:
->>>>>>> 561da58c
     """Exit if the section is not a valid section."""
     if section not in SECTION_SCHEMAS:
         raise ConfigSectionError(
