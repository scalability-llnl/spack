--- conflicted
+++ resolved
@@ -882,7 +882,6 @@
 config = llnl.util.lang.Singleton(_config)
 
 
-<<<<<<< HEAD
 def shared_spack():
     # Note: this (and _config) assume that a shared spack instance will always
     # define 'shared_install_trees', although it could be that an admin
@@ -907,8 +906,6 @@
     return old_config
 
 
-=======
->>>>>>> b111ef48
 def get(path, default=None, scope=None):
     """Module-level wrapper for ``Configuration.get()``."""
     return config.get(path, default, scope)
