--- conflicted
+++ resolved
@@ -112,21 +112,9 @@
 SCOPES_METAVAR = "{defaults,system,site,user}[/PLATFORM] or env:ENVIRONMENT"
 
 #: Base name for the (internal) overrides scope.
-<<<<<<< HEAD
 _OVERRIDES_BASE_NAME = "overrides-"
-=======
-overrides_base_name = "overrides-"
 
 is_windows = sys.platform == "win32"
-
-
-def first_existing(dictionary, keys):
-    """Get the value of the first key in keys that is in the dictionary."""
-    try:
-        return next(k for k in keys if k in dictionary)
-    except StopIteration:
-        raise KeyError("None of %s is in dict!" % str(keys))
->>>>>>> 4e328bbf
 
 
 class ConfigScope:
