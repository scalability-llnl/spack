{
  "images": {
    "alpine:3": {
      "bootstrap": {
        "template": "container/alpine_3.dockerfile"
      },
      "os_package_manager": "apk"
    },
    "amazonlinux:2": {
      "bootstrap": {
        "template": "container/amazonlinux_2.dockerfile"
      },
      "os_package_manager": "yum_amazon"
    },
    "centos:8": {
      "bootstrap": {
        "template": "container/centos_8.dockerfile"
      },
      "os_package_manager": "yum"
    },
    "centos:7": {
      "bootstrap": {
        "template": "container/centos_7.dockerfile"
      },
      "os_package_manager": "yum",
      "build": "spack/centos7",
<<<<<<< HEAD
      "build_tags": {
        "develop": "latest"
      }
    },
    "nvidia/cuda:11.2.1": {
      "bootstrap": {
        "template": "container/cuda_11_2_1.dockerfile",
        "image": "nvidia/cuda:11.2.1-devel"
      },
      "final": {
        "image": "nvidia/cuda:11.2.1-base"
      },
      "os_package_manager": "apt"
    },
    "ubuntu:20.04": {
      "bootstrap": {
        "template": "container/ubuntu_2004.dockerfile"
      },
      "os_package_manager": "apt"
    },
    "ubuntu:18.04": {
      "bootstrap": {
        "template": "container/ubuntu_1804.dockerfile"
      },
      "os_package_manager": "apt",
      "build": "spack/ubuntu-bionic",
=======
>>>>>>> e974b44e
      "build_tags": {
        "develop": "latest"
      }
    },
<<<<<<< HEAD
    "ubuntu:16.04": {
      "bootstrap": {
        "template": "container/ubuntu_1604.dockerfile"
      },
      "os_package_manager": "apt",
      "build": "spack/ubuntu-xenial",
=======
    "opensuse/leap:15": {
      "bootstrap": {
        "template": "container/leap-15.dockerfile"
      },
      "os_package_manager": "zypper",
      "build": "spack/leap15",
>>>>>>> e974b44e
      "build_tags": {
        "develop": "latest"
      },
      "final": {
        "image": "opensuse/leap:latest"
      }
<<<<<<< HEAD
=======
    },
    "nvidia/cuda:11.2.1": {
      "bootstrap": {
        "template": "container/cuda_11_2_1.dockerfile",
        "image": "nvidia/cuda:11.2.1-devel"
      },
      "final": {
        "image": "nvidia/cuda:11.2.1-base"
      },
      "os_package_manager": "apt"
    },
    "ubuntu:20.04": {
      "bootstrap": {
        "template": "container/ubuntu_2004.dockerfile"
      },
      "os_package_manager": "apt"
    },
    "ubuntu:18.04": {
      "bootstrap": {
        "template": "container/ubuntu_1804.dockerfile"
      },
      "os_package_manager": "apt",
      "build": "spack/ubuntu-bionic",
      "build_tags": {
        "develop": "latest"
      }
    },
    "ubuntu:16.04": {
      "bootstrap": {
        "template": "container/ubuntu_1604.dockerfile"
      },
      "os_package_manager": "apt",
      "build": "spack/ubuntu-xenial",
      "build_tags": {
        "develop": "latest"
      }
>>>>>>> e974b44e
    }
  },
  "os_package_managers": {
    "apk": {
      "update": "apk update",
      "install": "apk add --no-cache",
      "clean": "true"
    },
    "apt": {
      "update": "apt-get -yqq update && apt-get -yqq upgrade",
      "install": "apt-get -yqq install",
      "clean": "rm -rf /var/lib/apt/lists/*"
    },
    "yum": {
      "update": "yum update -y && yum install -y epel-release && yum update -y",
      "install": "yum install -y",
      "clean": "rm -rf /var/cache/yum  && yum clean all"
    },
    "yum_amazon": {
      "update": "yum update -y && amazon-linux-extras install epel -y",
      "install": "yum install -y",
      "clean": "rm -rf /var/cache/yum  && yum clean all"
<<<<<<< HEAD
=======
    },
    "zypper": {
      "update": "zypper update -y",
      "install": "zypper install -y",
      "clean": "rm -rf /var/cache/zypp  && zypper clean -a"
>>>>>>> e974b44e
    }
  }
}<|MERGE_RESOLUTION|>--- conflicted
+++ resolved
@@ -24,62 +24,22 @@
       },
       "os_package_manager": "yum",
       "build": "spack/centos7",
-<<<<<<< HEAD
       "build_tags": {
         "develop": "latest"
       }
     },
-    "nvidia/cuda:11.2.1": {
-      "bootstrap": {
-        "template": "container/cuda_11_2_1.dockerfile",
-        "image": "nvidia/cuda:11.2.1-devel"
-      },
-      "final": {
-        "image": "nvidia/cuda:11.2.1-base"
-      },
-      "os_package_manager": "apt"
-    },
-    "ubuntu:20.04": {
-      "bootstrap": {
-        "template": "container/ubuntu_2004.dockerfile"
-      },
-      "os_package_manager": "apt"
-    },
-    "ubuntu:18.04": {
-      "bootstrap": {
-        "template": "container/ubuntu_1804.dockerfile"
-      },
-      "os_package_manager": "apt",
-      "build": "spack/ubuntu-bionic",
-=======
->>>>>>> e974b44e
-      "build_tags": {
-        "develop": "latest"
-      }
-    },
-<<<<<<< HEAD
-    "ubuntu:16.04": {
-      "bootstrap": {
-        "template": "container/ubuntu_1604.dockerfile"
-      },
-      "os_package_manager": "apt",
-      "build": "spack/ubuntu-xenial",
-=======
     "opensuse/leap:15": {
       "bootstrap": {
         "template": "container/leap-15.dockerfile"
       },
       "os_package_manager": "zypper",
       "build": "spack/leap15",
->>>>>>> e974b44e
       "build_tags": {
         "develop": "latest"
       },
       "final": {
         "image": "opensuse/leap:latest"
       }
-<<<<<<< HEAD
-=======
     },
     "nvidia/cuda:11.2.1": {
       "bootstrap": {
@@ -116,7 +76,6 @@
       "build_tags": {
         "develop": "latest"
       }
->>>>>>> e974b44e
     }
   },
   "os_package_managers": {
@@ -139,14 +98,11 @@
       "update": "yum update -y && amazon-linux-extras install epel -y",
       "install": "yum install -y",
       "clean": "rm -rf /var/cache/yum  && yum clean all"
-<<<<<<< HEAD
-=======
     },
     "zypper": {
       "update": "zypper update -y",
       "install": "zypper install -y",
       "clean": "rm -rf /var/cache/zypp  && zypper clean -a"
->>>>>>> e974b44e
     }
   }
 }