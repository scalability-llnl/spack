--- conflicted
+++ resolved
@@ -384,12 +384,8 @@
                 if not child:
                     msg = ("Missing dependency not in database: "
                            "%s needs %s-%s" % (
-<<<<<<< HEAD
-                               spec.cformat('$_$/'), dname, dhash[:7]))
-=======
                                spec.cformat('{name}{/hash:7}'),
                                dname, dhash[:7]))
->>>>>>> 139eaa13
                     if self._fail_when_missing_deps:
                         raise MissingDependenciesError(msg)
                     tty.warn(msg)
@@ -473,12 +469,7 @@
                 # spec has its own copies of its dependency specs.
                 # TODO: would a more immmutable spec implementation simplify
                 #       this?
-<<<<<<< HEAD
-                record = InstallRecord.from_dict(spec, rec)
-                data[hash_key] = record
-=======
                 data[hash_key] = InstallRecord.from_dict(spec, rec)
->>>>>>> 139eaa13
             except Exception as e:
                 invalid_record(hash_key, e)
 
@@ -534,7 +525,6 @@
                 self._error = None
 
             old_data = self._data
-            directory_layout.check_upstream = False
             try:
                 self._construct_from_directory_layout(
                     directory_layout, old_data)
@@ -542,8 +532,6 @@
                 # If anything explodes, restore old data, skip write.
                 self._data = old_data
                 raise
-            finally:
-                directory_layout.check_upstream = True
 
     def _construct_from_directory_layout(self, directory_layout, old_data):
         # Read first the `spec.yaml` files in the prefixes. They should be
@@ -949,8 +937,6 @@
                 continue
             # TODO: conditional way to do this instead of catching exceptions
 
-<<<<<<< HEAD
-=======
     def get_by_hash_local(self, dag_hash, default=None, installed=any):
         """Look up a spec in *this DB* by DAG hash, or by a DAG hash prefix.
 
@@ -1018,7 +1004,6 @@
 
         return default
 
->>>>>>> 139eaa13
     def _query(
             self,
             query_spec=any,
@@ -1082,7 +1067,6 @@
                 return [self._data[hash_key].spec]
             else:
                 return []
-<<<<<<< HEAD
 
         # Abstract specs require more work -- currently we test
         # against everything.
@@ -1132,57 +1116,6 @@
         results = list(local_results) + list(
             x for x in upstream_results if x not in local_results)
 
-=======
-
-        # Abstract specs require more work -- currently we test
-        # against everything.
-        results = []
-        start_date = start_date or datetime.datetime.min
-        end_date = end_date or datetime.datetime.max
-
-        for key, rec in self._data.items():
-            if hashes is not None and rec.spec.dag_hash() not in hashes:
-                continue
-
-            if installed is not any and rec.installed != installed:
-                continue
-
-            if explicit is not any and rec.explicit != explicit:
-                continue
-
-            if known is not any and spack.repo.path.exists(
-                    rec.spec.name) != known:
-                continue
-
-            inst_date = datetime.datetime.fromtimestamp(
-                rec.installation_time
-            )
-            if not (start_date < inst_date < end_date):
-                continue
-
-            if query_spec is any or rec.spec.satisfies(query_spec):
-                results.append(rec.spec)
-
-        return results
-
-    def query_local(self, *args, **kwargs):
-        with self.read_transaction():
-            return sorted(self._query(*args, **kwargs))
-
-    def query(self, *args, **kwargs):
-        upstream_results = []
-        for upstream_db in self.upstream_dbs:
-            # queries for upstream DBs need to *not* lock - we may not
-            # have permissions to do this and the upstream DBs won't know about
-            # us anyway (so e.g. they should never uninstall specs)
-            upstream_results.extend(upstream_db._query(*args, **kwargs) or [])
-
-        local_results = set(self.query_local(*args, **kwargs))
-
-        results = list(local_results) + list(
-            x for x in upstream_results if x not in local_results)
-
->>>>>>> 139eaa13
         return sorted(results)
 
     def query_one(self, query_spec, known=any, installed=True):
