# Copyright 2013-2021 Lawrence Livermore National Security, LLC and other
# Spack Project Developers. See the top-level COPYRIGHT file for details.
#
# SPDX-License-Identifier: (Apache-2.0 OR MIT)

"""Spack's installation tracking database.

The database serves two purposes:

  1. It implements a cache on top of a potentially very large Spack
     directory hierarchy, speeding up many operations that would
     otherwise require filesystem access.

  2. It will allow us to track external installations as well as lost
     packages and their dependencies.

Prior to the implementation of this store, a directory layout served
as the authoritative database of packages in Spack.  This module
provides a cache and a sanity checking mechanism for what is in the
filesystem.
"""

import contextlib
import datetime
import os
import socket
import sys
import time
from typing import Dict  # novm

import six

import llnl.util.filesystem as fs
import llnl.util.tty as tty

try:
    import uuid
    _use_uuid = True
except ImportError:
    _use_uuid = False
    pass

<<<<<<< HEAD
import spack.hash_types as ht
=======
import llnl.util.filesystem as fs
import llnl.util.tty as tty

>>>>>>> 3724c78a
import spack.repo
import spack.spec
import spack.store
import spack.util.lock as lk
import spack.util.spack_json as sjson
from spack.directory_layout import DirectoryLayoutError
from spack.error import SpackError
from spack.filesystem_view import YamlFilesystemView
from spack.util.crypto import bit_length
from spack.version import Version


@contextlib.contextmanager
def nullcontext(*args, **kwargs):
    yield


# TODO: Provide an API automatically retyring a build after detecting and
# TODO: clearing a failure.

# DB goes in this directory underneath the root
_db_dirname = '.spack-db'

# DB version.  This is stuck in the DB file to track changes in format.
# Increment by one when the database format changes.
# Versions before 5 were not integers.
_db_version = Version('6')

# For any version combinations here, skip reindex when upgrading.
# Reindexing can take considerable time and is not always necessary.
_skip_reindex = [
    # reindexing takes a significant amount of time, and there's
    # no reason to do it from DB version 0.9.3 to version 5. The
    # only difference is that v5 can contain "deprecated_for"
    # fields.  So, skip the reindex for this transition. The new
    # version is saved to disk the first time the DB is written.
    (Version('0.9.3'), Version('5')),
    (Version('5'), Version('6'))
]

# Default timeout for spack database locks in seconds or None (no timeout).
# A balance needs to be struck between quick turnaround for parallel installs
# (to avoid excess delays) and waiting long enough when the system is busy
# (to ensure the database is updated).
_db_lock_timeout = 120

# Default timeout for spack package locks in seconds or None (no timeout).
# A balance needs to be struck between quick turnaround for parallel installs
# (to avoid excess delays when performing a parallel installation) and waiting
# long enough for the next possible spec to install (to avoid excessive
# checking of the last high priority package) or holding on to a lock (to
# ensure a failed install is properly tracked).
_pkg_lock_timeout = None

# Types of dependencies tracked by the database
_tracked_deps = ('link', 'run')

# Default list of fields written for each install record
default_install_record_fields = [
    'spec',
    'ref_count',
    'path',
    'installed',
    'explicit',
    'installation_time',
    'deprecated_for',
]


def _now():
    """Returns the time since the epoch"""
    return time.time()


def _autospec(function):
    """Decorator that automatically converts the argument of a single-arg
       function to a Spec."""

    def converter(self, spec_like, *args, **kwargs):
        if not isinstance(spec_like, spack.spec.Spec):
            spec_like = spack.spec.Spec(spec_like)
        return function(self, spec_like, *args, **kwargs)

    return converter


class InstallStatus(str):
    pass


class InstallStatuses(object):
    INSTALLED = InstallStatus('installed')
    DEPRECATED = InstallStatus('deprecated')
    MISSING = InstallStatus('missing')

    @classmethod
    def canonicalize(cls, query_arg):
        if query_arg is True:
            return [cls.INSTALLED]
        elif query_arg is False:
            return [cls.MISSING]
        elif query_arg is any:
            return [cls.INSTALLED, cls.DEPRECATED, cls.MISSING]
        elif isinstance(query_arg, InstallStatus):
            return [query_arg]
        else:
            try:  # Try block catches if it is not an iterable at all
                if any(type(x) != InstallStatus for x in query_arg):
                    raise TypeError
            except TypeError:
                raise TypeError(
                    'installation query must be `any`, boolean, '
                    'InstallStatus, or iterable of InstallStatus')
            return query_arg


class InstallRecord(object):
    """A record represents one installation in the DB.

    The record keeps track of the spec for the installation, its
    install path, AND whether or not it is installed.  We need the
    installed flag in case a user either:

        a) blew away a directory, or
        b) used spack uninstall -f to get rid of it

    If, in either case, the package was removed but others still
    depend on it, we still need to track its spec, so we don't
    actually remove from the database until a spec has no installed
    dependents left.

    Args:
        spec (spack.spec.Spec): spec tracked by the install record
        path (str): path where the spec has been installed
        installed (bool): whether or not the spec is currently installed
        ref_count (int): number of specs that depend on this one
        explicit (bool or None): whether or not this spec was explicitly
            installed, or pulled-in as a dependency of something else
        installation_time (datetime.datetime or None): time of the installation
    """

    def __init__(
            self,
            spec,
            path,
            installed,
            ref_count=0,
            explicit=False,
            installation_time=None,
            deprecated_for=None,
            in_buildcache=False,
    ):
        self.spec = spec
        self.path = str(path) if path else None
        self.installed = bool(installed)
        self.ref_count = ref_count
        self.explicit = explicit
        self.installation_time = installation_time or _now()
        self.deprecated_for = deprecated_for
        self.in_buildcache = in_buildcache

    def install_type_matches(self, installed):
        installed = InstallStatuses.canonicalize(installed)
        if self.installed:
            return InstallStatuses.INSTALLED in installed
        elif self.deprecated_for:
            return InstallStatuses.DEPRECATED in installed
        else:
            return InstallStatuses.MISSING in installed

    def to_dict(self, include_fields=default_install_record_fields):
        rec_dict = {}

        for field_name in include_fields:
            if field_name == 'spec':
                rec_dict.update({'spec': self.spec.node_dict_with_hashes()})
            elif field_name == 'deprecated_for' and self.deprecated_for:
                rec_dict.update({'deprecated_for': self.deprecated_for})
            else:
                rec_dict.update({field_name: getattr(self, field_name)})

        return rec_dict

    @classmethod
    def from_dict(cls, spec, dictionary):
        d = dict(dictionary.items())
        d.pop('spec', None)

        # Old databases may have "None" for path for externals
        if 'path' not in d or d['path'] == 'None':
            d['path'] = None

        if 'installed' not in d:
            d['installed'] = False

        return InstallRecord(spec, **d)


class ForbiddenLockError(SpackError):
    """Raised when an upstream DB attempts to acquire a lock"""


class ForbiddenLock(object):
    def __getattribute__(self, name):
        raise ForbiddenLockError(
            "Cannot access attribute '{0}' of lock".format(name))


_query_docstring = """

        Args:
            query_spec: queries iterate through specs in the database and
                return those that satisfy the supplied ``query_spec``. If
                query_spec is `any`, This will match all specs in the
                database.  If it is a spec, we'll evaluate
                ``spec.satisfies(query_spec)``

            known (bool or None): Specs that are "known" are those
                for which Spack can locate a ``package.py`` file -- i.e.,
                Spack "knows" how to install them.  Specs that are unknown may
                represent packages that existed in a previous version of
                Spack, but have since either changed their name or
                been removed

            installed (bool or InstallStatus or typing.Iterable or None):
                if ``True``, includes only installed
                specs in the search; if ``False`` only missing specs, and if
                ``any``, all specs in database. If an InstallStatus or iterable
                of InstallStatus, returns specs whose install status
                (installed, deprecated, or missing) matches (one of) the
                InstallStatus. (default: True)

            explicit (bool or None): A spec that was installed
                following a specific user request is marked as explicit. If
                instead it was pulled-in as a dependency of a user requested
                spec it's considered implicit.

            start_date (datetime.datetime or None): filters the query
                discarding specs that have been installed before ``start_date``.

            end_date (datetime.datetime or None): filters the query discarding
                specs that have been installed after ``end_date``.

            hashes (typing.Container): list or set of hashes that we can use to
                restrict the search

            in_buildcache (bool or None): Specs that are marked in
                this database as part of an associated binary cache are
                ``in_buildcache``. All other specs are not. This field is used
                for querying mirror indices. Default is ``any``.

        Returns:
            list of specs that match the query

        """


class Database(object):

    """Per-process lock objects for each install prefix."""
    _prefix_locks = {}  # type: Dict[str, lk.Lock]

    """Per-process failure (lock) objects for each install prefix."""
    _prefix_failures = {}  # type: Dict[str, lk.Lock]

    def __init__(self, root, db_dir=None, upstream_dbs=None,
                 is_upstream=False, enable_transaction_locking=True,
                 record_fields=default_install_record_fields):
        """Create a Database for Spack installations under ``root``.

        A Database is a cache of Specs data from ``$prefix/spec.yaml``
        files in Spack installation directories.

        By default, Database files (data and lock files) are stored
        under ``root/.spack-db``, which is created if it does not
        exist.  This is the ``db_dir``.

        The Database will attempt to read an ``index.json`` file in
        ``db_dir``.  If that does not exist, it will create a database
        when needed by scanning the entire Database root for ``spec.yaml``
        files according to Spack's ``DirectoryLayout``.

        Caller may optionally provide a custom ``db_dir`` parameter
        where data will be stored. This is intended to be used for
        testing the Database class.

        This class supports writing buildcache index files, in which case
        certain fields are not needed in each install record, and no
        transaction locking is required.  To use this feature, provide
        ``enable_transaction_locking=False``, and specify a list of needed
        fields in ``record_fields``.
        """
        self.root = root

        # If the db_dir is not provided, default to within the db root.
        self._db_dir = db_dir or os.path.join(self.root, _db_dirname)

        # Set up layout of database files within the db dir
        self._index_path = os.path.join(self._db_dir, 'index.json')
        self._verifier_path = os.path.join(self._db_dir, 'index_verifier')
        self._lock_path = os.path.join(self._db_dir, 'lock')

        # This is for other classes to use to lock prefix directories.
        self.prefix_lock_path = os.path.join(self._db_dir, 'prefix_lock')

        # Ensure a persistent location for dealing with parallel installation
        # failures (e.g., across near-concurrent processes).
        self._failure_dir = os.path.join(self._db_dir, 'failures')

        # Support special locks for handling parallel installation failures
        # of a spec.
        self.prefix_fail_path = os.path.join(self._db_dir, 'prefix_failures')

        # Create needed directories and files
        if not os.path.exists(self._db_dir):
            fs.mkdirp(self._db_dir)

        if not os.path.exists(self._failure_dir) and not is_upstream:
            fs.mkdirp(self._failure_dir)

        self.is_upstream = is_upstream
        self.last_seen_verifier = ''

        # initialize rest of state.
        self.db_lock_timeout = (
            spack.config.get('config:db_lock_timeout') or _db_lock_timeout)
        self.package_lock_timeout = (
            spack.config.get('config:package_lock_timeout') or
            _pkg_lock_timeout)
        tty.debug('DATABASE LOCK TIMEOUT: {0}s'.format(
                  str(self.db_lock_timeout)))
        timeout_format_str = ('{0}s'.format(str(self.package_lock_timeout))
                              if self.package_lock_timeout else 'No timeout')
        tty.debug('PACKAGE LOCK TIMEOUT: {0}'.format(
                  str(timeout_format_str)))

        if self.is_upstream:
            self.lock = ForbiddenLock()
        else:
            self.lock = lk.Lock(self._lock_path,
                                default_timeout=self.db_lock_timeout,
                                desc='database')
        self._data = {}

        # For every installed spec we keep track of its install prefix, so that
        # we can answer the simple query whether a given path is already taken
        # before installing a different spec.
        self._installed_prefixes = set()

        self.upstream_dbs = list(upstream_dbs) if upstream_dbs else []

        # whether there was an error at the start of a read transaction
        self._error = None

        # For testing: if this is true, an exception is thrown when missing
        # dependencies are detected (rather than just printing a warning
        # message)
        self._fail_when_missing_deps = False

        if enable_transaction_locking:
            self._write_transaction_impl = lk.WriteTransaction
            self._read_transaction_impl = lk.ReadTransaction
        else:
            self._write_transaction_impl = nullcontext
            self._read_transaction_impl = nullcontext

        self._record_fields = record_fields

    def write_transaction(self):
        """Get a write lock context manager for use in a `with` block."""
        return self._write_transaction_impl(
            self.lock, acquire=self._read, release=self._write)

    def read_transaction(self):
        """Get a read lock context manager for use in a `with` block."""
        return self._read_transaction_impl(self.lock, acquire=self._read)

    def _failed_spec_path(self, spec):
        """Return the path to the spec's failure file, which may not exist."""
        if not spec.concrete:
            raise ValueError('Concrete spec required for failure path for {0}'
                             .format(spec.name))

        return os.path.join(self._failure_dir,
                            '{0}-{1}'.format(spec.name, spec.full_hash()))

    def clear_all_failures(self):
        """Force remove install failure tracking files."""
        tty.debug('Releasing prefix failure locks')
        for pkg_id in list(self._prefix_failures.keys()):
            lock = self._prefix_failures.pop(pkg_id, None)
            if lock:
                lock.release_write()

        # Remove all failure markings (aka files)
        tty.debug('Removing prefix failure tracking files')
        for fail_mark in os.listdir(self._failure_dir):
            try:
                os.remove(os.path.join(self._failure_dir, fail_mark))
            except OSError as exc:
                tty.warn('Unable to remove failure marking file {0}: {1}'
                         .format(fail_mark, str(exc)))

    def clear_failure(self, spec, force=False):
        """
        Remove any persistent and cached failure tracking for the spec.

        see `mark_failed()`.

        Args:
            spec (spack.spec.Spec): the spec whose failure indicators are being removed
            force (bool): True if the failure information should be cleared
                when a prefix failure lock exists for the file or False if
                the failure should not be cleared (e.g., it may be
                associated with a concurrent build)

        """
        failure_locked = self.prefix_failure_locked(spec)
        if failure_locked and not force:
            tty.msg('Retaining failure marking for {0} due to lock'
                    .format(spec.name))
            return

        if failure_locked:
            tty.warn('Removing failure marking despite lock for {0}'
                     .format(spec.name))

        lock = self._prefix_failures.pop(spec.prefix, None)
        if lock:
            lock.release_write()

        if self.prefix_failure_marked(spec):
            try:
                path = self._failed_spec_path(spec)
                tty.debug('Removing failure marking for {0}'.format(spec.name))
                os.remove(path)
            except OSError as err:
                tty.warn('Unable to remove failure marking for {0} ({1}): {2}'
                         .format(spec.name, path, str(err)))

    def mark_failed(self, spec):
        """
        Mark a spec as failing to install.

        Prefix failure marking takes the form of a byte range lock on the nth
        byte of a file for coordinating between concurrent parallel build
        processes and a persistent file, named with the full hash and
        containing the spec, in a subdirectory of the database to enable
        persistence across overlapping but separate related build processes.

        The failure lock file, ``spack.store.db.prefix_failures``, lives
        alongside the install DB. ``n`` is the sys.maxsize-bit prefix of the
        associated DAG hash to make the likelihood of collision very low with
        no cleanup required.
        """
        # Dump the spec to the failure file for (manual) debugging purposes
        path = self._failed_spec_path(spec)
        with open(path, 'w') as f:
            spec.to_json(f)

        # Also ensure a failure lock is taken to prevent cleanup removal
        # of failure status information during a concurrent parallel build.
        err = 'Unable to mark {0.name} as failed.'

        prefix = spec.prefix
        if prefix not in self._prefix_failures:
            mark = lk.Lock(
                self.prefix_fail_path,
                start=spec.dag_hash_bit_prefix(bit_length(sys.maxsize)),
                length=1,
                default_timeout=self.package_lock_timeout, desc=spec.name)

            try:
                mark.acquire_write()
            except lk.LockTimeoutError:
                # Unlikely that another process failed to install at the same
                # time but log it anyway.
                tty.debug('PID {0} failed to mark install failure for {1}'
                          .format(os.getpid(), spec.name))
                tty.warn(err.format(spec))

            # Whether we or another process marked it as a failure, track it
            # as such locally.
            self._prefix_failures[prefix] = mark

        return self._prefix_failures[prefix]

    def prefix_failed(self, spec):
        """Return True if the prefix (installation) is marked as failed."""
        # The failure was detected in this process.
        if spec.prefix in self._prefix_failures:
            return True

        # The failure was detected by a concurrent process (e.g., an srun),
        # which is expected to be holding a write lock if that is the case.
        if self.prefix_failure_locked(spec):
            return True

        # Determine if the spec may have been marked as failed by a separate
        # spack build process running concurrently.
        return self.prefix_failure_marked(spec)

    def prefix_failure_locked(self, spec):
        """Return True if a process has a failure lock on the spec."""
        check = lk.Lock(
            self.prefix_fail_path,
            start=spec.dag_hash_bit_prefix(bit_length(sys.maxsize)),
            length=1,
            default_timeout=self.package_lock_timeout, desc=spec.name)

        return check.is_write_locked()

    def prefix_failure_marked(self, spec):
        """Determine if the spec has a persistent failure marking."""
        return os.path.exists(self._failed_spec_path(spec))

    def prefix_lock(self, spec, timeout=None):
        """Get a lock on a particular spec's installation directory.

        NOTE: The installation directory **does not** need to exist.

        Prefix lock is a byte range lock on the nth byte of a file.

        The lock file is ``spack.store.db.prefix_lock`` -- the DB
        tells us what to call it and it lives alongside the install DB.

        n is the sys.maxsize-bit prefix of the DAG hash.  This makes
        likelihood of collision is very low AND it gives us
        readers-writer lock semantics with just a single lockfile, so no
        cleanup required.
        """
        timeout = timeout or self.package_lock_timeout
        prefix = spec.prefix
        if prefix not in self._prefix_locks:
            self._prefix_locks[prefix] = lk.Lock(
                self.prefix_lock_path,
                start=spec.dag_hash_bit_prefix(bit_length(sys.maxsize)),
                length=1,
                default_timeout=timeout, desc=spec.name)
        elif timeout != self._prefix_locks[prefix].default_timeout:
            self._prefix_locks[prefix].default_timeout = timeout

        return self._prefix_locks[prefix]

    @contextlib.contextmanager
    def prefix_read_lock(self, spec):
        prefix_lock = self.prefix_lock(spec)
        prefix_lock.acquire_read()

        try:
            yield self
        except lk.LockError:
            # This addresses the case where a nested lock attempt fails inside
            # of this context manager
            raise
        except (Exception, KeyboardInterrupt):
            prefix_lock.release_read()
            raise
        else:
            prefix_lock.release_read()

    @contextlib.contextmanager
    def prefix_write_lock(self, spec):
        prefix_lock = self.prefix_lock(spec)
        prefix_lock.acquire_write()

        try:
            yield self
        except lk.LockError:
            # This addresses the case where a nested lock attempt fails inside
            # of this context manager
            raise
        except (Exception, KeyboardInterrupt):
            prefix_lock.release_write()
            raise
        else:
            prefix_lock.release_write()

    def _write_to_file(self, stream):
        """Write out the database in JSON format to the stream passed
        as argument.

        This function does not do any locking or transactions.
        """
        # map from per-spec hash code to installation record.
        installs = dict((k, v.to_dict(include_fields=self._record_fields))
                        for k, v in self._data.items())

        # database includes installation list and version.

        # NOTE: this DB version does not handle multiple installs of
        # the same spec well.  If there are 2 identical specs with
        # different paths, it can't differentiate.
        # TODO: fix this before we support multiple install locations.
        database = {
            'database': {
                'installs': installs,
                'version': str(_db_version)
            }
        }

        try:
            sjson.dump(database, stream)
        except (TypeError, ValueError) as e:
            raise sjson.SpackJSONError("error writing JSON database:", str(e))

    def _read_spec_from_dict(self, hash_key, installs, hash=ht.dag_hash):
        """Recursively construct a spec from a hash in a YAML database.

        Does not do any locking.
        """
        spec_dict = installs[hash_key]['spec']

        # Install records don't include hash with spec, so we add it in here
        # to ensure it is read properly.
        if 'name' not in spec_dict.keys():
            # old format, can't update format here
            for name in spec_dict:
                spec_dict[name]['hash'] = hash_key
        else:
            # new format, already a singleton
            spec_dict[hash.attr] = hash_key

        # Build spec from dict first.
        spec = spack.spec.Spec.from_node_dict(spec_dict)
        return spec

    def db_for_spec_hash(self, hash_key):
        with self.read_transaction():
            if hash_key in self._data:
                return self

        for db in self.upstream_dbs:
            if hash_key in db._data:
                return db

    def query_by_spec_hash(self, hash_key, data=None):
        if data and hash_key in data:
            return False, data[hash_key]
        if not data:
            with self.read_transaction():
                if hash_key in self._data:
                    return False, self._data[hash_key]
        for db in self.upstream_dbs:
            if hash_key in db._data:
                return True, db._data[hash_key]
        return False, None

    def _assign_dependencies(self, hash_key, installs, data):
        # Add dependencies from other records in the install DB to
        # form a full spec.
        spec = data[hash_key].spec
        spec_node_dict = installs[hash_key]['spec']
        if 'name' not in spec_node_dict:
            # old format
            spec_node_dict = spec_node_dict[spec.name]
        if 'dependencies' in spec_node_dict:
            yaml_deps = spec_node_dict['dependencies']
            for dname, dhash, dtypes, _ in spack.spec.Spec.read_yaml_dep_specs(
                    yaml_deps):
                # It is important that we always check upstream installations
                # in the same order, and that we always check the local
                # installation first: if a downstream Spack installs a package
                # then dependents in that installation could be using it.
                # If a hash is installed locally and upstream, there isn't
                # enough information to determine which one a local package
                # depends on, so the convention ensures that this isn't an
                # issue.
                upstream, record = self.query_by_spec_hash(dhash, data=data)
                child = record.spec if record else None

                if not child:
                    msg = ("Missing dependency not in database: "
                           "%s needs %s-%s" % (
                               spec.cformat('{name}{/hash:7}'),
                               dname, dhash[:7]))
                    if self._fail_when_missing_deps:
                        raise MissingDependenciesError(msg)
                    tty.warn(msg)
                    continue

                spec._add_dependency(child, dtypes)

    def _read_from_file(self, filename):
        """Fill database from file, do not maintain old data.
        Translate the spec portions from node-dict form to spec form.

        Does not do any locking.
        """
        try:
            with open(filename, 'r') as f:
                fdata = sjson.load(f)
        except Exception as e:
            raise CorruptDatabaseError("error parsing database:", str(e))

        if fdata is None:
            return

        def check(cond, msg):
            if not cond:
                raise CorruptDatabaseError(
                    "Spack database is corrupt: %s" % msg, self._index_path)

        check('database' in fdata, "no 'database' attribute in JSON DB.")

        # High-level file checks
        db = fdata['database']
        check('installs' in db, "no 'installs' in JSON DB.")
        check('version' in db, "no 'version' in JSON DB.")

        installs = db['installs']

        # TODO: better version checking semantics.
        version = Version(db['version'])
        if version > _db_version:
            raise InvalidDatabaseVersionError(_db_version, version)
        elif version < _db_version:
            if not any(
                    old == version and new == _db_version
                    for old, new in _skip_reindex
            ):
                tty.warn(
                    "Spack database version changed from %s to %s. Upgrading."
                    % (version, _db_version)
                )

                self.reindex(spack.store.layout)
                installs = dict(
                    (k, v.to_dict(include_fields=self._record_fields))
                    for k, v in self._data.items()
                )

        def invalid_record(hash_key, error):
            msg = ("Invalid record in Spack database: "
                   "hash: %s, cause: %s: %s")
            msg %= (hash_key, type(error).__name__, str(error))
            raise CorruptDatabaseError(msg, self._index_path)

        # Build up the database in three passes:
        #
        #   1. Read in all specs without dependencies.
        #   2. Hook dependencies up among specs.
        #   3. Mark all specs concrete.
        #
        # The database is built up so that ALL specs in it share nodes
        # (i.e., its specs are a true Merkle DAG, unlike most specs.)

        # Pass 1: Iterate through database and build specs w/o dependencies
        data = {}
        installed_prefixes = set()
        for hash_key, rec in installs.items():
            try:
                # This constructs a spec DAG from the list of all installs
                spec = self._read_spec_from_dict(hash_key, installs)

                # Insert the brand new spec in the database.  Each
                # spec has its own copies of its dependency specs.
                # TODO: would a more immmutable spec implementation simplify
                #       this?
                data[hash_key] = InstallRecord.from_dict(spec, rec)

                if not spec.external and 'installed' in rec and rec['installed']:
                    installed_prefixes.add(rec['path'])
            except Exception as e:
                invalid_record(hash_key, e)

        # Pass 2: Assign dependencies once all specs are created.
        for hash_key in data:
            try:
                self._assign_dependencies(hash_key, installs, data)
            except MissingDependenciesError:
                raise
            except Exception as e:
                invalid_record(hash_key, e)

        # Pass 3: Mark all specs concrete.  Specs representing real
        # installations must be explicitly marked.
        # We do this *after* all dependencies are connected because if we
        # do it *while* we're constructing specs,it causes hashes to be
        # cached prematurely.
        for hash_key, rec in data.items():
            rec.spec._mark_root_concrete()

        self._data = data
        self._installed_prefixes = installed_prefixes

    def reindex(self, directory_layout):
        """Build database index from scratch based on a directory layout.

        Locks the DB if it isn't locked already.
        """
        if self.is_upstream:
            raise UpstreamDatabaseLockingError(
                "Cannot reindex an upstream database")

        # Special transaction to avoid recursive reindex calls and to
        # ignore errors if we need to rebuild a corrupt database.
        def _read_suppress_error():
            try:
                if os.path.isfile(self._index_path):
                    self._read_from_file(self._index_path)
            except CorruptDatabaseError as e:
                self._error = e
                self._data = {}
                self._installed_prefixes = set()

        transaction = lk.WriteTransaction(
            self.lock, acquire=_read_suppress_error, release=self._write
        )

        with transaction:
            if self._error:
                tty.warn(
                    "Spack database was corrupt. Will rebuild. Error was:",
                    str(self._error)
                )
                self._error = None

            old_data = self._data
            old_installed_prefixes = self._installed_prefixes
            try:
                self._construct_from_directory_layout(
                    directory_layout, old_data)
            except BaseException:
                # If anything explodes, restore old data, skip write.
                self._data = old_data
                self._installed_prefixes = old_installed_prefixes
                raise

    def _construct_entry_from_directory_layout(self, directory_layout,
                                               old_data, spec,
                                               deprecator=None):
        # Try to recover explicit value from old DB, but
        # default it to True if DB was corrupt. This is
        # just to be conservative in case a command like
        # "autoremove" is run by the user after a reindex.
        tty.debug(
            'RECONSTRUCTING FROM SPEC.YAML: {0}'.format(spec))
        explicit = True
        inst_time = os.stat(spec.prefix).st_ctime
        if old_data is not None:
            old_info = old_data.get(spec.dag_hash())
            if old_info is not None:
                explicit = old_info.explicit
                inst_time = old_info.installation_time

        extra_args = {
            'explicit': explicit,
            'installation_time': inst_time
        }
        self._add(spec, directory_layout, **extra_args)
        if deprecator:
            self._deprecate(spec, deprecator)

    def _construct_from_directory_layout(self, directory_layout, old_data):
        # Read first the `spec.yaml` files in the prefixes. They should be
        # considered authoritative with respect to DB reindexing, as
        # entries in the DB may be corrupted in a way that still makes
        # them readable. If we considered DB entries authoritative
        # instead, we would perpetuate errors over a reindex.
        with directory_layout.disable_upstream_check():
            # Initialize data in the reconstructed DB
            self._data = {}
            self._installed_prefixes = set()

            # Start inspecting the installed prefixes
            processed_specs = set()

            for spec in directory_layout.all_specs():
                self._construct_entry_from_directory_layout(directory_layout,
                                                            old_data, spec)
                processed_specs.add(spec)

            for spec, deprecator in directory_layout.all_deprecated_specs():
                self._construct_entry_from_directory_layout(directory_layout,
                                                            old_data, spec,
                                                            deprecator)
                processed_specs.add(spec)

            for key, entry in old_data.items():
                # We already took care of this spec using
                # `spec.yaml` from its prefix.
                if entry.spec in processed_specs:
                    msg = 'SKIPPING RECONSTRUCTION FROM OLD DB: {0}'
                    msg += ' [already reconstructed from spec.yaml]'
                    tty.debug(msg.format(entry.spec))
                    continue

                # If we arrived here it very likely means that
                # we have external specs that are not dependencies
                # of other specs. This may be the case for externally
                # installed compilers or externally installed
                # applications.
                tty.debug(
                    'RECONSTRUCTING FROM OLD DB: {0}'.format(entry.spec))
                try:
                    layout = spack.store.layout
                    if entry.spec.external:
                        layout = None
                        install_check = True
                    else:
                        install_check = layout.check_installed(entry.spec)

                    if install_check:
                        kwargs = {
                            'spec': entry.spec,
                            'directory_layout': layout,
                            'explicit': entry.explicit,
                            'installation_time': entry.installation_time  # noqa: E501
                        }
                        self._add(**kwargs)
                        processed_specs.add(entry.spec)
                except Exception as e:
                    # Something went wrong, so the spec was not restored
                    # from old data
                    tty.debug(e)

            self._check_ref_counts()

    def _check_ref_counts(self):
        """Ensure consistency of reference counts in the DB.

        Raise an AssertionError if something is amiss.

        Does no locking.
        """
        counts = {}
        for key, rec in self._data.items():
            counts.setdefault(key, 0)
            for dep in rec.spec.dependencies(_tracked_deps):
                dep_key = dep.dag_hash()
                counts.setdefault(dep_key, 0)
                counts[dep_key] += 1

            if rec.deprecated_for:
                counts.setdefault(rec.deprecated_for, 0)
                counts[rec.deprecated_for] += 1

        for rec in self._data.values():
            key = rec.spec.dag_hash()
            expected = counts[key]
            found = rec.ref_count
            if not expected == found:
                raise AssertionError(
                    "Invalid ref_count: %s: %d (expected %d), in DB %s" %
                    (key, found, expected, self._index_path))

    def _write(self, type, value, traceback):
        """Write the in-memory database index to its file path.

        This is a helper function called by the WriteTransaction context
        manager. If there is an exception while the write lock is active,
        nothing will be written to the database file, but the in-memory
        database *may* be left in an inconsistent state.  It will be consistent
        after the start of the next transaction, when it read from disk again.

        This routine does no locking.
        """
        # Do not write if exceptions were raised
        if type is not None:
            return

        temp_file = self._index_path + (
            '.%s.%s.temp' % (socket.getfqdn(), os.getpid()))

        # Write a temporary database file them move it into place
        try:
            with open(temp_file, 'w') as f:
                self._write_to_file(f)
            os.rename(temp_file, self._index_path)
            if _use_uuid:
                with open(self._verifier_path, 'w') as f:
                    new_verifier = str(uuid.uuid4())
                    f.write(new_verifier)
                    self.last_seen_verifier = new_verifier
        except BaseException as e:
            tty.debug(e)
            # Clean up temp file if something goes wrong.
            if os.path.exists(temp_file):
                os.remove(temp_file)
            raise

    def _read(self):
        """Re-read Database from the data in the set location.

        This does no locking, with one exception: it will automatically
        try to regenerate a missing DB if local. This requires taking a
        write lock.
        """
        if os.path.isfile(self._index_path):
            current_verifier = ''
            if _use_uuid:
                try:
                    with open(self._verifier_path, 'r') as f:
                        current_verifier = f.read()
                except BaseException:
                    pass
            if ((current_verifier != self.last_seen_verifier) or
                    (current_verifier == '')):
                self.last_seen_verifier = current_verifier
                # Read from file if a database exists
                self._read_from_file(self._index_path)
            return
        elif self.is_upstream:
            raise UpstreamDatabaseLockingError(
                "No database index file is present, and upstream"
                " databases cannot generate an index file")

        # The file doesn't exist, try to traverse the directory.
        # reindex() takes its own write lock, so no lock here.
        with lk.WriteTransaction(self.lock):
            self._write(None, None, None)
        self.reindex(spack.store.layout)

    def _add(
            self,
            spec,
            directory_layout=None,
            explicit=False,
            installation_time=None
    ):
        """Add an install record for this spec to the database.

        Assumes spec is installed in ``layout.path_for_spec(spec)``.

        Also ensures dependencies are present and updated in the DB as
        either installed or missing.

        Args:
            spec: spec to be added
            directory_layout: layout of the spec installation
            **kwargs:

                explicit
                    Possible values: True, False, any

                    A spec that was installed following a specific user
                    request is marked as explicit. If instead it was
                    pulled-in as a dependency of a user requested spec
                    it's considered implicit.

                installation_time
                    Date and time of installation

        """
        if not spec.concrete:
            raise NonConcreteSpecAddError(
                "Specs added to DB must be concrete.")

        key = spec.dag_hash()
        upstream, record = self.query_by_spec_hash(key)
        if upstream:
            return

        # Retrieve optional arguments
        installation_time = installation_time or _now()

        for dep in spec.dependencies(_tracked_deps):
            dkey = dep.dag_hash()
            if dkey not in self._data:
                extra_args = {
                    'explicit': False,
                    'installation_time': installation_time
                }
                self._add(dep, directory_layout, **extra_args)

        if key not in self._data:
            installed = bool(spec.external)
            path = None
            if not spec.external and directory_layout:
                path = directory_layout.path_for_spec(spec)
                if path in self._installed_prefixes:
                    raise Exception("Install prefix collision.")
                try:
                    directory_layout.check_installed(spec)
                    installed = True
                except DirectoryLayoutError as e:
                    tty.warn(
                        'Dependency missing: may be deprecated or corrupted:',
                        path, str(e))
                self._installed_prefixes.add(path)
            elif spec.external_path:
                path = spec.external_path

            # Create a new install record with no deps initially.
            new_spec = spec.copy(deps=False)
            extra_args = {
                'explicit': explicit,
                'installation_time': installation_time
            }
            self._data[key] = InstallRecord(
                new_spec, path, installed, ref_count=0, **extra_args
            )

            # Connect dependencies from the DB to the new copy.
            for name, dep in six.iteritems(
                    spec.dependencies_dict(_tracked_deps)
            ):
                dkey = dep.spec.dag_hash()
                upstream, record = self.query_by_spec_hash(dkey)
                new_spec._add_dependency(record.spec, dep.deptypes)
                if not upstream:
                    record.ref_count += 1

            # Mark concrete once everything is built, and preserve
            # the original hash of concrete specs.
            new_spec._mark_concrete()
            new_spec._hash = key
            new_spec._full_hash = spec._full_hash

        else:
            # If it is already there, mark it as installed and update
            # installation time
            self._data[key].installed = True
            self._data[key].installation_time = _now()

        self._data[key].explicit = explicit

    @_autospec
    def add(self, spec, directory_layout, explicit=False):
        """Add spec at path to database, locking and reading DB to sync.

        ``add()`` will lock and read from the DB on disk.

        """
        # TODO: ensure that spec is concrete?
        # Entire add is transactional.
        with self.write_transaction():
            self._add(spec, directory_layout, explicit=explicit)

    def _get_matching_spec_key(self, spec, **kwargs):
        """Get the exact spec OR get a single spec that matches."""
        key = spec.dag_hash()
        upstream, record = self.query_by_spec_hash(key)
        if not record:
            match = self.query_one(spec, **kwargs)
            if match:
                return match.dag_hash()
            raise KeyError("No such spec in database! %s" % spec)
        return key

    @_autospec
    def get_record(self, spec, **kwargs):
        key = self._get_matching_spec_key(spec, **kwargs)
        upstream, record = self.query_by_spec_hash(key)
        return record

    def _decrement_ref_count(self, spec):
        key = spec.dag_hash()

        if key not in self._data:
            # TODO: print something here?  DB is corrupt, but
            # not much we can do.
            return

        rec = self._data[key]
        rec.ref_count -= 1

        if rec.ref_count == 0 and not rec.installed:
            del self._data[key]

            for dep in spec.dependencies(_tracked_deps):
                self._decrement_ref_count(dep)

    def _increment_ref_count(self, spec):
        key = spec.dag_hash()

        if key not in self._data:
            return

        rec = self._data[key]
        rec.ref_count += 1

    def _remove(self, spec):
        """Non-locking version of remove(); does real work."""
        key = self._get_matching_spec_key(spec)
        rec = self._data[key]

        # This install prefix is now free for other specs to use, even if the
        # spec is only marked uninstalled.
        if not rec.spec.external:
            self._installed_prefixes.remove(rec.path)

        if rec.ref_count > 0:
            rec.installed = False
            return rec.spec

        del self._data[key]

        for dep in rec.spec.dependencies(_tracked_deps):
            # FIXME: the two lines below needs to be updated once #11983 is
            # FIXME: fixed. The "if" statement should be deleted and specs are
            # FIXME: to be removed from dependents by hash and not by name.
            # FIXME: See https://github.com/spack/spack/pull/15777#issuecomment-607818955
            if dep._dependents.get(spec.name):
                del dep._dependents[spec.name]
            self._decrement_ref_count(dep)

        if rec.deprecated_for:
            new_spec = self._data[rec.deprecated_for].spec
            self._decrement_ref_count(new_spec)

        # Returns the concrete spec so we know it in the case where a
        # query spec was passed in.
        return rec.spec

    @_autospec
    def remove(self, spec):
        """Removes a spec from the database.  To be called on uninstall.

        Reads the database, then:

          1. Marks the spec as not installed.
          2. Removes the spec if it has no more dependents.
          3. If removed, recursively updates dependencies' ref counts
             and removes them if they are no longer needed.

        """
        # Take a lock around the entire removal.
        with self.write_transaction():
            return self._remove(spec)

    def deprecator(self, spec):
        """Return the spec that the given spec is deprecated for, or None"""
        with self.read_transaction():
            spec_key = self._get_matching_spec_key(spec)
            spec_rec = self._data[spec_key]

            if spec_rec.deprecated_for:
                return self._data[spec_rec.deprecated_for].spec
            else:
                return None

    def specs_deprecated_by(self, spec):
        """Return all specs deprecated in favor of the given spec"""
        with self.read_transaction():
            return [rec.spec for rec in self._data.values()
                    if rec.deprecated_for == spec.dag_hash()]

    def _deprecate(self, spec, deprecator):
        spec_key = self._get_matching_spec_key(spec)
        spec_rec = self._data[spec_key]

        deprecator_key = self._get_matching_spec_key(deprecator)

        self._increment_ref_count(deprecator)

        # If spec was already deprecated, update old deprecator's ref count
        if spec_rec.deprecated_for:
            old_repl_rec = self._data[spec_rec.deprecated_for]
            self._decrement_ref_count(old_repl_rec.spec)

        spec_rec.deprecated_for = deprecator_key
        spec_rec.installed = False
        self._data[spec_key] = spec_rec

    @_autospec
    def mark(self, spec, key, value):
        """Mark an arbitrary record on a spec."""
        with self.write_transaction():
            return self._mark(spec, key, value)

    def _mark(self, spec, key, value):
        record = self._data[self._get_matching_spec_key(spec)]
        setattr(record, key, value)

    @_autospec
    def deprecate(self, spec, deprecator):
        """Marks a spec as deprecated in favor of its deprecator"""
        with self.write_transaction():
            return self._deprecate(spec, deprecator)

    @_autospec
    def installed_relatives(self, spec, direction='children', transitive=True,
                            deptype='all'):
        """Return installed specs related to this one."""
        if direction not in ('parents', 'children'):
            raise ValueError("Invalid direction: %s" % direction)

        relatives = set()
        for spec in self.query(spec):
            if transitive:
                to_add = spec.traverse(
                    direction=direction, root=False, deptype=deptype)
            elif direction == 'parents':
                to_add = spec.dependents(deptype=deptype)
            else:  # direction == 'children'
                to_add = spec.dependencies(deptype=deptype)

            for relative in to_add:
                hash_key = relative.dag_hash()
                upstream, record = self.query_by_spec_hash(hash_key)
                if not record:
                    reltype = ('Dependent' if direction == 'parents'
                               else 'Dependency')
                    msg = ("Inconsistent state! %s %s of %s not in DB"
                           % (reltype, hash_key, spec.dag_hash()))
                    if self._fail_when_missing_deps:
                        raise MissingDependenciesError(msg)
                    tty.warn(msg)
                    continue

                if not record.installed:
                    continue

                relatives.add(relative)
        return relatives

    @_autospec
    def installed_extensions_for(self, extendee_spec):
        """
        Return the specs of all packages that extend
        the given spec
        """
        for spec in self.query():
            if spec.package.extends(extendee_spec):
                yield spec.package

    @_autospec
    def activated_extensions_for(self, extendee_spec, extensions_layout=None):
        """
        Return the specs of all packages that extend
        the given spec
        """
        if extensions_layout is None:
            view = YamlFilesystemView(extendee_spec.prefix, spack.store.layout)
            extensions_layout = view.extensions_layout
        for spec in self.query():
            try:
                extensions_layout.check_activated(extendee_spec, spec)
                yield spec.package
            except spack.directory_layout.NoSuchExtensionError:
                continue
            # TODO: conditional way to do this instead of catching exceptions

    def _get_by_hash_local(self, dag_hash, default=None, installed=any):
        # hash is a full hash and is in the data somewhere
        if dag_hash in self._data:
            rec = self._data[dag_hash]
            if rec.install_type_matches(installed):
                return [rec.spec]
            else:
                return default

        # check if hash is a prefix of some installed (or previously
        # installed) spec.
        matches = [record.spec for h, record in self._data.items()
                   if h.startswith(dag_hash) and
                   record.install_type_matches(installed)]
        if matches:
            return matches

        # nothing found
        return default

    def get_by_hash_local(self, *args, **kwargs):
        """Look up a spec in *this DB* by DAG hash, or by a DAG hash prefix.

        Arguments:
            dag_hash (str): hash (or hash prefix) to look up
            default (object or None): default value to return if dag_hash is
                not in the DB (default: None)
            installed (bool or InstallStatus or typing.Iterable or None):
                if ``True``, includes only installed
                specs in the search; if ``False`` only missing specs, and if
                ``any``, all specs in database. If an InstallStatus or iterable
                of InstallStatus, returns specs whose install status
                (installed, deprecated, or missing) matches (one of) the
                InstallStatus. (default: any)

        ``installed`` defaults to ``any`` so that we can refer to any
        known hash.  Note that ``query()`` and ``query_one()`` differ in
        that they only return installed specs by default.

        Returns:
            (list): a list of specs matching the hash or hash prefix

        """
        with self.read_transaction():
            return self._get_by_hash_local(*args, **kwargs)

    def get_by_hash(self, dag_hash, default=None, installed=any):
        """Look up a spec by DAG hash, or by a DAG hash prefix.

        Arguments:
            dag_hash (str): hash (or hash prefix) to look up
            default (object or None): default value to return if dag_hash is
                not in the DB (default: None)
            installed (bool or InstallStatus or typing.Iterable or None):
                if ``True``, includes only installed specs in the search; if ``False``
                only missing specs, and if ``any``, all specs in database. If an
                InstallStatus or iterable of InstallStatus, returns specs whose install
                status (installed, deprecated, or missing) matches (one of) the
                InstallStatus. (default: any)

        ``installed`` defaults to ``any`` so that we can refer to any
        known hash.  Note that ``query()`` and ``query_one()`` differ in
        that they only return installed specs by default.

        Returns:
            (list): a list of specs matching the hash or hash prefix

        """

        spec = self.get_by_hash_local(
            dag_hash, default=default, installed=installed)
        if spec is not None:
            return spec

        for upstream_db in self.upstream_dbs:
            spec = upstream_db._get_by_hash_local(
                dag_hash, default=default, installed=installed)
            if spec is not None:
                return spec

        return default

    def _query(
            self,
            query_spec=any,
            known=any,
            installed=True,
            explicit=any,
            start_date=None,
            end_date=None,
            hashes=None,
            in_buildcache=any,
    ):
        """Run a query on the database."""

        # TODO: Specs are a lot like queries.  Should there be a
        # TODO: wildcard spec object, and should specs have attributes
        # TODO: like installed and known that can be queried?  Or are
        # TODO: these really special cases that only belong here?

        # Just look up concrete specs with hashes; no fancy search.
        if isinstance(query_spec, spack.spec.Spec) and query_spec.concrete:
            # TODO: handling of hashes restriction is not particularly elegant.
            hash_key = query_spec.dag_hash()
            if (hash_key in self._data and
                    (not hashes or hash_key in hashes)):
                return [self._data[hash_key].spec]
            else:
                return []

        # Abstract specs require more work -- currently we test
        # against everything.
        results = []
        start_date = start_date or datetime.datetime.min
        end_date = end_date or datetime.datetime.max

        for key, rec in self._data.items():
            if hashes is not None and rec.spec.dag_hash() not in hashes:
                continue

            if not rec.install_type_matches(installed):
                continue

            if in_buildcache is not any and rec.in_buildcache != in_buildcache:
                continue

            if explicit is not any and rec.explicit != explicit:
                continue

            if known is not any and spack.repo.path.exists(
                    rec.spec.name) != known:
                continue

            if start_date or end_date:
                inst_date = datetime.datetime.fromtimestamp(
                    rec.installation_time
                )
                if not (start_date < inst_date < end_date):
                    continue

            if (query_spec is any or
                rec.spec.satisfies(query_spec, strict=True)):
                results.append(rec.spec)

        return results

    if _query.__doc__ is None:
        _query.__doc__ = ""
    _query.__doc__ += _query_docstring

    def query_local(self, *args, **kwargs):
        """Query only the local Spack database."""
        with self.read_transaction():
            return sorted(self._query(*args, **kwargs))

    if query_local.__doc__ is None:
        query_local.__doc__ = ""
    query_local.__doc__ += _query_docstring

    def query(self, *args, **kwargs):
        """Query the Spack database including all upstream databases."""
        upstream_results = []
        for upstream_db in self.upstream_dbs:
            # queries for upstream DBs need to *not* lock - we may not
            # have permissions to do this and the upstream DBs won't know about
            # us anyway (so e.g. they should never uninstall specs)
            upstream_results.extend(upstream_db._query(*args, **kwargs) or [])

        local_results = set(self.query_local(*args, **kwargs))

        results = list(local_results) + list(
            x for x in upstream_results if x not in local_results)

        return sorted(results)

    if query.__doc__ is None:
        query.__doc__ = ""
    query.__doc__ += _query_docstring

    def query_one(self, query_spec, known=any, installed=True):
        """Query for exactly one spec that matches the query spec.

        Raises an assertion error if more than one spec matches the
        query. Returns None if no installed package matches.

        """
        concrete_specs = self.query(
            query_spec, known=known, installed=installed)
        assert len(concrete_specs) <= 1
        return concrete_specs[0] if concrete_specs else None

    def missing(self, spec):
        key = spec.dag_hash()
        upstream, record = self.query_by_spec_hash(key)
        return record and not record.installed

    def is_occupied_install_prefix(self, path):
        with self.read_transaction():
            return path in self._installed_prefixes

    @property
    def unused_specs(self):
        """Return all the specs that are currently installed but not needed
        at runtime to satisfy user's requests.

        Specs in the return list are those which are not either:
            1. Installed on an explicit user request
            2. Installed as a "run" or "link" dependency (even transitive) of
               a spec at point 1.
        """
        needed, visited = set(), set()
        with self.read_transaction():
            for key, rec in self._data.items():
                if rec.explicit:
                    # recycle `visited` across calls to avoid
                    # redundantly traversing
                    for spec in rec.spec.traverse(visited=visited):
                        needed.add(spec.dag_hash())

            unused = [rec.spec for key, rec in self._data.items()
                      if key not in needed and rec.installed]

        return unused

    def update_explicit(self, spec, explicit):
        """
        Update the spec's explicit state in the database.

        Args:
            spec (spack.spec.Spec): the spec whose install record is being updated
            explicit (bool): ``True`` if the package was requested explicitly
                by the user, ``False`` if it was pulled in as a dependency of
                an explicit package.
        """
        rec = self.get_record(spec)
        if explicit != rec.explicit:
            with self.write_transaction():
                message = '{s.name}@{s.version} : marking the package {0}'
                status = 'explicit' if explicit else 'implicit'
                tty.debug(message.format(status, s=spec))
                rec.explicit = explicit


class UpstreamDatabaseLockingError(SpackError):
    """Raised when an operation would need to lock an upstream database"""


class CorruptDatabaseError(SpackError):
    """Raised when errors are found while reading the database."""


class NonConcreteSpecAddError(SpackError):
    """Raised when attemptint to add non-concrete spec to DB."""


class MissingDependenciesError(SpackError):
    """Raised when DB cannot find records for dependencies"""


class InvalidDatabaseVersionError(SpackError):

    def __init__(self, expected, found):
        super(InvalidDatabaseVersionError, self).__init__(
            "Expected database version %s but found version %s."
            % (expected, found),
            "`spack reindex` may fix this, or you may need a newer "
            "Spack version.")<|MERGE_RESOLUTION|>--- conflicted
+++ resolved
@@ -30,9 +30,6 @@
 
 import six
 
-import llnl.util.filesystem as fs
-import llnl.util.tty as tty
-
 try:
     import uuid
     _use_uuid = True
@@ -40,13 +37,10 @@
     _use_uuid = False
     pass
 
-<<<<<<< HEAD
-import spack.hash_types as ht
-=======
 import llnl.util.filesystem as fs
 import llnl.util.tty as tty
 
->>>>>>> 3724c78a
+import spack.hash_types as ht
 import spack.repo
 import spack.spec
 import spack.store
