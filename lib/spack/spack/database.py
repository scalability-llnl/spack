# Copyright 2013-2020 Lawrence Livermore National Security, LLC and other
# Spack Project Developers. See the top-level COPYRIGHT file for details.
#
# SPDX-License-Identifier: (Apache-2.0 OR MIT)

"""Spack's installation tracking database.

The database serves two purposes:

  1. It implements a cache on top of a potentially very large Spack
     directory hierarchy, speeding up many operations that would
     otherwise require filesystem access.

  2. It will allow us to track external installations as well as lost
     packages and their dependencies.

Prior to the implementation of this store, a directory layout served
as the authoritative database of packages in Spack.  This module
provides a cache and a sanity checking mechanism for what is in the
filesystem.
"""

import contextlib
import datetime
import os
import socket
import sys
import time

import llnl.util.filesystem as fs
import llnl.util.tty as tty
<<<<<<< HEAD

import spack.store
=======
import six
>>>>>>> 3f69cc9e
import spack.repo
import spack.spec
import spack.store
import spack.util.lock as lk
import spack.util.spack_json as sjson
from llnl.util.filesystem import mkdirp
from spack.directory_layout import DirectoryLayoutError
from spack.error import SpackError
from spack.filesystem_view import YamlFilesystemView
from spack.util.crypto import bit_length
from spack.version import Version

# TODO: Provide an API automatically retyring a build after detecting and
# TODO: clearing a failure.

# DB goes in this directory underneath the root
_db_dirname = '.spack-db'

# DB version.  This is stuck in the DB file to track changes in format.
# Increment by one when the database format changes.
# Versions before 5 were not integers.
_db_version = Version('5')

# For any version combinations here, skip reindex when upgrading.
# Reindexing can take considerable time and is not always necessary.
_skip_reindex = [
    # reindexing takes a significant amount of time, and there's
    # no reason to do it from DB version 0.9.3 to version 5. The
    # only difference is that v5 can contain "deprecated_for"
    # fields.  So, skip the reindex for this transition. The new
    # version is saved to disk the first time the DB is written.
    (Version('0.9.3'), Version('5')),
]

# Default timeout for spack database locks in seconds or None (no timeout).
# A balance needs to be struck between quick turnaround for parallel installs
# (to avoid excess delays) and waiting long enough when the system is busy
# (to ensure the database is updated).
_db_lock_timeout = 120

# Default timeout for spack package locks in seconds or None (no timeout).
# A balance needs to be struck between quick turnaround for parallel installs
# (to avoid excess delays when performing a parallel installation) and waiting
# long enough for the next possible spec to install (to avoid excessive
# checking of the last high priority package) or holding on to a lock (to
# ensure a failed install is properly tracked).
_pkg_lock_timeout = None

# Types of dependencies tracked by the database
_tracked_deps = ('link', 'run')


def _now():
    """Returns the time since the epoch"""
    return time.time()


def _autospec(function):
    """Decorator that automatically converts the argument of a single-arg
       function to a Spec."""

    def converter(self, spec_like, *args, **kwargs):
        if not isinstance(spec_like, spack.spec.Spec):
            spec_like = spack.spec.Spec(spec_like)
        return function(self, spec_like, *args, **kwargs)

    return converter


class InstallStatus(str):
    pass


class InstallStatuses(object):
    INSTALLED = InstallStatus('installed')
    DEPRECATED = InstallStatus('deprecated')
    MISSING = InstallStatus('missing')

    @classmethod
    def canonicalize(cls, query_arg):
        if query_arg is True:
            return [cls.INSTALLED]
        elif query_arg is False:
            return [cls.MISSING]
        elif query_arg is any:
            return [cls.INSTALLED, cls.DEPRECATED, cls.MISSING]
        elif isinstance(query_arg, InstallStatus):
            return [query_arg]
        else:
            try:  # Try block catches if it is not an iterable at all
                if any(type(x) != InstallStatus for x in query_arg):
                    raise TypeError
            except TypeError:
                raise TypeError(
                    'installation query must be `any`, boolean, '
                    'InstallStatus, or iterable of InstallStatus')
            return query_arg


class InstallRecord(object):
    """A record represents one installation in the DB.

    The record keeps track of the spec for the installation, its
    install path, AND whether or not it is installed.  We need the
    installed flag in case a user either:

        a) blew away a directory, or
        b) used spack uninstall -f to get rid of it

    If, in either case, the package was removed but others still
    depend on it, we still need to track its spec, so we don't
    actually remove from the database until a spec has no installed
    dependents left.

    Args:
        spec (Spec): spec tracked by the install record
        path (str): path where the spec has been installed
        installed (bool): whether or not the spec is currently installed
        ref_count (int): number of specs that depend on this one
        explicit (bool, optional): whether or not this spec was explicitly
            installed, or pulled-in as a dependency of something else
        installation_time (time, optional): time of the installation
    """

    def __init__(
            self,
            spec,
            path,
            installed,
            ref_count=0,
            explicit=False,
            installation_time=None,
            deprecated_for=None
    ):
        self.spec = spec
        self.path = str(path) if path else None
        self.installed = bool(installed)
        self.ref_count = ref_count
        self.explicit = explicit
        self.installation_time = installation_time or _now()
        self.deprecated_for = deprecated_for

    def install_type_matches(self, installed):
        installed = InstallStatuses.canonicalize(installed)
        if self.installed:
            return InstallStatuses.INSTALLED in installed
        elif self.deprecated_for:
            return InstallStatuses.DEPRECATED in installed
        else:
            return InstallStatuses.MISSING in installed

    def to_dict(self):
        rec_dict = {
            'spec': self.spec.to_node_dict(),
            'path': self.path,
            'installed': self.installed,
            'ref_count': self.ref_count,
            'explicit': self.explicit,
            'installation_time': self.installation_time,
        }
        if self.deprecated_for:
            rec_dict.update({'deprecated_for': self.deprecated_for})
        return rec_dict

    @classmethod
    def from_dict(cls, spec, dictionary):
        d = dict(dictionary.items())
        d.pop('spec', None)

        # Old databases may have "None" for path for externals
        if d['path'] == 'None':
            d['path'] = None

        return InstallRecord(spec, **d)


class ForbiddenLockError(SpackError):
    """Raised when an upstream DB attempts to acquire a lock"""


class ForbiddenLock(object):
    def __getattribute__(self, name):
        raise ForbiddenLockError(
            "Cannot access attribute '{0}' of lock".format(name))


_query_docstring = """

        Args:
            query_spec: queries iterate through specs in the database and
                return those that satisfy the supplied ``query_spec``. If
                query_spec is `any`, This will match all specs in the
                database.  If it is a spec, we'll evaluate
                ``spec.satisfies(query_spec)``

            known (bool or any, optional): Specs that are "known" are those
                for which Spack can locate a ``package.py`` file -- i.e.,
                Spack "knows" how to install them.  Specs that are unknown may
                represent packages that existed in a previous version of
                Spack, but have since either changed their name or
                been removed

            installed (bool or any, or InstallStatus or iterable of
                InstallStatus, optional): if ``True``, includes only installed
                specs in the search; if ``False`` only missing specs, and if
                ``any``, all specs in database. If an InstallStatus or iterable
                of InstallStatus, returns specs whose install status
                (installed, deprecated, or missing) matches (one of) the
                InstallStatus. (default: True)

            explicit (bool or any, optional): A spec that was installed
                following a specific user request is marked as explicit. If
                instead it was pulled-in as a dependency of a user requested
                spec it's considered implicit.

            start_date (datetime, optional): filters the query discarding
                specs that have been installed before ``start_date``.

            end_date (datetime, optional): filters the query discarding
                specs that have been installed after ``end_date``.

            hashes (container): list or set of hashes that we can use to
                restrict the search

        Returns:
            list of specs that match the query

        """


class Database(object):

    """Per-process lock objects for each install prefix."""
    _prefix_locks = {}

    """Per-process failure (lock) objects for each install prefix."""
    _prefix_failures = {}

    def __init__(self, root, db_dir=None, upstream_dbs=None,
                 is_upstream=False):
        """Create a Database for Spack installations under ``root``.

        A Database is a cache of Specs data from ``$prefix/spec.yaml``
        files in Spack installation directories.

        By default, Database files (data and lock files) are stored
        under ``root/.spack-db``, which is created if it does not
        exist.  This is the ``db_dir``.

        The Database will attempt to read an ``index.json`` file in
        ``db_dir``.  If that does not exist, it will create a database
        when needed by scanning the entire Database root for ``spec.yaml``
        files according to Spack's ``DirectoryLayout``.

        Caller may optionally provide a custom ``db_dir`` parameter
        where data will be stored. This is intended to be used for
        testing the Database class.
        """
        self.root = root

        # If the db_dir is not provided, default to within the db root.
        self._db_dir = db_dir or os.path.join(self.root, _db_dirname)

        # Set up layout of database files within the db dir
        self._index_path = os.path.join(self._db_dir, 'index.json')
        self._lock_path = os.path.join(self._db_dir, 'lock')

        # This is for other classes to use to lock prefix directories.
        self.prefix_lock_path = os.path.join(self._db_dir, 'prefix_lock')

        # Ensure a persistent location for dealing with parallel installation
        # failures (e.g., across near-concurrent processes).
        self._failure_dir = os.path.join(self._db_dir, 'failures')

        # Support special locks for handling parallel installation failures
        # of a spec.
        self.prefix_fail_path = os.path.join(self._db_dir, 'prefix_failures')

        # Create needed directories and files
        if not os.path.exists(self._db_dir):
            fs.mkdirp(self._db_dir)

        if not os.path.exists(self._failure_dir):
            fs.mkdirp(self._failure_dir)

        self.is_upstream = is_upstream

        # initialize rest of state.
        self.db_lock_timeout = (
            spack.config.get('config:db_lock_timeout') or _db_lock_timeout)
        self.package_lock_timeout = (
            spack.config.get('config:package_lock_timeout') or
            _pkg_lock_timeout)
        tty.debug('DATABASE LOCK TIMEOUT: {0}s'.format(
                  str(self.db_lock_timeout)))
        timeout_format_str = ('{0}s'.format(str(self.package_lock_timeout))
                              if self.package_lock_timeout else 'No timeout')
        tty.debug('PACKAGE LOCK TIMEOUT: {0}'.format(
                  str(timeout_format_str)))

        if self.is_upstream:
            self.lock = ForbiddenLock()
        else:
            self.lock = lk.Lock(self._lock_path,
                                default_timeout=self.db_lock_timeout,
                                desc='database')
        self._data = {}

        self.upstream_dbs = list(upstream_dbs) if upstream_dbs else []

        # whether there was an error at the start of a read transaction
        self._error = None

        # For testing: if this is true, an exception is thrown when missing
        # dependencies are detected (rather than just printing a warning
        # message)
        self._fail_when_missing_deps = False

    def write_transaction(self):
        """Get a write lock context manager for use in a `with` block."""
        return lk.WriteTransaction(
            self.lock, acquire=self._read, release=self._write)

    def read_transaction(self):
        """Get a read lock context manager for use in a `with` block."""
        return lk.ReadTransaction(self.lock, acquire=self._read)

    def _failed_spec_path(self, spec):
        """Return the path to the spec's failure file, which may not exist."""
        if not spec.concrete:
            raise ValueError('Concrete spec required for failure path for {0}'
                             .format(spec.name))

        return os.path.join(self._failure_dir,
                            '{0}-{1}'.format(spec.name, spec.full_hash()))

    def clear_all_failures(self):
        """Force remove all install failure tracking locks and files."""
        tty.debug('Releasing prefix failure locks')
        for pkg_id in list(self._prefix_failures.keys()):
            lock = self._prefix_failures.pop(pkg_id, None)
            if lock:
                lock.release_write()

        tty.debug('Removing the prefix failure lock file')
        try:
            os.remove(self.prefix_fail_path)
        except Exception:
            pass

        tty.debug('Ensure have an (unlocked) prefix failure lock file')
        fs.touch(self.prefix_fail_path)

        # Remove all failure markings (aka files)
        tty.debug('Removing prefix failure tracking files')
        for fail_mark in os.listdir(self._failure_dir):
            try:
                os.remove(os.path.join(self._failure_dir, fail_mark))
            except Exception as exc:
                tty.warn('Unable to remove failure marking file {0}: {1}'
                         .format(fail_mark, str(exc)))

    def clear_failure(self, spec, force=False):
        """
        Remove any persistent and cached failure tracking for the spec.

        see `mark_failed()`.

        Args:
            spec (Spec): the spec whose failure indicators are being removed
            force (bool): True if the failure information should be cleared
                when a prefix failure lock exists for the file or False if
                the failure should not be cleared (e.g., it may be
                associated with a concurrent build)

        """
        failure_locked = self.prefix_failure_locked(spec)
        if failure_locked and not force:
            tty.msg('Retaining failure marking for {0} due to lock'
                    .format(spec.name))
            return

        if failure_locked:
            tty.warn('Removing failure marking despite lock for {0}'
                     .format(spec.name))

        lock = self._prefix_failures.pop(spec.prefix, None)
        if lock:
            lock.release_write()

        if self.prefix_failure_marked(spec):
            try:
                path = self._failed_spec_path(spec)
                tty.debug('Removing failure marking for {0}'.format(spec.name))
                os.remove(path)
            except OSError as err:
                tty.warn('Unable to remove failure marking for {0} ({1}): {2}'
                         .format(spec.name, path, str(err)))

    def mark_failed(self, spec):
        """
        Mark a spec as failing to install.

        Prefix failure marking takes the form of a byte range lock on the nth
        byte of a file for coordinating between concurrent parallel build
        processes and a persistent file, named with the full hash and
        containing the spec, in a subdirectory of the database to enable
        persistence across overlapping but separate related build processes.

        The failure lock file, ``spack.store.db.prefix_failures``, lives
        alongside the install DB. ``n`` is the sys.maxsize-bit prefix of the
        associated DAG hash to make the likelihood of collision very low with
        no cleanup required.
        """
        # Dump the spec to the failure file for (manual) debugging purposes
        path = self._failed_spec_path(spec)
        with open(path, 'w') as f:
            spec.to_json(f)

        # Also ensure a failure lock is taken to prevent cleanup removal
        # of failure status information during a concurrent parallel build.
        err = 'Unable to mark {0.name} as failed.'

        prefix = spec.prefix
        if prefix not in self._prefix_failures:
            mark = lk.Lock(
                self.prefix_fail_path,
                start=spec.dag_hash_bit_prefix(bit_length(sys.maxsize)),
                length=1,
                default_timeout=self.package_lock_timeout, desc=spec.name)

            try:
                mark.acquire_write()
            except lk.LockTimeoutError:
                # Unlikely that another process failed to install at the same
                # time but log it anyway.
                tty.debug('PID {0} failed to mark install failure for {1}'
                          .format(os.getpid(), spec.name))
                tty.warn(err.format(spec))

            # Whether we or another process marked it as a failure, track it
            # as such locally.
            self._prefix_failures[prefix] = mark

        return self._prefix_failures[prefix]

    def prefix_failed(self, spec):
        """Return True if the prefix (installation) is marked as failed."""
        # The failure was detected in this process.
        if spec.prefix in self._prefix_failures:
            return True

        # The failure was detected by a concurrent process (e.g., an srun),
        # which is expected to be holding a write lock if that is the case.
        if self.prefix_failure_locked(spec):
            return True

        # Determine if the spec may have been marked as failed by a separate
        # spack build process running concurrently.
        return self.prefix_failure_marked(spec)

    def prefix_failure_locked(self, spec):
        """Return True if a process has a failure lock on the spec."""
        check = lk.Lock(
            self.prefix_fail_path,
            start=spec.dag_hash_bit_prefix(bit_length(sys.maxsize)),
            length=1,
            default_timeout=self.package_lock_timeout, desc=spec.name)

        return check.is_write_locked()

    def prefix_failure_marked(self, spec):
        """Determine if the spec has a persistent failure marking."""
        return os.path.exists(self._failed_spec_path(spec))

    def prefix_lock(self, spec, timeout=None):
        """Get a lock on a particular spec's installation directory.

        NOTE: The installation directory **does not** need to exist.

        Prefix lock is a byte range lock on the nth byte of a file.

        The lock file is ``spack.store.db.prefix_lock`` -- the DB
        tells us what to call it and it lives alongside the install DB.

        n is the sys.maxsize-bit prefix of the DAG hash.  This makes
        likelihood of collision is very low AND it gives us
        readers-writer lock semantics with just a single lockfile, so no
        cleanup required.
        """
        timeout = timeout or self.package_lock_timeout
        prefix = spec.prefix
        if prefix not in self._prefix_locks:
            self._prefix_locks[prefix] = lk.Lock(
                self.prefix_lock_path,
                start=spec.dag_hash_bit_prefix(bit_length(sys.maxsize)),
                length=1,
                default_timeout=timeout, desc=spec.name)
        elif timeout != self._prefix_locks[prefix].default_timeout:
            self._prefix_locks[prefix].default_timeout = timeout

        return self._prefix_locks[prefix]

    @contextlib.contextmanager
    def prefix_read_lock(self, spec):
        prefix_lock = self.prefix_lock(spec)
        prefix_lock.acquire_read()

        try:
            yield self
        except lk.LockError:
            # This addresses the case where a nested lock attempt fails inside
            # of this context manager
            raise
        except (Exception, KeyboardInterrupt):
            prefix_lock.release_read()
            raise
        else:
            prefix_lock.release_read()

    @contextlib.contextmanager
    def prefix_write_lock(self, spec):
        prefix_lock = self.prefix_lock(spec)
        prefix_lock.acquire_write()

        try:
            yield self
        except lk.LockError:
            # This addresses the case where a nested lock attempt fails inside
            # of this context manager
            raise
        except (Exception, KeyboardInterrupt):
            prefix_lock.release_write()
            raise
        else:
            prefix_lock.release_write()

    def _write_to_file(self, stream):
        """Write out the database in JSON format to the stream passed
        as argument.

        This function does not do any locking or transactions.
        """
        # map from per-spec hash code to installation record.
        installs = dict((k, v.to_dict()) for k, v in self._data.items())

        # database includes installation list and version.

        # NOTE: this DB version does not handle multiple installs of
        # the same spec well.  If there are 2 identical specs with
        # different paths, it can't differentiate.
        # TODO: fix this before we support multiple install locations.
        database = {
            'database': {
                'installs': installs,
                'version': str(_db_version)
            }
        }

        try:
            sjson.dump(database, stream)
        except (TypeError, ValueError) as e:
            raise sjson.SpackJSONError("error writing JSON database:", str(e))

    def _read_spec_from_dict(self, hash_key, installs):
        """Recursively construct a spec from a hash in a YAML database.

        Does not do any locking.
        """
        spec_dict = installs[hash_key]['spec']

        # Install records don't include hash with spec, so we add it in here
        # to ensure it is read properly.
        for name in spec_dict:
            spec_dict[name]['hash'] = hash_key

        # Build spec from dict first.
        spec = spack.spec.Spec.from_node_dict(spec_dict)
        return spec

    def db_for_spec_hash(self, hash_key):
        with self.read_transaction():
            if hash_key in self._data:
                return self

        for db in self.upstream_dbs:
            if hash_key in db._data:
                return db

    def query_by_spec_hash(self, hash_key, data=None):
        if data and hash_key in data:
            return False, data[hash_key]
        if not data:
            with self.read_transaction():
                if hash_key in self._data:
                    return False, self._data[hash_key]
        for db in self.upstream_dbs:
            if hash_key in db._data:
                return True, db._data[hash_key]
        return False, None

    def _assign_dependencies(self, hash_key, installs, data):
        # Add dependencies from other records in the install DB to
        # form a full spec.
        spec = data[hash_key].spec
        spec_dict = installs[hash_key]['spec']
        if 'dependencies' in spec_dict[spec.name]:
            yaml_deps = spec_dict[spec.name]['dependencies']
            for dname, dhash, dtypes in spack.spec.Spec.read_yaml_dep_specs(
                    yaml_deps):
                # It is important that we always check upstream installations
                # in the same order, and that we always check the local
                # installation first: if a downstream Spack installs a package
                # then dependents in that installation could be using it.
                # If a hash is installed locally and upstream, there isn't
                # enough information to determine which one a local package
                # depends on, so the convention ensures that this isn't an
                # issue.
                upstream, record = self.query_by_spec_hash(dhash, data=data)
                child = record.spec if record else None

                if not child:
                    msg = ("Missing dependency not in database: "
                           "%s needs %s-%s" % (
                               spec.cformat('{name}{/hash:7}'),
                               dname, dhash[:7]))
                    if self._fail_when_missing_deps:
                        raise MissingDependenciesError(msg)
                    tty.warn(msg)
                    continue

                spec._add_dependency(child, dtypes)

    def _read_from_file(self, filename):
        """Fill database from file, do not maintain old data.
        Translate the spec portions from node-dict form to spec form.

        Does not do any locking.
        """
        try:
            with open(filename, 'r') as f:
                fdata = sjson.load(f)
        except Exception as e:
            raise CorruptDatabaseError("error parsing database:", str(e))

        if fdata is None:
            return

        def check(cond, msg):
            if not cond:
                raise CorruptDatabaseError(
                    "Spack database is corrupt: %s" % msg, self._index_path)

        check('database' in fdata, "no 'database' attribute in JSON DB.")

        # High-level file checks
        db = fdata['database']
        check('installs' in db, "no 'installs' in JSON DB.")
        check('version' in db, "no 'version' in JSON DB.")

        installs = db['installs']

        # TODO: better version checking semantics.
        version = Version(db['version'])
        if version > _db_version:
            raise InvalidDatabaseVersionError(_db_version, version)
        elif version < _db_version:
            if not any(
                    old == version and new == _db_version
                    for old, new in _skip_reindex
            ):
                tty.warn(
                    "Spack database version changed from %s to %s. Upgrading."
                    % (version, _db_version)
                )

                self.reindex(spack.store.layout)
                installs = dict(
                    (k, v.to_dict()) for k, v in self._data.items()
                )

        def invalid_record(hash_key, error):
            msg = ("Invalid record in Spack database: "
                   "hash: %s, cause: %s: %s")
            msg %= (hash_key, type(error).__name__, str(error))
            raise CorruptDatabaseError(msg, self._index_path)

        # Build up the database in three passes:
        #
        #   1. Read in all specs without dependencies.
        #   2. Hook dependencies up among specs.
        #   3. Mark all specs concrete.
        #
        # The database is built up so that ALL specs in it share nodes
        # (i.e., its specs are a true Merkle DAG, unlike most specs.)

        # Pass 1: Iterate through database and build specs w/o dependencies
        data = {}
        for hash_key, rec in installs.items():
            try:
                # This constructs a spec DAG from the list of all installs
                spec = self._read_spec_from_dict(hash_key, installs)

                # Insert the brand new spec in the database.  Each
                # spec has its own copies of its dependency specs.
                # TODO: would a more immmutable spec implementation simplify
                #       this?
                data[hash_key] = InstallRecord.from_dict(spec, rec)
            except Exception as e:
                invalid_record(hash_key, e)

        # Pass 2: Assign dependencies once all specs are created.
        for hash_key in data:
            try:
                self._assign_dependencies(hash_key, installs, data)
            except MissingDependenciesError:
                raise
            except Exception as e:
                invalid_record(hash_key, e)

        # Pass 3: Mark all specs concrete.  Specs representing real
        # installations must be explicitly marked.
        # We do this *after* all dependencies are connected because if we
        # do it *while* we're constructing specs,it causes hashes to be
        # cached prematurely.
        for hash_key, rec in data.items():
            rec.spec._mark_concrete()

        self._data = data

    def reindex(self, directory_layout):
        """Build database index from scratch based on a directory layout.

        Locks the DB if it isn't locked already.
        """
        if self.is_upstream:
            raise UpstreamDatabaseLockingError(
                "Cannot reindex an upstream database")

        # Special transaction to avoid recursive reindex calls and to
        # ignore errors if we need to rebuild a corrupt database.
        def _read_suppress_error():
            try:
                if os.path.isfile(self._index_path):
                    self._read_from_file(self._index_path)
            except CorruptDatabaseError as e:
                self._error = e
                self._data = {}

        transaction = lk.WriteTransaction(
            self.lock, acquire=_read_suppress_error, release=self._write
        )

        with transaction:
            if self._error:
                tty.warn(
                    "Spack database was corrupt. Will rebuild. Error was:",
                    str(self._error)
                )
                self._error = None

            old_data = self._data
            try:
                self._construct_from_directory_layout(
                    directory_layout, old_data)
            except BaseException:
                # If anything explodes, restore old data, skip write.
                self._data = old_data
                raise

    def _construct_entry_from_directory_layout(self, directory_layout,
                                               old_data, spec,
                                               deprecator=None):
        # Try to recover explicit value from old DB, but
        # default it to True if DB was corrupt. This is
        # just to be conservative in case a command like
        # "autoremove" is run by the user after a reindex.
        tty.debug(
            'RECONSTRUCTING FROM SPEC.YAML: {0}'.format(spec))
        explicit = True
        inst_time = os.stat(spec.prefix).st_ctime
        if old_data is not None:
            old_info = old_data.get(spec.dag_hash())
            if old_info is not None:
                explicit = old_info.explicit
                inst_time = old_info.installation_time

        extra_args = {
            'explicit': explicit,
            'installation_time': inst_time
        }
        self._add(spec, directory_layout, **extra_args)
        if deprecator:
            self._deprecate(spec, deprecator)

    def _construct_from_directory_layout(self, directory_layout, old_data):
        # Read first the `spec.yaml` files in the prefixes. They should be
        # considered authoritative with respect to DB reindexing, as
        # entries in the DB may be corrupted in a way that still makes
        # them readable. If we considered DB entries authoritative
        # instead, we would perpetuate errors over a reindex.
        with directory_layout.disable_upstream_check():
            # Initialize data in the reconstructed DB
            self._data = {}

            # Start inspecting the installed prefixes
            processed_specs = set()

            for spec in directory_layout.all_specs():
                self._construct_entry_from_directory_layout(directory_layout,
                                                            old_data, spec)
                processed_specs.add(spec)

            for spec, deprecator in directory_layout.all_deprecated_specs():
                self._construct_entry_from_directory_layout(directory_layout,
                                                            old_data, spec,
                                                            deprecator)
                processed_specs.add(spec)

            for key, entry in old_data.items():
                # We already took care of this spec using
                # `spec.yaml` from its prefix.
                if entry.spec in processed_specs:
                    msg = 'SKIPPING RECONSTRUCTION FROM OLD DB: {0}'
                    msg += ' [already reconstructed from spec.yaml]'
                    tty.debug(msg.format(entry.spec))
                    continue

                # If we arrived here it very likely means that
                # we have external specs that are not dependencies
                # of other specs. This may be the case for externally
                # installed compilers or externally installed
                # applications.
                tty.debug(
                    'RECONSTRUCTING FROM OLD DB: {0}'.format(entry.spec))
                try:
                    layout = spack.store.layout
                    if entry.spec.external:
                        layout = None
                        install_check = True
                    else:
                        install_check = layout.check_installed(entry.spec)

                    if install_check:
                        kwargs = {
                            'spec': entry.spec,
                            'directory_layout': layout,
                            'explicit': entry.explicit,
                            'installation_time': entry.installation_time  # noqa: E501
                        }
                        self._add(**kwargs)
                        processed_specs.add(entry.spec)
                except Exception as e:
                    # Something went wrong, so the spec was not restored
                    # from old data
                    tty.debug(e)

            self._check_ref_counts()

    def _check_ref_counts(self):
        """Ensure consistency of reference counts in the DB.

        Raise an AssertionError if something is amiss.

        Does no locking.
        """
        counts = {}
        for key, rec in self._data.items():
            counts.setdefault(key, 0)
            for dep in rec.spec.dependencies(_tracked_deps):
                dep_key = dep.dag_hash()
                counts.setdefault(dep_key, 0)
                counts[dep_key] += 1

            if rec.deprecated_for:
                counts.setdefault(rec.deprecated_for, 0)
                counts[rec.deprecated_for] += 1

        for rec in self._data.values():
            key = rec.spec.dag_hash()
            expected = counts[key]
            found = rec.ref_count
            if not expected == found:
                raise AssertionError(
                    "Invalid ref_count: %s: %d (expected %d), in DB %s" %
                    (key, found, expected, self._index_path))

    def _write(self, type, value, traceback):
        """Write the in-memory database index to its file path.

        This is a helper function called by the WriteTransaction context
        manager. If there is an exception while the write lock is active,
        nothing will be written to the database file, but the in-memory
        database *may* be left in an inconsistent state.  It will be consistent
        after the start of the next transaction, when it read from disk again.

        This routine does no locking.
        """
        # Do not write if exceptions were raised
        if type is not None:
            return

        temp_file = self._index_path + (
            '.%s.%s.temp' % (socket.getfqdn(), os.getpid()))

        # Write a temporary database file them move it into place
        try:
            with open(temp_file, 'w') as f:
                self._write_to_file(f)
            os.rename(temp_file, self._index_path)
        except BaseException as e:
            tty.debug(e)
            # Clean up temp file if something goes wrong.
            if os.path.exists(temp_file):
                os.remove(temp_file)
            raise

    def _read(self):
        """Re-read Database from the data in the set location.

        This does no locking, with one exception: it will automatically
        try to regenerate a missing DB if local. This requires taking a
        write lock.
        """
        if os.path.isfile(self._index_path):
            # Read from file if a database exists
            self._read_from_file(self._index_path)
            return
        elif self.is_upstream:
            raise UpstreamDatabaseLockingError(
                "No database index file is present, and upstream"
                " databases cannot generate an index file")

        # The file doesn't exist, try to traverse the directory.
        # reindex() takes its own write lock, so no lock here.
        with lk.WriteTransaction(self.lock):
            self._write(None, None, None)
        self.reindex(spack.store.layout)

    def _add(
            self,
            spec,
            directory_layout=None,
            explicit=False,
            installation_time=None
    ):
        """Add an install record for this spec to the database.

        Assumes spec is installed in ``layout.path_for_spec(spec)``.

        Also ensures dependencies are present and updated in the DB as
        either installed or missing.

        Args:
            spec: spec to be added
            directory_layout: layout of the spec installation
            **kwargs:

                explicit
                    Possible values: True, False, any

                    A spec that was installed following a specific user
                    request is marked as explicit. If instead it was
                    pulled-in as a dependency of a user requested spec
                    it's considered implicit.

                installation_time
                    Date and time of installation

        """
        if not spec.concrete:
            raise NonConcreteSpecAddError(
                "Specs added to DB must be concrete.")

        key = spec.dag_hash()
        upstream, record = self.query_by_spec_hash(key)
        if upstream:
            return

        # Retrieve optional arguments
        installation_time = installation_time or _now()

        for dep in spec.dependencies(_tracked_deps):
            dkey = dep.dag_hash()
            if dkey not in self._data:
                extra_args = {
                    'explicit': False,
                    'installation_time': installation_time
                }
                self._add(dep, directory_layout, **extra_args)

        if key not in self._data:
            installed = bool(spec.external)
            path = None
            if not spec.external and directory_layout:
                path = directory_layout.path_for_spec(spec)
                try:
                    directory_layout.check_installed(spec)
                    installed = True
                except DirectoryLayoutError as e:
                    tty.warn(
                        'Dependency missing: may be deprecated or corrupted:',
                        path, str(e))
            elif spec.external_path:
                path = spec.external_path

            # Create a new install record with no deps initially.
            new_spec = spec.copy(deps=False)
            extra_args = {
                'explicit': explicit,
                'installation_time': installation_time
            }
            self._data[key] = InstallRecord(
                new_spec, path, installed, ref_count=0, **extra_args
            )

            # Connect dependencies from the DB to the new copy.
            for name, dep in six.iteritems(
                    spec.dependencies_dict(_tracked_deps)
            ):
                dkey = dep.spec.dag_hash()
                upstream, record = self.query_by_spec_hash(dkey)
                new_spec._add_dependency(record.spec, dep.deptypes)
                if not upstream:
                    record.ref_count += 1

            # Mark concrete once everything is built, and preserve
            # the original hash of concrete specs.
            new_spec._mark_concrete()
            new_spec._hash = key

        else:
            # If it is already there, mark it as installed.
            self._data[key].installed = True

        self._data[key].explicit = explicit

    @_autospec
    def add(self, spec, directory_layout, explicit=False):
        """Add spec at path to database, locking and reading DB to sync.

        ``add()`` will lock and read from the DB on disk.

        """
        # TODO: ensure that spec is concrete?
        # Entire add is transactional.
        with self.write_transaction():
            self._add(spec, directory_layout, explicit=explicit)

    def _get_matching_spec_key(self, spec, **kwargs):
        """Get the exact spec OR get a single spec that matches."""
        key = spec.dag_hash()
        upstream, record = self.query_by_spec_hash(key)
        if not record:
            match = self.query_one(spec, **kwargs)
            if match:
                return match.dag_hash()
            raise KeyError("No such spec in database! %s" % spec)
        return key

    @_autospec
    def get_record(self, spec, **kwargs):
        key = self._get_matching_spec_key(spec, **kwargs)
        upstream, record = self.query_by_spec_hash(key)
        return record

    def _decrement_ref_count(self, spec):
        key = spec.dag_hash()

        if key not in self._data:
            # TODO: print something here?  DB is corrupt, but
            # not much we can do.
            return

        rec = self._data[key]
        rec.ref_count -= 1

        if rec.ref_count == 0 and not rec.installed:
            del self._data[key]
            for dep in spec.dependencies(_tracked_deps):
                self._decrement_ref_count(dep)

    def _increment_ref_count(self, spec):
        key = spec.dag_hash()

        if key not in self._data:
            return

        rec = self._data[key]
        rec.ref_count += 1

    def _remove(self, spec):
        """Non-locking version of remove(); does real work."""
        key = self._get_matching_spec_key(spec)
        rec = self._data[key]

        if rec.ref_count > 0:
            rec.installed = False
            return rec.spec

        del self._data[key]
        for dep in rec.spec.dependencies(_tracked_deps):
            self._decrement_ref_count(dep)

        if rec.deprecated_for:
            new_spec = self._data[rec.deprecated_for].spec
            self._decrement_ref_count(new_spec)

        # Returns the concrete spec so we know it in the case where a
        # query spec was passed in.
        return rec.spec

    @_autospec
    def remove(self, spec):
        """Removes a spec from the database.  To be called on uninstall.

        Reads the database, then:

          1. Marks the spec as not installed.
          2. Removes the spec if it has no more dependents.
          3. If removed, recursively updates dependencies' ref counts
             and removes them if they are no longer needed.

        """
        # Take a lock around the entire removal.
        with self.write_transaction():
            return self._remove(spec)

    def deprecator(self, spec):
        """Return the spec that the given spec is deprecated for, or None"""
        with self.read_transaction():
            spec_key = self._get_matching_spec_key(spec)
            spec_rec = self._data[spec_key]

            if spec_rec.deprecated_for:
                return self._data[spec_rec.deprecated_for].spec
            else:
                return None

    def specs_deprecated_by(self, spec):
        """Return all specs deprecated in favor of the given spec"""
        with self.read_transaction():
            return [rec.spec for rec in self._data.values()
                    if rec.deprecated_for == spec.dag_hash()]

    def _deprecate(self, spec, deprecator):
        spec_key = self._get_matching_spec_key(spec)
        spec_rec = self._data[spec_key]

        deprecator_key = self._get_matching_spec_key(deprecator)

        self._increment_ref_count(deprecator)

        # If spec was already deprecated, update old deprecator's ref count
        if spec_rec.deprecated_for:
            old_repl_rec = self._data[spec_rec.deprecated_for]
            self._decrement_ref_count(old_repl_rec.spec)

        spec_rec.deprecated_for = deprecator_key
        spec_rec.installed = False
        self._data[spec_key] = spec_rec

    @_autospec
    def deprecate(self, spec, deprecator):
        """Marks a spec as deprecated in favor of its deprecator"""
        with self.write_transaction():
            return self._deprecate(spec, deprecator)

    @_autospec
    def installed_relatives(self, spec, direction='children', transitive=True,
                            deptype='all'):
        """Return installed specs related to this one."""
        if direction not in ('parents', 'children'):
            raise ValueError("Invalid direction: %s" % direction)

        relatives = set()
        for spec in self.query(spec):
            if transitive:
                to_add = spec.traverse(
                    direction=direction, root=False, deptype=deptype)
            elif direction == 'parents':
                to_add = spec.dependents(deptype=deptype)
            else:  # direction == 'children'
                to_add = spec.dependencies(deptype=deptype)

            for relative in to_add:
                hash_key = relative.dag_hash()
                upstream, record = self.query_by_spec_hash(hash_key)
                if not record:
                    reltype = ('Dependent' if direction == 'parents'
                               else 'Dependency')
                    msg = ("Inconsistent state! %s %s of %s not in DB"
                           % (reltype, hash_key, spec.dag_hash()))
                    if self._fail_when_missing_deps:
                        raise MissingDependenciesError(msg)
                    tty.warn(msg)
                    continue

                if not record.installed:
                    continue

                relatives.add(relative)
        return relatives

    @_autospec
    def installed_extensions_for(self, extendee_spec):
        """
        Return the specs of all packages that extend
        the given spec
        """
        for spec in self.query():
            if spec.package.extends(extendee_spec):
                yield spec.package

    @_autospec
    def activated_extensions_for(self, extendee_spec, extensions_layout=None):
        """
        Return the specs of all packages that extend
        the given spec
        """
        if extensions_layout is None:
            view = YamlFilesystemView(extendee_spec.prefix, spack.store.layout)
            extensions_layout = view.extensions_layout
        for spec in self.query():
            try:
                extensions_layout.check_activated(extendee_spec, spec)
                yield spec.package
            except spack.directory_layout.NoSuchExtensionError:
                continue
            # TODO: conditional way to do this instead of catching exceptions

    def _get_by_hash_local(self, dag_hash, default=None, installed=any):
        # hash is a full hash and is in the data somewhere
        if dag_hash in self._data:
            rec = self._data[dag_hash]
            if rec.install_type_matches(installed):
                return [rec.spec]
            else:
                return default

        # check if hash is a prefix of some installed (or previously
        # installed) spec.
        matches = [record.spec for h, record in self._data.items()
                   if h.startswith(dag_hash) and
                   record.install_type_matches(installed)]
        if matches:
            return matches

        # nothing found
        return default

    def get_by_hash_local(self, *args, **kwargs):
        """Look up a spec in *this DB* by DAG hash, or by a DAG hash prefix.

        Arguments:
            dag_hash (str): hash (or hash prefix) to look up
            default (object, optional): default value to return if dag_hash is
                not in the DB (default: None)
            installed (bool or any, or InstallStatus or iterable of
                InstallStatus, optional): if ``True``, includes only installed
                specs in the search; if ``False`` only missing specs, and if
                ``any``, all specs in database. If an InstallStatus or iterable
                of InstallStatus, returns specs whose install status
                (installed, deprecated, or missing) matches (one of) the
                InstallStatus. (default: any)

        ``installed`` defaults to ``any`` so that we can refer to any
        known hash.  Note that ``query()`` and ``query_one()`` differ in
        that they only return installed specs by default.

        Returns:
            (list): a list of specs matching the hash or hash prefix

        """
        with self.read_transaction():
            return self._get_by_hash_local(*args, **kwargs)

    def get_by_hash(self, dag_hash, default=None, installed=any):
        """Look up a spec by DAG hash, or by a DAG hash prefix.

        Arguments:
            dag_hash (str): hash (or hash prefix) to look up
            default (object, optional): default value to return if dag_hash is
                not in the DB (default: None)
            installed (bool or any, or InstallStatus or iterable of
                InstallStatus, optional): if ``True``, includes only installed
                specs in the search; if ``False`` only missing specs, and if
                ``any``, all specs in database. If an InstallStatus or iterable
                of InstallStatus, returns specs whose install status
                (installed, deprecated, or missing) matches (one of) the
                InstallStatus. (default: any)

        ``installed`` defaults to ``any`` so that we can refer to any
        known hash.  Note that ``query()`` and ``query_one()`` differ in
        that they only return installed specs by default.

        Returns:
            (list): a list of specs matching the hash or hash prefix

        """

        spec = self.get_by_hash_local(
            dag_hash, default=default, installed=installed)
        if spec is not None:
            return spec

        for upstream_db in self.upstream_dbs:
            spec = upstream_db._get_by_hash_local(
                dag_hash, default=default, installed=installed)
            if spec is not None:
                return spec

        return default

    def _query(
            self,
            query_spec=any,
            known=any,
            installed=True,
            explicit=any,
            start_date=None,
            end_date=None,
            hashes=None
    ):
        """Run a query on the database."""

        # TODO: Specs are a lot like queries.  Should there be a
        # TODO: wildcard spec object, and should specs have attributes
        # TODO: like installed and known that can be queried?  Or are
        # TODO: these really special cases that only belong here?

        # Just look up concrete specs with hashes; no fancy search.
        if isinstance(query_spec, spack.spec.Spec) and query_spec.concrete:
            # TODO: handling of hashes restriction is not particularly elegant.
            hash_key = query_spec.dag_hash()
            if (hash_key in self._data and
                (not hashes or hash_key in hashes)):
                return [self._data[hash_key].spec]
            else:
                return []

        # Abstract specs require more work -- currently we test
        # against everything.
        results = []
        start_date = start_date or datetime.datetime.min
        end_date = end_date or datetime.datetime.max

        for key, rec in self._data.items():
            if hashes is not None and rec.spec.dag_hash() not in hashes:
                continue

            if not rec.install_type_matches(installed):
                continue

            if explicit is not any and rec.explicit != explicit:
                continue

            if known is not any and spack.repo.path.exists(
                    rec.spec.name) != known:
                continue

            inst_date = datetime.datetime.fromtimestamp(
                rec.installation_time
            )
            if not (start_date < inst_date < end_date):
                continue

            if (query_spec is any or
                rec.spec.satisfies(query_spec, strict=True)):
                results.append(rec.spec)

        return results

    _query.__doc__ += _query_docstring

    def query_local(self, *args, **kwargs):
        """Query only the local Spack database."""
        with self.read_transaction():
            return sorted(self._query(*args, **kwargs))

    query_local.__doc__ += _query_docstring

    def query(self, *args, **kwargs):
        """Query the Spack database including all upstream databases."""
        upstream_results = []
        for upstream_db in self.upstream_dbs:
            # queries for upstream DBs need to *not* lock - we may not
            # have permissions to do this and the upstream DBs won't know about
            # us anyway (so e.g. they should never uninstall specs)
            upstream_results.extend(upstream_db._query(*args, **kwargs) or [])

        local_results = set(self.query_local(*args, **kwargs))

        results = list(local_results) + list(
            x for x in upstream_results if x not in local_results)

        return sorted(results)

    query.__doc__ += _query_docstring

    def query_one(self, query_spec, known=any, installed=True):
        """Query for exactly one spec that matches the query spec.

        Raises an assertion error if more than one spec matches the
        query. Returns None if no installed package matches.

        """
        concrete_specs = self.query(
            query_spec, known=known, installed=installed)
        assert len(concrete_specs) <= 1
        return concrete_specs[0] if concrete_specs else None

    def missing(self, spec):
        key = spec.dag_hash()
        upstream, record = self.query_by_spec_hash(key)
        return record and not record.installed

    @property
    def unused_specs(self):
        """Return all the specs that are currently installed but not needed
        at runtime to satisfy user's requests.

        Specs in the return list are those which are not either:
            1. Installed on an explicit user request
            2. Installed as a "run" or "link" dependency (even transitive) of
               a spec at point 1.
        """
        needed, visited = set(), set()
        with self.read_transaction():
            for key, rec in self._data.items():
                if rec.explicit:
                    # recycle `visited` across calls to avoid
                    # redundantly traversing
                    for spec in rec.spec.traverse(visited=visited):
                        needed.add(spec.dag_hash())

            unused = [rec.spec for key, rec in self._data.items()
                      if key not in needed and rec.installed]

        return unused


class UpstreamDatabaseLockingError(SpackError):
    """Raised when an operation would need to lock an upstream database"""


class CorruptDatabaseError(SpackError):
    """Raised when errors are found while reading the database."""


class NonConcreteSpecAddError(SpackError):
    """Raised when attemptint to add non-concrete spec to DB."""


class MissingDependenciesError(SpackError):
    """Raised when DB cannot find records for dependencies"""


class InvalidDatabaseVersionError(SpackError):

    def __init__(self, expected, found):
        super(InvalidDatabaseVersionError, self).__init__(
            "Expected database version %s but found version %s."
            % (expected, found),
            "`spack reindex` may fix this, or you may need a newer "
            "Spack version.")<|MERGE_RESOLUTION|>--- conflicted
+++ resolved
@@ -23,18 +23,14 @@
 import contextlib
 import datetime
 import os
+import six
 import socket
 import sys
 import time
 
 import llnl.util.filesystem as fs
 import llnl.util.tty as tty
-<<<<<<< HEAD
-
-import spack.store
-=======
-import six
->>>>>>> 3f69cc9e
+
 import spack.repo
 import spack.spec
 import spack.store
