--- conflicted
+++ resolved
@@ -436,15 +436,10 @@
                 # Initialize data in the reconstructed DB
                 self._data = {}
 
-<<<<<<< HEAD
-                # Ask the directory layout to traverse the filesystem.
-                for spec in all_specs:
-=======
                 # Start inspecting the installed prefixes
                 processed_specs = set()
 
-                for spec in directory_layout.all_specs():
->>>>>>> c616e4a6
+                for spec in all_specs:
                     # Try to recover explicit value from old DB, but
                     # default it to True if DB was corrupt. This is
                     # just to be conservative in case a command like
