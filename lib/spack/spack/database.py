# Copyright 2013-2020 Lawrence Livermore National Security, LLC and other
# Spack Project Developers. See the top-level COPYRIGHT file for details.
#
# SPDX-License-Identifier: (Apache-2.0 OR MIT)

"""Spack's installation tracking database.

The database serves two purposes:

  1. It implements a cache on top of a potentially very large Spack
     directory hierarchy, speeding up many operations that would
     otherwise require filesystem access.

  2. It will allow us to track external installations as well as lost
     packages and their dependencies.

Prior to the implementation of this store, a directory layout served
as the authoritative database of packages in Spack.  This module
provides a cache and a sanity checking mechanism for what is in the
filesystem.
"""

import contextlib
import datetime
import os
import six
import socket
import sys
import time

import llnl.util.filesystem as fs
import llnl.util.tty as tty

import spack.repo
import spack.spec
import spack.store
import spack.util.lock as lk
import spack.util.spack_json as sjson
from spack.directory_layout import DirectoryLayoutError
from spack.error import SpackError
from spack.filesystem_view import YamlFilesystemView
from spack.util.crypto import bit_length
from spack.version import Version

# TODO: Provide an API automatically retyring a build after detecting and
# TODO: clearing a failure.

# DB goes in this directory underneath the root
_db_dirname = '.spack-db'

# DB version.  This is stuck in the DB file to track changes in format.
# Increment by one when the database format changes.
# Versions before 5 were not integers.
_db_version = Version('5')

# For any version combinations here, skip reindex when upgrading.
# Reindexing can take considerable time and is not always necessary.
_skip_reindex = [
    # reindexing takes a significant amount of time, and there's
    # no reason to do it from DB version 0.9.3 to version 5. The
    # only difference is that v5 can contain "deprecated_for"
    # fields.  So, skip the reindex for this transition. The new
    # version is saved to disk the first time the DB is written.
    (Version('0.9.3'), Version('5')),
]

# Default timeout for spack database locks in seconds or None (no timeout).
# A balance needs to be struck between quick turnaround for parallel installs
# (to avoid excess delays) and waiting long enough when the system is busy
# (to ensure the database is updated).
_db_lock_timeout = 120

# Default timeout for spack package locks in seconds or None (no timeout).
# A balance needs to be struck between quick turnaround for parallel installs
# (to avoid excess delays when performing a parallel installation) and waiting
# long enough for the next possible spec to install (to avoid excessive
# checking of the last high priority package) or holding on to a lock (to
# ensure a failed install is properly tracked).
_pkg_lock_timeout = None

# Types of dependencies tracked by the database
_tracked_deps = ('link', 'run')


def _now():
    """Returns the time since the epoch"""
    return time.time()


def _autospec(function):
    """Decorator that automatically converts the argument of a single-arg
       function to a Spec."""

    def converter(self, spec_like, *args, **kwargs):
        if not isinstance(spec_like, spack.spec.Spec):
            spec_like = spack.spec.Spec(spec_like)
        return function(self, spec_like, *args, **kwargs)

    return converter


class InstallStatus(str):
    pass


class InstallStatuses(object):
    INSTALLED = InstallStatus('installed')
    DEPRECATED = InstallStatus('deprecated')
    MISSING = InstallStatus('missing')

    @classmethod
    def canonicalize(cls, query_arg):
        if query_arg is True:
            return [cls.INSTALLED]
        elif query_arg is False:
            return [cls.MISSING]
        elif query_arg is any:
            return [cls.INSTALLED, cls.DEPRECATED, cls.MISSING]
        elif isinstance(query_arg, InstallStatus):
            return [query_arg]
        else:
            try:  # Try block catches if it is not an iterable at all
                if any(type(x) != InstallStatus for x in query_arg):
                    raise TypeError
            except TypeError:
                raise TypeError(
                    'installation query must be `any`, boolean, '
                    'InstallStatus, or iterable of InstallStatus')
            return query_arg


class InstallRecord(object):
    """A record represents one installation in the DB.

    The record keeps track of the spec for the installation, its
    install path, AND whether or not it is installed.  We need the
    installed flag in case a user either:

        a) blew away a directory, or
        b) used spack uninstall -f to get rid of it

    If, in either case, the package was removed but others still
    depend on it, we still need to track its spec, so we don't
    actually remove from the database until a spec has no installed
    dependents left.

    Args:
        spec (Spec): spec tracked by the install record
        path (str): path where the spec has been installed
        installed (bool): whether or not the spec is currently installed
        ref_count (int): number of specs that depend on this one
        explicit (bool, optional): whether or not this spec was explicitly
            installed, or pulled-in as a dependency of something else
        installation_time (time, optional): time of the installation
    """

    def __init__(
            self,
            spec,
            path,
            installed,
            ref_count=0,
            explicit=False,
            installation_time=None,
            deprecated_for=None
    ):
        self.spec = spec
        self.path = str(path) if path else None
        self.installed = bool(installed)
        self.ref_count = ref_count
        self.explicit = explicit
        self.installation_time = installation_time or _now()
        self.deprecated_for = deprecated_for

    def install_type_matches(self, installed):
        installed = InstallStatuses.canonicalize(installed)
        if self.installed:
            return InstallStatuses.INSTALLED in installed
        elif self.deprecated_for:
            return InstallStatuses.DEPRECATED in installed
        else:
            return InstallStatuses.MISSING in installed

    def to_dict(self):
        rec_dict = {
            'spec': self.spec.to_node_dict(),
            'path': self.path,
            'installed': self.installed,
            'ref_count': self.ref_count,
            'explicit': self.explicit,
            'installation_time': self.installation_time,
        }
        if self.deprecated_for:
            rec_dict.update({'deprecated_for': self.deprecated_for})
        return rec_dict

    @classmethod
    def from_dict(cls, spec, dictionary):
        d = dict(dictionary.items())
        d.pop('spec', None)

        # Old databases may have "None" for path for externals
        if d['path'] == 'None':
            d['path'] = None

        return InstallRecord(spec, **d)


class ForbiddenLockError(SpackError):
    """Raised when an upstream DB attempts to acquire a lock"""


class ForbiddenLock(object):
    def __getattribute__(self, name):
        raise ForbiddenLockError(
            "Cannot access attribute '{0}' of lock".format(name))


_query_docstring = """

        Args:
            query_spec: queries iterate through specs in the database and
                return those that satisfy the supplied ``query_spec``. If
                query_spec is `any`, This will match all specs in the
                database.  If it is a spec, we'll evaluate
                ``spec.satisfies(query_spec)``

            known (bool or any, optional): Specs that are "known" are those
                for which Spack can locate a ``package.py`` file -- i.e.,
                Spack "knows" how to install them.  Specs that are unknown may
                represent packages that existed in a previous version of
                Spack, but have since either changed their name or
                been removed

            installed (bool or any, or InstallStatus or iterable of
                InstallStatus, optional): if ``True``, includes only installed
                specs in the search; if ``False`` only missing specs, and if
                ``any``, all specs in database. If an InstallStatus or iterable
                of InstallStatus, returns specs whose install status
                (installed, deprecated, or missing) matches (one of) the
                InstallStatus. (default: True)

            explicit (bool or any, optional): A spec that was installed
                following a specific user request is marked as explicit. If
                instead it was pulled-in as a dependency of a user requested
                spec it's considered implicit.

            start_date (datetime, optional): filters the query discarding
                specs that have been installed before ``start_date``.

            end_date (datetime, optional): filters the query discarding
                specs that have been installed after ``end_date``.

            hashes (container): list or set of hashes that we can use to
                restrict the search

        Returns:
            list of specs that match the query

        """


class Database(object):

    """Per-process lock objects for each install prefix."""
    _prefix_locks = {}

    """Per-process failure (lock) objects for each install prefix."""
    _prefix_failures = {}

    def __init__(self, root, db_dir=None, upstream_dbs=None,
                 is_upstream=False):
        """Create a Database for Spack installations under ``root``.

        A Database is a cache of Specs data from ``$prefix/spec.yaml``
        files in Spack installation directories.

        By default, Database files (data and lock files) are stored
        under ``root/.spack-db``, which is created if it does not
        exist.  This is the ``db_dir``.

        The Database will attempt to read an ``index.json`` file in
        ``db_dir``.  If that does not exist, it will create a database
        when needed by scanning the entire Database root for ``spec.yaml``
        files according to Spack's ``DirectoryLayout``.

        Caller may optionally provide a custom ``db_dir`` parameter
        where data will be stored. This is intended to be used for
        testing the Database class.
        """
        self.root = root

        # If the db_dir is not provided, default to within the db root.
        self._db_dir = db_dir or os.path.join(self.root, _db_dirname)

        # Set up layout of database files within the db dir
        self._index_path = os.path.join(self._db_dir, 'index.json')
        self._lock_path = os.path.join(self._db_dir, 'lock')

        # This is for other classes to use to lock prefix directories.
        self.prefix_lock_path = os.path.join(self._db_dir, 'prefix_lock')

        # Ensure a persistent location for dealing with parallel installation
        # failures (e.g., across near-concurrent processes).
        self._failure_dir = os.path.join(self._db_dir, 'failures')

        # Support special locks for handling parallel installation failures
        # of a spec.
        self.prefix_fail_path = os.path.join(self._db_dir, 'prefix_failures')

        # Create needed directories and files
        if not os.path.exists(self._db_dir):
            fs.mkdirp(self._db_dir)

<<<<<<< HEAD
        if not os.path.exists(self._failure_dir):
            fs.mkdirp(self._failure_dir)
=======
        if not os.path.exists(self._failure_dir) and not is_upstream:
            mkdirp(self._failure_dir)
>>>>>>> b583b0e1

        self.is_upstream = is_upstream

        # initialize rest of state.
        self.db_lock_timeout = (
            spack.config.get('config:db_lock_timeout') or _db_lock_timeout)
        self.package_lock_timeout = (
            spack.config.get('config:package_lock_timeout') or
            _pkg_lock_timeout)
        tty.debug('DATABASE LOCK TIMEOUT: {0}s'.format(
                  str(self.db_lock_timeout)))
        timeout_format_str = ('{0}s'.format(str(self.package_lock_timeout))
                              if self.package_lock_timeout else 'No timeout')
        tty.debug('PACKAGE LOCK TIMEOUT: {0}'.format(
                  str(timeout_format_str)))

        if self.is_upstream:
            self.lock = ForbiddenLock()
        else:
            self.lock = lk.Lock(self._lock_path,
                                default_timeout=self.db_lock_timeout,
                                desc='database')
        self._data = {}

        self.upstream_dbs = list(upstream_dbs) if upstream_dbs else []

        # whether there was an error at the start of a read transaction
        self._error = None

        # For testing: if this is true, an exception is thrown when missing
        # dependencies are detected (rather than just printing a warning
        # message)
        self._fail_when_missing_deps = False

    def write_transaction(self):
        """Get a write lock context manager for use in a `with` block."""
        return lk.WriteTransaction(
            self.lock, acquire=self._read, release=self._write)

    def read_transaction(self):
        """Get a read lock context manager for use in a `with` block."""
        return lk.ReadTransaction(self.lock, acquire=self._read)

    def _failed_spec_path(self, spec):
        """Return the path to the spec's failure file, which may not exist."""
        if not spec.concrete:
            raise ValueError('Concrete spec required for failure path for {0}'
                             .format(spec.name))

        return os.path.join(self._failure_dir,
                            '{0}-{1}'.format(spec.name, spec.full_hash()))

    def clear_all_failures(self):
        """Force remove all install failure tracking locks and files."""
        tty.debug('Releasing prefix failure locks')
        for pkg_id in list(self._prefix_failures.keys()):
            lock = self._prefix_failures.pop(pkg_id, None)
            if lock:
                lock.release_write()

        tty.debug('Removing the prefix failure lock file')
        try:
            os.remove(self.prefix_fail_path)
        except Exception:
            pass

        tty.debug('Ensure have an (unlocked) prefix failure lock file')
        fs.touch(self.prefix_fail_path)

        # Remove all failure markings (aka files)
        tty.debug('Removing prefix failure tracking files')
        for fail_mark in os.listdir(self._failure_dir):
            try:
                os.remove(os.path.join(self._failure_dir, fail_mark))
            except Exception as exc:
                tty.warn('Unable to remove failure marking file {0}: {1}'
                         .format(fail_mark, str(exc)))

    def clear_failure(self, spec, force=False):
        """
        Remove any persistent and cached failure tracking for the spec.

        see `mark_failed()`.

        Args:
            spec (Spec): the spec whose failure indicators are being removed
            force (bool): True if the failure information should be cleared
                when a prefix failure lock exists for the file or False if
                the failure should not be cleared (e.g., it may be
                associated with a concurrent build)

        """
        failure_locked = self.prefix_failure_locked(spec)
        if failure_locked and not force:
            tty.msg('Retaining failure marking for {0} due to lock'
                    .format(spec.name))
            return

        if failure_locked:
            tty.warn('Removing failure marking despite lock for {0}'
                     .format(spec.name))

        lock = self._prefix_failures.pop(spec.prefix, None)
        if lock:
            lock.release_write()

        if self.prefix_failure_marked(spec):
            try:
                path = self._failed_spec_path(spec)
                tty.debug('Removing failure marking for {0}'.format(spec.name))
                os.remove(path)
            except OSError as err:
                tty.warn('Unable to remove failure marking for {0} ({1}): {2}'
                         .format(spec.name, path, str(err)))

    def mark_failed(self, spec):
        """
        Mark a spec as failing to install.

        Prefix failure marking takes the form of a byte range lock on the nth
        byte of a file for coordinating between concurrent parallel build
        processes and a persistent file, named with the full hash and
        containing the spec, in a subdirectory of the database to enable
        persistence across overlapping but separate related build processes.

        The failure lock file, ``spack.store.db.prefix_failures``, lives
        alongside the install DB. ``n`` is the sys.maxsize-bit prefix of the
        associated DAG hash to make the likelihood of collision very low with
        no cleanup required.
        """
        # Dump the spec to the failure file for (manual) debugging purposes
        path = self._failed_spec_path(spec)
        with open(path, 'w') as f:
            spec.to_json(f)

        # Also ensure a failure lock is taken to prevent cleanup removal
        # of failure status information during a concurrent parallel build.
        err = 'Unable to mark {0.name} as failed.'

        prefix = spec.prefix
        if prefix not in self._prefix_failures:
            mark = lk.Lock(
                self.prefix_fail_path,
                start=spec.dag_hash_bit_prefix(bit_length(sys.maxsize)),
                length=1,
                default_timeout=self.package_lock_timeout, desc=spec.name)

            try:
                mark.acquire_write()
            except lk.LockTimeoutError:
                # Unlikely that another process failed to install at the same
                # time but log it anyway.
                tty.debug('PID {0} failed to mark install failure for {1}'
                          .format(os.getpid(), spec.name))
                tty.warn(err.format(spec))

            # Whether we or another process marked it as a failure, track it
            # as such locally.
            self._prefix_failures[prefix] = mark

        return self._prefix_failures[prefix]

    def prefix_failed(self, spec):
        """Return True if the prefix (installation) is marked as failed."""
        # The failure was detected in this process.
        if spec.prefix in self._prefix_failures:
            return True

        # The failure was detected by a concurrent process (e.g., an srun),
        # which is expected to be holding a write lock if that is the case.
        if self.prefix_failure_locked(spec):
            return True

        # Determine if the spec may have been marked as failed by a separate
        # spack build process running concurrently.
        return self.prefix_failure_marked(spec)

    def prefix_failure_locked(self, spec):
        """Return True if a process has a failure lock on the spec."""
        check = lk.Lock(
            self.prefix_fail_path,
            start=spec.dag_hash_bit_prefix(bit_length(sys.maxsize)),
            length=1,
            default_timeout=self.package_lock_timeout, desc=spec.name)

        return check.is_write_locked()

    def prefix_failure_marked(self, spec):
        """Determine if the spec has a persistent failure marking."""
        return os.path.exists(self._failed_spec_path(spec))

    def prefix_lock(self, spec, timeout=None):
        """Get a lock on a particular spec's installation directory.

        NOTE: The installation directory **does not** need to exist.

        Prefix lock is a byte range lock on the nth byte of a file.

        The lock file is ``spack.store.db.prefix_lock`` -- the DB
        tells us what to call it and it lives alongside the install DB.

        n is the sys.maxsize-bit prefix of the DAG hash.  This makes
        likelihood of collision is very low AND it gives us
        readers-writer lock semantics with just a single lockfile, so no
        cleanup required.
        """
        timeout = timeout or self.package_lock_timeout
        prefix = spec.prefix
        if prefix not in self._prefix_locks:
            self._prefix_locks[prefix] = lk.Lock(
                self.prefix_lock_path,
                start=spec.dag_hash_bit_prefix(bit_length(sys.maxsize)),
                length=1,
                default_timeout=timeout, desc=spec.name)
        elif timeout != self._prefix_locks[prefix].default_timeout:
            self._prefix_locks[prefix].default_timeout = timeout

        return self._prefix_locks[prefix]

    @contextlib.contextmanager
    def prefix_read_lock(self, spec):
        prefix_lock = self.prefix_lock(spec)
        prefix_lock.acquire_read()

        try:
            yield self
        except lk.LockError:
            # This addresses the case where a nested lock attempt fails inside
            # of this context manager
            raise
        except (Exception, KeyboardInterrupt):
            prefix_lock.release_read()
            raise
        else:
            prefix_lock.release_read()

    @contextlib.contextmanager
    def prefix_write_lock(self, spec):
        prefix_lock = self.prefix_lock(spec)
        prefix_lock.acquire_write()

        try:
            yield self
        except lk.LockError:
            # This addresses the case where a nested lock attempt fails inside
            # of this context manager
            raise
        except (Exception, KeyboardInterrupt):
            prefix_lock.release_write()
            raise
        else:
            prefix_lock.release_write()

    def _write_to_file(self, stream):
        """Write out the database in JSON format to the stream passed
        as argument.

        This function does not do any locking or transactions.
        """
        # map from per-spec hash code to installation record.
        installs = dict((k, v.to_dict()) for k, v in self._data.items())

        # database includes installation list and version.

        # NOTE: this DB version does not handle multiple installs of
        # the same spec well.  If there are 2 identical specs with
        # different paths, it can't differentiate.
        # TODO: fix this before we support multiple install locations.
        database = {
            'database': {
                'installs': installs,
                'version': str(_db_version)
            }
        }

        try:
            sjson.dump(database, stream)
        except (TypeError, ValueError) as e:
            raise sjson.SpackJSONError("error writing JSON database:", str(e))

    def _read_spec_from_dict(self, hash_key, installs):
        """Recursively construct a spec from a hash in a YAML database.

        Does not do any locking.
        """
        spec_dict = installs[hash_key]['spec']

        # Install records don't include hash with spec, so we add it in here
        # to ensure it is read properly.
        for name in spec_dict:
            spec_dict[name]['hash'] = hash_key

        # Build spec from dict first.
        spec = spack.spec.Spec.from_node_dict(spec_dict)
        return spec

    def db_for_spec_hash(self, hash_key):
        with self.read_transaction():
            if hash_key in self._data:
                return self

        for db in self.upstream_dbs:
            if hash_key in db._data:
                return db

    def query_by_spec_hash(self, hash_key, data=None):
        if data and hash_key in data:
            return False, data[hash_key]
        if not data:
            with self.read_transaction():
                if hash_key in self._data:
                    return False, self._data[hash_key]
        for db in self.upstream_dbs:
            if hash_key in db._data:
                return True, db._data[hash_key]
        return False, None

    def _assign_dependencies(self, hash_key, installs, data):
        # Add dependencies from other records in the install DB to
        # form a full spec.
        spec = data[hash_key].spec
        spec_dict = installs[hash_key]['spec']
        if 'dependencies' in spec_dict[spec.name]:
            yaml_deps = spec_dict[spec.name]['dependencies']
            for dname, dhash, dtypes in spack.spec.Spec.read_yaml_dep_specs(
                    yaml_deps):
                # It is important that we always check upstream installations
                # in the same order, and that we always check the local
                # installation first: if a downstream Spack installs a package
                # then dependents in that installation could be using it.
                # If a hash is installed locally and upstream, there isn't
                # enough information to determine which one a local package
                # depends on, so the convention ensures that this isn't an
                # issue.
                upstream, record = self.query_by_spec_hash(dhash, data=data)
                child = record.spec if record else None

                if not child:
                    msg = ("Missing dependency not in database: "
                           "%s needs %s-%s" % (
                               spec.cformat('{name}{/hash:7}'),
                               dname, dhash[:7]))
                    if self._fail_when_missing_deps:
                        raise MissingDependenciesError(msg)
                    tty.warn(msg)
                    continue

                spec._add_dependency(child, dtypes)

    def _read_from_file(self, filename):
        """Fill database from file, do not maintain old data.
        Translate the spec portions from node-dict form to spec form.

        Does not do any locking.
        """
        try:
            with open(filename, 'r') as f:
                fdata = sjson.load(f)
        except Exception as e:
            raise CorruptDatabaseError("error parsing database:", str(e))

        if fdata is None:
            return

        def check(cond, msg):
            if not cond:
                raise CorruptDatabaseError(
                    "Spack database is corrupt: %s" % msg, self._index_path)

        check('database' in fdata, "no 'database' attribute in JSON DB.")

        # High-level file checks
        db = fdata['database']
        check('installs' in db, "no 'installs' in JSON DB.")
        check('version' in db, "no 'version' in JSON DB.")

        installs = db['installs']

        # TODO: better version checking semantics.
        version = Version(db['version'])
        if version > _db_version:
            raise InvalidDatabaseVersionError(_db_version, version)
        elif version < _db_version:
            if not any(
                    old == version and new == _db_version
                    for old, new in _skip_reindex
            ):
                tty.warn(
                    "Spack database version changed from %s to %s. Upgrading."
                    % (version, _db_version)
                )

                self.reindex(spack.store.layout)
                installs = dict(
                    (k, v.to_dict()) for k, v in self._data.items()
                )

        def invalid_record(hash_key, error):
            msg = ("Invalid record in Spack database: "
                   "hash: %s, cause: %s: %s")
            msg %= (hash_key, type(error).__name__, str(error))
            raise CorruptDatabaseError(msg, self._index_path)

        # Build up the database in three passes:
        #
        #   1. Read in all specs without dependencies.
        #   2. Hook dependencies up among specs.
        #   3. Mark all specs concrete.
        #
        # The database is built up so that ALL specs in it share nodes
        # (i.e., its specs are a true Merkle DAG, unlike most specs.)

        # Pass 1: Iterate through database and build specs w/o dependencies
        data = {}
        for hash_key, rec in installs.items():
            try:
                # This constructs a spec DAG from the list of all installs
                spec = self._read_spec_from_dict(hash_key, installs)

                # Insert the brand new spec in the database.  Each
                # spec has its own copies of its dependency specs.
                # TODO: would a more immmutable spec implementation simplify
                #       this?
                data[hash_key] = InstallRecord.from_dict(spec, rec)
            except Exception as e:
                invalid_record(hash_key, e)

        # Pass 2: Assign dependencies once all specs are created.
        for hash_key in data:
            try:
                self._assign_dependencies(hash_key, installs, data)
            except MissingDependenciesError:
                raise
            except Exception as e:
                invalid_record(hash_key, e)

        # Pass 3: Mark all specs concrete.  Specs representing real
        # installations must be explicitly marked.
        # We do this *after* all dependencies are connected because if we
        # do it *while* we're constructing specs,it causes hashes to be
        # cached prematurely.
        for hash_key, rec in data.items():
            rec.spec._mark_concrete()

        self._data = data

    def reindex(self, directory_layout):
        """Build database index from scratch based on a directory layout.

        Locks the DB if it isn't locked already.
        """
        if self.is_upstream:
            raise UpstreamDatabaseLockingError(
                "Cannot reindex an upstream database")

        # Special transaction to avoid recursive reindex calls and to
        # ignore errors if we need to rebuild a corrupt database.
        def _read_suppress_error():
            try:
                if os.path.isfile(self._index_path):
                    self._read_from_file(self._index_path)
            except CorruptDatabaseError as e:
                self._error = e
                self._data = {}

        transaction = lk.WriteTransaction(
            self.lock, acquire=_read_suppress_error, release=self._write
        )

        with transaction:
            if self._error:
                tty.warn(
                    "Spack database was corrupt. Will rebuild. Error was:",
                    str(self._error)
                )
                self._error = None

            old_data = self._data
            try:
                self._construct_from_directory_layout(
                    directory_layout, old_data)
            except BaseException:
                # If anything explodes, restore old data, skip write.
                self._data = old_data
                raise

    def _construct_entry_from_directory_layout(self, directory_layout,
                                               old_data, spec,
                                               deprecator=None):
        # Try to recover explicit value from old DB, but
        # default it to True if DB was corrupt. This is
        # just to be conservative in case a command like
        # "autoremove" is run by the user after a reindex.
        tty.debug(
            'RECONSTRUCTING FROM SPEC.YAML: {0}'.format(spec))
        explicit = True
        inst_time = os.stat(spec.prefix).st_ctime
        if old_data is not None:
            old_info = old_data.get(spec.dag_hash())
            if old_info is not None:
                explicit = old_info.explicit
                inst_time = old_info.installation_time

        extra_args = {
            'explicit': explicit,
            'installation_time': inst_time
        }
        self._add(spec, directory_layout, **extra_args)
        if deprecator:
            self._deprecate(spec, deprecator)

    def _construct_from_directory_layout(self, directory_layout, old_data):
        # Read first the `spec.yaml` files in the prefixes. They should be
        # considered authoritative with respect to DB reindexing, as
        # entries in the DB may be corrupted in a way that still makes
        # them readable. If we considered DB entries authoritative
        # instead, we would perpetuate errors over a reindex.
        with directory_layout.disable_upstream_check():
            # Initialize data in the reconstructed DB
            self._data = {}

            # Start inspecting the installed prefixes
            processed_specs = set()

            for spec in directory_layout.all_specs():
                self._construct_entry_from_directory_layout(directory_layout,
                                                            old_data, spec)
                processed_specs.add(spec)

            for spec, deprecator in directory_layout.all_deprecated_specs():
                self._construct_entry_from_directory_layout(directory_layout,
                                                            old_data, spec,
                                                            deprecator)
                processed_specs.add(spec)

            for key, entry in old_data.items():
                # We already took care of this spec using
                # `spec.yaml` from its prefix.
                if entry.spec in processed_specs:
                    msg = 'SKIPPING RECONSTRUCTION FROM OLD DB: {0}'
                    msg += ' [already reconstructed from spec.yaml]'
                    tty.debug(msg.format(entry.spec))
                    continue

                # If we arrived here it very likely means that
                # we have external specs that are not dependencies
                # of other specs. This may be the case for externally
                # installed compilers or externally installed
                # applications.
                tty.debug(
                    'RECONSTRUCTING FROM OLD DB: {0}'.format(entry.spec))
                try:
                    layout = spack.store.layout
                    if entry.spec.external:
                        layout = None
                        install_check = True
                    else:
                        install_check = layout.check_installed(entry.spec)

                    if install_check:
                        kwargs = {
                            'spec': entry.spec,
                            'directory_layout': layout,
                            'explicit': entry.explicit,
                            'installation_time': entry.installation_time  # noqa: E501
                        }
                        self._add(**kwargs)
                        processed_specs.add(entry.spec)
                except Exception as e:
                    # Something went wrong, so the spec was not restored
                    # from old data
                    tty.debug(e)

            self._check_ref_counts()

    def _check_ref_counts(self):
        """Ensure consistency of reference counts in the DB.

        Raise an AssertionError if something is amiss.

        Does no locking.
        """
        counts = {}
        for key, rec in self._data.items():
            counts.setdefault(key, 0)
            for dep in rec.spec.dependencies(_tracked_deps):
                dep_key = dep.dag_hash()
                counts.setdefault(dep_key, 0)
                counts[dep_key] += 1

            if rec.deprecated_for:
                counts.setdefault(rec.deprecated_for, 0)
                counts[rec.deprecated_for] += 1

        for rec in self._data.values():
            key = rec.spec.dag_hash()
            expected = counts[key]
            found = rec.ref_count
            if not expected == found:
                raise AssertionError(
                    "Invalid ref_count: %s: %d (expected %d), in DB %s" %
                    (key, found, expected, self._index_path))

    def _write(self, type, value, traceback):
        """Write the in-memory database index to its file path.

        This is a helper function called by the WriteTransaction context
        manager. If there is an exception while the write lock is active,
        nothing will be written to the database file, but the in-memory
        database *may* be left in an inconsistent state.  It will be consistent
        after the start of the next transaction, when it read from disk again.

        This routine does no locking.
        """
        # Do not write if exceptions were raised
        if type is not None:
            return

        temp_file = self._index_path + (
            '.%s.%s.temp' % (socket.getfqdn(), os.getpid()))

        # Write a temporary database file them move it into place
        try:
            with open(temp_file, 'w') as f:
                self._write_to_file(f)
            os.rename(temp_file, self._index_path)
        except BaseException as e:
            tty.debug(e)
            # Clean up temp file if something goes wrong.
            if os.path.exists(temp_file):
                os.remove(temp_file)
            raise

    def _read(self):
        """Re-read Database from the data in the set location.

        This does no locking, with one exception: it will automatically
        try to regenerate a missing DB if local. This requires taking a
        write lock.
        """
        if os.path.isfile(self._index_path):
            # Read from file if a database exists
            self._read_from_file(self._index_path)
            return
        elif self.is_upstream:
            raise UpstreamDatabaseLockingError(
                "No database index file is present, and upstream"
                " databases cannot generate an index file")

        # The file doesn't exist, try to traverse the directory.
        # reindex() takes its own write lock, so no lock here.
        with lk.WriteTransaction(self.lock):
            self._write(None, None, None)
        self.reindex(spack.store.layout)

    def _add(
            self,
            spec,
            directory_layout=None,
            explicit=False,
            installation_time=None
    ):
        """Add an install record for this spec to the database.

        Assumes spec is installed in ``layout.path_for_spec(spec)``.

        Also ensures dependencies are present and updated in the DB as
        either installed or missing.

        Args:
            spec: spec to be added
            directory_layout: layout of the spec installation
            **kwargs:

                explicit
                    Possible values: True, False, any

                    A spec that was installed following a specific user
                    request is marked as explicit. If instead it was
                    pulled-in as a dependency of a user requested spec
                    it's considered implicit.

                installation_time
                    Date and time of installation

        """
        if not spec.concrete:
            raise NonConcreteSpecAddError(
                "Specs added to DB must be concrete.")

        key = spec.dag_hash()
        upstream, record = self.query_by_spec_hash(key)
        if upstream:
            return

        # Retrieve optional arguments
        installation_time = installation_time or _now()

        for dep in spec.dependencies(_tracked_deps):
            dkey = dep.dag_hash()
            if dkey not in self._data:
                extra_args = {
                    'explicit': False,
                    'installation_time': installation_time
                }
                self._add(dep, directory_layout, **extra_args)

        if key not in self._data:
            installed = bool(spec.external)
            path = None
            if not spec.external and directory_layout:
                path = directory_layout.path_for_spec(spec)
                try:
                    directory_layout.check_installed(spec)
                    installed = True
                except DirectoryLayoutError as e:
                    tty.warn(
                        'Dependency missing: may be deprecated or corrupted:',
                        path, str(e))
            elif spec.external_path:
                path = spec.external_path

            # Create a new install record with no deps initially.
            new_spec = spec.copy(deps=False)
            extra_args = {
                'explicit': explicit,
                'installation_time': installation_time
            }
            self._data[key] = InstallRecord(
                new_spec, path, installed, ref_count=0, **extra_args
            )

            # Connect dependencies from the DB to the new copy.
            for name, dep in six.iteritems(
                    spec.dependencies_dict(_tracked_deps)
            ):
                dkey = dep.spec.dag_hash()
                upstream, record = self.query_by_spec_hash(dkey)
                new_spec._add_dependency(record.spec, dep.deptypes)
                if not upstream:
                    record.ref_count += 1

            # Mark concrete once everything is built, and preserve
            # the original hash of concrete specs.
            new_spec._mark_concrete()
            new_spec._hash = key

        else:
            # If it is already there, mark it as installed.
            self._data[key].installed = True

        self._data[key].explicit = explicit

    @_autospec
    def add(self, spec, directory_layout, explicit=False):
        """Add spec at path to database, locking and reading DB to sync.

        ``add()`` will lock and read from the DB on disk.

        """
        # TODO: ensure that spec is concrete?
        # Entire add is transactional.
        with self.write_transaction():
            self._add(spec, directory_layout, explicit=explicit)

    def _get_matching_spec_key(self, spec, **kwargs):
        """Get the exact spec OR get a single spec that matches."""
        key = spec.dag_hash()
        upstream, record = self.query_by_spec_hash(key)
        if not record:
            match = self.query_one(spec, **kwargs)
            if match:
                return match.dag_hash()
            raise KeyError("No such spec in database! %s" % spec)
        return key

    @_autospec
    def get_record(self, spec, **kwargs):
        key = self._get_matching_spec_key(spec, **kwargs)
        upstream, record = self.query_by_spec_hash(key)
        return record

    def _decrement_ref_count(self, spec):
        key = spec.dag_hash()

        if key not in self._data:
            # TODO: print something here?  DB is corrupt, but
            # not much we can do.
            return

        rec = self._data[key]
        rec.ref_count -= 1

        if rec.ref_count == 0 and not rec.installed:
            del self._data[key]
            for dep in spec.dependencies(_tracked_deps):
                self._decrement_ref_count(dep)

    def _increment_ref_count(self, spec):
        key = spec.dag_hash()

        if key not in self._data:
            return

        rec = self._data[key]
        rec.ref_count += 1

    def _remove(self, spec):
        """Non-locking version of remove(); does real work."""
        key = self._get_matching_spec_key(spec)
        rec = self._data[key]

        if rec.ref_count > 0:
            rec.installed = False
            return rec.spec

        del self._data[key]
        for dep in rec.spec.dependencies(_tracked_deps):
            self._decrement_ref_count(dep)

        if rec.deprecated_for:
            new_spec = self._data[rec.deprecated_for].spec
            self._decrement_ref_count(new_spec)

        # Returns the concrete spec so we know it in the case where a
        # query spec was passed in.
        return rec.spec

    @_autospec
    def remove(self, spec):
        """Removes a spec from the database.  To be called on uninstall.

        Reads the database, then:

          1. Marks the spec as not installed.
          2. Removes the spec if it has no more dependents.
          3. If removed, recursively updates dependencies' ref counts
             and removes them if they are no longer needed.

        """
        # Take a lock around the entire removal.
        with self.write_transaction():
            return self._remove(spec)

    def deprecator(self, spec):
        """Return the spec that the given spec is deprecated for, or None"""
        with self.read_transaction():
            spec_key = self._get_matching_spec_key(spec)
            spec_rec = self._data[spec_key]

            if spec_rec.deprecated_for:
                return self._data[spec_rec.deprecated_for].spec
            else:
                return None

    def specs_deprecated_by(self, spec):
        """Return all specs deprecated in favor of the given spec"""
        with self.read_transaction():
            return [rec.spec for rec in self._data.values()
                    if rec.deprecated_for == spec.dag_hash()]

    def _deprecate(self, spec, deprecator):
        spec_key = self._get_matching_spec_key(spec)
        spec_rec = self._data[spec_key]

        deprecator_key = self._get_matching_spec_key(deprecator)

        self._increment_ref_count(deprecator)

        # If spec was already deprecated, update old deprecator's ref count
        if spec_rec.deprecated_for:
            old_repl_rec = self._data[spec_rec.deprecated_for]
            self._decrement_ref_count(old_repl_rec.spec)

        spec_rec.deprecated_for = deprecator_key
        spec_rec.installed = False
        self._data[spec_key] = spec_rec

    @_autospec
    def deprecate(self, spec, deprecator):
        """Marks a spec as deprecated in favor of its deprecator"""
        with self.write_transaction():
            return self._deprecate(spec, deprecator)

    @_autospec
    def installed_relatives(self, spec, direction='children', transitive=True,
                            deptype='all'):
        """Return installed specs related to this one."""
        if direction not in ('parents', 'children'):
            raise ValueError("Invalid direction: %s" % direction)

        relatives = set()
        for spec in self.query(spec):
            if transitive:
                to_add = spec.traverse(
                    direction=direction, root=False, deptype=deptype)
            elif direction == 'parents':
                to_add = spec.dependents(deptype=deptype)
            else:  # direction == 'children'
                to_add = spec.dependencies(deptype=deptype)

            for relative in to_add:
                hash_key = relative.dag_hash()
                upstream, record = self.query_by_spec_hash(hash_key)
                if not record:
                    reltype = ('Dependent' if direction == 'parents'
                               else 'Dependency')
                    msg = ("Inconsistent state! %s %s of %s not in DB"
                           % (reltype, hash_key, spec.dag_hash()))
                    if self._fail_when_missing_deps:
                        raise MissingDependenciesError(msg)
                    tty.warn(msg)
                    continue

                if not record.installed:
                    continue

                relatives.add(relative)
        return relatives

    @_autospec
    def installed_extensions_for(self, extendee_spec):
        """
        Return the specs of all packages that extend
        the given spec
        """
        for spec in self.query():
            if spec.package.extends(extendee_spec):
                yield spec.package

    @_autospec
    def activated_extensions_for(self, extendee_spec, extensions_layout=None):
        """
        Return the specs of all packages that extend
        the given spec
        """
        if extensions_layout is None:
            view = YamlFilesystemView(extendee_spec.prefix, spack.store.layout)
            extensions_layout = view.extensions_layout
        for spec in self.query():
            try:
                extensions_layout.check_activated(extendee_spec, spec)
                yield spec.package
            except spack.directory_layout.NoSuchExtensionError:
                continue
            # TODO: conditional way to do this instead of catching exceptions

    def _get_by_hash_local(self, dag_hash, default=None, installed=any):
        # hash is a full hash and is in the data somewhere
        if dag_hash in self._data:
            rec = self._data[dag_hash]
            if rec.install_type_matches(installed):
                return [rec.spec]
            else:
                return default

        # check if hash is a prefix of some installed (or previously
        # installed) spec.
        matches = [record.spec for h, record in self._data.items()
                   if h.startswith(dag_hash) and
                   record.install_type_matches(installed)]
        if matches:
            return matches

        # nothing found
        return default

    def get_by_hash_local(self, *args, **kwargs):
        """Look up a spec in *this DB* by DAG hash, or by a DAG hash prefix.

        Arguments:
            dag_hash (str): hash (or hash prefix) to look up
            default (object, optional): default value to return if dag_hash is
                not in the DB (default: None)
            installed (bool or any, or InstallStatus or iterable of
                InstallStatus, optional): if ``True``, includes only installed
                specs in the search; if ``False`` only missing specs, and if
                ``any``, all specs in database. If an InstallStatus or iterable
                of InstallStatus, returns specs whose install status
                (installed, deprecated, or missing) matches (one of) the
                InstallStatus. (default: any)

        ``installed`` defaults to ``any`` so that we can refer to any
        known hash.  Note that ``query()`` and ``query_one()`` differ in
        that they only return installed specs by default.

        Returns:
            (list): a list of specs matching the hash or hash prefix

        """
        with self.read_transaction():
            return self._get_by_hash_local(*args, **kwargs)

    def get_by_hash(self, dag_hash, default=None, installed=any):
        """Look up a spec by DAG hash, or by a DAG hash prefix.

        Arguments:
            dag_hash (str): hash (or hash prefix) to look up
            default (object, optional): default value to return if dag_hash is
                not in the DB (default: None)
            installed (bool or any, or InstallStatus or iterable of
                InstallStatus, optional): if ``True``, includes only installed
                specs in the search; if ``False`` only missing specs, and if
                ``any``, all specs in database. If an InstallStatus or iterable
                of InstallStatus, returns specs whose install status
                (installed, deprecated, or missing) matches (one of) the
                InstallStatus. (default: any)

        ``installed`` defaults to ``any`` so that we can refer to any
        known hash.  Note that ``query()`` and ``query_one()`` differ in
        that they only return installed specs by default.

        Returns:
            (list): a list of specs matching the hash or hash prefix

        """

        spec = self.get_by_hash_local(
            dag_hash, default=default, installed=installed)
        if spec is not None:
            return spec

        for upstream_db in self.upstream_dbs:
            spec = upstream_db._get_by_hash_local(
                dag_hash, default=default, installed=installed)
            if spec is not None:
                return spec

        return default

    def _query(
            self,
            query_spec=any,
            known=any,
            installed=True,
            explicit=any,
            start_date=None,
            end_date=None,
            hashes=None
    ):
        """Run a query on the database."""

        # TODO: Specs are a lot like queries.  Should there be a
        # TODO: wildcard spec object, and should specs have attributes
        # TODO: like installed and known that can be queried?  Or are
        # TODO: these really special cases that only belong here?

        # Just look up concrete specs with hashes; no fancy search.
        if isinstance(query_spec, spack.spec.Spec) and query_spec.concrete:
            # TODO: handling of hashes restriction is not particularly elegant.
            hash_key = query_spec.dag_hash()
            if (hash_key in self._data and
                (not hashes or hash_key in hashes)):
                return [self._data[hash_key].spec]
            else:
                return []

        # Abstract specs require more work -- currently we test
        # against everything.
        results = []
        start_date = start_date or datetime.datetime.min
        end_date = end_date or datetime.datetime.max

        for key, rec in self._data.items():
            if hashes is not None and rec.spec.dag_hash() not in hashes:
                continue

            if not rec.install_type_matches(installed):
                continue

            if explicit is not any and rec.explicit != explicit:
                continue

            if known is not any and spack.repo.path.exists(
                    rec.spec.name) != known:
                continue

            inst_date = datetime.datetime.fromtimestamp(
                rec.installation_time
            )
            if not (start_date < inst_date < end_date):
                continue

            if (query_spec is any or
                rec.spec.satisfies(query_spec, strict=True)):
                results.append(rec.spec)

        return results

    _query.__doc__ += _query_docstring

    def query_local(self, *args, **kwargs):
        """Query only the local Spack database."""
        with self.read_transaction():
            return sorted(self._query(*args, **kwargs))

    query_local.__doc__ += _query_docstring

    def query(self, *args, **kwargs):
        """Query the Spack database including all upstream databases."""
        upstream_results = []
        for upstream_db in self.upstream_dbs:
            # queries for upstream DBs need to *not* lock - we may not
            # have permissions to do this and the upstream DBs won't know about
            # us anyway (so e.g. they should never uninstall specs)
            upstream_results.extend(upstream_db._query(*args, **kwargs) or [])

        local_results = set(self.query_local(*args, **kwargs))

        results = list(local_results) + list(
            x for x in upstream_results if x not in local_results)

        return sorted(results)

    query.__doc__ += _query_docstring

    def query_one(self, query_spec, known=any, installed=True):
        """Query for exactly one spec that matches the query spec.

        Raises an assertion error if more than one spec matches the
        query. Returns None if no installed package matches.

        """
        concrete_specs = self.query(
            query_spec, known=known, installed=installed)
        assert len(concrete_specs) <= 1
        return concrete_specs[0] if concrete_specs else None

    def missing(self, spec):
        key = spec.dag_hash()
        upstream, record = self.query_by_spec_hash(key)
        return record and not record.installed

    @property
    def unused_specs(self):
        """Return all the specs that are currently installed but not needed
        at runtime to satisfy user's requests.

        Specs in the return list are those which are not either:
            1. Installed on an explicit user request
            2. Installed as a "run" or "link" dependency (even transitive) of
               a spec at point 1.
        """
        needed, visited = set(), set()
        with self.read_transaction():
            for key, rec in self._data.items():
                if rec.explicit:
                    # recycle `visited` across calls to avoid
                    # redundantly traversing
                    for spec in rec.spec.traverse(visited=visited):
                        needed.add(spec.dag_hash())

            unused = [rec.spec for key, rec in self._data.items()
                      if key not in needed and rec.installed]

        return unused


class UpstreamDatabaseLockingError(SpackError):
    """Raised when an operation would need to lock an upstream database"""


class CorruptDatabaseError(SpackError):
    """Raised when errors are found while reading the database."""


class NonConcreteSpecAddError(SpackError):
    """Raised when attemptint to add non-concrete spec to DB."""


class MissingDependenciesError(SpackError):
    """Raised when DB cannot find records for dependencies"""


class InvalidDatabaseVersionError(SpackError):

    def __init__(self, expected, found):
        super(InvalidDatabaseVersionError, self).__init__(
            "Expected database version %s but found version %s."
            % (expected, found),
            "`spack reindex` may fix this, or you may need a newer "
            "Spack version.")<|MERGE_RESOLUTION|>--- conflicted
+++ resolved
@@ -312,13 +312,8 @@
         if not os.path.exists(self._db_dir):
             fs.mkdirp(self._db_dir)
 
-<<<<<<< HEAD
-        if not os.path.exists(self._failure_dir):
-            fs.mkdirp(self._failure_dir)
-=======
         if not os.path.exists(self._failure_dir) and not is_upstream:
             mkdirp(self._failure_dir)
->>>>>>> b583b0e1
 
         self.is_upstream = is_upstream
 
