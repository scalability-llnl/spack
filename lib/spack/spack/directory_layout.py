# Copyright 2013-2019 Lawrence Livermore National Security, LLC and other
# Spack Project Developers. See the top-level COPYRIGHT file for details.
#
# SPDX-License-Identifier: (Apache-2.0 OR MIT)

import os
import shutil
import glob
import tempfile
import re
from contextlib import contextmanager

import ruamel.yaml as yaml

from llnl.util.filesystem import mkdirp, chgrp

import spack.config
import spack.spec
from spack.error import SpackError


def _check_concrete(spec):
    """If the spec is not concrete, raise a ValueError"""
    if not spec.concrete:
        raise ValueError('Specs passed to a DirectoryLayout must be concrete!')


class DirectoryLayout(object):
    """A directory layout is used to associate unique paths with specs.
       Different installations are going to want differnet layouts for their
       install, and they can use this to customize the nesting structure of
       spack installs.
    """

    def __init__(self, root):
        self.root = root
        self.check_upstream = True

    @property
    def hidden_file_paths(self):
        """Return a list of hidden files used by the directory layout.

        Paths are relative to the root of an install directory.

        If the directory layout uses no hidden files to maintain
        state, this should return an empty container, e.g. [] or (,).

        """
        raise NotImplementedError()

    def all_specs(self):
        """To be implemented by subclasses to traverse all specs for which there is
           a directory within the root.
        """
        raise NotImplementedError()

    def relative_path_for_spec(self, spec):
        """Implemented by subclasses to return a relative path from the install
           root to a unique location for the provided spec."""
        raise NotImplementedError()

    def create_install_directory(self, spec):
        """Creates the installation directory for a spec."""
        raise NotImplementedError()

    def check_installed(self, spec):
        """Checks whether a spec is installed.

        Return the spec's prefix, if it is installed, None otherwise.

        Raise an exception if the install is inconsistent or corrupt.
        """
        raise NotImplementedError()

    def path_for_spec(self, spec):
        """Return absolute path from the root to a directory for the spec."""
        _check_concrete(spec)

        if spec.external:
            return spec.external_path
        if self.check_upstream and spec.package.installed_upstream:
            raise SpackError(
                "Internal error: attempted to call path_for_spec on"
                " upstream-installed package.")

        path = self.relative_path_for_spec(spec)
        assert(not path.startswith(self.root))
        return os.path.join(self.root, path)

    def remove_install_directory(self, spec):
        """Removes a prefix and any empty parent directories from the root.
           Raised RemoveFailedError if something goes wrong.
        """
        path = self.path_for_spec(spec)
        assert(path.startswith(self.root))

        if os.path.exists(path):
            try:
                shutil.rmtree(path)
            except OSError as e:
                raise RemoveFailedError(spec, path, e)

        path = os.path.dirname(path)
        while path != self.root:
            if os.path.isdir(path):
                if os.listdir(path):
                    return
                os.rmdir(path)
            path = os.path.dirname(path)


class ExtensionsLayout(object):
    """A directory layout is used to associate unique paths with specs for
       package extensions.
       Keeps track of which extensions are activated for what package.
       Depending on the use case, this can mean globally activated extensions
       directly in the installation folder - or extensions activated in
       filesystem views.
    """
    def __init__(self, view, **kwargs):
        self.view = view

    def add_extension(self, spec, ext_spec):
        """Add to the list of currently installed extensions."""
        raise NotImplementedError()

    def check_activated(self, spec, ext_spec):
        """Ensure that ext_spec can be removed from spec.

           If not, raise NoSuchExtensionError.
        """
        raise NotImplementedError()

    def check_extension_conflict(self, spec, ext_spec):
        """Ensure that ext_spec can be activated in spec.

           If not, raise ExtensionAlreadyInstalledError or
           ExtensionConflictError.
        """
        raise NotImplementedError()

    def extension_map(self, spec):
        """Get a dict of currently installed extension packages for a spec.

           Dict maps { name : extension_spec }
           Modifying dict does not affect internals of this layout.
        """
        raise NotImplementedError()

    def extendee_target_directory(self, extendee):
        """Specify to which full path extendee should link all files
        from extensions."""
        raise NotImplementedError

    def remove_extension(self, spec, ext_spec):
        """Remove from the list of currently installed extensions."""
        raise NotImplementedError()


class YamlDirectoryLayout(DirectoryLayout):
    """By default lays out installation directories like this::
           <install root>/
               <platform-os-target>/
                   <compiler>-<compiler version>/
                       <name>-<version>-<hash>

       The hash here is a SHA-1 hash for the full DAG plus the build
       spec.  TODO: implement the build spec.

       The installation directory scheme can be modified with the
       arguments hash_len and path_scheme.
    """

    def __init__(self, root, **kwargs):
        super(YamlDirectoryLayout, self).__init__(root)
        self.hash_len       = kwargs.get('hash_len')
        self.path_scheme    = kwargs.get('path_scheme') or (
            "{architecture}/"
            "{compiler.name}-{compiler.version}/"
            "{name}-{version}-{hash}")
        if self.hash_len is not None:
            if re.search(r'{hash:\d+}', self.path_scheme):
                raise InvalidDirectoryLayoutParametersError(
                    "Conflicting options for installation layout hash length")
            self.path_scheme = self.path_scheme.replace(
                "{hash}", "{hash:%d}" % self.hash_len)

        # If any of these paths change, downstream databases may not be able to
        # locate files in older upstream databases
        self.metadata_dir        = '.spack'
        self.spec_file_name      = 'spec.yaml'
        self.extension_file_name = 'extensions.yaml'
        self.build_log_name      = 'build.out'  # build log.
        self.build_env_name      = 'build.env'  # build environment
        self.packages_dir        = 'repos'      # archive of package.py files

    @property
    def hidden_file_paths(self):
        return (self.metadata_dir,)

    def relative_path_for_spec(self, spec):
        _check_concrete(spec)

<<<<<<< HEAD
        if spec.external:
            return spec.external_path or ''

=======
>>>>>>> 6083de3b
        path = spec.format(self.path_scheme)
        return path

    def write_spec(self, spec, path):
        """Write a spec out to a file."""
        _check_concrete(spec)
        with open(path, 'w') as f:
            spec.to_yaml(f)

    def read_spec(self, path):
        """Read the contents of a file and parse them as a spec"""
        try:
            with open(path) as f:
                spec = spack.spec.Spec.from_yaml(f)
        except Exception as e:
            if spack.config.get('config:debug'):
                raise
            raise SpecReadError(
                'Unable to read file: %s' % path, 'Cause: ' + str(e))

        # Specs read from actual installations are always concrete
        spec._mark_concrete()
        return spec

    def spec_file_path(self, spec):
        """Gets full path to spec file"""
        _check_concrete(spec)
        return os.path.join(self.metadata_path(spec), self.spec_file_name)

    @contextmanager
    def disable_upstream_check(self):
        self.check_upstream = False
        yield
        self.check_upstream = True

    def metadata_path(self, spec):
        return os.path.join(spec.prefix, self.metadata_dir)

    def build_log_path(self, spec):
        return os.path.join(self.metadata_path(spec), self.build_log_name)

    def build_env_path(self, spec):
        return os.path.join(self.metadata_path(spec), self.build_env_name)

    def build_packages_path(self, spec):
        return os.path.join(self.metadata_path(spec), self.packages_dir)

    def create_install_directory(self, spec):
        _check_concrete(spec)

        prefix = self.check_installed(spec)
        if prefix:
            raise InstallDirectoryAlreadyExistsError(prefix)

        # Create install directory with properly configured permissions
        # Cannot import at top of file
        from spack.package_prefs import get_package_dir_permissions
        from spack.package_prefs import get_package_group
        group = get_package_group(spec)
        perms = get_package_dir_permissions(spec)
        mkdirp(spec.prefix, mode=perms)
        if group:
            chgrp(spec.prefix, group)
            # Need to reset the sticky group bit after chgrp
            os.chmod(spec.prefix, perms)

        mkdirp(self.metadata_path(spec), mode=perms)
        self.write_spec(spec, self.spec_file_path(spec))

    def check_installed(self, spec):
        _check_concrete(spec)
        path = self.path_for_spec(spec)
        spec_file_path = self.spec_file_path(spec)

        if not os.path.isdir(path):
            return None

        if not os.path.isfile(spec_file_path):
            raise InconsistentInstallDirectoryError(
                'Install prefix exists but contains no spec.yaml:',
                "  " + path)

        installed_spec = self.read_spec(spec_file_path)
        if installed_spec == spec:
            return path

        # DAG hashes currently do not include build dependencies.
        #
        # TODO: remove this when we do better concretization and don't
        # ignore build-only deps in hashes.
        elif installed_spec == spec.copy(deps=('link', 'run')):
            return path

        if spec.dag_hash() == installed_spec.dag_hash():
            raise SpecHashCollisionError(spec, installed_spec)
        else:
            raise InconsistentInstallDirectoryError(
                'Spec file in %s does not match hash!' % spec_file_path)

    def all_specs(self):
        if not os.path.isdir(self.root):
            return []

        path_elems = ["*"] * len(self.path_scheme.split(os.sep))
        path_elems += [self.metadata_dir, self.spec_file_name]
        pattern = os.path.join(self.root, *path_elems)
        spec_files = glob.glob(pattern)
        return [self.read_spec(s) for s in spec_files]

    def specs_by_hash(self):
        by_hash = {}
        for spec in self.all_specs():
            by_hash[spec.dag_hash()] = spec
        return by_hash


class YamlViewExtensionsLayout(ExtensionsLayout):
    """Maintain extensions within a view.
    """
    def __init__(self, view, layout):
        """layout is the corresponding YamlDirectoryLayout object for which
           we implement extensions.
        """
        super(YamlViewExtensionsLayout, self).__init__(view)
        self.layout = layout
        self.extension_file_name = 'extensions.yaml'

        # Cache of already written/read extension maps.
        self._extension_maps = {}

    def add_extension(self, spec, ext_spec):
        _check_concrete(spec)
        _check_concrete(ext_spec)

        # Check whether it's already installed or if it's a conflict.
        exts = self._extension_map(spec)
        self.check_extension_conflict(spec, ext_spec)

        # do the actual adding.
        exts[ext_spec.name] = ext_spec
        self._write_extensions(spec, exts)

    def check_extension_conflict(self, spec, ext_spec):
        exts = self._extension_map(spec)
        if ext_spec.name in exts:
            installed_spec = exts[ext_spec.name]
            if ext_spec == installed_spec:
                raise ExtensionAlreadyInstalledError(spec, ext_spec)
            else:
                raise ExtensionConflictError(spec, ext_spec, installed_spec)

    def check_activated(self, spec, ext_spec):
        exts = self._extension_map(spec)
        if (ext_spec.name not in exts) or (ext_spec != exts[ext_spec.name]):
            raise NoSuchExtensionError(spec, ext_spec)

    def extension_file_path(self, spec):
        """Gets full path to an installed package's extension file, which
           keeps track of all the extensions for that package which have been
           added to this view.
        """
        _check_concrete(spec)
        normalize_path = lambda p: (
            os.path.abspath(p).rstrip(os.path.sep))

        view_prefix = self.view.get_projection_for_spec(spec)
        if normalize_path(spec.prefix) == normalize_path(view_prefix):
            # For backwards compatibility, when the view is the extended
            # package's installation directory, do not include the spec name
            # as a subdirectory.
            components = [view_prefix, self.layout.metadata_dir,
                          self.extension_file_name]
        else:
            components = [view_prefix, self.layout.metadata_dir, spec.name,
                          self.extension_file_name]

        return os.path.join(*components)

    def extension_map(self, spec):
        """Defensive copying version of _extension_map() for external API."""
        _check_concrete(spec)
        return self._extension_map(spec).copy()

    def remove_extension(self, spec, ext_spec):
        _check_concrete(spec)
        _check_concrete(ext_spec)

        # Make sure it's installed before removing.
        exts = self._extension_map(spec)
        self.check_activated(spec, ext_spec)

        # do the actual removing.
        del exts[ext_spec.name]
        self._write_extensions(spec, exts)

    def _extension_map(self, spec):
        """Get a dict<name -> spec> for all extensions currently
           installed for this package."""
        _check_concrete(spec)

        if spec not in self._extension_maps:
            path = self.extension_file_path(spec)
            if not os.path.exists(path):
                self._extension_maps[spec] = {}

            else:
                by_hash = self.layout.specs_by_hash()
                exts = {}
                with open(path) as ext_file:
                    yaml_file = yaml.load(ext_file)
                    for entry in yaml_file['extensions']:
                        name = next(iter(entry))
                        dag_hash = entry[name]['hash']
                        prefix   = entry[name]['path']

                        if dag_hash not in by_hash:
                            raise InvalidExtensionSpecError(
                                "Spec %s not found in %s" % (dag_hash, prefix))

                        ext_spec = by_hash[dag_hash]
                        if prefix != ext_spec.prefix:
                            raise InvalidExtensionSpecError(
                                "Prefix %s does not match spec hash %s: %s"
                                % (prefix, dag_hash, ext_spec))

                        exts[ext_spec.name] = ext_spec
                self._extension_maps[spec] = exts

        return self._extension_maps[spec]

    def _write_extensions(self, spec, extensions):
        path = self.extension_file_path(spec)

        # Create a temp file in the same directory as the actual file.
        dirname, basename = os.path.split(path)
        mkdirp(dirname)

        tmp = tempfile.NamedTemporaryFile(
            prefix=basename, dir=dirname, delete=False)

        # write tmp file
        with tmp:
            yaml.dump({
                'extensions': [
                    {ext.name: {
                        'hash': ext.dag_hash(),
                        'path': str(ext.prefix)
                    }} for ext in sorted(extensions.values())]
            }, tmp, default_flow_style=False, encoding='utf-8')

        # Atomic update by moving tmpfile on top of old one.
        os.rename(tmp.name, path)


class DirectoryLayoutError(SpackError):
    """Superclass for directory layout errors."""

    def __init__(self, message, long_msg=None):
        super(DirectoryLayoutError, self).__init__(message, long_msg)


class SpecHashCollisionError(DirectoryLayoutError):
    """Raised when there is a hash collision in an install layout."""

    def __init__(self, installed_spec, new_spec):
        super(SpecHashCollisionError, self).__init__(
            'Specs %s and %s have the same SHA-1 prefix!'
            % (installed_spec, new_spec))


class RemoveFailedError(DirectoryLayoutError):
    """Raised when a DirectoryLayout cannot remove an install prefix."""

    def __init__(self, installed_spec, prefix, error):
        super(RemoveFailedError, self).__init__(
            'Could not remove prefix %s for %s : %s'
            % (prefix, installed_spec.short_spec, error))
        self.cause = error


class InconsistentInstallDirectoryError(DirectoryLayoutError):
    """Raised when a package seems to be installed to the wrong place."""

    def __init__(self, message, long_msg=None):
        super(InconsistentInstallDirectoryError, self).__init__(
            message, long_msg)


class InstallDirectoryAlreadyExistsError(DirectoryLayoutError):
    """Raised when create_install_directory is called unnecessarily."""

    def __init__(self, path):
        super(InstallDirectoryAlreadyExistsError, self).__init__(
            "Install path %s already exists!" % path)


class SpecReadError(DirectoryLayoutError):
    """Raised when directory layout can't read a spec."""


class InvalidDirectoryLayoutParametersError(DirectoryLayoutError):
    """Raised when a invalid directory layout parameters are supplied"""

    def __init__(self, message, long_msg=None):
        super(InvalidDirectoryLayoutParametersError, self).__init__(
            message, long_msg)


class InvalidExtensionSpecError(DirectoryLayoutError):
    """Raised when an extension file has a bad spec in it."""


class ExtensionAlreadyInstalledError(DirectoryLayoutError):
    """Raised when an extension is added to a package that already has it."""

    def __init__(self, spec, ext_spec):
        super(ExtensionAlreadyInstalledError, self).__init__(
            "%s is already installed in %s"
            % (ext_spec.short_spec, spec.short_spec))


class ExtensionConflictError(DirectoryLayoutError):
    """Raised when an extension is added to a package that already has it."""

    def __init__(self, spec, ext_spec, conflict):
        super(ExtensionConflictError, self).__init__(
            "%s cannot be installed in %s because it conflicts with %s"
            % (ext_spec.short_spec, spec.short_spec, conflict.short_spec))


class NoSuchExtensionError(DirectoryLayoutError):
    """Raised when an extension isn't there on deactivate."""

    def __init__(self, spec, ext_spec):
        super(NoSuchExtensionError, self).__init__(
            "%s cannot be removed from %s because it's not activated."
            % (ext_spec.short_spec, spec.short_spec))<|MERGE_RESOLUTION|>--- conflicted
+++ resolved
@@ -201,12 +201,6 @@
     def relative_path_for_spec(self, spec):
         _check_concrete(spec)
 
-<<<<<<< HEAD
-        if spec.external:
-            return spec.external_path or ''
-
-=======
->>>>>>> 6083de3b
         path = spec.format(self.path_scheme)
         return path
 
