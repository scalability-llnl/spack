##############################################################################
# Copyright (c) 2013-2016, Lawrence Livermore National Security, LLC.
# Produced at the Lawrence Livermore National Laboratory.
#
# This file is part of Spack.
# Created by Todd Gamblin, tgamblin@llnl.gov, All rights reserved.
# LLNL-CODE-647188
#
# For details, see https://github.com/llnl/spack
# Please also see the LICENSE file for our notice and the LGPL.
#
# This program is free software; you can redistribute it and/or modify
# it under the terms of the GNU Lesser General Public License (as
# published by the Free Software Foundation) version 2.1, February 1999.
#
# This program is distributed in the hope that it will be useful, but
# WITHOUT ANY WARRANTY; without even the IMPLIED WARRANTY OF
# MERCHANTABILITY or FITNESS FOR A PARTICULAR PURPOSE. See the terms and
# conditions of the GNU Lesser General Public License for more details.
#
# You should have received a copy of the GNU Lesser General Public
# License along with this program; if not, write to the Free Software
# Foundation, Inc., 59 Temple Place, Suite 330, Boston, MA 02111-1307 USA
##############################################################################
import collections
import inspect
import os
import os.path


class NameModifier(object):
    def __init__(self, name, **kwargs):
        self.name = name
        self.args = {'name': name}
        self.args.update(kwargs)


class NameValueModifier(object):
    def __init__(self, name, value, **kwargs):
        self.name = name
        self.value = value
        self.args = {'name': name, 'value': value}
        self.args.update(kwargs)


class SetEnv(NameValueModifier):
    def execute(self):
        os.environ[self.name] = str(self.value)


class UnsetEnv(NameModifier):
    def execute(self):
        # Avoid throwing if the variable was not set
        os.environ.pop(self.name, None)


class SetPath(NameValueModifier):
    def execute(self):
        string_path = concatenate_paths(self.value)
        os.environ[self.name] = string_path


class AppendPath(NameValueModifier):
    def execute(self):
        environment_value = os.environ.get(self.name, '')
        directories = environment_value.split(':') if environment_value else []
        directories.append(os.path.normpath(self.value))
        os.environ[self.name] = ':'.join(directories)


class PrependPath(NameValueModifier):
    def execute(self):
        environment_value = os.environ.get(self.name, '')
        directories = environment_value.split(':') if environment_value else []
        directories = [os.path.normpath(self.value)] + directories
        os.environ[self.name] = ':'.join(directories)


class RemovePath(NameValueModifier):
    def execute(self):
        environment_value = os.environ.get(self.name, '')
        directories = environment_value.split(':') if environment_value else []
        directories = [os.path.normpath(x)
                       for x in directories
                       if x != os.path.normpath(self.value)]
        os.environ[self.name] = ':'.join(directories)


class EnvironmentModifications(object):
    """
    Keeps track of requests to modify the current environment.

    Each call to a method to modify the environment stores the extra
    information on the caller in the request:
    - 'filename' : filename of the module where the caller is defined
    - 'lineno': line number where the request occurred
    - 'context' : line of code that issued the request that failed
    """

    def __init__(self, other=None):
        """
        Initializes a new instance, copying commands from other if not None

        Args:
            other: another instance of EnvironmentModifications (optional)
        """
        self.env_modifications = []
        if other is not None:
            self.extend(other)

    def __iter__(self):
        return iter(self.env_modifications)

    def __len__(self):
        return len(self.env_modifications)

    def extend(self, other):
        self._check_other(other)
        self.env_modifications.extend(other.env_modifications)

    @staticmethod
    def _check_other(other):
        if not isinstance(other, EnvironmentModifications):
            raise TypeError(
                'other must be an instance of EnvironmentModifications')

    def _get_outside_caller_attributes(self):
        stack = inspect.stack()
        try:
            _, filename, lineno, _, context, index = stack[2]
            context = context[index].strip()
        except Exception:
            filename = 'unknown file'
            lineno = 'unknown line'
            context = 'unknown context'
        args = {'filename': filename, 'lineno': lineno, 'context': context}
        return args

    def set(self, name, value, **kwargs):
        """
        Stores in the current object a request to set an environment variable

        Args:
            name: name of the environment variable to be set
            value: value of the environment variable
        """
        kwargs.update(self._get_outside_caller_attributes())
        item = SetEnv(name, value, **kwargs)
        self.env_modifications.append(item)

    def unset(self, name, **kwargs):
        """
        Stores in the current object a request to unset an environment variable

        Args:
            name: name of the environment variable to be set
        """
        kwargs.update(self._get_outside_caller_attributes())
        item = UnsetEnv(name, **kwargs)
        self.env_modifications.append(item)

    def set_path(self, name, elts, **kwargs):
        """
        Stores a request to set a path generated from a list.

        Args:
            name: name o the environment variable to be set.
            elts: elements of the path to set.
        """
        kwargs.update(self._get_outside_caller_attributes())
        item = SetPath(name, elts, **kwargs)
        self.env_modifications.append(item)

    def append_path(self, name, path, **kwargs):
        """
        Stores in the current object a request to append a path to a path list

        Args:
            name: name of the path list in the environment
            path: path to be appended
        """
        kwargs.update(self._get_outside_caller_attributes())
        item = AppendPath(name, path, **kwargs)
        self.env_modifications.append(item)

    def prepend_path(self, name, path, **kwargs):
        """
        Same as `append_path`, but the path is pre-pended

        Args:
            name: name of the path list in the environment
            path: path to be pre-pended
        """
        kwargs.update(self._get_outside_caller_attributes())
        item = PrependPath(name, path, **kwargs)
        self.env_modifications.append(item)

    def remove_path(self, name, path, **kwargs):
        """
        Stores in the current object a request to remove a path from a path
        list

        Args:
            name: name of the path list in the environment
            path: path to be removed
        """
        kwargs.update(self._get_outside_caller_attributes())
        item = RemovePath(name, path, **kwargs)
        self.env_modifications.append(item)

    def group_by_name(self):
        """
        Returns a dict of the modifications grouped by variable name

        Returns:
            dict mapping the environment variable name to the modifications to
            be done on it
        """
        modifications = collections.defaultdict(list)
        for item in self:
            modifications[item.name].append(item)
        return modifications

    def clear(self):
        """
        Clears the current list of modifications
        """
        self.env_modifications.clear()

    def apply_modifications(self):
        """
        Applies the modifications and clears the list
        """
        modifications = self.group_by_name()
        # Apply modifications one variable at a time
        for name, actions in sorted(modifications.items()):
            for x in actions:
                x.execute()


def concatenate_paths(paths):
    """
    Concatenates an iterable of paths into a  string of column separated paths

    Args:
        paths: iterable of paths

    Returns:
        string
    """
    return ':'.join(str(item) for item in paths)


def set_or_unset_not_first(variable, changes, errstream):
    """
    Check if we are going to set or unset something after other modifications
    have already been requested
    """
    indexes = [ii
               for ii, item in enumerate(changes)
               if ii != 0 and type(item) in [SetEnv, UnsetEnv]]
    if indexes:
        good = '\t    \t{context} at {filename}:{lineno}'
        nogood = '\t--->\t{context} at {filename}:{lineno}'
        message = 'Suspicious requests to set or unset the variable \'{var}\' found'  # NOQA: ignore=E501
        errstream(
            message.format(
                var=variable))
        for ii, item in enumerate(changes):
            print_format = nogood if ii in indexes else good
            errstream(print_format.format(**item.args))


def validate(env, errstream):
    """
    Validates the environment modifications to check for the presence of
    suspicious patterns. Prompts a warning for everything that was found

    Current checks:
    - set or unset variables after other changes on the same variable

    Args:
        env: list of environment modifications
    """
    modifications = env.group_by_name()
    for variable, list_of_changes in sorted(modifications.items()):
        set_or_unset_not_first(variable, list_of_changes, errstream)


def filter_environment_blacklist(env, variables):
    """
<<<<<<< HEAD
    Generator that filters out any change to environment variables present in the input list
=======
    Generator that filters out any change to environment variables present in
    the input list
>>>>>>> 53df9fbb

    Args:
        env: list of environment modifications
        variables: list of variable names to be filtered

    Yields:
        items in env if they are not in variables
    """
    for item in env:
        if item.name not in variables:
            yield item<|MERGE_RESOLUTION|>--- conflicted
+++ resolved
@@ -289,12 +289,8 @@
 
 def filter_environment_blacklist(env, variables):
     """
-<<<<<<< HEAD
-    Generator that filters out any change to environment variables present in the input list
-=======
     Generator that filters out any change to environment variables present in
     the input list
->>>>>>> 53df9fbb
 
     Args:
         env: list of environment modifications
