--- conflicted
+++ resolved
@@ -18,12 +18,6 @@
 import spack.util.path
 
 _extension_regexp = re.compile(r"spack-(\w[-\w]*)$")
-
-
-def _get_extension_dirs():
-    extension_dirs = spack.config.get('config:extensions') or []
-    return [spack.util.path.canonicalize_path(pth)
-            for pth in extension_dirs]
 
 
 # TODO: For consistency we should use spack.cmd.python_name(), but
@@ -121,11 +115,7 @@
 def get_command_paths():
     """Return the list of paths where to search for command files."""
     command_paths = []
-<<<<<<< HEAD
-    extension_paths = _get_extension_dirs()
-=======
     extension_paths = get_extension_paths()
->>>>>>> a8691124
 
     for path in extension_paths:
         extension = _python_name(extension_name(path))
@@ -162,11 +152,7 @@
     """
     # If built-in failed the import search the extension
     # directories in order
-<<<<<<< HEAD
-    extensions = _get_extension_dirs()
-=======
     extensions = get_extension_paths()
->>>>>>> a8691124
     for folder in extensions:
         module = load_command_extension(cmd_name, folder)
         if module:
@@ -179,13 +165,8 @@
     """Returns the list of directories where to search for templates
     in extensions.
     """
-<<<<<<< HEAD
-    extension_dirs = _get_extension_dirs()
-    extensions = [os.path.join(x, 'templates') for x in extension_dirs]
-=======
     extension_dirs = get_extension_paths()
     extensions = [os.path.join(x, "templates") for x in extension_dirs]
->>>>>>> a8691124
     return extensions
 
 
