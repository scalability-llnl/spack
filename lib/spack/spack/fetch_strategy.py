--- conflicted
+++ resolved
@@ -1597,12 +1597,8 @@
         ref_type = 'commit' if version.is_commit else 'tag'
         kwargs = {
             'git': pkg.git,
-<<<<<<< HEAD
-            'commit': version.commit_hash
-=======
             ref_type: version.ref,
             'no_cache': True,
->>>>>>> 43654078
         }
         kwargs['submodules'] = getattr(pkg, 'submodules', False)
         fetcher = GitFetchStrategy(**kwargs)
