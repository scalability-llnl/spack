##############################################################################
# Copyright (c) 2013-2016, Lawrence Livermore National Security, LLC.
# Produced at the Lawrence Livermore National Laboratory.
#
# This file is part of Spack.
# Created by Todd Gamblin, tgamblin@llnl.gov, All rights reserved.
# LLNL-CODE-647188
#
# For details, see https://github.com/spack/spack
# Please also see the LICENSE file for our notice and the LGPL.
#
# This program is free software; you can redistribute it and/or modify
# it under the terms of the GNU Lesser General Public License (as
# published by the Free Software Foundation) version 2.1, February 1999.
#
# This program is distributed in the hope that it will be useful, but
# WITHOUT ANY WARRANTY; without even the IMPLIED WARRANTY OF
# MERCHANTABILITY or FITNESS FOR A PARTICULAR PURPOSE. See the terms and
# conditions of the GNU Lesser General Public License for more details.
#
# You should have received a copy of the GNU Lesser General Public
# License along with this program; if not, write to the Free Software
# Foundation, Inc., 59 Temple Place, Suite 330, Boston, MA 02111-1307 USA
##############################################################################
import filecmp
import functools as ft
import os
import re
import shutil
import sys

from llnl.util.filesystem import join_path
from llnl.util.link_tree import LinkTree, MergeConflictError
from llnl.util import tty
from llnl.util.lang import match_predicate

import spack
import spack.spec
import spack.store
from spack.directory_layout import ExtensionAlreadyInstalledError
from spack.directory_layout import YamlViewExtensionsLayout

# compatability
if sys.version_info < (3, 0):
    from itertools import imap as map
    from itertools import ifilter as filter
    from itertools import izip as zip

__all__ = ["FilesystemView", "YamlFilesystemView"]


class FilesystemView(object):
    """
        Governs a filesystem view that is located at certain root-directory.

        Packages are linked from their install directories into a common file
        hierachy.

        In distributed filesystems, loading each installed package seperately
        can lead to slow-downs due to too many directories being traversed.
        This can be circumvented by loading all needed modules into a common
        directory structure.
    """

    def __init__(self, root, layout, **kwargs):
        """
            Initialize a filesystem view under the given `root` directory with
            corresponding directory `layout`.

            Files are linked by method `link` (os.symlink by default).
        """
        self.root = root
        self.layout = layout

        self.ignore_conflicts = kwargs.get("ignore_conflicts", False)
        self.link = kwargs.get("link", os.symlink)
        self.verbose = kwargs.get("verbose", False)

    def add_specs(self, *specs, **kwargs):
        """
            Add given specs to view.

            The supplied specs might be standalone packages or extensions of
            other packages.

            Should accept `with_dependencies` as keyword argument (default
            True) to indicate wether or not dependencies should be activated as
            well.

            Should except an `exclude` keyword argument containing a list of
            regexps that filter out matching spec names.

            This method should make use of `activate_{extension,standalone}`.
        """
        raise NotImplementedError

    def add_extension(self, spec):
        """
            Add (link) an extension in this view. Does not add dependencies.
        """
        raise NotImplementedError

    def add_standalone(self, spec):
        """
            Add (link) a standalone package into this view.
        """
        raise NotImplementedError

    def check_added(self, spec):
        """
            Check if the given concrete spec is active in this view.
        """
        raise NotImplementedError

    def remove_specs(self, *specs, **kwargs):
        """
            Removes given specs from view.

            The supplied spec might be a standalone package or an extension of
            another package.

            Should accept `with_dependencies` as keyword argument (default
            True) to indicate wether or not dependencies should be deactivated
            as well.

            Should accept `with_dependents` as keyword argument (default True)
            to indicate wether or not dependents on the deactivated specs
            should be removed as well.

            Should except an `exclude` keyword argument containing a list of
            regexps that filter out matching spec names.

            This method should make use of `deactivate_{extension,standalone}`.
        """
        raise NotImplementedError

    def remove_extension(self, spec):
        """
            Remove (unlink) an extension from this view.
        """
        raise NotImplementedError

    def remove_standalone(self, spec):
        """
            Remove (unlink) a standalone package from this view.
        """
        raise NotImplementedError

    def get_all_specs(self):
        """
            Get all specs currently active in this view.
        """
        raise NotImplementedError

    def get_spec(self, spec):
        """
            Return the actual spec linked in this view (i.e. do not look it up
            in the database by name).

            `spec` can be a name or a spec from which the name is extracted.

            As there can only be a single version active for any spec the name
            is enough to identify the spec in the view.

            If no spec is present, returns None.
        """
        raise NotImplementedError

    def print_status(self, *specs, **kwargs):
        """
            Print a short summary about the given specs, detailing whether..
                * ..they are active in the view.
                * ..they are active but the activated version differs.
                * ..they are not activte in the view.

            Takes `with_dependencies` keyword argument so that the status of
            dependencies is printed as well.
        """
        raise NotImplementedError


class YamlFilesystemView(FilesystemView):
    """
        Filesystem view to work with a yaml based directory layout.
    """

    def __init__(self, root, layout, **kwargs):
        super(YamlFilesystemView, self).__init__(root, layout, **kwargs)

        self.extensions_layout = YamlViewExtensionsLayout(root, layout)

        self._croot = colorize_root(self.root) + " "

    def add_specs(self, *specs, **kwargs):
        assert all((s.concrete for s in specs))
        specs = set(specs)

        if kwargs.get("with_dependencies", True):
            specs.update(get_dependencies(specs))

        if kwargs.get("exclude", None):
            specs = set(filter_exclude(specs, kwargs["exclude"]))

        conflicts = self.get_conflicts(*specs)

        if conflicts:
            for s, v in conflicts:
                self.print_conflict(v, s)
            return

        extensions = set(filter(lambda s: s.package.is_extension, specs))
        standalones = specs - extensions

        set(map(self._check_no_ext_conflicts, extensions))
        # fail on first error, otherwise link extensions as well
        if all(map(self.add_standalone, standalones)):
            all(map(self.add_extension, extensions))

    def add_extension(self, spec):
        if not spec.package.is_extension:
            tty.error(self._croot + 'Package %s is not an extension.'
                      % spec.name)
            return False

        if spec.external:
            tty.warn(self._croot + 'Skipping external package: %s'
                     % colorize_spec(spec))
            return True

        try:
<<<<<<< HEAD
            if not spec.package.is_activated(self):
                spec.package.do_activate(self, verbose=self.verbose)
=======
            if not spec.package.is_activated(self.extensions_layout):
                spec.package.do_activate(
                    ignore_conflicts=self.ignore_conflicts,
                    with_dependencies=False,  # already taken care of
                                              # in add_specs()
                    verbose=self.verbose,
                    extensions_layout=self.extensions_layout)
>>>>>>> e3951c2a

        except ExtensionAlreadyInstalledError:
            # As we use sets in add_specs(), the order in which packages get
            # activated is essentially random. So this spec might have already
            # been activated as dependency of another package -> fail silently
            pass

        # make sure the meta folder is linked as well (this is not done by the
        # extension-activation mechnism)
        if not self.check_added(spec):
            self.link_meta_folder(spec)

        return True

    def add_standalone(self, spec):
        if spec.package.is_extension:
            tty.error(self._croot + 'Package %s is an extension.'
                      % spec.name)
            return False

        if spec.external:
            tty.warn(self._croot + 'Skipping external package: %s'
                     % colorize_spec(spec))
            return True

        if self.check_added(spec):
            tty.warn(self._croot + 'Skipping already linked package: %s'
                     % colorize_spec(spec))
            return True

        if spec.package.extendable:
            # Check for globally activated extensions in the extendee that
            # we're looking at.
            activated = [p.spec for p in
                         spack.store.db.activated_extensions_for(spec)]
            if activated:
                tty.error("Globally activated extensions cannot be used in "
                          "conjunction with filesystem views. "
                          "Please deactivate the following specs: ")
                spack.cmd.display_specs(activated, flags=True, variants=True,
                                        long=False)
                return False

        self.merge(spec)

        self.link_meta_folder(spec)

        if self.verbose:
            tty.info(self._croot + 'Linked package: %s' % colorize_spec(spec))
        return True

    def merge(self, spec, ignore=None):
        tree = LinkTree(spec.prefix)

        ignore = ignore or (lambda f: False)
        ignore_file = match_predicate(
            self.layout.hidden_file_paths, ignore)

        # check for dir conflicts
        conflicts = tree.find_dir_conflicts(self.root, ignore_file)

        # check for file conflicts (if the package reports 'get_file_conflicts'
        # then use that, otherwise just check if any of the dst files exist)
        merge_map = tree.get_file_map(self.root, ignore_file)
        if not self.ignore_conflicts:
            pkg = spec.package
            if hasattr(pkg, 'view_file_conflicts'):
                conflicts.extend(pkg.view_file_conflicts(self, merge_map))
            else:
                conflicts.extend(
                    dst for dst in merge_map.values() if os.path.exists(dst))

        if conflicts:
            raise MergeConflictError(conflicts[0])

        # merge directories with the tree
        tree.merge_directories(self.root, ignore_file)

        # if the pkg supports merge_files_to_view, use that, otherwise go
        # through everything and view.link
        if hasattr(pkg, 'add_files_to_view'):
            pkg.add_files_to_view(self, merge_map)
        else:
            for src, dst in merge_map.items():
                self.link(src, dst)

    def unmerge(self, spec, ignore=None):
        tree = LinkTree(spec.prefix)

        ignore = ignore or (lambda f: False)
        ignore_file = match_predicate(
            self.layout.hidden_file_paths, ignore)

        # if pkg supports remove_files_from_view, use that, otherwise just
        # use view.remove_link
        merge_map = tree.get_file_map(self.root, ignore_file)
        pkg = spec.package
        if hasattr(pkg, 'remove_files_from_view'):
            pkg.remove_files_from_view(self, merge_map)
        else:
            for src, dst in merge_map.items():
                self.remove_file(src, dst)

        # now unmerge the directory tree
        tree.unmerge_directories(self.root, ignore_file)

    def remove_file(self, src, dest):
        if not os.path.islink(dest):
            raise ValueError("%s is not a link tree!" % dest)
        # remove if dest is a hardlink/symlink to src; this will only
        # be false if two packages are merged into a prefix and have a
        # conflicting file
        if filecmp.cmp(src, dest, shallow=True):
            os.remove(dest)

    def check_added(self, spec):
        assert spec.concrete
        return spec == self.get_spec(spec)

    def remove_specs(self, *specs, **kwargs):
        assert all((s.concrete for s in specs))
        with_dependents = kwargs.get("with_dependents", True)
        with_dependencies = kwargs.get("with_dependencies", False)

        specs = set(specs)

        if with_dependencies:
            specs = get_dependencies(specs)

        if kwargs.get("exclude", None):
            specs = set(filter_exclude(specs, kwargs["exclude"]))

        all_specs = set(self.get_all_specs())

        to_deactivate = specs
        to_keep = all_specs - to_deactivate

        dependents = find_dependents(to_keep, to_deactivate)

        if with_dependents:
            # remove all packages depending on the ones to remove
            if len(dependents) > 0:
                tty.warn(self._croot +
                         "The following dependents will be removed: %s"
                         % ", ".join((s.name for s in dependents)))
                to_deactivate.update(dependents)
        elif len(dependents) > 0:
            tty.warn(self._croot +
                     "The following packages will be unusable: %s"
                     % ", ".join((s.name for s in dependents)))

        extensions = set(filter(lambda s: s.package.is_extension,
                         to_deactivate))
        standalones = to_deactivate - extensions

        # Please note that a traversal of the DAG in post-order and then
        # forcibly removing each package should remove the need to specify
        # with_dependents for deactivating extensions/allow removal without
        # additional checks (force=True). If removal performance becomes
        # unbearable for whatever reason, this should be the first point of
        # attack.
        #
        # see: https://github.com/spack/spack/pull/3227#discussion_r117147475
        remove_extension = ft.partial(self.remove_extension,
                                      with_dependents=with_dependents)

        set(map(remove_extension, extensions))
        set(map(self.remove_standalone, standalones))

        self.purge_empty_directories()

    def remove_extension(self, spec, with_dependents=True):
        """
            Remove (unlink) an extension from this view.
        """
        if not self.check_added(spec):
            tty.warn(self._croot +
                     'Skipping package not linked in view: %s' % spec.name)
            return

        # The spec might have been deactivated as depdency of another package
        # already
        if spec.package.is_activated(self):
            spec.package.do_deactivate(
                self,
                verbose=self.verbose,
                remove_dependents=with_dependents)
        self.unlink_meta_folder(spec)

    def remove_standalone(self, spec):
        """
            Remove (unlink) a standalone package from this view.
        """
        if not self.check_added(spec):
            tty.warn(self._croot +
                     'Skipping package not linked in view: %s' % spec.name)
            return

        self.unmerge(spec)
        self.unlink_meta_folder(spec)

        if self.verbose:
            tty.info(self._croot + 'Removed package: %s' % colorize_spec(spec))

    def get_all_specs(self):
        dotspack = join_path(self.root, spack.store.layout.metadata_dir)
        if os.path.exists(dotspack):
            return list(filter(None, map(self.get_spec, os.listdir(dotspack))))
        else:
            return []

    def get_conflicts(self, *specs):
        """
            Return list of tuples (<spec>, <spec in view>) where the spec
            active in the view differs from the one to be activated.
        """
        in_view = map(self.get_spec, specs)
        return [(s, v) for s, v in zip(specs, in_view)
                if v is not None and s != v]

    def get_path_meta_folder(self, spec):
        "Get path to meta folder for either spec or spec name."
        return join_path(self.root, spack.store.layout.metadata_dir,
                         getattr(spec, "name", spec))

    def get_spec(self, spec):
        dotspack = self.get_path_meta_folder(spec)
        filename = join_path(dotspack, spack.store.layout.spec_file_name)

        try:
            with open(filename, "r") as f:
                return spack.spec.Spec.from_yaml(f)
        except IOError:
            return None

    def link_meta_folder(self, spec):
        src = spack.store.layout.metadata_path(spec)
        tgt = self.get_path_meta_folder(spec)

        tree = LinkTree(src)
        # there should be no conflicts when linking the meta folder
        tree.merge(tgt, link=self.link)

    def print_conflict(self, spec_active, spec_specified, level="error"):
        "Singular print function for spec conflicts."
        cprint = getattr(tty, level)
        color = sys.stdout.isatty()
        linked    = tty.color.colorize("   (@gLinked@.)", color=color)
        specified = tty.color.colorize("(@rSpecified@.)", color=color)
        cprint(self._croot + "Package conflict detected:\n"
               "%s %s\n" % (linked, colorize_spec(spec_active)) +
               "%s %s" % (specified, colorize_spec(spec_specified)))

    def print_status(self, *specs, **kwargs):
        if kwargs.get("with_dependencies", False):
            specs = set(get_dependencies(specs))

        specs = sorted(specs, key=lambda s: s.name)
        in_view = list(map(self.get_spec, specs))

        for s, v in zip(specs, in_view):
            if not v:
                tty.error(self._croot +
                          'Package not linked: %s' % s.name)
            elif s != v:
                self.print_conflict(v, s, level="warn")

        in_view = list(filter(None, in_view))

        if len(specs) > 0:
            tty.msg("Packages linked in %s:" % self._croot[:-1])

            # avoid circular dependency
            import spack.cmd
            spack.cmd.display_specs(in_view, flags=True, variants=True,
                                    long=self.verbose)
        else:
            tty.warn(self._croot + "No packages found.")

    def purge_empty_directories(self):
        """
            Ascend up from the leaves accessible from `path`
            and remove empty directories.
        """
        for dirpath, subdirs, files in os.walk(self.root, topdown=False):
            for sd in subdirs:
                sdp = os.path.join(dirpath, sd)
                try:
                    os.rmdir(sdp)
                except OSError:
                    pass

    def unlink_meta_folder(self, spec):
        path = self.get_path_meta_folder(spec)
        assert os.path.exists(path)
        shutil.rmtree(path)

    def _check_no_ext_conflicts(self, spec):
        """
            Check that there is no extension conflict for specs.
        """
        extendee = spec.package.extendee_spec
        try:
            self.extensions_layout.check_extension_conflict(extendee, spec)
        except ExtensionAlreadyInstalledError:
            # we print the warning here because later on the order in which
            # packages get activated is not clear (set-sorting)
            tty.warn(self._croot +
                     'Skipping already activated package: %s' % spec.name)


#####################
# utility functions #
#####################

def colorize_root(root):
    colorize = ft.partial(tty.color.colorize, color=sys.stdout.isatty())
    pre, post = map(colorize, "@M[@. @M]@.".split())
    return "".join([pre, root, post])


def colorize_spec(spec):
    "Colorize spec output if in TTY."
    if sys.stdout.isatty():
        return spec.cshort_spec
    else:
        return spec.short_spec


def find_dependents(all_specs, providers, deptype='run'):
    """
        Return a set containing all those specs from all_specs that depend on
        providers at the given dependency type.
    """
    dependents = set()
    for s in all_specs:
        for dep in s.traverse(deptype=deptype):
            if dep in providers:
                dependents.add(s)
    return dependents


def filter_exclude(specs, exclude):
    "Filter specs given sequence of exclude regex"
    to_exclude = [re.compile(e) for e in exclude]

    def keep(spec):
        for e in to_exclude:
            if e.match(spec.name):
                return False
        return True
    return filter(keep, specs)


def get_dependencies(specs):
    "Get set of dependencies (includes specs)"
    retval = set()
    set(map(retval.update, (set(s.traverse()) for s in specs)))
    return retval<|MERGE_RESOLUTION|>--- conflicted
+++ resolved
@@ -227,25 +227,9 @@
                      % colorize_spec(spec))
             return True
 
-        try:
-<<<<<<< HEAD
-            if not spec.package.is_activated(self):
-                spec.package.do_activate(self, verbose=self.verbose)
-=======
-            if not spec.package.is_activated(self.extensions_layout):
-                spec.package.do_activate(
-                    ignore_conflicts=self.ignore_conflicts,
-                    with_dependencies=False,  # already taken care of
-                                              # in add_specs()
-                    verbose=self.verbose,
-                    extensions_layout=self.extensions_layout)
->>>>>>> e3951c2a
-
-        except ExtensionAlreadyInstalledError:
-            # As we use sets in add_specs(), the order in which packages get
-            # activated is essentially random. So this spec might have already
-            # been activated as dependency of another package -> fail silently
-            pass
+        if not spec.package.is_activated(self):
+            spec.package.do_activate(
+                self, verbose=self.verbose, with_dependencies=False)
 
         # make sure the meta folder is linked as well (this is not done by the
         # extension-activation mechnism)
