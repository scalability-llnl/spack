# Copyright 2013-2024 Lawrence Livermore National Security, LLC and other
# Spack Project Developers. See the top-level COPYRIGHT file for details.
#
# SPDX-License-Identifier: (Apache-2.0 OR MIT)
"""This package contains modules with hooks for various stages in the
Spack install process.  You can add modules here and they'll be
executed by package at various times during the package lifecycle.

Each hook is just a function that takes a package as a parameter.
Hooks are not executed in any particular order.

Currently the following hooks are supported:

    * pre_install(spec)
    * post_install(spec, explicit)
    * pre_uninstall(spec)
    * post_uninstall(spec)

This can be used to implement support for things like module
systems (e.g. modules, lmod, etc.) or to add other custom
features.
"""
import importlib
import types
from typing import List, Optional


class _HookRunner:
    #: Order in which hooks are executed
    HOOK_ORDER = [
        "spack.hooks.module_file_generation",
        "spack.hooks.licensing",
        "spack.hooks.sbang",
        "spack.hooks.windows_runtime_linkage",
        "spack.hooks.drop_redundant_rpaths",
        "spack.hooks.absolutify_elf_sonames",
        "spack.hooks.permissions_setters",
<<<<<<< HEAD
        "spack.hooks.cache_shell_script",
=======
        "spack.hooks.resolve_shared_libraries",
>>>>>>> f362d458
        # after all mutations to the install prefix, write metadata
        "spack.hooks.write_install_manifest",
        # after all metadata is written
        "spack.hooks.autopush",
    ]

    #: Contains all hook modules after first call, shared among all HookRunner objects
    _hooks: Optional[List[types.ModuleType]] = None

    def __init__(self, hook_name):
        self.hook_name = hook_name

    @property
    def hooks(self) -> List[types.ModuleType]:
        if not self._hooks:
            self._hooks = [importlib.import_module(module_name) for module_name in self.HOOK_ORDER]
        return self._hooks

    def __call__(self, *args, **kwargs):
        for module in self.hooks:
            if hasattr(module, self.hook_name):
                hook = getattr(module, self.hook_name)
                if hasattr(hook, "__call__"):
                    hook(*args, **kwargs)


# pre/post install and run by the install subprocess
pre_install = _HookRunner("pre_install")
post_install = _HookRunner("post_install")

pre_uninstall = _HookRunner("pre_uninstall")
post_uninstall = _HookRunner("post_uninstall")<|MERGE_RESOLUTION|>--- conflicted
+++ resolved
@@ -35,11 +35,8 @@
         "spack.hooks.drop_redundant_rpaths",
         "spack.hooks.absolutify_elf_sonames",
         "spack.hooks.permissions_setters",
-<<<<<<< HEAD
         "spack.hooks.cache_shell_script",
-=======
         "spack.hooks.resolve_shared_libraries",
->>>>>>> f362d458
         # after all mutations to the install prefix, write metadata
         "spack.hooks.write_install_manifest",
         # after all metadata is written
