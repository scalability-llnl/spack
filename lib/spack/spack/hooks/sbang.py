--- conflicted
+++ resolved
@@ -16,16 +16,9 @@
 import spack.paths
 import spack.store
 
-
-<<<<<<< HEAD
-#: Character limit for shebang line: 127 for Linux; 511 for Mac. Mac
-#: generates longer temporary file paths, which can lead to failures when
-#: generating sbang scripts for tests.
-=======
 #: OS-imposed character limit for shebang line: 127 for Linux; 511 for Mac.
 #: Different Linux distributions have different limits, but 127 is the
 #: smallest among all modern versions.
->>>>>>> bb424702
 if sys.platform == 'darwin':
     shebang_limit = 511
 else:
