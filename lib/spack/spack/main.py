--- conflicted
+++ resolved
@@ -377,22 +377,15 @@
         self.command = spack.cmd.get_command(command)
         self.fail_on_error = fail_on_error
 
-<<<<<<< HEAD
-    def __call__(self, *argv):
-=======
     def __call__(self, *argv, **kwargs):
->>>>>>> 28b0421e
         """Invoke this SpackCommand.
 
         Args:
             argv (list of str): command line arguments.
 
-<<<<<<< HEAD
-=======
         Keyword Args:
             color (optional bool): force-disable or force-enable color
 
->>>>>>> 28b0421e
         Returns:
             (str, str): output and error as a strings
 
