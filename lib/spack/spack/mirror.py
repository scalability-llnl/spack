--- conflicted
+++ resolved
@@ -567,12 +567,7 @@
         else:
             tty.warn(
                 "Error while fetching %s" % spec.cformat('{name}{@version}'),
-<<<<<<< HEAD
-                exception.message if hasattr(exception, 'message') else exception)
-=======
                 getattr(exception, 'message', exception))
->>>>>>> ba65cc73
-        mirror_stats.error()
 
 
 class MirrorError(spack.error.SpackError):
