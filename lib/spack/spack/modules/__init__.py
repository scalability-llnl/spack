# Copyright 2013-2023 Lawrence Livermore National Security, LLC and other
# Spack Project Developers. See the top-level COPYRIGHT file for details.
#
# SPDX-License-Identifier: (Apache-2.0 OR MIT)

"""This package contains code for creating environment modules, which can
include Tcl non-hierarchical modules, Lua hierarchical modules, and others.
"""

from __future__ import absolute_import

<<<<<<< HEAD
from .common import disable_modules
from .lmod import LmodConfiguration, LmodModulefileWriter
from .tcl import TclConfiguration, TclModulefileWriter
=======
from .common import disable_modules, ensure_modules_are_enabled_or_warn
from .lmod import LmodModulefileWriter
from .tcl import TclModulefileWriter
>>>>>>> fd45839c

__all__ = [
    "TclModulefileWriter",
    "LmodModulefileWriter",
    "disable_modules",
    "ensure_modules_are_enabled_or_warn",
]

module_types = {"tcl": TclModulefileWriter, "lmod": LmodModulefileWriter}
module_config_types = {"tcl": TclConfiguration, "lmod": LmodConfiguration}<|MERGE_RESOLUTION|>--- conflicted
+++ resolved
@@ -9,15 +9,9 @@
 
 from __future__ import absolute_import
 
-<<<<<<< HEAD
-from .common import disable_modules
+from .common import disable_modules, ensure_modules_are_enabled_or_warn
 from .lmod import LmodConfiguration, LmodModulefileWriter
 from .tcl import TclConfiguration, TclModulefileWriter
-=======
-from .common import disable_modules, ensure_modules_are_enabled_or_warn
-from .lmod import LmodModulefileWriter
-from .tcl import TclModulefileWriter
->>>>>>> fd45839c
 
 __all__ = [
     "TclModulefileWriter",
