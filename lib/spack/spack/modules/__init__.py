# Copyright 2013-2023 Lawrence Livermore National Security, LLC and other
# Spack Project Developers. See the top-level COPYRIGHT file for details.
#
# SPDX-License-Identifier: (Apache-2.0 OR MIT)

"""This package contains code for creating environment modules, which can
include Tcl non-hierarchical modules, Lua hierarchical modules, and others.
"""

from __future__ import absolute_import

from .common import disable_modules, ensure_modules_are_enabled_or_warn
from .lmod import LmodModulefileWriter
from .tcl import TclModulefileWriter
from .ups_table import UpsTableModulefileWriter
from .ups_version import UpsVersionModulefileWriter

__all__ = [
    "TclModulefileWriter",
    "LmodModulefileWriter",
<<<<<<< HEAD
    "UpsTableModulefileWriter",
    "UpsVersionModulefileWriter",
    "disable_modules",
=======
    "disable_modules",
    "ensure_modules_are_enabled_or_warn",
>>>>>>> a94d18ad
]

module_types = {
    "tcl": TclModulefileWriter,
    "lmod": LmodModulefileWriter,
    "ups_table": UpsTableModulefileWriter,
    "ups_version": UpsVersionModulefileWriter,
}<|MERGE_RESOLUTION|>--- conflicted
+++ resolved
@@ -18,14 +18,10 @@
 __all__ = [
     "TclModulefileWriter",
     "LmodModulefileWriter",
-<<<<<<< HEAD
     "UpsTableModulefileWriter",
     "UpsVersionModulefileWriter",
     "disable_modules",
-=======
-    "disable_modules",
     "ensure_modules_are_enabled_or_warn",
->>>>>>> a94d18ad
 ]
 
 module_types = {
