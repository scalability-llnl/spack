# Copyright 2013-2020 Lawrence Livermore National Security, LLC and other
# Spack Project Developers. See the top-level COPYRIGHT file for details.
#
# SPDX-License-Identifier: (Apache-2.0 OR MIT)

"""Here we consolidate the logic for creating an abstract description
of the information that module systems need.

This information maps **a single spec** to:

  * a unique module filename
  * the module file content

and is divided among four classes:

  * a configuration class that provides a convenient interface to query
    details about the configuration for the spec under consideration.

  * a layout class that provides the information associated with module
    file names and directories

  * a context class that provides the dictionary used by the template engine
    to generate the module file

  * a writer that collects and uses the information above to either write
    or remove the module file

Each of the four classes needs to be sub-classed when implementing a new
module type.
"""
import collections
import copy
import datetime
import inspect
import os.path
import re

import llnl.util.filesystem
import llnl.util.tty as tty
import spack.build_environment as build_environment
import spack.error
import spack.paths
import spack.schema.environment
import spack.tengine as tengine
import spack.util.environment
import spack.util.file_permissions as fp
import spack.util.path
import spack.util.spack_yaml as syaml


#: config section for this file
def configuration():
    return spack.config.get('modules', {})


#: Valid tokens for naming scheme and env variable names
_valid_tokens = (
    'name',
    'version',
    'compiler',
    'compiler.name',
    'compiler.version',
    'architecture',
    # tokens from old-style format strings
    'package',
    'compilername',
    'compilerver',
)


def _check_tokens_are_valid(format_string, message):
    """Checks that the tokens used in the format string are valid in
    the context of module file and environment variable naming.

    Args:
        format_string (str): string containing the format to be checked. This
            is supposed to be a 'template' for ``Spec.format``

        message (str): first sentence of the error message in case invalid
            tokens are found

    """
    named_tokens = re.findall(r'{(\w*)}', format_string)
    invalid_tokens = [x for x in named_tokens
                      if x.lower() not in _valid_tokens]
    if invalid_tokens:
        msg = message
        msg += ' [{0}]. '.format(', '.join(invalid_tokens))
        msg += 'Did you check your "modules.yaml" configuration?'
        raise RuntimeError(msg)


def update_dictionary_extending_lists(target, update):
    """Updates a dictionary, but extends lists instead of overriding them.

    Args:
        target: dictionary to be updated
        update: update to be applied
    """
    for key in update:
        value = target.get(key, None)
        if isinstance(value, list):
            target[key].extend(update[key])
        elif isinstance(value, dict):
            update_dictionary_extending_lists(target[key], update[key])
        else:
            target[key] = update[key]


def dependencies(spec, request='all'):
    """Returns the list of dependent specs for a given spec, according to the
    request passed as parameter.

    Args:
        spec: spec to be analyzed
        request: either 'none', 'direct' or 'all'

    Returns:
        list of dependencies

        The return list will be empty if request is 'none', will contain
        the direct dependencies if request is 'direct', or the entire DAG
        if request is 'all'.
    """
    if request not in ('none', 'direct', 'all'):
        message = "Wrong value for argument 'request' : "
        message += "should be one of ('none', 'direct', 'all')"
        raise tty.error(message + " [current value is '%s']" % request)

    if request == 'none':
        return []

    if request == 'direct':
        return spec.dependencies(deptype=('link', 'run'))

    # FIXME : during module file creation nodes seem to be visited multiple
    # FIXME : times even if cover='nodes' is given. This work around permits
    # FIXME : to get a unique list of spec anyhow. Do we miss a merge
    # FIXME : step among nodes that refer to the same package?
    seen = set()
    seen_add = seen.add
    deps = sorted(
        spec.traverse(order='post',
                      cover='nodes',
                      deptype=('link', 'run'),
                      root=False),
        reverse=True)
    return [d for d in deps if not (d in seen or seen_add(d))]


def merge_config_rules(configuration, spec):
    """Parses the module specific part of a configuration and returns a
    dictionary containing the actions to be performed on the spec passed as
    an argument.

    Args:
        configuration: module specific configuration (e.g. entries under
            the top-level 'tcl' key)
        spec: spec for which we need to generate a module file

    Returns:
        dict: actions to be taken on the spec passed as an argument
    """

    # Get the top-level configuration for the module type we are using
    module_specific_configuration = copy.deepcopy(configuration)

    # Construct a dictionary with the actions we need to perform on the spec
    # passed as a parameter

    # The keyword 'all' is always evaluated first, all the others are
    # evaluated in order of appearance in the module file
    spec_configuration = module_specific_configuration.pop('all', {})
    for constraint, action in module_specific_configuration.items():
        override = False
        if constraint.endswith(':'):
            constraint = constraint.strip(':')
            override = True
        if spec.satisfies(constraint, strict=True):
            if override:
                spec_configuration = {}
            update_dictionary_extending_lists(spec_configuration, action)

    # Transform keywords for dependencies or prerequisites into a list of spec

    # Which modulefiles we want to autoload
    autoload_strategy = spec_configuration.get('autoload', 'none')
    spec_configuration['autoload'] = dependencies(spec, autoload_strategy)

    # Which instead we want to mark as prerequisites
    prerequisite_strategy = spec_configuration.get('prerequisites', 'none')
    spec_configuration['prerequisites'] = dependencies(
        spec, prerequisite_strategy)

    # Attach options that are spec-independent to the spec-specific
    # configuration

    # Hash length in module files
    hash_length = module_specific_configuration.get('hash_length', 7)
    spec_configuration['hash_length'] = hash_length

    verbose = module_specific_configuration.get('verbose', False)
    spec_configuration['verbose'] = verbose

    return spec_configuration


def root_path(name):
    """Returns the root folder for module file installation.

    Args:
        name: name of the module system to be used (e.g. 'tcl')

    Returns:
        root folder for module file installation
    """
    # Root folders where the various module files should be written
    roots = spack.config.get('config:module_roots', {})
    path = roots.get(name, os.path.join(spack.paths.share_path, name))
    return spack.util.path.canonicalize_path(path)


def generate_module_index(root, modules):
    entries = syaml.syaml_dict()
    for m in modules:
        entry = {
            'path': m.layout.filename,
            'use_name': m.layout.use_name
        }
        entries[m.spec.dag_hash()] = entry
    index = {'module_index': entries}
    index_path = os.path.join(root, 'module-index.yaml')
    llnl.util.filesystem.mkdirp(root)
    with open(index_path, 'w') as index_file:
        syaml.dump(index, default_flow_style=False, stream=index_file)


def _generate_upstream_module_index():
    module_indices = read_module_indices()

    return UpstreamModuleIndex(spack.store.db, module_indices)


upstream_module_index = llnl.util.lang.Singleton(
    _generate_upstream_module_index)


ModuleIndexEntry = collections.namedtuple(
    'ModuleIndexEntry', ['path', 'use_name'])


def read_module_index(root):
    index_path = os.path.join(root, 'module-index.yaml')
    if not os.path.exists(index_path):
        return {}
    with open(index_path, 'r') as index_file:
        return _read_module_index(index_file)


def _read_module_index(str_or_file):
    """Read in the mapping of spec hash to module location/name. For a given
       Spack installation there is assumed to be (at most) one such mapping
       per module type."""
    yaml_content = syaml.load(str_or_file)
    index = {}
    yaml_index = yaml_content['module_index']
    for dag_hash, module_properties in yaml_index.items():
        index[dag_hash] = ModuleIndexEntry(
            module_properties['path'],
            module_properties['use_name'])
    return index


def read_module_indices():
    other_spack_instances = spack.config.get(
        'upstreams') or {}

    module_indices = []

    for install_properties in other_spack_instances.values():
        module_type_to_index = {}
        module_type_to_root = install_properties.get('modules', {})
        for module_type, root in module_type_to_root.items():
            module_type_to_index[module_type] = read_module_index(root)
        module_indices.append(module_type_to_index)

    return module_indices


class UpstreamModuleIndex(object):
    """This is responsible for taking the individual module indices of all
       upstream Spack installations and locating the module for a given spec
       based on which upstream install it is located in."""
    def __init__(self, local_db, module_indices):
        self.local_db = local_db
        self.upstream_dbs = local_db.upstream_dbs
        self.module_indices = module_indices

    def upstream_module(self, spec, module_type):
        db_for_spec = self.local_db.db_for_spec_hash(spec.dag_hash())
        if db_for_spec in self.upstream_dbs:
            db_index = self.upstream_dbs.index(db_for_spec)
        elif db_for_spec:
            raise spack.error.SpackError(
                "Unexpected: {0} is installed locally".format(spec))
        else:
            raise spack.error.SpackError(
                "Unexpected: no install DB found for {0}".format(spec))
        module_index = self.module_indices[db_index]
        module_type_index = module_index.get(module_type, {})
        if not module_type_index:
            tty.debug(
                "No {0} modules associated with the Spack instance where"
                " {1} is installed".format(module_type, spec))
            return None
        if spec.dag_hash() in module_type_index:
            return module_type_index[spec.dag_hash()]
        else:
            tty.debug(
                "No module is available for upstream package {0}".format(spec))
            return None


def get_module(module_type, spec, get_full_path, required=True):
    """Retrieve the module file for a given spec and module type.

    Retrieve the module file for the given spec if it is available. If the
    module is not available, this will raise an exception unless the module
    is blacklisted or if the spec is installed upstream.

    Args:
        module_type: the type of module we want to retrieve (e.g. lmod)
        spec: refers to the installed package that we want to retrieve a module
            for
        required: if the module is required but blacklisted, this function will
            print a debug message. If a module is missing but not blacklisted,
            then an exception is raised (regardless of whether it is required)
        get_full_path: if ``True``, this returns the full path to the module.
            Otherwise, this returns the module name.

    Returns:
        The module name or path. May return ``None`` if the module is not
        available.
    """
    try:
        upstream = spec.package.installed_upstream
    except spack.repo.UnknownPackageError:
        upstream, record = spack.store.db.query_by_spec_hash(spec.dag_hash())
    if upstream:
        module = (spack.modules.common.upstream_module_index
                  .upstream_module(spec, module_type))
        if not module:
            return None

        if get_full_path:
            return module.path
        else:
            return module.use_name
    else:
        writer = spack.modules.module_types[module_type](spec)
        if not os.path.isfile(writer.layout.filename):
            if not writer.conf.blacklisted:
                err_msg = "No module available for package {0} at {1}".format(
                    spec, writer.layout.filename
                )
                raise ModuleNotFoundError(err_msg)
            elif required:
                tty.debug("The module configuration has blacklisted {0}: "
                          "omitting it".format(spec))
            else:
                return None

        if get_full_path:
            return writer.layout.filename
        else:
            return writer.layout.use_name


class BaseConfiguration(object):
    """Manipulates the information needed to generate a module file to make
    querying easier. It needs to be sub-classed for specific module types.
    """

    def __init__(self, spec):
        # Module where type(self) is defined
        self.module = inspect.getmodule(self)
        # Spec for which we want to generate a module file
        self.spec = spec
        # Dictionary of configuration options that should be applied
        # to the spec
        self.conf = merge_config_rules(self.module.configuration(), self.spec)

    @property
    def naming_scheme(self):
        """Naming scheme suitable for non-hierarchical layouts"""
        scheme = self.module.configuration().get(
            'naming_scheme',
            '{name}-{version}-{compiler.name}-{compiler.version}'
        )

        # Ensure the named tokens we are expanding are allowed, see
        # issue #2884 for reference
        msg = 'some tokens cannot be part of the module naming scheme'
        _check_tokens_are_valid(scheme, message=msg)

        return scheme

    @property
    def template(self):
        """Returns the name of the template to use for the module file
        or None if not specified in the configuration.
        """
        return self.conf.get('template', None)

    @property
    def env(self):
        """List of environment modifications that should be done in the
        module.
        """
        return spack.schema.environment.parse(self.conf.get('environment', {}))

    @property
    def suffixes(self):
        """List of suffixes that should be appended to the module
        file name.
        """
        suffixes = []
        for constraint, suffix in self.conf.get('suffixes', {}).items():
            if constraint in self.spec:
                suffixes.append(suffix)
        suffixes = sorted(set(suffixes))
        if self.hash:
            suffixes.append(self.hash)
        return suffixes

    @property
    def hash(self):
        """Hash tag for the module or None"""
        hash_length = self.conf.get('hash_length', 7)
        if hash_length != 0:
            return self.spec.dag_hash(length=hash_length)
        return None

    @property
    def blacklisted(self):
        """Returns True if the module has been blacklisted,
        False otherwise.
        """
        # A few variables for convenience of writing the method
        spec = self.spec
        conf = self.module.configuration()

        # Compute the list of whitelist rules that match
        wlrules = conf.get('whitelist', [])
        whitelist_matches = [x for x in wlrules if spec.satisfies(x)]

        # Compute the list of blacklist rules that match
        blrules = conf.get('blacklist', [])
        blacklist_matches = [x for x in blrules if spec.satisfies(x)]

        # Should I blacklist the module because it's implicit?
        blacklist_implicits = conf.get('blacklist_implicits')
        installed_implicitly = not spec._installed_explicitly()
        blacklisted_as_implicit = blacklist_implicits and installed_implicitly

        def debug_info(line_header, match_list):
            if match_list:
                msg = '\t{0} : {1}'.format(line_header, spec.cshort_spec)
                tty.debug(msg)
                for rule in match_list:
                    tty.debug('\t\tmatches rule: {0}'.format(rule))

        debug_info('WHITELIST', whitelist_matches)
        debug_info('BLACKLIST', blacklist_matches)

        if blacklisted_as_implicit:
            msg = '\tBLACKLISTED_AS_IMPLICIT : {0}'.format(spec.cshort_spec)
            tty.debug(msg)

        is_blacklisted = blacklist_matches or blacklisted_as_implicit
        if not whitelist_matches and is_blacklisted:
            return True

        return False

    @property
    def context(self):
        return self.conf.get('context', {})

    @property
    def specs_to_load(self):
        """List of specs that should be loaded in the module file."""
        return self._create_list_for('autoload')

    @property
    def literals_to_load(self):
        """List of literal modules to be loaded."""
        return self.conf.get('load', [])

    @property
    def specs_to_prereq(self):
        """List of specs that should be prerequisite of the module file."""
        return self._create_list_for('prerequisites')

    @property
    def environment_blacklist(self):
        """List of variables that should be left unmodified."""
        return self.conf.get('filter', {}).get('environment_blacklist', {})

    def _create_list_for(self, what):
        whitelist = []
        for item in self.conf[what]:
            conf = type(self)(item)
            if not conf.blacklisted:
                whitelist.append(item)
        return whitelist

    @property
    def verbose(self):
        """Returns True if the module file needs to be verbose, False
        otherwise
        """
        return self.conf.get('verbose')


class BaseFileLayout(object):
    """Provides information on the layout of module files. Needs to be
    sub-classed for specific module types.
    """

    #: This needs to be redefined
    extension = None

    def __init__(self, configuration):
        self.conf = configuration

    @property
    def spec(self):
        """Spec under consideration"""
        return self.conf.spec

    @classmethod
    def dirname(cls):
        """Root folder for module files of this type."""
        module_system = str(inspect.getmodule(cls).__name__).split('.')[-1]
        return root_path(module_system)

    @property
    def use_name(self):
        """Returns the 'use' name of the module i.e. the name you have to type
        to console to use it. This implementation fits the needs of most
        non-hierarchical layouts.
        """
        name = self.spec.format(self.conf.naming_scheme)
        # Not everybody is working on linux...
        parts = name.split('/')
        name = os.path.join(*parts)
        # Add optional suffixes based on constraints
        path_elements = [name] + self.conf.suffixes
        return '-'.join(path_elements)

    @property
    def filename(self):
        """Name of the module file for the current spec."""
        # Just the name of the file
        filename = self.use_name
        if self.extension:
            filename = '{0}.{1}'.format(self.use_name, self.extension)
        # Architecture sub-folder
        arch_folder = str(self.spec.architecture)
        # Return the absolute path
        return os.path.join(self.dirname(), arch_folder, filename)


class BaseContext(tengine.Context):
    """Provides the base context needed for template rendering.

    This class needs to be sub-classed for specific module types. The
    following attributes need to be implemented:

    - fields

    """

    def __init__(self, configuration):
        self.conf = configuration

    @tengine.context_property
    def spec(self):
        return self.conf.spec

    @tengine.context_property
    def timestamp(self):
        return datetime.datetime.now()

    @tengine.context_property
    def category(self):
        return getattr(self.spec, 'category', 'spack')

    @tengine.context_property
    def short_description(self):
        # If we have a valid docstring return the first paragraph.
        docstring = type(self.spec.package).__doc__
        if docstring:
            value = docstring.split('\n\n')[0]
            # Transform tabs and friends into spaces
            value = re.sub(r'\s+', ' ', value)
            # Turn double quotes into single quotes (double quotes are needed
            # to start and end strings)
            value = re.sub(r'"', "'", value)
            return value
        # Otherwise the short description is just the package + version
        return self.spec.format("{name} {@version}")

    @tengine.context_property
    def long_description(self):
        # long description is the docstring with reduced whitespace.
        if self.spec.package.__doc__:
            return re.sub(r'\s+', ' ', self.spec.package.__doc__)
        return None

    @tengine.context_property
    def configure_options(self):
        pkg = self.spec.package

        # If the spec is external Spack doesn't know its configure options
        if self.spec.external:
            msg = 'unknown, software installed outside of Spack'
            return msg

<<<<<<< HEAD
        # This is quite simple right now, but contains information on how
        # to call different build system classes.
        for attr in ('configure_args', 'cmake_args'):
            try:
                configure_args = getattr(pkg, attr)()
                return ' '.join(configure_args)
            except (AttributeError, IOError, KeyError, NameError):
                # The method doesn't exist in the current spec,
                # or it's not usable
                pass
=======
        if os.path.exists(pkg.install_configure_args_path):
            with open(pkg.install_configure_args_path, 'r') as args_file:
                return args_file.read()
>>>>>>> 7a68a4d8

        # Returning a false-like value makes the default templates skip
        # the configure option section
        return None

    @tengine.context_property
    def environment_modifications(self):
        """List of environment modifications to be processed."""
        # Modifications guessed inspecting the spec prefix
        env = spack.util.environment.inspect_path(
            self.spec.prefix,
            spack.config.get('modules:prefix_inspections', {}),
            exclude=spack.util.environment.is_system_path
        )

        # Let the extendee/dependency modify their extensions/dependencies
        # before asking for package-specific modifications
        env.extend(
            build_environment.modifications_from_dependencies(
                self.spec, context='run'
            )
        )
        # Package specific modifications
        build_environment.set_module_variables_for_package(self.spec.package)
        self.spec.package.setup_run_environment(env)

        # Modifications required from modules.yaml
        env.extend(self.conf.env)

        # List of variables that are blacklisted in modules.yaml
        blacklist = self.conf.environment_blacklist

        # We may have tokens to substitute in environment commands

        # Prepare a suitable transformation dictionary for the names
        # of the environment variables. This means turn the valid
        # tokens uppercase.
        transform = {}
        for token in _valid_tokens:
            transform[token] = lambda spec, string: str.upper(string)

        for x in env:
            # Ensure all the tokens are valid in this context
            msg = 'some tokens cannot be expanded in an environment variable name'  # noqa: E501
            _check_tokens_are_valid(x.name, message=msg)
            # Transform them
            x.name = self.spec.format(x.name, transform=transform)
            try:
                # Not every command has a value
                x.value = self.spec.format(x.value)
            except AttributeError:
                pass
            x.name = str(x.name).replace('-', '_')

        return [(type(x).__name__, x) for x in env if x.name not in blacklist]

    @tengine.context_property
    def autoload(self):
        """List of modules that needs to be loaded automatically."""
        # From 'autoload' configuration option
        specs = self._create_module_list_of('specs_to_load')
        # From 'load' configuration option
        literals = self.conf.literals_to_load
        return specs + literals

    def _create_module_list_of(self, what):
        m = self.conf.module
        return [m.make_layout(x).use_name
                for x in getattr(self.conf, what)]

    @tengine.context_property
    def verbose(self):
        """Verbosity level."""
        return self.conf.verbose


class BaseModuleFileWriter(object):
    def __init__(self, spec):
        self.spec = spec

        # This class is meant to be derived. Get the module of the
        # actual writer.
        self.module = inspect.getmodule(self)
        m = self.module

        # Create the triplet of configuration/layout/context
        self.conf = m.make_configuration(spec)
        self.layout = m.make_layout(spec)
        self.context = m.make_context(spec)

        # Check if a default template has been defined,
        # throw if not found
        try:
            self.default_template
        except AttributeError:
            msg = '\'{0}\' object has no attribute \'default_template\'\n'
            msg += 'Did you forget to define it in the class?'
            name = type(self).__name__
            raise DefaultTemplateNotDefined(msg.format(name))

    def _get_template(self):
        """Gets the template that will be rendered for this spec."""
        # Get templates and put them in the order of importance:
        # 1. template specified in "modules.yaml"
        # 2. template specified in a package directly
        # 3. default template (must be defined, check in __init__)
        module_system_name = str(self.module.__name__).split('.')[-1]
        package_attribute = '{0}_template'.format(module_system_name)
        choices = [
            self.conf.template,
            getattr(self.spec.package, package_attribute, None),
            self.default_template  # This is always defined at this point
        ]
        # Filter out false-ish values
        choices = list(filter(lambda x: bool(x), choices))
        # ... and return the first match
        return choices.pop(0)

    def write(self, overwrite=False):
        """Writes the module file.

        Args:
            overwrite (bool): if True it is fine to overwrite an already
                existing file. If False the operation is skipped an we print
                a warning to the user.
        """
        # Return immediately if the module is blacklisted
        if self.conf.blacklisted:
            msg = '\tNOT WRITING: {0} [BLACKLISTED]'
            tty.debug(msg.format(self.spec.cshort_spec))
            return

        # Print a warning in case I am accidentally overwriting
        # a module file that is already there (name clash)
        if not overwrite and os.path.exists(self.layout.filename):
            message = 'Module file already exists : skipping creation\n'
            message += 'file : {0.filename}\n'
            message += 'spec : {0.spec}'
            tty.warn(message.format(self.layout))
            return

        # If we are here it means it's ok to write the module file
        msg = '\tWRITE: {0} [{1}]'
        tty.debug(msg.format(self.spec.cshort_spec, self.layout.filename))

        # If the directory where the module should reside does not exist
        # create it
        module_dir = os.path.dirname(self.layout.filename)
        if not os.path.exists(module_dir):
            llnl.util.filesystem.mkdirp(module_dir)

        # Get the template for the module
        template_name = self._get_template()
        import jinja2
        try:
            env = tengine.make_environment()
            template = env.get_template(template_name)
        except jinja2.TemplateNotFound:
            # If the template was not found raise an exception with a little
            # more information
            msg = 'template \'{0}\' was not found for \'{1}\''
            name = type(self).__name__
            msg = msg.format(template_name, name)
            raise ModulesTemplateNotFoundError(msg)

        # Construct the context following the usual hierarchy of updates:
        # 1. start with the default context from the module writer class
        # 2. update with package specific context
        # 3. update with 'modules.yaml' specific context

        context = self.context.to_dict()

        # Attribute from package
        module_name = str(self.module.__name__).split('.')[-1]
        attr_name = '{0}_context'.format(module_name)
        pkg_update = getattr(self.spec.package, attr_name, {})
        context.update(pkg_update)

        # Context key in modules.yaml
        conf_update = self.conf.context
        context.update(conf_update)

        # Render the template
        text = template.render(context)
        # Write it to file
        with open(self.layout.filename, 'w') as f:
            f.write(text)

        # Set the file permissions of the module to match that of the package
        if os.path.exists(self.layout.filename):
            fp.set_permissions_by_spec(self.layout.filename, self.spec)

    def remove(self):
        """Deletes the module file."""
        mod_file = self.layout.filename
        if os.path.exists(mod_file):
            try:
                os.remove(mod_file)  # Remove the module file
                os.removedirs(
                    os.path.dirname(mod_file)
                )  # Remove all the empty directories from the leaf up
            except OSError:
                # removedirs throws OSError on first non-empty directory found
                pass


class ModulesError(spack.error.SpackError):
    """Base error for modules."""


class ModuleNotFoundError(ModulesError):
    """Raised when a module cannot be found for a spec"""


class DefaultTemplateNotDefined(AttributeError, ModulesError):
    """Raised if the attribute 'default_template' has not been specified
    in the derived classes.
    """


class ModulesTemplateNotFoundError(ModulesError, RuntimeError):
    """Raised if the template for a module file was not found."""<|MERGE_RESOLUTION|>--- conflicted
+++ resolved
@@ -628,22 +628,9 @@
             msg = 'unknown, software installed outside of Spack'
             return msg
 
-<<<<<<< HEAD
-        # This is quite simple right now, but contains information on how
-        # to call different build system classes.
-        for attr in ('configure_args', 'cmake_args'):
-            try:
-                configure_args = getattr(pkg, attr)()
-                return ' '.join(configure_args)
-            except (AttributeError, IOError, KeyError, NameError):
-                # The method doesn't exist in the current spec,
-                # or it's not usable
-                pass
-=======
         if os.path.exists(pkg.install_configure_args_path):
             with open(pkg.install_configure_args_path, 'r') as args_file:
                 return args_file.read()
->>>>>>> 7a68a4d8
 
         # Returning a false-like value makes the default templates skip
         # the configure option section
