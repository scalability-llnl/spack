--- conflicted
+++ resolved
@@ -777,20 +777,16 @@
     def _create_module_list_of(self, what):
         m = self.conf.module
         name = self.conf.name
-<<<<<<< HEAD
+        explicit = self.conf.explicit
         external_modules = []
         local_modules = []
         for spec in getattr(self.conf, what):
             if spec.external_modules:
                 external_modules.extend(spec.external_modules)
             else:
-                local_modules.append(m.make_layout(spec, name).use_name)
+                local_modules.append(m.make_layout(spec, name, explicit).use_name)
 
         return external_modules + local_modules
-=======
-        explicit = self.conf.explicit
-        return [m.make_layout(x, name, explicit).use_name for x in getattr(self.conf, what)]
->>>>>>> fd45839c
 
     @tengine.context_property
     def verbose(self):
