# Copyright 2013-2023 Lawrence Livermore National Security, LLC and other
# Spack Project Developers. See the top-level COPYRIGHT file for details.
#
# SPDX-License-Identifier: (Apache-2.0 OR MIT)

import collections
import itertools
import os.path
from typing import Dict, List, Optional, Tuple

import llnl.util.filesystem as fs
import llnl.util.lang as lang

import spack.compilers
import spack.config
import spack.error
import spack.repo
import spack.spec
import spack.tengine as tengine
import spack.util.environment

from .common import BaseConfiguration, BaseContext, BaseFileLayout, BaseModuleFileWriter


#: lmod specific part of the configuration
def configuration(module_set_name: str) -> dict:
    return spack.config.get(f"modules:{module_set_name}:lmod", {})


# DH* this is not the best way, but works for now
def get_hash_length():
    if "hash_length" in configuration("default").keys():
        return configuration("default")["hash_length"]
    else:
        return 7


# *DH


# Caches the configuration {spec_hash: configuration}
configuration_registry: Dict[Tuple[str, str, bool], BaseConfiguration] = {}


def make_configuration(
    spec: spack.spec.Spec, module_set_name: str, explicit: Optional[bool] = None
) -> BaseConfiguration:
    """Returns the lmod configuration for spec"""
    explicit = bool(spec._installed_explicitly()) if explicit is None else explicit
    key = (spec.dag_hash(), module_set_name, explicit)
    try:
        return configuration_registry[key]
    except KeyError:
        return configuration_registry.setdefault(
            key, LmodConfiguration(spec, module_set_name, explicit)
        )


def make_layout(
    spec: spack.spec.Spec, module_set_name: str, explicit: Optional[bool] = None
) -> BaseFileLayout:
    """Returns the layout information for spec"""
    return LmodFileLayout(make_configuration(spec, module_set_name, explicit))


def make_context(
    spec: spack.spec.Spec, module_set_name: str, explicit: Optional[bool] = None
) -> BaseContext:
    """Returns the context information for spec"""
    return LmodContext(make_configuration(spec, module_set_name, explicit))


def guess_core_compilers(name, store=False) -> List[spack.spec.CompilerSpec]:
    """Guesses the list of core compilers installed in the system.

    Args:
        store (bool): if True writes the core compilers to the
            modules.yaml configuration file

    Returns:
        List of found core compilers
    """
    core_compilers = []
    for compiler in spack.compilers.all_compilers():
        try:
            # A compiler is considered to be a core compiler if any of the
            # C, C++ or Fortran compilers reside in a system directory
            is_system_compiler = any(
                os.path.dirname(getattr(compiler, x, "")) in spack.util.environment.SYSTEM_DIRS
                for x in ("cc", "cxx", "f77", "fc")
            )
            if is_system_compiler:
                core_compilers.append(compiler.spec)
        except (KeyError, TypeError, AttributeError):
            continue

    if store and core_compilers:
        # If we asked to store core compilers, update the entry
        # in the default modify scope (i.e. within the directory hierarchy
        # of Spack itself)
        modules_cfg = spack.config.get(
            "modules:" + name, {}, scope=spack.config.default_modify_scope()
        )
        modules_cfg.setdefault("lmod", {})["core_compilers"] = [str(x) for x in core_compilers]
        spack.config.set("modules:" + name, modules_cfg, scope=spack.config.default_modify_scope())

    return core_compilers


class LmodConfiguration(BaseConfiguration):
    """Configuration class for lmod module files."""

    default_projections = {"all": "{name}/{version}"}

    @property
    def core_compilers(self) -> List[spack.spec.CompilerSpec]:
        """Returns the list of "Core" compilers

        Raises:
            CoreCompilersNotFoundError: if the key was not
                specified in the configuration file or the sequence
                is empty
        """
        compilers = [
            spack.spec.CompilerSpec(c) for c in configuration(self.name).get("core_compilers", [])
        ]

        if not compilers:
            compilers = guess_core_compilers(self.name, store=True)

        if not compilers:
            msg = 'the key "core_compilers" must be set in modules.yaml'
            raise CoreCompilersNotFoundError(msg)

        return compilers

    @property
    def core_specs(self):
        """Returns the list of "Core" specs"""
        return configuration(self.name).get("core_specs", [])

    @property
    def filter_hierarchy_specs(self):
        """Returns the dict of specs with modified hierarchies"""
        return configuration(self.name).get("filter_hierarchy_specs", {})

    @property
    @lang.memoized
    def hierarchy_tokens(self):
        """Returns the list of tokens that are part of the modulefile
        hierarchy. 'compiler' is always present.
        """
        tokens = configuration(self.name).get("hierarchy", [])

        # Check if all the tokens in the hierarchy are virtual specs.
        # If not warn the user and raise an error.
        not_virtual = [t for t in tokens if t != "compiler" and not spack.repo.PATH.is_virtual(t)]
        if not_virtual:
            msg = "Non-virtual specs in 'hierarchy' list for lmod: {0}\n"
            msg += "Please check the 'modules.yaml' configuration files"
            msg = msg.format(", ".join(not_virtual))
            raise NonVirtualInHierarchyError(msg)

        # Append 'compiler' which is always implied
        tokens.append("compiler")

        # Deduplicate tokens in case duplicates have been coded
        tokens = list(lang.dedupe(tokens))

        return tokens

    @property
    @lang.memoized
    def requires(self):
        """Returns a dictionary mapping all the requirements of this spec
        to the actual provider. 'compiler' is always present among the
        requirements.
        """
        # If it's a core_spec, lie and say it requires a core compiler
        if any(self.spec.satisfies(core_spec) for core_spec in self.core_specs):
            return {"compiler": self.core_compilers[0]}

        hierarchy_filter_list = []
        for spec, filter_list in self.filter_hierarchy_specs.items():
            if self.spec.satisfies(spec):
                hierarchy_filter_list = filter_list
                break

        # Keep track of the requirements that this package has in terms
        # of virtual packages that participate in the hierarchical structure
        requirements = {"compiler": self.spec.compiler}
        # For each virtual dependency in the hierarchy
        for x in self.hierarchy_tokens:
            # Skip anything filtered for this spec
            if x in hierarchy_filter_list:
                continue

            # If I depend on it
            if x in self.spec and not self.spec.package.provides(x):
                requirements[x] = self.spec[x]  # record the actual provider
        return requirements

    @property
    def provides(self):
        """Returns a dictionary mapping all the services provided by this
        spec to the spec itself.
        """
        provides = {}

        # Treat the 'compiler' case in a special way, as compilers are not
        # virtual dependencies in spack

        # If it is in the list of supported compilers family -> compiler
        if self.spec.name in spack.compilers.supported_compilers():
            provides["compiler"] = spack.spec.CompilerSpec(self.spec.format("{name}{@versions}"))
        elif self.spec.name in spack.compilers.package_name_to_compiler_name:
            # If it is the package for a supported compiler, but of a different name
            cname = spack.compilers.package_name_to_compiler_name[self.spec.name]
            provides["compiler"] = spack.spec.CompilerSpec(cname, self.spec.versions)

        # All the other tokens in the hierarchy must be virtual dependencies
        for x in self.hierarchy_tokens:
            if self.spec.package.provides(x):
                provides[x] = self.spec[x]
        return provides

    @property
    def available(self):
        """Returns a dictionary of the services that are currently
        available.
        """
        available = {}
        # What is available is what I require plus what I provide.
        # 'compiler' is the only key that may be overridden.
        available.update(self.requires)
        available.update(self.provides)
        return available

    @property
    @lang.memoized
    def missing(self):
        """Returns the list of tokens that are not available."""
        return [x for x in self.hierarchy_tokens if x not in self.available]

    @property
    def hidden(self):
        # Never hide a module that opens a hierarchy
        if any(self.spec.package.provides(x) for x in self.hierarchy_tokens):
            return False
        return super().hidden


class LmodFileLayout(BaseFileLayout):
    """File layout for lmod module files."""

    #: file extension of lua module files
    extension = "lua"

    @property
    def arch_dirname(self):
        """Returns the root folder for THIS architecture"""
        # Architecture sub-folder
        arch_folder_conf = spack.config.get("modules:%s:arch_folder" % self.conf.name, True)
        if arch_folder_conf:
            # include an arch specific folder between root and filename
            arch_folder = "-".join(
                [str(self.spec.platform), str(self.spec.os), str(self.spec.target.family)]
            )
            return os.path.join(self.dirname(), arch_folder)
        return self.dirname()

    @property
    def filename(self):
        """Returns the filename for the current module file"""

        # Get the list of requirements and build an **ordered**
        # list of the path parts
        requires = self.conf.requires
        hierarchy = self.conf.hierarchy_tokens
        path_parts = lambda x: self.token_to_path(x, requires[x])
        parts = [path_parts(x) for x in hierarchy if x in requires]

        # My relative path if just a join of all the parts
        hierarchy_name = os.path.join(*parts)

        # Compute the absolute path
        return os.path.join(
            self.arch_dirname,  # root for lmod files on this architecture
            hierarchy_name,  # relative path
            f"{self.use_name}.{self.extension}",  # file name
        )

    @property
    def modulerc(self):
        """Returns the modulerc file associated with current module file"""
        return os.path.join(os.path.dirname(self.filename), f".modulerc.{self.extension}")

    def token_to_path(self, name, value):
        """Transforms a hierarchy token into the corresponding path part.

        Args:
            name (str): name of the service in the hierarchy
            value: actual provider of the service

        Returns:
            str: part of the path associated with the service
        """

        # General format for the path part
        def path_part_fmt(token):
            return fs.polite_path([f"{token.name}", f"{token.version}"])

        # If we are dealing with a core compiler, return 'Core'
        core_compilers = self.conf.core_compilers
        if name == "compiler" and any(
            spack.spec.CompilerSpec(value).satisfies(c) for c in core_compilers
        ):
            return "Core"

        # CompilerSpec does not have a hash, as we are not allowed to
        # use different flavors of the same compiler
        if name == "compiler":
            return path_part_fmt(token=value)

        # In case the hierarchy token refers to a virtual provider
        # we need to append a hash to the version to distinguish
        # among flavors of the same library (e.g. openblas~openmp vs.
        # openblas+openmp)
<<<<<<< HEAD
        path = path_part_fmt.format(token=value)

        # Use the hash length that the user specied, not something else
        if get_hash_length() > 0:
            path = "-".join([path, value.dag_hash(get_hash_length())])
        # path = "-".join([path, value.dag_hash(length=7)])

        return path
=======
        return f"{path_part_fmt(token=value)}-{value.dag_hash(length=7)}"
>>>>>>> 65d3221a

    @property
    def available_path_parts(self):
        """List of path parts that are currently available. Needed to
        construct the file name.
        """
        # List of available services
        available = self.conf.available
        # List of services that are part of the hierarchy
        hierarchy = self.conf.hierarchy_tokens
        # Tokenize each part that is both in the hierarchy and available
        return [self.token_to_path(x, available[x]) for x in hierarchy if x in available]

    @property
    @lang.memoized
    def unlocked_paths(self):
        """Returns a dictionary mapping conditions to a list of unlocked
        paths.

        The paths that are unconditionally unlocked are under the
        key 'None'. The other keys represent the list of services you need
        loaded to unlock the corresponding paths.
        """

        unlocked = collections.defaultdict(list)

        # Get the list of services we require and we provide
        requires_key = list(self.conf.requires)
        provides_key = list(self.conf.provides)

        # A compiler is always required. To avoid duplication pop the
        # 'compiler' item from required if we also **provide** one
        if "compiler" in provides_key:
            requires_key.remove("compiler")

        # Compute the unique combinations of the services we provide
        combinations = []
        for ii in range(len(provides_key)):
            combinations += itertools.combinations(provides_key, ii + 1)

        # Attach the services required to each combination
        to_be_processed = [x + tuple(requires_key) for x in combinations]

        # Compute the paths that are unconditionally added
        # and append them to the dictionary (key = None)
        available_combination = []
        for item in to_be_processed:
            hierarchy = self.conf.hierarchy_tokens
            available = self.conf.available
            ac = [x for x in hierarchy if x in item]
            available_combination.append(tuple(ac))
            parts = [self.token_to_path(x, available[x]) for x in ac]
            unlocked[None].append(tuple([self.arch_dirname] + parts))

        # Deduplicate the list
        unlocked[None] = list(lang.dedupe(unlocked[None]))

        # Compute the combination of missing requirements: this will lead to
        # paths that are unlocked conditionally
        missing = self.conf.missing

        missing_combinations = []
        for ii in range(len(missing)):
            missing_combinations += itertools.combinations(missing, ii + 1)

        # Attach the services required to each combination
        for m in missing_combinations:
            to_be_processed = [m + x for x in available_combination]
            for item in to_be_processed:
                hierarchy = self.conf.hierarchy_tokens
                available = self.conf.available
                token2path = lambda x: self.token_to_path(x, available[x])
                parts = []
                for x in hierarchy:
                    if x not in item:
                        continue
                    value = token2path(x) if x in available else x
                    parts.append(value)
                unlocked[m].append(tuple([self.arch_dirname] + parts))
            # Deduplicate the list
            unlocked[m] = list(lang.dedupe(unlocked[m]))
        return unlocked


class LmodContext(BaseContext):
    """Context class for lmod module files."""

    @tengine.context_property
    def has_modulepath_modifications(self):
        """True if this module modifies MODULEPATH, False otherwise."""
        return bool(self.conf.provides)

    @tengine.context_property
    def has_conditional_modifications(self):
        """True if this module modifies MODULEPATH conditionally to the
        presence of other services in the environment, False otherwise.
        """
        # In general we have conditional modifications if we have modifications
        # and we are not providing **only** a compiler
        provides = self.conf.provides
        provide_compiler_only = "compiler" in provides and len(provides) == 1
        has_modifications = self.has_modulepath_modifications
        return has_modifications and not provide_compiler_only

    @tengine.context_property
    def name_part(self):
        """Name of this provider."""
        return self.spec.name

    @tengine.context_property
    def version_part(self):
        """Version of this provider."""
        s = self.spec

        # Use the hash length that the user specied, not something else
        if get_hash_length() > 0:
            return "-".join([str(s.version), s.dag_hash(length=get_hash_length())])
        else:
            return str(s.version)
        # return "-".join([str(s.version), s.dag_hash(length=7)])

    @tengine.context_property
    def provides(self):
        """Returns the dictionary of provided services."""
        return self.conf.provides

    @tengine.context_property
    def missing(self):
        """Returns a list of missing services."""
        return self.conf.missing

    @tengine.context_property
    @lang.memoized
    def unlocked_paths(self):
        """Returns the list of paths that are unlocked unconditionally."""
        layout = make_layout(self.spec, self.conf.name)
        return [os.path.join(*parts) for parts in layout.unlocked_paths[None]]

    @tengine.context_property
    def conditionally_unlocked_paths(self):
        """Returns the list of paths that are unlocked conditionally.
        Each item in the list is a tuple with the structure (condition, path).
        """
        layout = make_layout(self.spec, self.conf.name)
        value = []
        conditional_paths = layout.unlocked_paths
        conditional_paths.pop(None)
        for services_needed, list_of_path_parts in conditional_paths.items():
            condition = " and ".join([x + "_name" for x in services_needed])
            for parts in list_of_path_parts:

                def manipulate_path(token):
                    if token in self.conf.hierarchy_tokens:
                        return "{0}_name, {0}_version".format(token)
                    return '"' + token + '"'

                path = ", ".join([manipulate_path(x) for x in parts])

                value.append((condition, path))
        return value


class LmodModulefileWriter(BaseModuleFileWriter):
    """Writer class for lmod module files."""

    default_template = "modules/modulefile.lua"

    modulerc_header = []

    hide_cmd_format = 'hide_version("%s")'


class CoreCompilersNotFoundError(spack.error.SpackError, KeyError):
    """Error raised if the key 'core_compilers' has not been specified
    in the configuration file.
    """


class NonVirtualInHierarchyError(spack.error.SpackError, TypeError):
    """Error raised if non-virtual specs are used as hierarchy tokens in
    the lmod section of 'modules.yaml'.
    """<|MERGE_RESOLUTION|>--- conflicted
+++ resolved
@@ -326,7 +326,6 @@
         # we need to append a hash to the version to distinguish
         # among flavors of the same library (e.g. openblas~openmp vs.
         # openblas+openmp)
-<<<<<<< HEAD
         path = path_part_fmt.format(token=value)
 
         # Use the hash length that the user specied, not something else
@@ -335,9 +334,6 @@
         # path = "-".join([path, value.dag_hash(length=7)])
 
         return path
-=======
-        return f"{path_part_fmt(token=value)}-{value.dag_hash(length=7)}"
->>>>>>> 65d3221a
 
     @property
     def available_path_parts(self):
