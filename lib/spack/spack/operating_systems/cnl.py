--- conflicted
+++ resolved
@@ -40,14 +40,8 @@
     updated to indicate that OS has been upgraded (or downgraded)
     """
 
-<<<<<<< HEAD
-    def detect_crayos_version(self):
-        modulecmd = which("modulecmd")
-        modulecmd.add_default_arg("python")
-=======
     def _detect_crayos_version(self):
         modulecmd = get_module_cmd()
->>>>>>> c9a80b6d
         output = modulecmd("avail", "PrgEnv-gnu", output=str, error=str)
         matches = re.findall(r'PrgEnv-gnu/(\d+).\d+.\d+', output)
         version_set = set(matches)
@@ -56,11 +50,7 @@
 
     def __init__(self):
         name = 'cnl'
-<<<<<<< HEAD
-        version = self.detect_crayos_version()
-=======
         version = self._detect_crayos_version()
->>>>>>> c9a80b6d
         super(Cnl, self).__init__(name, version)
 
     def __str__(self):
@@ -82,12 +72,7 @@
             if not cmp_cls.PrgEnv_compiler:
                 tty.die('Must supply PrgEnv_compiler with PrgEnv')
 
-<<<<<<< HEAD
-            modulecmd = which("modulecmd")
-            modulecmd.add_default_arg("python")
-=======
             modulecmd = get_module_cmd()
->>>>>>> c9a80b6d
 
             output = modulecmd(
                 'avail', cmp_cls.PrgEnv_compiler, output=str, error=str)
