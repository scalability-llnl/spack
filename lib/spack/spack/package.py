--- conflicted
+++ resolved
@@ -528,20 +528,14 @@
 
         super(PackageBase, self).__init__()
 
-<<<<<<< HEAD
         self.input_capture = None
 
-    def possible_dependencies(
-            self, transitive=True, expand_virtuals=True, visited=None):
-        """Return set of possible dependencies of this package.
-=======
     @property
     def installed_upstream(self):
         if not hasattr(self, '_installed_upstream'):
             upstream, record = spack.store.db.query_by_spec_hash(
                 self.spec.dag_hash())
             self._installed_upstream = upstream
->>>>>>> 9538889f
 
         return self._installed_upstream
 
@@ -1714,13 +1708,12 @@
             # check the filesystem for it.
             self.stage.created = False
 
-<<<<<<< HEAD
     @contextlib.contextmanager
     def child_input(self):
         self.input_capture.disable_input_capture()
         yield
         self.input_capture.enable_input_capture()
-=======
+
     @staticmethod
     def _install_bootstrap_compiler(pkg, **install_kwargs):
         tty.debug('Bootstrapping {0} compiler for {1}'.format(
@@ -1730,7 +1723,6 @@
         comp_kwargs['explicit'] = False
         comp_kwargs['install_deps'] = True
         pkg.bootstrap_compiler(**comp_kwargs)
->>>>>>> 9538889f
 
     def unit_test_check(self):
         """Hook for unit tests to assert things about package internals.
