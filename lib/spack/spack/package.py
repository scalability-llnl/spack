--- conflicted
+++ resolved
@@ -885,22 +885,6 @@
         Package implementations should override install() to describe
         their build process.
 
-<<<<<<< HEAD
-        Args:
-        keep_prefix  -- Keep install prefix on failure. By default, destroys it.
-        keep_stage   -- By default, stage is destroyed only if there are no
-                        exceptions during build. Set to True to keep the stage
-                        even with exceptions.
-        install_deps -- Install dependencies before installing this package
-        install_self -- Install this package once dependencies have been installed.
-        fake         -- Don't really build -- install fake stub files instead.
-        skip_patch   -- Skip patch stage of build if True.
-        verbose      -- Display verbose build output (by default, suppresses it)
-        dirty        -- Don't clean the build environment before installing.
-        make_jobs    -- Number of make jobs to use for install. Default is ncpus
-        force        -- Install again, even if already installed.
-        run_tests    -- Run tests within the package's install()
-=======
         :param keep_prefix: Keep install prefix on failure. By default, \
             destroys it.
         :param keep_stage: By default, stage is destroyed only if there are \
@@ -908,6 +892,8 @@
             even with exceptions.
         :param ignore_deps: Don't install dependencies before installing this \
                        package
+        :param install_deps: Install dependencies before installing this package
+        install_self -- Install this package once dependencies have been installed.
         :param fake: Don't really build; install fake stub files instead.
         :param skip_patch: Skip patch stage of build if True.
         :param verbose: Display verbose build output (by default, suppresses \
@@ -915,8 +901,8 @@
         :param dirty: Don't clean the build environment before installing.
         :param make_jobs: Number of make jobs to use for install. Default is \
             ncpus
+        :param force: Install again, even if already installed.
         :param run_tests: Run tests within the package's install()
->>>>>>> ac3e21f8
         """
         if not self.spec.concrete:
             raise ValueError("Can only install concrete packages: %s."
@@ -947,7 +933,6 @@
         tty.msg("Installing %s" % self.name)
 
         # First, install dependencies recursively.
-<<<<<<< HEAD
         if install_deps:
             for dep in self.spec.dependencies():
                 dep.package.do_install(
@@ -966,18 +951,6 @@
         # The rest of this function is to install ourself, once deps have been installed.
         if not install_self:
             return
-=======
-        if not ignore_deps:
-            self.do_install_dependencies(keep_prefix=keep_prefix,
-                                         keep_stage=keep_stage,
-                                         ignore_deps=ignore_deps,
-                                         fake=fake,
-                                         skip_patch=skip_patch,
-                                         verbose=verbose,
-                                         make_jobs=make_jobs,
-                                         run_tests=run_tests,
-                                         dirty=dirty)
->>>>>>> ac3e21f8
 
         # Set run_tests flag before starting build.
         self.run_tests = run_tests
