--- conflicted
+++ resolved
@@ -38,12 +38,8 @@
 import string
 import textwrap
 import time
-<<<<<<< HEAD
 from StringIO import StringIO
 from urlparse import urlparse
-=======
-import string
->>>>>>> b3789a46
 
 import llnl.util.tty as tty
 import spack
@@ -67,11 +63,6 @@
 from spack.util.environment import dump_environment
 from spack.util.executable import ProcessError, which
 from spack.version import *
-<<<<<<< HEAD
-=======
-from spack import directory_layout
-
->>>>>>> b3789a46
 
 """Allowed URL schemes for spack packages."""
 _ALLOWED_URL_SCHEMES = ["http", "https", "ftp", "file", "git"]
@@ -931,12 +922,8 @@
             return
 
         # Ensure package is not already installed
-<<<<<<< HEAD
-        if 'install' in install_phases and spack.install_layout.check_installed(self.spec):  # NOQA: ignore=E501
-=======
         layout = spack.install_layout
         if 'install' in install_phases and layout.check_installed(self.spec):
->>>>>>> b3789a46
             tty.msg("%s is already installed in %s" % (self.name, self.prefix))
             rec = spack.installed_db.get_record(self.spec)
             if (not rec.explicit) and explicit:
@@ -1020,10 +1007,6 @@
 
                     # Copy provenance into the install directory on success
                     if 'provenance' in self.install_phases:
-<<<<<<< HEAD
-                        layout = spack.install_layout
-=======
->>>>>>> b3789a46
                         log_install_path = layout.build_log_path(self.spec)
                         env_install_path = layout.build_env_path(self.spec)
                         packages_dir = layout.build_packages_path(self.spec)
@@ -1031,12 +1014,7 @@
                         # Remove first if we're overwriting another build
                         # (can happen with spack setup)
                         try:
-<<<<<<< HEAD
-                            # log_install_path and env_install_path are inside
-                            # this
-=======
                             # log_install_path and env_install_path are here
->>>>>>> b3789a46
                             shutil.rmtree(packages_dir)
                         except:
                             pass
@@ -1064,12 +1042,7 @@
         except directory_layout.InstallDirectoryAlreadyExistsError:
             if 'install' in install_phases:
                 # Abort install if install directory exists.
-<<<<<<< HEAD
-                # But do NOT remove it (you'd be overwriting someon else's
-                # stuff)
-=======
                 # But do NOT remove it (you'd be overwriting someone's data)
->>>>>>> b3789a46
                 tty.warn("Keeping existing install prefix in place.")
                 raise
             else:
@@ -1566,12 +1539,7 @@
     """A Package subclass where the install() is split up into stages."""
 
     def install_setup(self):
-<<<<<<< HEAD
-        """Creates an spack_setup.py script to configure the package
-         later if we like."""
-=======
         """Creates a spack_setup.py script to configure the package later."""
->>>>>>> b3789a46
         raise InstallError(
             "Package %s provides no install_setup() method!" % self.name)
 
@@ -1632,24 +1600,13 @@
         return make
 
     def configure_args(self):
-<<<<<<< HEAD
         """Returns package-specific arguments to be provided to the
         configure command."""
-=======
-        """Returns package-specific arguments to be provided to
-           the configure command.
-        """
->>>>>>> b3789a46
         return list()
 
     def configure_env(self):
         """Returns package-specific environment under which the
-<<<<<<< HEAD
         configure command should be run."""
-=======
-           configure command should be run.
-        """
->>>>>>> b3789a46
         return dict()
 
     def transitive_inc_path(self):
@@ -1659,25 +1616,6 @@
         )
 
     def install_setup(self):
-<<<<<<< HEAD
-        cmd = [str(which('cmake'))] + \
-            spack.build_environment.get_std_cmake_args(self) + \
-            ['-DCMAKE_INSTALL_PREFIX=%s' % os.environ['SPACK_PREFIX'],
-             '-DCMAKE_C_COMPILER=%s' % os.environ['SPACK_CC'],
-             '-DCMAKE_CXX_COMPILER=%s' % os.environ['SPACK_CXX'],
-             '-DCMAKE_Fortran_COMPILER=%s' % os.environ['SPACK_FC']] + \
-            self.configure_args()
-
-        env = dict()
-        env['PATH'] = os.environ['PATH']
-        env['SPACK_TRANSITIVE_INCLUDE_PATH'] = self.spack_transitive_include_path()   # NOQA: ignore=E501
-        env['CMAKE_PREFIX_PATH'] = os.environ['CMAKE_PREFIX_PATH']
-
-        setup_fname = 'spconfig.py'
-        with open(setup_fname, 'w') as fout:
-            fout.write(
-                r"""#!%s
-=======
         cmd = [str(which('cmake'))]
         cmd += spack.build_environment.get_std_cmake_args(self)
         cmd += ['-DCMAKE_INSTALL_PREFIX=%s' % os.environ['SPACK_PREFIX'],
@@ -1695,7 +1633,6 @@
         setup_fname = 'spconfig.py'
         with open(setup_fname, 'w') as fout:
             fout.write(r"""#!%s
->>>>>>> b3789a46
 #
 
 import sys
@@ -1718,50 +1655,32 @@
                     else:
                         sep = ':'
 
-<<<<<<< HEAD
-                    fout.write('env[%s] = "%s".join(cmdlist("""\n' % (repr(name), sep))  # NOQA: ignore=E501
-=======
                     fout.write('env[%s] = "%s".join(cmdlist("""\n'
                                % (repr(name), sep))
->>>>>>> b3789a46
                     for part in string.split(val, sep):
                         fout.write('    %s\n' % part)
                     fout.write('"""))\n')
 
-<<<<<<< HEAD
-            fout.write("env['CMAKE_TRANSITIVE_INCLUDE_PATH'] = env['SPACK_TRANSITIVE_INCLUDE_PATH']   # Deprecated\n")  # NOQA: ignore=E501
-=======
             fout.write("env['CMAKE_TRANSITIVE_INCLUDE_PATH'] = "
                        "env['SPACK_TRANSITIVE_INCLUDE_PATH']   # Deprecated\n")
->>>>>>> b3789a46
             fout.write('\ncmd = cmdlist("""\n')
             fout.write('%s\n' % cmd[0])
             for arg in cmd[1:]:
                 fout.write('    %s\n' % arg)
             fout.write('""") + sys.argv[1:]\n')
-<<<<<<< HEAD
-            fout.write('\nproc = subprocess.Popen(cmd, env=env)\nproc.wait()\n')  # NOQA: ignore=E501
-=======
             fout.write('\nproc = subprocess.Popen(cmd, env=env)\n')
             fout.write('proc.wait()\n')
->>>>>>> b3789a46
         make_executable(setup_fname)
 
     def install_configure(self):
         cmake = which('cmake')
         with working_dir(self.build_directory, create=True):
-<<<<<<< HEAD
-            os.environ.update(self.configure_env())
-            os.environ['SPACK_TRANSITIVE_INCLUDE_PATH'] = self.spack_transitive_include_path()  # NOQA: ignore=E501
-            options = self.configure_args() + spack.build_environment.get_std_cmake_args(self)  # NOQA: ignore=E501
-=======
             env = os.environ
             env.update(self.configure_env())
             env['SPACK_TRANSITIVE_INCLUDE_PATH'] = self.transitive_inc_path()
 
             options = self.configure_args()
             options += spack.build_environment.get_std_cmake_args(self)
->>>>>>> b3789a46
             cmake(self.source_directory, *options)
 
     def install_build(self):
