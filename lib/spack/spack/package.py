##############################################################################
# Copyright (c) 2013, Lawrence Livermore National Security, LLC.
# Produced at the Lawrence Livermore National Laboratory.
#
# This file is part of Spack.
# Written by Todd Gamblin, tgamblin@llnl.gov, All rights reserved.
# LLNL-CODE-647188
#
# For details, see https://github.com/llnl/spack
# Please also see the LICENSE file for our notice and the LGPL.
#
# This program is free software; you can redistribute it and/or modify
# it under the terms of the GNU General Public License (as published by
# the Free Software Foundation) version 2.1 dated February 1999.
#
# This program is distributed in the hope that it will be useful, but
# WITHOUT ANY WARRANTY; without even the IMPLIED WARRANTY OF
# MERCHANTABILITY or FITNESS FOR A PARTICULAR PURPOSE. See the terms and
# conditions of the GNU General Public License for more details.
#
# You should have received a copy of the GNU Lesser General Public License
# along with this program; if not, write to the Free Software Foundation,
# Inc., 59 Temple Place, Suite 330, Boston, MA 02111-1307 USA
##############################################################################
"""
This is where most of the action happens in Spack.
See the Package docs for detailed instructions on how the class works
and on how to write your own packages.

The spack package structure is based strongly on Homebrew
(http://wiki.github.com/mxcl/homebrew/), mainly because
Homebrew makes it very easy to create packages.  For a complete
rundown on spack and how it differs from homebrew, look at the
README.
"""
import os
import errno
import re
import shutil
import time
import itertools
import subprocess
import platform as py_platform
import multiprocessing
from urlparse import urlparse, urljoin
import textwrap
from StringIO import StringIO

import llnl.util.tty as tty
from llnl.util.tty.log import log_output
from llnl.util.link_tree import LinkTree
from llnl.util.filesystem import *
from llnl.util.lang import *

import spack
import spack.error
import spack.compilers
import spack.mirror
import spack.hooks
import spack.directives
import spack.repository
import spack.build_environment
import spack.url
import spack.util.web
import spack.fetch_strategy as fs
from spack.version import *
from spack.stage import Stage, ResourceStage, StageComposite
from spack.util.compression import allowed_archive, extension
<<<<<<< HEAD
from spack.util.executable import ProcessError, which
=======
from spack.util.executable import ProcessError
from spack.util.environment import dump_environment
>>>>>>> 1c7f754e

"""Allowed URL schemes for spack packages."""
_ALLOWED_URL_SCHEMES = ["http", "https", "ftp", "file", "git"]


class Package(object):
    """This is the superclass for all spack packages.

    ***The Package class***

    Package is where the bulk of the work of installing packages is done.

    A package defines how to fetch, verfiy (via, e.g., md5), build, and
    install a piece of software.  A Package also defines what other
    packages it depends on, so that dependencies can be installed along
    with the package itself.  Packages are written in pure python.

    Packages are all submodules of spack.packages.  If spack is installed
    in $prefix, all of its python files are in $prefix/lib/spack.  Most
    of them are in the spack module, so all the packages live in
    $prefix/lib/spack/spack/packages.

    All you have to do to create a package is make a new subclass of Package
    in this directory.  Spack automatically scans the python files there
    and figures out which one to import when you invoke it.

    **An example package**

    Let's look at the cmake package to start with.  This package lives in
    $prefix/lib/spack/spack/packages/cmake.py:

    .. code-block:: python

       from spack import *
       class Cmake(Package):
           homepage  = 'https://www.cmake.org'
           url       = 'http://www.cmake.org/files/v2.8/cmake-2.8.10.2.tar.gz'
           md5       = '097278785da7182ec0aea8769d06860c'

           def install(self, spec, prefix):
               configure('--prefix=%s'   % prefix,
                         '--parallel=%s' % make_jobs)
               make()
               make('install')

    **Naming conventions**

    There are two names you should care about:

    1. The module name, ``cmake``.

       * User will refers to this name, e.g. 'spack install cmake'.
       * Corresponds to the name of the file, 'cmake.py', and it can
         include ``_``, ``-``, and numbers (it can even start with a
         number).

    2. The class name, "Cmake".  This is formed by converting `-` or
       ``_`` in the module name to camel case.  If the name starts with
       a number, we prefix the class name with ``_``. Examples:

         Module Name       Class Name
          foo_bar           FooBar
          docbook-xml       DocbookXml
          FooBar            Foobar
          3proxy            _3proxy

        The class name is what spack looks for when it loads a package module.

    **Required Attributes**

    Aside from proper naming, here is the bare minimum set of things you
    need when you make a package:

    homepage
      informational URL, so that users know what they're
      installing.

    url
      URL of the source archive that spack will fetch.

    install()
      This function tells spack how to build and install the
      software it downloaded.

    **Optional Attributes**

    You can also optionally add these attributes, if needed:

        list_url
            Webpage to scrape for available version strings. Default is the
            directory containing the tarball; use this if the default isn't
            correct so that invoking 'spack versions' will work for this
            package.

        url_version(self, version)
            When spack downloads packages at particular versions, it just
            converts version to string with str(version).  Override this if
            your package needs special version formatting in its URL.  boost
            is an example of a package that needs this.

    ***Creating Packages***

    As a package creator, you can probably ignore most of the preceding
    information, because you can use the 'spack create' command to do it
    all automatically.

    You as the package creator generally only have to worry about writing
    your install function and specifying dependencies.

    **spack create**

    Most software comes in nicely packaged tarballs, like this one:
        http://www.cmake.org/files/v2.8/cmake-2.8.10.2.tar.gz

    Taking a page from homebrew, spack deduces pretty much everything it
    needs to know from the URL above.  If you simply type this:

        spack create http://www.cmake.org/files/v2.8/cmake-2.8.10.2.tar.gz

    Spack will download the tarball, generate an md5 hash, figure out the
    version and the name of the package from the URL, and create a new
    package file for you with all the names and attributes set correctly.

    Once this skeleton code is generated, spack pops up the new package in
    your $EDITOR so that you can modify the parts that need changes.

    **Dependencies**

    If your package requires another in order to build, you can specify that
    like this:

    .. code-block:: python

       class Stackwalker(Package):
           ...
           depends_on("libdwarf")
           ...

    This tells spack that before it builds stackwalker, it needs to build
    the libdwarf package as well.  Note that this is the module name, not
    the class name (The class name is really only used by spack to find
    your package).

    Spack will download an install each dependency before it installs your
    package.  In addtion, it will add -L, -I, and rpath arguments to your
    compiler and linker for each dependency.  In most cases, this allows you
    to avoid specifying any dependencies in your configure or cmake line;
    you can just run configure or cmake without any additional arguments and
    it will find the dependencies automatically.


    **The Install Function**

    The install function is designed so that someone not too terribly familiar
    with Python could write a package installer.  For example, we put a number
    of commands in install scope that you can use almost like shell commands.
    These include make, configure, cmake, rm, rmtree, mkdir, mkdirp, and others.

    You can see above in the cmake script that these commands are used to run
    configure and make almost like they're used on the command line.  The
    only difference is that they are python function calls and not shell
    commands.

    It may be puzzling to you where the commands and functions in install live.
    They are NOT instance variables on the class; this would require us to
    type 'self.' all the time and it makes the install code unnecessarily long.
    Rather, spack puts these commands and variables in *module* scope for your
    Package subclass.  Since each package has its own module, this doesn't
    pollute other namespaces, and it allows you to more easily implement an
    install function.

    For a full list of commands and variables available in module scope, see the
    add_commands_to_module() function in this class. This is where most of
    them are created and set on the module.


    **Parallel Builds**

    By default, Spack will run make in parallel when you run make() in your
    install function.  Spack figures out how many cores are available on
    your system and runs make with -j<cores>.  If you do not want this behavior,
    you can explicitly mark a package not to use parallel make:

    .. code-block:: python

       class SomePackage(Package):
           ...
           parallel = False
           ...

    This changes thd default behavior so that make is sequential.  If you still
    want to build some parts in parallel, you can do this in your install function:

    .. code-block:: python

       make(parallel=True)

    Likewise, if you do not supply parallel = True in your Package, you can keep
    the default parallel behavior and run make like this when you want a
    sequential build:

    .. code-block:: python

       make(parallel=False)

    **Package Lifecycle**

    This section is really only for developers of new spack commands.

    A package's lifecycle over a run of Spack looks something like this:

    .. code-block:: python

       p = Package()             # Done for you by spack

       p.do_fetch()              # downloads tarball from a URL
       p.do_stage()              # expands tarball in a temp directory
       p.do_patch()              # applies patches to expanded source
       p.do_install()            # calls package's install() function
       p.do_uninstall()          # removes install directory

    There are also some other commands that clean the build area:

    .. code-block:: python

       p.do_clean()              # removes the stage directory entirely
       p.do_restage()            # removes the build directory and
                                 # re-expands the archive.

    The convention used here is that a do_* function is intended to be called
    internally by Spack commands (in spack.cmd).  These aren't for package
    writers to override, and doing so may break the functionality of the Package
    class.

    Package creators override functions like install() (all of them do this),
    clean() (some of them do this), and others to provide custom behavior.

    """
    #
    # These are default values for instance variables.
    #
    """By default we build in parallel.  Subclasses can override this."""
    parallel = True

    """# jobs to use for parallel make. If set, overrides default of ncpus."""
    make_jobs = None

    """Most packages are NOT extendable.  Set to True if you want extensions."""
    extendable = False


    def __init__(self, spec):
        # this determines how the package should be built.
        self.spec = spec

        # Name of package is the name of its module, without the
        # containing module names.
        self.name = self.module.__name__
        if '.' in self.name:
            self.name = self.name[self.name.rindex('.') + 1:]

        # Sanity check attributes required by Spack directives.
        spack.directives.ensure_dicts(type(self))

        # Check versions in the versions dict.
        for v in self.versions:
            assert(isinstance(v, Version))

        # Check version descriptors
        for v in sorted(self.versions):
            assert(isinstance(self.versions[v], dict))

        # Version-ize the keys in versions dict
        try:
            self.versions = dict((Version(v), h) for v,h in self.versions.items())
        except ValueError, e:
            raise ValueError("In package %s: %s" % (self.name, e.message))

        # stage used to build this package.
        self._stage = None

        # Init fetch strategy and url to None
        self._fetcher = None
        self.url = getattr(self.__class__, 'url', None)

        # Fix up self.url if this package fetches with a URLFetchStrategy.
        # This makes self.url behave sanely.
        if self.spec.versions.concrete:
            # TODO: this is a really roundabout way of determining the type
            # TODO: of fetch to do. figure out a more sane fetch strategy/package
            # TODO: init order (right now it's conflated with stage, package, and
            # TODO: the tests make assumptions)
            f = fs.for_package_version(self, self.version)
            if isinstance(f, fs.URLFetchStrategy):
                self.url = self.url_for_version(self.spec.version)

        # Set a default list URL (place to find available versions)
        if not hasattr(self, 'list_url'):
            self.list_url = None

        if not hasattr(self, 'list_depth'):
            self.list_depth = 1

        # Set up some internal variables for timing.
        self._fetch_time = 0.0
        self._total_time = 0.0

        if self.is_extension:
            spack.repo.get(self.extendee_spec)._check_extendable()


    @property
    def version(self):
        if not self.spec.versions.concrete:
            raise ValueError("Can only get of package with concrete version.")
        return self.spec.versions[0]


    @memoized
    def version_urls(self):
        """Return a list of URLs for different versions of this
           package, sorted by version.  A version's URL only appears
           in this list if it has an explicitly defined URL."""
        version_urls = {}
        for v in sorted(self.versions):
            args = self.versions[v]
            if 'url' in args:
                version_urls[v] = args['url']
        return version_urls


    def nearest_url(self, version):
        """Finds the URL for the next lowest version with a URL.
           If there is no lower version with a URL, uses the
           package url property. If that isn't there, uses a
           *higher* URL, and if that isn't there raises an error.
        """
        version_urls = self.version_urls()
        url = getattr(self.__class__, 'url', None)

        for v in version_urls:
            if v > version and url:
                break
            if version_urls[v]:
                url = version_urls[v]
        return url


    # TODO: move this out of here and into some URL extrapolation module?
    def url_for_version(self, version):
        """Returns a URL that you can download a new version of this package from."""
        if not isinstance(version, Version):
            version = Version(version)

        cls = self.__class__
        if not (hasattr(cls, 'url') or self.version_urls()):
            raise NoURLError(cls)

        # If we have a specific URL for this version, don't extrapolate.
        version_urls = self.version_urls()
        if version in version_urls:
            return version_urls[version]

        # If we have no idea, try to substitute the version.
        return spack.url.substitute_version(self.nearest_url(version),
                                            self.url_version(version))

    def _make_resource_stage(self, root_stage, fetcher, resource):
        resource_stage_folder = self._resource_stage(resource)
        resource_mirror = join_path(self.name, os.path.basename(fetcher.url))
        stage = ResourceStage(resource.fetcher, root=root_stage, resource=resource,
                              name=resource_stage_folder, mirror_path=resource_mirror)
        return stage

    def _make_root_stage(self, fetcher):
        # Construct a mirror path (TODO: get this out of package.py)
        mp = spack.mirror.mirror_archive_path(self.spec, fetcher)
        # Construct a path where the stage should build..
        s = self.spec
        stage_name = "%s-%s-%s" % (s.name, s.version, s.dag_hash())
        # Build the composite stage
        stage = Stage(fetcher, mirror_path=mp, name=stage_name)
        return stage

    def _make_stage(self):
        # Construct a composite stage on top of the composite FetchStrategy
        composite_fetcher = self.fetcher
        composite_stage = StageComposite()
        resources = self._get_needed_resources()
        for ii, fetcher in enumerate(composite_fetcher):
            if ii == 0:
                # Construct root stage first
                stage = self._make_root_stage(fetcher)
            else:
                # Construct resource stage
                resource = resources[ii - 1]  # ii == 0 is root!
                stage = self._make_resource_stage(composite_stage[0], fetcher, resource)
            # Append the item to the composite
            composite_stage.append(stage)

        # Create stage on first access.  Needed because fetch, stage,
        # patch, and install can be called independently of each
        # other, so `with self.stage:` in do_install isn't sufficient.
        composite_stage.create()
        return composite_stage

    @property
    def stage(self):
        if not self.spec.concrete:
            raise ValueError("Can only get a stage for a concrete package.")
        if self._stage is None:
            self._stage = self._make_stage()
        return self._stage


    @stage.setter
    def stage(self, stage):
        """Allow a stage object to be set to override the default."""
        self._stage = stage


    def _make_fetcher(self):
        # Construct a composite fetcher that always contains at least
        # one element (the root package). In case there are resources
        # associated with the package, append their fetcher to the
        # composite.
        root_fetcher = fs.for_package_version(self, self.version)
        fetcher = fs.FetchStrategyComposite()  # Composite fetcher
        fetcher.append(root_fetcher)  # Root fetcher is always present
        resources = self._get_needed_resources()
        for resource in resources:
            fetcher.append(resource.fetcher)
        return fetcher

    @property
    def fetcher(self):
        if not self.spec.versions.concrete:
            raise ValueError("Can only get a fetcher for a package with concrete versions.")
        if not self._fetcher:
            self._fetcher = self._make_fetcher()
        return self._fetcher

    @fetcher.setter
    def fetcher(self, f):
        self._fetcher = f


    @property
    def extendee_spec(self):
        """Spec of the extendee of this package, or None if it is not an extension."""
        if not self.extendees:
            return None

        # TODO: allow more than one extendee.
        name = next(iter(self.extendees))

        # If the extendee is in the spec's deps already, return that.
        for dep in self.spec.traverse():
            if name == dep.name:
                return dep

        # if the spec is concrete already, then it extends something
        # that is an *optional* dependency, and the dep isn't there.
        if self.spec._concrete:
            return None
        else:
            # If it's not concrete, then return the spec from the
            # extends() directive since that is all we know so far.
            spec, kwargs = self.extendees[name]
            return spec


    @property
    def extendee_args(self):
        """Spec of the extendee of this package, or None if it is not an extension."""
        if not self.extendees:
            return None

        # TODO: allow multiple extendees.
        name = next(iter(self.extendees))
        return self.extendees[name][1]


    @property
    def is_extension(self):
        # if it is concrete, it's only an extension if it actually
        # dependes on the extendee.
        if self.spec._concrete:
            return self.extendee_spec is not None
        else:
            # If not, then it's an extension if it *could* be an extension
            return bool(self.extendees)


    def extends(self, spec):
        if not spec.name in self.extendees:
            return False
        s = self.extendee_spec
        return s and s.satisfies(spec)


    @property
    def activated(self):
        if not self.is_extension:
            raise ValueError("is_extension called on package that is not an extension.")
        exts = spack.install_layout.extension_map(self.extendee_spec)
        return (self.name in exts) and (exts[self.name] == self.spec)


    def preorder_traversal(self, visited=None, **kwargs):
        """This does a preorder traversal of the package's dependence DAG."""
        virtual = kwargs.get("virtual", False)

        if visited is None:
            visited = set()

        if self.name in visited:
            return
        visited.add(self.name)

        if not virtual:
            yield self

        for name in sorted(self.dependencies.keys()):
            spec = self.dependencies[name]

            # currently, we do not descend into virtual dependencies, as this
            # makes doing a sensible traversal much harder.  We just assume that
            # ANY of the virtual deps will work, which might not be true (due to
            # conflicts or unsatisfiable specs).  For now this is ok but we might
            # want to reinvestigate if we start using a lot of complicated virtual
            # dependencies
            # TODO: reinvestigate this.
            if spec.virtual:
                if virtual:
                    yield spec
                continue

            for pkg in spack.repo.get(name).preorder_traversal(visited, **kwargs):
                yield pkg


    def provides(self, vpkg_name):
        """True if this package provides a virtual package with the specified name."""
        return any(s.name == vpkg_name for s in self.provided)


    def virtual_dependencies(self, visited=None):
        for spec in sorted(set(self.preorder_traversal(virtual=True))):
            yield spec


    @property
    def installed(self):
        return os.path.isdir(self.prefix)


    @property
    def installed_dependents(self):
        """Return a list of the specs of all installed packages that depend
           on this one.

        TODO: move this method to database.py?
        """
        dependents = []
        for spec in spack.installed_db.query():
            if self.name == spec.name:
                continue
            for dep in spec.traverse():
                if self.spec == dep:
                    dependents.append(spec)
        return dependents


    @property
    def prefix(self):
        """Get the prefix into which this package should be installed."""
        return self.spec.prefix


    @property
    def compiler(self):
        """Get the spack.compiler.Compiler object used to build this package."""
        if not self.spec.concrete:
            raise ValueError("Can only get a compiler for a concrete package.")
        return spack.compilers.compiler_for_spec(self.spec.compiler)


    def url_version(self, version):
        """Given a version, this returns a string that should be substituted into the
           package's URL to download that version.
           By default, this just returns the version string. Subclasses may need to
           override this, e.g. for boost versions where you need to ensure that there
           are _'s in the download URL.
        """
        return str(version)


    def remove_prefix(self):
        """Removes the prefix for a package along with any empty parent directories."""
        spack.install_layout.remove_install_directory(self.spec)


    def do_fetch(self, mirror_only=False):
        """Creates a stage directory and downloads the tarball for this package.
           Working directory will be set to the stage directory.
        """
        if not self.spec.concrete:
            raise ValueError("Can only fetch concrete packages.")

        start_time = time.time()
        if spack.do_checksum and not self.version in self.versions:
            tty.warn("There is no checksum on file to fetch %s safely."
                     % self.spec.format('$_$@'))

            # Ask the user whether to skip the checksum if we're
            # interactive, but just fail if non-interactive.
            checksum_msg = "Add a checksum or use --no-checksum to skip this check."
            ignore_checksum = False
            if sys.stdout.isatty():
                ignore_checksum = tty.get_yes_or_no("  Fetch anyway?", default=False)
                if ignore_checksum:
                    tty.msg("Fetching with no checksum.", checksum_msg)

            if not ignore_checksum:
                raise FetchError(
                    "Will not fetch %s" % self.spec.format('$_$@'), checksum_msg)

        self.stage.fetch(mirror_only)

        self._fetch_time = time.time() - start_time

        if spack.do_checksum and self.version in self.versions:
            self.stage.check()


    def do_stage(self, mirror_only=False):
        """Unpacks the fetched tarball, then changes into the expanded tarball
           directory."""
        if not self.spec.concrete:
            raise ValueError("Can only stage concrete packages.")

        self.do_fetch(mirror_only)
        self.stage.expand_archive()
        self.stage.chdir_to_source()


    def do_patch(self):
        """Calls do_stage(), then applied patches to the expanded tarball if they
           haven't been applied already."""
        if not self.spec.concrete:
            raise ValueError("Can only patch concrete packages.")

        # Kick off the stage first.
        self.do_stage()

        # Package can add its own patch function.
        has_patch_fun = hasattr(self, 'patch') and callable(self.patch)

        # If there are no patches, note it.
        if not self.patches and not has_patch_fun:
            tty.msg("No patches needed for %s" % self.name)
            return

        # Construct paths to special files in the archive dir used to
        # keep track of whether patches were successfully applied.
        archive_dir     = self.stage.source_path
        good_file       = join_path(archive_dir, '.spack_patched')
        no_patches_file = join_path(archive_dir, '.spack_no_patches')
        bad_file        = join_path(archive_dir, '.spack_patch_failed')

        # If we encounter an archive that failed to patch, restage it
        # so that we can apply all the patches again.
        if os.path.isfile(bad_file):
            tty.msg("Patching failed last time. Restaging.")
            self.stage.restage()

        self.stage.chdir_to_source()

        # If this file exists, then we already applied all the patches.
        if os.path.isfile(good_file):
            tty.msg("Already patched %s" % self.name)
            return
        elif os.path.isfile(no_patches_file):
            tty.msg("No patches needed for %s" % self.name)
            return

        # Apply all the patches for specs that match this one
        patched = False
        for spec, patch_list in self.patches.items():
            if self.spec.satisfies(spec):
                for patch in patch_list:
                    try:
                        patch.apply(self.stage)
                        tty.msg('Applied patch %s' % patch.path_or_url)
                        patched = True
                    except:
                        # Touch bad file if anything goes wrong.
                        tty.msg('Patch %s failed.' % patch.path_or_url)
                        touch(bad_file)
                        raise

        if has_patch_fun:
            try:
                self.patch()
                tty.msg("Ran patch() for %s" % self.name)
                patched = True
            except:
                tty.msg("patch() function failed for %s" % self.name)
                touch(bad_file)
                raise

        # Get rid of any old failed file -- patches have either succeeded
        # or are not needed.  This is mostly defensive -- it's needed
        # if the restage() method doesn't clean *everything* (e.g., for a repo)
        if os.path.isfile(bad_file):
            os.remove(bad_file)

        # touch good or no patches file so that we skip next time.
        if patched:
            touch(good_file)
        else:
            touch(no_patches_file)


    @property
    def namespace(self):
        namespace, dot, module = self.__module__.rpartition('.')
        return namespace


    def do_fake_install(self):
        """Make a fake install directory contaiing a 'fake' file in bin."""
        mkdirp(self.prefix.bin)
        touch(join_path(self.prefix.bin, 'fake'))
        mkdirp(self.prefix.lib)
        mkdirp(self.prefix.man1)


    def _get_needed_resources(self):
        resources = []
        # Select the resources that are needed for this build
        for when_spec, resource_list in self.resources.items():
            if when_spec in self.spec:
                resources.extend(resource_list)
        # Sorts the resources by the length of the string representing their destination. Since any nested resource
        # must contain another resource's name in its path, it seems that should work
        resources = sorted(resources, key=lambda res: len(res.destination))
        return resources

    def _resource_stage(self, resource):
        pieces = ['resource', resource.name, self.spec.dag_hash()]
        resource_stage_folder = '-'.join(pieces)
        return resource_stage_folder


    def do_install(self,
                   keep_prefix=False,  keep_stage=False, ignore_deps=False,
                   skip_patch=False, verbose=False, make_jobs=None, fake=False):
        """Called by commands to install a package and its dependencies.

        Package implementations should override install() to describe
        their build process.

        Args:
        keep_prefix -- Keep install prefix on failure. By default, destroys it.
        keep_stage  -- By default, stage is destroyed only if there are no
                       exceptions during build. Set to True to keep the stage
                       even with exceptions.
        ignore_deps -- Do not install dependencies before installing this package.
        fake        -- Don't really build -- install fake stub files instead.
        skip_patch  -- Skip patch stage of build if True.
        verbose     -- Display verbose build output (by default, suppresses it)
        make_jobs   -- Number of make jobs to use for install.  Default is ncpus.
        """
        if not self.spec.concrete:
            raise ValueError("Can only install concrete packages.")

<<<<<<< HEAD
        if os.path.exists(self.prefix):
=======
        # No installation needed if package is external
        if self.spec.external:
            tty.msg("%s is externally installed in %s" % (self.name, self.spec.external))
            return

        # Ensure package is not already installed
        if spack.install_layout.check_installed(self.spec):
>>>>>>> 1c7f754e
            tty.msg("%s is already installed in %s" % (self.name, self.prefix))
            return

        tty.msg("Installing %s" % self.name)

        # First, install dependencies recursively.
        if not ignore_deps:
            self.do_install_dependencies(
                keep_prefix=keep_prefix, keep_stage=keep_stage, ignore_deps=ignore_deps,
                fake=fake, skip_patch=skip_patch, verbose=verbose, make_jobs=make_jobs)

        # Set parallelism before starting build.
        self.make_jobs = make_jobs

        # Then install the package itself.
        def build_process():
            """Forked for each build. Has its own process and python
               module space set up by build_environment.fork()."""
            start_time = time.time()
            if not fake:
                if not skip_patch:
                    self.do_patch()
                else:
                    self.do_stage()

<<<<<<< HEAD
        def real_work():
            try:
                tty.msg("Building %s" % self.name)
=======
            tty.msg("Building %s" % self.name)
>>>>>>> 1c7f754e

            self.stage.keep = keep_stage
            with self.stage:
                # Run the pre-install hook in the child process after
                # the directory is created.
                spack.hooks.pre_install(self)

                if fake:
                    self.do_fake_install()
                else:
                    # Do the real install in the source directory.
                     self.stage.chdir_to_source()

                     # Save the build environment in a file before building.
                     env_path = join_path(os.getcwd(), 'spack-build.env')

                     try:
                        # Redirect I/O to a build log (and optionally to the terminal)
                        log_path = join_path(os.getcwd(), 'spack-build.out')
                        log_file = open(log_path, 'w')
                        with log_output(log_file, verbose, sys.stdout.isatty(), True):
                            dump_environment(env_path)
                            self.install(self.spec, self.prefix)

                     except ProcessError as e:
                         # Annotate ProcessErrors with the location of the build log.
                         e.build_log = log_path
                         raise e

                     # Ensure that something was actually installed.
                     self._sanity_check_install()

<<<<<<< HEAD
                tty.msg("Successfully installed %s" % self.name,
                        "Fetch: %s.  Build: %s.  Total: %s"
                        % (_hms(self._fetch_time), _hms(build_time), _hms(self._total_time)))
                print_pkg(self.prefix)
=======
                     # Copy provenance into the install directory on success
                     log_install_path = spack.install_layout.build_log_path(self.spec)
                     env_install_path = spack.install_layout.build_env_path(self.spec)
                     packages_dir = spack.install_layout.build_packages_path(self.spec)
>>>>>>> 1c7f754e

                     install(log_path, log_install_path)
                     install(env_path, env_install_path)
                     dump_packages(self.spec, packages_dir)

            # Stop timer.
            self._total_time = time.time() - start_time
            build_time = self._total_time - self._fetch_time

            tty.msg("Successfully installed %s" % self.name,
                    "Fetch: %s.  Build: %s.  Total: %s."
                    % (_hms(self._fetch_time), _hms(build_time), _hms(self._total_time)))
            print_pkg(self.prefix)

        try:
            # Create the install prefix and fork the build process.
            spack.install_layout.create_install_directory(self.spec)
            spack.build_environment.fork(self, build_process)
        except:
            # remove the install prefix if anything went wrong during install.
            if not keep_prefix:
                self.remove_prefix()
            else:
                tty.warn("Keeping install prefix in place despite error.",
                         "Spack will think this package is installed. " +
                         "Manually remove this directory to fix:",
                         self.prefix, wrap=True)
            raise

        # note: PARENT of the build process adds the new package to
        # the database, so that we don't need to re-read from file.
        spack.installed_db.add(self.spec, self.prefix)

        # Once everything else is done, run post install hooks
        spack.hooks.post_install(self)


    def _sanity_check_install(self):
        installed = set(os.listdir(self.prefix))
        installed.difference_update(spack.install_layout.hidden_file_paths)
        if not installed:
            raise InstallError(
                "Install failed for %s.  Nothing was installed!" % self.name)


    def do_install_dependencies(self, **kwargs):
        # Pass along paths of dependencies here
        for dep in self.spec.dependencies.values():
            dep.package.do_install(**kwargs)


    @property
    def build_log_path(self):
        if self.installed:
            return spack.install_layout.build_log_path(self.spec)
        else:
            return join_path(self.stage.source_path, 'spack-build.out')


    @property
    def module(self):
        """Use this to add variables to the class's module's scope.
           This lets us use custom syntax in the install method.
        """
        return __import__(self.__class__.__module__,
                          fromlist=[self.__class__.__name__])


    def setup_dependent_environment(self, module, spec, dependent_spec):
        """Called before the install() method of dependents.

        Default implementation does nothing, but this can be
        overridden by an extendable package to set up the install
        environment for its extensions.  This is useful if there are
        some common steps to installing all extensions for a
        certain package.

        Some examples:

        1. Installing python modules generally requires PYTHONPATH to
           point to the lib/pythonX.Y/site-packages directory in the
           module's install prefix.  This could set that variable.

        2. Extensions often need to invoke the 'python' interpreter
           from the Python installation being extended.  This routine can
           put a 'python' Execuable object in the module scope for the
           extension package to simplify extension installs.

        3. A lot of Qt extensions need QTDIR set.  This can be used to do that.

        """
        pass


    def install(self, spec, prefix):
        """Package implementations override this with their own build configuration."""
        raise InstallError("Package %s provides no install method!" % self.name)


    def do_uninstall(self, force=False):
        if not self.installed:
            raise InstallError(str(self.spec) + " is not installed.")

        if not force:
            dependents = self.installed_dependents
            if dependents:
                raise PackageStillNeededError(self.spec, dependents)

        # Pre-uninstall hook runs first.
        spack.hooks.pre_uninstall(self)

        # Uninstalling in Spack only requires removing the prefix.
        self.remove_prefix()
        spack.installed_db.remove(self.spec)
        tty.msg("Successfully uninstalled %s" % self.spec.short_spec)

        # Once everything else is done, run post install hooks
        spack.hooks.post_uninstall(self)


    def _check_extendable(self):
        if not self.extendable:
            raise ValueError("Package %s is not extendable!" % self.name)


    def _sanity_check_extension(self):
        if not self.is_extension:
            raise ActivationError("This package is not an extension.")

        extendee_package = self.extendee_spec.package
        extendee_package._check_extendable()

        if not extendee_package.installed:
            raise ActivationError("Can only (de)activate extensions for installed packages.")
        if not self.installed:
            raise ActivationError("Extensions must first be installed.")
        if not self.extendee_spec.name in self.extendees:
            raise ActivationError("%s does not extend %s!" % (self.name, self.extendee.name))


    def do_activate(self, force=False):
        """Called on an etension to invoke the extendee's activate method.

        Commands should call this routine, and should not call
        activate() directly.
        """
        self._sanity_check_extension()

        spack.install_layout.check_extension_conflict(
            self.extendee_spec, self.spec)

        # Activate any package dependencies that are also extensions.
        if not force:
            for spec in self.spec.traverse(root=False):
                if spec.package.extends(self.extendee_spec):
                    if not spec.package.activated:
                        spec.package.do_activate(force=force)

        self.extendee_spec.package.activate(self, **self.extendee_args)

        spack.install_layout.add_extension(self.extendee_spec, self.spec)
        tty.msg("Activated extension %s for %s"
                % (self.spec.short_spec, self.extendee_spec.format("$_$@$+$%@")))


    def activate(self, extension, **kwargs):
        """Symlinks all files from the extension into extendee's install dir.

        Package authors can override this method to support other
        extension mechanisms.  Spack internals (commands, hooks, etc.)
        should call do_activate() method so that proper checks are
        always executed.

        """
        def ignore(filename):
            return (filename in spack.install_layout.hidden_file_paths or
                    kwargs.get('ignore', lambda f: False)(filename))

        tree = LinkTree(extension.prefix)
        conflict = tree.find_conflict(self.prefix, ignore=ignore)
        if conflict:
            raise ExtensionConflictError(conflict)

        tree.merge(self.prefix, ignore=ignore)


    def do_deactivate(self, **kwargs):
        """Called on the extension to invoke extendee's deactivate() method."""
        self._sanity_check_extension()
        force = kwargs.get('force', False)

        # Allow a force deactivate to happen.  This can unlink
        # spurious files if something was corrupted.
        if not force:
            spack.install_layout.check_activated(self.extendee_spec, self.spec)

            activated = spack.install_layout.extension_map(self.extendee_spec)
            for name, aspec in activated.items():
                if aspec == self.spec:
                    continue
                for dep in aspec.traverse():
                    if self.spec == dep:
                        raise ActivationError(
                            "Cannot deactivate %s beacuse %s is activated and depends on it."
                            % (self.spec.short_spec, aspec.short_spec))

        self.extendee_spec.package.deactivate(self, **self.extendee_args)

        # redundant activation check -- makes SURE the spec is not
        # still activated even if something was wrong above.
        if self.activated:
            spack.install_layout.remove_extension(self.extendee_spec, self.spec)

        tty.msg("Deactivated extension %s for %s"
                % (self.spec.short_spec, self.extendee_spec.format("$_$@$+$%@")))


    def deactivate(self, extension, **kwargs):
        """Unlinks all files from extension out of this package's install dir.

        Package authors can override this method to support other
        extension mechanisms.  Spack internals (commands, hooks, etc.)
        should call do_deactivate() method so that proper checks are
        always executed.

        """
        def ignore(filename):
            return (filename in spack.install_layout.hidden_file_paths or
                    kwargs.get('ignore', lambda f: False)(filename))

        tree = LinkTree(extension.prefix)
        tree.unmerge(self.prefix, ignore=ignore)


    def do_restage(self):
        """Reverts expanded/checked out source to a pristine state."""
        self.stage.restage()


    def do_clean(self):
        """Removes the package's build stage and source tarball."""
        self.stage.destroy()


    def format_doc(self, **kwargs):
        """Wrap doc string at 72 characters and format nicely"""
        indent = kwargs.get('indent', 0)

        if not self.__doc__:
            return ""

        doc = re.sub(r'\s+', ' ', self.__doc__)
        lines = textwrap.wrap(doc, 72)
        results = StringIO()
        for line in lines:
            results.write((" " * indent) + line + "\n")
        return results.getvalue()


    @property
    def all_urls(self):
        urls = []
        if self.url:
            urls.append(self.url)

        for args in self.versions.values():
            if 'url' in args:
                urls.append(args['url'])
        return urls


    def fetch_remote_versions(self):
        """Try to find remote versions of this package using the
           list_url and any other URLs described in the package file."""
        if not self.all_urls:
            raise VersionFetchError(self.__class__)

        try:
            return spack.util.web.find_versions_of_archive(
                *self.all_urls, list_url=self.list_url, list_depth=self.list_depth)
        except spack.error.NoNetworkConnectionError as e:
            tty.die("Package.fetch_versions couldn't connect to:",
                    e.url, e.message)


    @property
    def rpath(self):
        """Get the rpath this package links with, as a list of paths."""
        rpaths = [self.prefix.lib, self.prefix.lib64]
        rpaths.extend(d.prefix.lib for d in self.spec.traverse(root=False)
                      if os.path.isdir(d.prefix.lib))
        rpaths.extend(d.prefix.lib64 for d in self.spec.traverse(root=False)
                      if os.path.isdir(d.prefix.lib64))
        return rpaths


    @property
    def rpath_args(self):
        """Get the rpath args as a string, with -Wl,-rpath, for each element."""
        return " ".join("-Wl,-rpath,%s" % p for p in self.rpath)


def validate_package_url(url_string):
    """Determine whether spack can handle a particular URL or not."""
    url = urlparse(url_string)
    if url.scheme not in _ALLOWED_URL_SCHEMES:
        tty.die("Invalid protocol in URL: '%s'" % url_string)

    if not allowed_archive(url_string):
        tty.die("Invalid file type in URL: '%s'" % url_string)


def dump_packages(spec, path):
    """Dump all package information for a spec and its dependencies.

       This creates a package repository within path for every
       namespace in the spec DAG, and fills the repos wtih package
       files and patch files for every node in the DAG.
    """
    mkdirp(path)

    # Copy in package.py files from any dependencies.
    # Note that we copy them in as they are in the *install* directory
    # NOT as they are in the repository, because we want a snapshot of
    # how *this* particular build was done.
    for node in spec.traverse():
        if node is not spec:
            # Locate the dependency package in the install tree and find
            # its provenance information.
            source = spack.install_layout.build_packages_path(node)
            source_repo_root = join_path(source, node.namespace)

            # There's no provenance installed for the source package.  Skip it.
            # User can always get something current from the builtin repo.
            if not os.path.isdir(source_repo_root):
                continue

            # Create a source repo and get the pkg directory out of it.
            try:
                source_repo = spack.repository.Repo(source_repo_root)
                source_pkg_dir = source_repo.dirname_for_package_name(node.name)
            except RepoError as e:
                tty.warn("Warning: Couldn't copy in provenance for %s" % node.name)

        # Create a destination repository
        dest_repo_root = join_path(path, node.namespace)
        if not os.path.exists(dest_repo_root):
            spack.repository.create_repo(dest_repo_root)
        repo = spack.repository.Repo(dest_repo_root)

        # Get the location of the package in the dest repo.
        dest_pkg_dir = repo.dirname_for_package_name(node.name)
        if node is not spec:
            install_tree(source_pkg_dir, dest_pkg_dir)
        else:
            spack.repo.dump_provenance(node, dest_pkg_dir)


def print_pkg(message):
    """Outputs a message with a package icon."""
    from llnl.util.tty.color import cwrite
    cwrite('@*g{[+]} ')
    print message


def _hms(seconds):
    """Convert time in seconds to hours, minutes, seconds."""
    m, s = divmod(seconds, 60)
    h, m = divmod(m, 60)

    parts = []
    if h: parts.append("%dh" % h)
    if m: parts.append("%dm" % m)
    if s: parts.append("%.2fs" % s)
    return ' '.join(parts)




class CMakePackage(Package):

    def config_args(self, spec, prefix):
        """Package implementations override this with their own build configuration."""
        raise InstallError("Package %s provides no config_args method!" % self.name)


    def install_version(self, spec, prefix):
        cmake = which('cmake')
        make = which('make')

        options = self.config_args(spec, prefix) + spack.build_environment.get_std_cmake_args(self)

        build_directory = join_path(self.stage.path, 'spack-build')
        source_directory = self.stage.source_path

        with working_dir(build_directory, create=True):
            cmake(source_directory, *options)
            make()
            make("install")

    def install(self, spec, prefix):
        transitive_includes = ';'.join(os.path.join(dep, 'include')
            for dep in os.environ['SPACK_DEPENDENCIES'].split(os.pathsep))
        if str(spec.version) != 'local':
            os.environ['CMAKE_TRANSITIVE_INCLUDE_PATH'] = transitive_includes
            self.install_version(spec, prefix)
        else:    # spec.version == 'local'
            cmd = [str(which('cmake')),
                '-DCMAKE_INSTALL_PREFIX=%s' % os.environ['SPACK_PREFIX'],
                '-DCMAKE_C_COMPILER=%s' % os.environ['SPACK_CC'],
                '-DCMAKE_CXX_COMPILER=%s' % os.environ['SPACK_CXX'],
                '-DCMAKE_Fortran_COMPILER=%s' % os.environ['SPACK_FC']] \
                + self.config_args(spec, prefix)

            env = dict()
            env['PATH'] = os.environ['PATH']
            env['CMAKE_TRANSITIVE_INCLUDE_PATH'] = transitive_includes
            env['CMAKE_PREFIX_PATH'] = os.environ['CMAKE_PREFIX_PATH']

            with open('spconfig.py', 'w') as fout:
                fout.write('import sys\nimport os\nimport subprocess\n')
                fout.write('env = {}\n'.format(repr(env)))
                fout.write('cmd = {} + sys.argv[1:]\n'.format(repr(cmd)))
                fout.write('proc = subprocess.Popen(cmd, env=env)\nproc.wait()\n')

            # Create a dummy file so the build doesn't fail.
            # That way, the module file will also be created.
            with open(os.path.join(prefix, 'dummy'), 'w') as fout:
                pass


class FetchError(spack.error.SpackError):
    """Raised when something goes wrong during fetch."""
    def __init__(self, message, long_msg=None):
        super(FetchError, self).__init__(message, long_msg)


class InstallError(spack.error.SpackError):
    """Raised when something goes wrong during install or uninstall."""
    def __init__(self, message, long_msg=None):
        super(InstallError, self).__init__(message, long_msg)


class PackageStillNeededError(InstallError):
    """Raised when package is still needed by another on uninstall."""
    def __init__(self, spec, dependents):
        super(PackageStillNeededError, self).__init__(
            "Cannot uninstall %s" % spec)
        self.spec = spec
        self.dependents = dependents


class PackageError(spack.error.SpackError):
    """Raised when something is wrong with a package definition."""
    def __init__(self, message, long_msg=None):
        super(PackageError, self).__init__(message, long_msg)


class PackageVersionError(PackageError):
    """Raised when a version URL cannot automatically be determined."""
    def __init__(self, version):
        super(PackageVersionError, self).__init__(
            "Cannot determine a URL automatically for version %s" % version,
            "Please provide a url for this version in the package.py file.")


class VersionFetchError(PackageError):
    """Raised when a version URL cannot automatically be determined."""
    def __init__(self, cls):
        super(VersionFetchError, self).__init__(
            "Cannot fetch versions for package %s " % cls.__name__ +
            "because it does not define any URLs to fetch.")


class NoURLError(PackageError):
    """Raised when someone tries to build a URL for a package with no URLs."""
    def __init__(self, cls):
        super(NoURLError, self).__init__(
            "Package %s has no version with a URL." % cls.__name__)


class ExtensionError(PackageError): pass


class ExtensionConflictError(ExtensionError):
    def __init__(self, path):
        super(ExtensionConflictError, self).__init__(
            "Extension blocked by file: %s" % path)


class ActivationError(ExtensionError):
    def __init__(self, msg, long_msg=None):
        super(ActivationError, self).__init__(msg, long_msg)<|MERGE_RESOLUTION|>--- conflicted
+++ resolved
@@ -66,12 +66,8 @@
 from spack.version import *
 from spack.stage import Stage, ResourceStage, StageComposite
 from spack.util.compression import allowed_archive, extension
-<<<<<<< HEAD
 from spack.util.executable import ProcessError, which
-=======
-from spack.util.executable import ProcessError
 from spack.util.environment import dump_environment
->>>>>>> 1c7f754e
 
 """Allowed URL schemes for spack packages."""
 _ALLOWED_URL_SCHEMES = ["http", "https", "ftp", "file", "git"]
@@ -850,9 +846,6 @@
         if not self.spec.concrete:
             raise ValueError("Can only install concrete packages.")
 
-<<<<<<< HEAD
-        if os.path.exists(self.prefix):
-=======
         # No installation needed if package is external
         if self.spec.external:
             tty.msg("%s is externally installed in %s" % (self.name, self.spec.external))
@@ -860,7 +853,6 @@
 
         # Ensure package is not already installed
         if spack.install_layout.check_installed(self.spec):
->>>>>>> 1c7f754e
             tty.msg("%s is already installed in %s" % (self.name, self.prefix))
             return
 
@@ -886,13 +878,7 @@
                 else:
                     self.do_stage()
 
-<<<<<<< HEAD
-        def real_work():
-            try:
-                tty.msg("Building %s" % self.name)
-=======
             tty.msg("Building %s" % self.name)
->>>>>>> 1c7f754e
 
             self.stage.keep = keep_stage
             with self.stage:
@@ -925,17 +911,10 @@
                      # Ensure that something was actually installed.
                      self._sanity_check_install()
 
-<<<<<<< HEAD
-                tty.msg("Successfully installed %s" % self.name,
-                        "Fetch: %s.  Build: %s.  Total: %s"
-                        % (_hms(self._fetch_time), _hms(build_time), _hms(self._total_time)))
-                print_pkg(self.prefix)
-=======
                      # Copy provenance into the install directory on success
                      log_install_path = spack.install_layout.build_log_path(self.spec)
                      env_install_path = spack.install_layout.build_env_path(self.spec)
                      packages_dir = spack.install_layout.build_packages_path(self.spec)
->>>>>>> 1c7f754e
 
                      install(log_path, log_install_path)
                      install(env_path, env_install_path)
