##############################################################################
# Copyright (c) 2013-2016, Lawrence Livermore National Security, LLC.
# Produced at the Lawrence Livermore National Laboratory.
#
# This file is part of Spack.
# Created by Todd Gamblin, tgamblin@llnl.gov, All rights reserved.
# LLNL-CODE-647188
#
# For details, see https://github.com/llnl/spack
# Please also see the LICENSE file for our notice and the LGPL.
#
# This program is free software; you can redistribute it and/or modify
# it under the terms of the GNU Lesser General Public License (as
# published by the Free Software Foundation) version 2.1, February 1999.
#
# This program is distributed in the hope that it will be useful, but
# WITHOUT ANY WARRANTY; without even the IMPLIED WARRANTY OF
# MERCHANTABILITY or FITNESS FOR A PARTICULAR PURPOSE. See the terms and
# conditions of the GNU Lesser General Public License for more details.
#
# You should have received a copy of the GNU Lesser General Public
# License along with this program; if not, write to the Free Software
# Foundation, Inc., 59 Temple Place, Suite 330, Boston, MA 02111-1307 USA
##############################################################################
"""
This is where most of the action happens in Spack.
See the Package docs for detailed instructions on how the class works
and on how to write your own packages.

The spack package structure is based strongly on Homebrew
(http://wiki.github.com/mxcl/homebrew/), mainly because
Homebrew makes it very easy to create packages.  For a complete
rundown on spack and how it differs from homebrew, look at the
README.
"""
import os
import sys
import re
import textwrap
import time
<<<<<<< HEAD
import glob
=======
>>>>>>> 7f57405e
import string

import llnl.util.tty as tty
import spack
import spack.build_environment
import spack.compilers
import spack.directives
import spack.error
import spack.fetch_strategy as fs
import spack.hooks
import spack.mirror
import spack.repository
import spack.url
import spack.util.web

from urlparse import urlparse
from StringIO import StringIO
from llnl.util.filesystem import *
from llnl.util.lang import *
from llnl.util.link_tree import LinkTree
from llnl.util.tty.log import log_output
from spack.stage import Stage, ResourceStage, StageComposite
from spack.util.compression import allowed_archive
from spack.util.environment import dump_environment
<<<<<<< HEAD
from spack.util.executable import ProcessError, Executable, which
from spack.version import *
from spack import directory_layout
from urlparse import urlparse
=======
from spack.util.executable import ProcessError, which
from spack.version import *
from spack import directory_layout

>>>>>>> 7f57405e

"""Allowed URL schemes for spack packages."""
_ALLOWED_URL_SCHEMES = ["http", "https", "ftp", "file", "git"]


class Package(object):
    """This is the superclass for all spack packages.

    ***The Package class***

    Package is where the bulk of the work of installing packages is done.

    A package defines how to fetch, verfiy (via, e.g., md5), build, and
    install a piece of software.  A Package also defines what other
    packages it depends on, so that dependencies can be installed along
    with the package itself.  Packages are written in pure python.

    Packages are all submodules of spack.packages.  If spack is installed
    in $prefix, all of its python files are in $prefix/lib/spack.  Most
    of them are in the spack module, so all the packages live in
    $prefix/lib/spack/spack/packages.

    All you have to do to create a package is make a new subclass of Package
    in this directory.  Spack automatically scans the python files there
    and figures out which one to import when you invoke it.

    **An example package**

    Let's look at the cmake package to start with.  This package lives in
    $prefix/lib/spack/spack/packages/cmake.py:

    .. code-block:: python

       from spack import *
       class Cmake(Package):
           homepage  = 'https://www.cmake.org'
           url       = 'http://www.cmake.org/files/v2.8/cmake-2.8.10.2.tar.gz'
           md5       = '097278785da7182ec0aea8769d06860c'

           def install(self, spec, prefix):
               configure('--prefix=%s'   % prefix,
                         '--parallel=%s' % make_jobs)
               make()
               make('install')

    **Naming conventions**

    There are two names you should care about:

    1. The module name, ``cmake``.

       * User will refers to this name, e.g. 'spack install cmake'.
       * Corresponds to the name of the file, 'cmake.py', and it can
         include ``_``, ``-``, and numbers (it can even start with a
         number).

    2. The class name, "Cmake".  This is formed by converting `-` or
       ``_`` in the module name to camel case.  If the name starts with
       a number, we prefix the class name with ``_``. Examples:

         Module Name       Class Name
          foo_bar           FooBar
          docbook-xml       DocbookXml
          FooBar            Foobar
          3proxy            _3proxy

        The class name is what spack looks for when it loads a package module.

    **Required Attributes**

    Aside from proper naming, here is the bare minimum set of things you
    need when you make a package:

    homepage
      informational URL, so that users know what they're
      installing.

    url or url_for_version(self, version)
      If url, then the URL of the source archive that spack will fetch.
      If url_for_version(), then a method returning the URL required
      to fetch a particular version.

    install()
      This function tells spack how to build and install the
      software it downloaded.

    **Optional Attributes**

    You can also optionally add these attributes, if needed:

        list_url
            Webpage to scrape for available version strings. Default is the
            directory containing the tarball; use this if the default isn't
            correct so that invoking 'spack versions' will work for this
            package.

        url_version(self, version)
            When spack downloads packages at particular versions, it just
            converts version to string with str(version).  Override this if
            your package needs special version formatting in its URL.  boost
            is an example of a package that needs this.

    ***Creating Packages***

    As a package creator, you can probably ignore most of the preceding
    information, because you can use the 'spack create' command to do it
    all automatically.

    You as the package creator generally only have to worry about writing
    your install function and specifying dependencies.

    **spack create**

    Most software comes in nicely packaged tarballs, like this one:
        http://www.cmake.org/files/v2.8/cmake-2.8.10.2.tar.gz
    Taking a page from homebrew, spack deduces pretty much everything it
    needs to know from the URL above.  If you simply type this:

        spack create http://www.cmake.org/files/v2.8/cmake-2.8.10.2.tar.gz
    Spack will download the tarball, generate an md5 hash, figure out the
    version and the name of the package from the URL, and create a new
    package file for you with all the names and attributes set correctly.

    Once this skeleton code is generated, spack pops up the new package in
    your $EDITOR so that you can modify the parts that need changes.

    **Dependencies**

    If your package requires another in order to build, you can specify that
    like this:

    .. code-block:: python

       class Stackwalker(Package):
           ...
           depends_on("libdwarf")
           ...

    This tells spack that before it builds stackwalker, it needs to build
    the libdwarf package as well.  Note that this is the module name, not
    the class name (The class name is really only used by spack to find
    your package).

    Spack will download an install each dependency before it installs your
    package.  In addtion, it will add -L, -I, and rpath arguments to your
    compiler and linker for each dependency.  In most cases, this allows you
    to avoid specifying any dependencies in your configure or cmake line;
    you can just run configure or cmake without any additional arguments and
    it will find the dependencies automatically.


    **The Install Function**

    The install function is designed so that someone not too terribly familiar
    with Python could write a package installer.  For example, we put a number
    of commands in install scope that you can use almost like shell commands.
    These include make, configure, cmake, rm, rmtree, mkdir, mkdirp, and others.

    You can see above in the cmake script that these commands are used to run
    configure and make almost like they're used on the command line.  The
    only difference is that they are python function calls and not shell
    commands.

    It may be puzzling to you where the commands and functions in install live.
    They are NOT instance variables on the class; this would require us to
    type 'self.' all the time and it makes the install code unnecessarily long.
    Rather, spack puts these commands and variables in *module* scope for your
    Package subclass.  Since each package has its own module, this doesn't
    pollute other namespaces, and it allows you to more easily implement an
    install function.

    For a full list of commands and variables available in module scope, see the
    add_commands_to_module() function in this class. This is where most of
    them are created and set on the module.


    **Parallel Builds**

    By default, Spack will run make in parallel when you run make() in your
    install function.  Spack figures out how many cores are available on
    your system and runs make with -j<cores>.  If you do not want this behavior,
    you can explicitly mark a package not to use parallel make:

    .. code-block:: python

       class SomePackage(Package):
           ...
           parallel = False
           ...

    This changes thd default behavior so that make is sequential.  If you still
    want to build some parts in parallel, you can do this in your install function:

    .. code-block:: python

       make(parallel=True)

    Likewise, if you do not supply parallel = True in your Package, you can keep
    the default parallel behavior and run make like this when you want a
    sequential build:

    .. code-block:: python

       make(parallel=False)

    **Package Lifecycle**

    This section is really only for developers of new spack commands.

    A package's lifecycle over a run of Spack looks something like this:

    .. code-block:: python

       p = Package()             # Done for you by spack

       p.do_fetch()              # downloads tarball from a URL
       p.do_stage()              # expands tarball in a temp directory
       p.do_patch()              # applies patches to expanded source
       p.do_install()            # calls package's install() function
       p.do_uninstall()          # removes install directory

    There are also some other commands that clean the build area:

    .. code-block:: python

       p.do_clean()              # removes the stage directory entirely
       p.do_restage()            # removes the build directory and
                                 # re-expands the archive.

    The convention used here is that a do_* function is intended to be called
    internally by Spack commands (in spack.cmd).  These aren't for package
    writers to override, and doing so may break the functionality of the Package
    class.

    Package creators override functions like install() (all of them do this),
    clean() (some of them do this), and others to provide custom behavior.

    """
    #
    # These are default values for instance variables.
    #
    """By default we build in parallel.  Subclasses can override this."""
    parallel = True
    """# jobs to use for parallel make. If set, overrides default of ncpus."""
    make_jobs = None
    """By default do not run tests within package's install()"""
    run_tests = False
    """Most packages are NOT extendable. Set to True if you want extensions."""
    extendable = False
    """List of prefix-relative file paths (or a single path). If these do
       not exist after install, or if they exist but are not files,
       sanity checks fail.
    """
    sanity_check_is_file = []
    """List of prefix-relative directory paths (or a single path). If
       these do not exist after install, or if they exist but are not
       directories, sanity checks will fail.
    """
    sanity_check_is_dir = []

    def __init__(self, spec):
        # this determines how the package should be built.
        self.spec = spec

        # Name of package is the name of its module, without the
        # containing module names.
        self.name = self.module.__name__
        if '.' in self.name:
            self.name = self.name[self.name.rindex('.') + 1:]

        # Allow custom staging paths for packages
        self.path = None

        # Sanity check attributes required by Spack directives.
        spack.directives.ensure_dicts(type(self))

        # Check versions in the versions dict.
        for v in self.versions:
            assert (isinstance(v, Version))

        # Check version descriptors
        for v in sorted(self.versions):
            assert (isinstance(self.versions[v], dict))

        # Version-ize the keys in versions dict
        try:
            self.versions = dict((Version(v), h)
                                 for v, h in self.versions.items())
        except ValueError as e:
            raise ValueError("In package %s: %s" % (self.name, e.message))

        # stage used to build this package.
        self._stage = None

        # Init fetch strategy and url to None
        self._fetcher = None
        self.url = getattr(self.__class__, 'url', None)

        # Fix up self.url if this package fetches with a URLFetchStrategy.
        # This makes self.url behave sanely.
        if self.spec.versions.concrete:
            # TODO: this is a really roundabout way of determining the type
            # TODO: of fetch to do. figure out a more sane fetch
            # TODO: strategy/package init order (right now it's conflated with
            # TODO: stage, package, and the tests make assumptions)
            f = fs.for_package_version(self, self.version)
            if isinstance(f, fs.URLFetchStrategy):
                self.url = self.url_for_version(self.spec.version)

        # Set a default list URL (place to find available versions)
        if not hasattr(self, 'list_url'):
            self.list_url = None

        if not hasattr(self, 'list_depth'):
            self.list_depth = 1

        # Set default licensing information
        if not hasattr(self, 'license_required'):
            self.license_required = False

        if not hasattr(self, 'license_comment'):
            self.license_comment = '#'

        if not hasattr(self, 'license_files'):
            self.license_files = []

        if not hasattr(self, 'license_vars'):
            self.license_vars = []

        if not hasattr(self, 'license_url'):
            self.license_url = None

        # Set up some internal variables for timing.
        self._fetch_time = 0.0
        self._total_time = 0.0

        if self.is_extension:
            spack.repo.get(self.extendee_spec)._check_extendable()

    @property
    def package_dir(self):
        """Return the directory where the package.py file lives."""
        return os.path.dirname(self.module.__file__)

    @property
    def global_license_dir(self):
        """Returns the directory where global license files for all
           packages are stored."""
        spack_root = ancestor(__file__, 4)
        return join_path(spack_root, 'etc', 'spack', 'licenses')

    @property
    def global_license_file(self):
        """Returns the path where a global license file for this
           particular package should be stored."""
        if not self.license_files:
            return
        return join_path(self.global_license_dir, self.name,
                         os.path.basename(self.license_files[0]))

    @property
    def version(self):
        if not self.spec.versions.concrete:
            raise ValueError("Can only get of package with concrete version.")
        return self.spec.versions[0]

    @memoized
    def version_urls(self):
        """Return a list of URLs for different versions of this
           package, sorted by version.  A version's URL only appears
           in this list if it has an explicitly defined URL."""
        version_urls = {}
        for v in sorted(self.versions):
            args = self.versions[v]
            if 'url' in args:
                version_urls[v] = args['url']
        return version_urls

    def nearest_url(self, version):
        """Finds the URL for the next lowest version with a URL.
           If there is no lower version with a URL, uses the
           package url property. If that isn't there, uses a
           *higher* URL, and if that isn't there raises an error.
        """
        version_urls = self.version_urls()
        url = getattr(self.__class__, 'url', None)

        for v in version_urls:
            if v > version and url:
                break
            if version_urls[v]:
                url = version_urls[v]
        return url

    # TODO: move this out of here and into some URL extrapolation module?
    def url_for_version(self, version):
        """
        Returns a URL that you can download a new version of this package from.
        """
        if not isinstance(version, Version):
            version = Version(version)

        cls = self.__class__
        if not (hasattr(cls, 'url') or self.version_urls()):
            raise NoURLError(cls)

        # If we have a specific URL for this version, don't extrapolate.
        version_urls = self.version_urls()
        if version in version_urls:
            return version_urls[version]

        # If we have no idea, try to substitute the version.
        return spack.url.substitute_version(
            self.nearest_url(version), self.url_version(version))

    def _make_resource_stage(self, root_stage, fetcher, resource):
        resource_stage_folder = self._resource_stage(resource)
        resource_mirror = join_path(self.name, os.path.basename(fetcher.url))
        stage = ResourceStage(resource.fetcher,
                              root=root_stage,
                              resource=resource,
                              name=resource_stage_folder,
                              mirror_path=resource_mirror,
                              path=self.path)
        return stage

    def _make_root_stage(self, fetcher):
        # Construct a mirror path (TODO: get this out of package.py)
        mp = spack.mirror.mirror_archive_path(self.spec, fetcher)
        # Construct a path where the stage should build..
        s = self.spec
        stage_name = "%s-%s-%s" % (s.name, s.version, s.dag_hash())
        # Build the composite stage
        stage = Stage(fetcher, mirror_path=mp, name=stage_name, path=self.path)
        return stage

    def _make_stage(self):
        # Construct a composite stage on top of the composite FetchStrategy
        composite_fetcher = self.fetcher
        composite_stage = StageComposite()
        resources = self._get_needed_resources()
        for ii, fetcher in enumerate(composite_fetcher):
            if ii == 0:
                # Construct root stage first
                stage = self._make_root_stage(fetcher)
            else:
                # Construct resource stage
                resource = resources[ii - 1]  # ii == 0 is root!
                stage = self._make_resource_stage(composite_stage[0], fetcher,
                                                  resource)
            # Append the item to the composite
            composite_stage.append(stage)

        # Create stage on first access.  Needed because fetch, stage,
        # patch, and install can be called independently of each
        # other, so `with self.stage:` in do_install isn't sufficient.
        composite_stage.create()
        return composite_stage

    @property
    def stage(self):
        if not self.spec.concrete:
            raise ValueError("Can only get a stage for a concrete package.")
        if self._stage is None:
            self._stage = self._make_stage()
        return self._stage

    @stage.setter
    def stage(self, stage):
        """Allow a stage object to be set to override the default."""
        self._stage = stage

    def _make_fetcher(self):
        # Construct a composite fetcher that always contains at least
        # one element (the root package). In case there are resources
        # associated with the package, append their fetcher to the
        # composite.
        root_fetcher = fs.for_package_version(self, self.version)
        fetcher = fs.FetchStrategyComposite()  # Composite fetcher
        fetcher.append(root_fetcher)  # Root fetcher is always present
        resources = self._get_needed_resources()
        for resource in resources:
            fetcher.append(resource.fetcher)
        return fetcher

    @property
    def fetcher(self):
        if not self.spec.versions.concrete:
            raise ValueError(
                "Can only get a fetcher for a package with concrete versions.")
        if not self._fetcher:
            self._fetcher = self._make_fetcher()
        return self._fetcher

    @fetcher.setter
    def fetcher(self, f):
        self._fetcher = f

    def dependencies_of_type(self, *deptypes):
        """Get subset of the dependencies with certain types."""
        return dict((name, conds) for name, conds in self.dependencies.items()
                    if any(d in self._deptypes[name] for d in deptypes))

    @property
    def extendee_spec(self):
        """
        Spec of the extendee of this package, or None if it is not an extension
        """
        if not self.extendees:
            return None

        # TODO: allow more than one extendee.
        name = next(iter(self.extendees))

        # If the extendee is in the spec's deps already, return that.
        for dep in self.spec.traverse(deptypes=('link', 'run')):
            if name == dep.name:
                return dep

        # if the spec is concrete already, then it extends something
        # that is an *optional* dependency, and the dep isn't there.
        if self.spec._concrete:
            return None
        else:
            # If it's not concrete, then return the spec from the
            # extends() directive since that is all we know so far.
            spec, kwargs = self.extendees[name]
            return spec

    @property
    def extendee_args(self):
        """
        Spec of the extendee of this package, or None if it is not an extension
        """
        if not self.extendees:
            return None

        # TODO: allow multiple extendees.
        name = next(iter(self.extendees))
        return self.extendees[name][1]

    @property
    def is_extension(self):
        # if it is concrete, it's only an extension if it actually
        # dependes on the extendee.
        if self.spec._concrete:
            return self.extendee_spec is not None
        else:
            # If not, then it's an extension if it *could* be an extension
            return bool(self.extendees)

    def extends(self, spec):
        if spec.name not in self.extendees:
            return False
        s = self.extendee_spec
        return s and s.satisfies(spec)

    @property
    def activated(self):
        if not self.is_extension:
            raise ValueError(
                "is_extension called on package that is not an extension.")
        exts = spack.install_layout.extension_map(self.extendee_spec)
        return (self.name in exts) and (exts[self.name] == self.spec)

    def provides(self, vpkg_name):
        """
        True if this package provides a virtual package with the specified name
        """
        return any(s.name == vpkg_name for s in self.provided)

    @property
    def installed(self):
        return os.path.isdir(self.prefix)

    @property
    def installed_dependents(self):
        """Return a list of the specs of all installed packages that depend
           on this one.

        TODO: move this method to database.py?
        """
        dependents = []
        for spec in spack.installed_db.query():
            if self.name == spec.name:
                continue
            # XXX(deptype): Should build dependencies not count here?
            # for dep in spec.traverse(deptype=('run')):
            for dep in spec.traverse(deptype=spack.alldeps):
                if self.spec == dep:
                    dependents.append(spec)
        return dependents

    @property
    def prefix(self):
        """Get the prefix into which this package should be installed."""
        return self.spec.prefix

    @property
    # TODO: Change this to architecture
    def compiler(self):
        """Get the spack.compiler.Compiler object used to build this package"""
        if not self.spec.concrete:
            raise ValueError("Can only get a compiler for a concrete package.")
        return spack.compilers.compiler_for_spec(self.spec.compiler,
                                                 self.spec.architecture)

    def url_version(self, version):
        """
        Given a version, this returns a string that should be substituted
        into the package's URL to download that version.

        By default, this just returns the version string. Subclasses may need
        to override this, e.g. for boost versions where you need to ensure that
        there are _'s in the download URL.
        """
        return str(version)

    def remove_prefix(self):
        """
        Removes the prefix for a package along with any empty parent
        directories
        """
        spack.install_layout.remove_install_directory(self.spec)

    def do_fetch(self, mirror_only=False):
        """
        Creates a stage directory and downloads the tarball for this package.
        Working directory will be set to the stage directory.
        """
        if not self.spec.concrete:
            raise ValueError("Can only fetch concrete packages.")

        start_time = time.time()
        if spack.do_checksum and self.version not in self.versions:
            tty.warn("There is no checksum on file to fetch %s safely." %
                     self.spec.format('$_$@'))

            # Ask the user whether to skip the checksum if we're
            # interactive, but just fail if non-interactive.
            ck_msg = "Add a checksum or use --no-checksum to skip this check."
            ignore_checksum = False
            if sys.stdout.isatty():
                ignore_checksum = tty.get_yes_or_no("  Fetch anyway?",
                                                    default=False)
                if ignore_checksum:
                    tty.msg("Fetching with no checksum.", ck_msg)

            if not ignore_checksum:
                raise FetchError("Will not fetch %s" %
                                 self.spec.format('$_$@'), checksum_msg)

        self.stage.fetch(mirror_only)

        self._fetch_time = time.time() - start_time

        if spack.do_checksum and self.version in self.versions:
            self.stage.check()

        self.stage.cache_local()

    def do_stage(self, mirror_only=False):
        """Unpacks the fetched tarball, then changes into the expanded tarball
           directory."""
        if not self.spec.concrete:
            raise ValueError("Can only stage concrete packages.")

        self.do_fetch(mirror_only)
        self.stage.expand_archive()
        self.stage.chdir_to_source()

    def do_patch(self):
        """Calls do_stage(), then applied patches to the expanded tarball if they
           haven't been applied already."""
        if not self.spec.concrete:
            raise ValueError("Can only patch concrete packages.")

        # Kick off the stage first.
        self.do_stage()

        # Package can add its own patch function.
        has_patch_fun = hasattr(self, 'patch') and callable(self.patch)

        # If there are no patches, note it.
        if not self.patches and not has_patch_fun:
            tty.msg("No patches needed for %s" % self.name)
            return

        # Construct paths to special files in the archive dir used to
        # keep track of whether patches were successfully applied.
        archive_dir = self.stage.source_path
        good_file = join_path(archive_dir, '.spack_patched')
        no_patches_file = join_path(archive_dir, '.spack_no_patches')
        bad_file = join_path(archive_dir, '.spack_patch_failed')

        # If we encounter an archive that failed to patch, restage it
        # so that we can apply all the patches again.
        if os.path.isfile(bad_file):
            tty.msg("Patching failed last time. Restaging.")
            self.stage.restage()

        self.stage.chdir_to_source()

        # If this file exists, then we already applied all the patches.
        if os.path.isfile(good_file):
            tty.msg("Already patched %s" % self.name)
            return
        elif os.path.isfile(no_patches_file):
            tty.msg("No patches needed for %s" % self.name)
            return

        # Apply all the patches for specs that match this one
        patched = False
        for spec, patch_list in self.patches.items():
            if self.spec.satisfies(spec):
                for patch in patch_list:
                    try:
                        patch.apply(self.stage)
                        tty.msg('Applied patch %s' % patch.path_or_url)
                        patched = True
                    except:
                        # Touch bad file if anything goes wrong.
                        tty.msg('Patch %s failed.' % patch.path_or_url)
                        touch(bad_file)
                        raise

        if has_patch_fun:
            try:
                self.patch()
                tty.msg("Ran patch() for %s" % self.name)
                patched = True
            except:
                tty.msg("patch() function failed for %s" % self.name)
                touch(bad_file)
                raise

        # Get rid of any old failed file -- patches have either succeeded
        # or are not needed.  This is mostly defensive -- it's needed
        # if the restage() method doesn't clean *everything* (e.g., for a repo)
        if os.path.isfile(bad_file):
            os.remove(bad_file)

        # touch good or no patches file so that we skip next time.
        if patched:
            touch(good_file)
        else:
            touch(no_patches_file)

    @property
    def namespace(self):
        namespace, dot, module = self.__module__.rpartition('.')
        return namespace

    def do_fake_install(self):
        """Make a fake install directory contaiing a 'fake' file in bin."""
        mkdirp(self.prefix.bin)
        touch(join_path(self.prefix.bin, 'fake'))
        mkdirp(self.prefix.lib)
        mkdirp(self.prefix.man1)

    def _get_needed_resources(self):
        resources = []
        # Select the resources that are needed for this build
        for when_spec, resource_list in self.resources.items():
            if when_spec in self.spec:
                resources.extend(resource_list)
        # Sorts the resources by the length of the string representing their
        # destination. Since any nested resource must contain another
        # resource's name in its path, it seems that should work
        resources = sorted(resources, key=lambda res: len(res.destination))
        return resources

    def _resource_stage(self, resource):
        pieces = ['resource', resource.name, self.spec.dag_hash()]
        resource_stage_folder = '-'.join(pieces)
        return resource_stage_folder

    install_phases = set(['configure', 'build', 'install', 'provenance'])

    def do_install(self,
                   keep_prefix=False,
                   keep_stage=False,
                   ignore_deps=False,
                   skip_patch=False,
                   verbose=False,
                   make_jobs=None,
                   run_tests=False,
                   fake=False,
                   explicit=False,
<<<<<<< HEAD
                   install_phases = set(['configure', 'build', 'install', 'provenance'])):
=======
                   dirty=False,
                   install_phases=install_phases):
>>>>>>> 7f57405e
        """Called by commands to install a package and its dependencies.

        Package implementations should override install() to describe
        their build process.

        Args:
        keep_prefix -- Keep install prefix on failure. By default, destroys it.
        keep_stage  -- By default, stage is destroyed only if there are no
                       exceptions during build. Set to True to keep the stage
                       even with exceptions.
        ignore_deps -- Don't install dependencies before installing this
                       package
        fake        -- Don't really build -- install fake stub files instead.
        skip_patch  -- Skip patch stage of build if True.
        verbose     -- Display verbose build output (by default, suppresses it)
        dirty       -- Don't clean the build environment before installing.
        make_jobs   -- Number of make jobs to use for install. Default is ncpus
        run_tests   -- Runn tests within the package's install()
        """
        if not self.spec.concrete:
            raise ValueError("Can only install concrete packages: %s."
                             % self.spec.name)

        # No installation needed if package is external
        if self.spec.external:
            tty.msg("%s is externally installed in %s" %
                    (self.name, self.spec.external))
            return

        # Ensure package is not already installed
<<<<<<< HEAD
        if 'install' in install_phases and spack.install_layout.check_installed(self.spec):
=======
        layout = spack.install_layout
        if 'install' in install_phases and layout.check_installed(self.spec):
>>>>>>> 7f57405e
            tty.msg("%s is already installed in %s" % (self.name, self.prefix))
            rec = spack.installed_db.get_record(self.spec)
            if (not rec.explicit) and explicit:
                with spack.installed_db.write_transaction():
                    rec = spack.installed_db.get_record(self.spec)
                    rec.explicit = True
            return

        tty.msg("Installing %s" % self.name)

        # First, install dependencies recursively.
        if not ignore_deps:
            self.do_install_dependencies(keep_prefix=keep_prefix,
                                         keep_stage=keep_stage,
                                         ignore_deps=ignore_deps,
                                         fake=fake,
                                         skip_patch=skip_patch,
                                         verbose=verbose,
                                         make_jobs=make_jobs,
                                         run_tests=run_tests)

        # Set run_tests flag before starting build.
        self.run_tests = run_tests

        # Set parallelism before starting build.
        self.make_jobs = make_jobs

        # Then install the package itself.
        def build_process():
            """Forked for each build. Has its own process and python
               module space set up by build_environment.fork()."""

            start_time = time.time()
            if not fake:
                if not skip_patch:
                    self.do_patch()
                else:
                    self.do_stage()

            tty.msg("Building %s" % self.name)

            self.stage.keep = keep_stage
            self.install_phases = install_phases
            self.build_directory = join_path(self.stage.path, 'spack-build')
            self.source_directory = self.stage.source_path

            with self.stage:
                # Run the pre-install hook in the child process after
                # the directory is created.
                spack.hooks.pre_install(self)

                if fake:
                    self.do_fake_install()
                else:
                    # Do the real install in the source directory.
                    self.stage.chdir_to_source()
                    # Save the build environment in a file before building.
                    env_path = join_path(os.getcwd(), 'spack-build.env')

                    try:
                        # Redirect I/O to a build log (and optionally to
                        # the terminal)
                        log_path = join_path(os.getcwd(), 'spack-build.out')
                        log_file = open(log_path, 'w')
                        with log_output(log_file, verbose, sys.stdout.isatty(),
                                        True):
                            dump_environment(env_path)
                            self.install(self.spec, self.prefix)

                    except ProcessError as e:
                        # Annotate ProcessErrors with the location of
                        # the build log
                        e.build_log = log_path
                        raise e

                    # Ensure that something was actually installed.
                    if 'install' in self.install_phases:
                        self.sanity_check_prefix()

                    # Copy provenance into the install directory on success
                    if 'provenance' in self.install_phases:
<<<<<<< HEAD
                        log_install_path = spack.install_layout.build_log_path(
                            self.spec)
                        env_install_path = spack.install_layout.build_env_path(
                            self.spec)
                        packages_dir = spack.install_layout.build_packages_path(
                            self.spec)
=======
                        log_install_path = layout.build_log_path(self.spec)
                        env_install_path = layout.build_env_path(self.spec)
                        packages_dir = layout.build_packages_path(self.spec)

                        # Remove first if we're overwriting another build
                        # (can happen with spack setup)
                        try:
                            # log_install_path and env_install_path are here
                            shutil.rmtree(packages_dir)
                        except:
                            pass
>>>>>>> 7f57405e

                        install(log_path, log_install_path)
                        install(env_path, env_install_path)
                        dump_packages(self.spec, packages_dir)
<<<<<<< HEAD

=======
>>>>>>> 7f57405e

                # Run post install hooks before build stage is removed.
                spack.hooks.post_install(self)

            # Stop timer.
            self._total_time = time.time() - start_time
            build_time = self._total_time - self._fetch_time

            tty.msg("Successfully installed %s" % self.name,
                    "Fetch: %s.  Build: %s.  Total: %s." %
                    (_hms(self._fetch_time), _hms(build_time),
                     _hms(self._total_time)))
            print_pkg(self.prefix)

        try:
            # Create the install prefix and fork the build process.
            spack.install_layout.create_install_directory(self.spec)
        except directory_layout.InstallDirectoryAlreadyExistsError:
            if 'install' in install_phases:
                # Abort install if install directory exists.
<<<<<<< HEAD
                # But do NOT remove it (you'd be overwriting someon else's stuff)
=======
                # But do NOT remove it (you'd be overwriting someone's data)
>>>>>>> 7f57405e
                tty.warn("Keeping existing install prefix in place.")
                raise
            else:
                # We're not installing anyway, so don't worry if someone
                # else has already written in the install directory
                pass

        try:
<<<<<<< HEAD
            spack.build_environment.fork(self, build_process)
=======
            spack.build_environment.fork(self, build_process, dirty=dirty)
>>>>>>> 7f57405e
        except:
            # remove the install prefix if anything went wrong during install.
            if not keep_prefix:
                self.remove_prefix()
            else:
                tty.warn("Keeping install prefix in place despite error.",
                         "Spack will think this package is installed. " +
                         "Manually remove this directory to fix:",
<<<<<<< HEAD
                         wrap=True)
                # Do not wrap long filenames that must be cut-n-pasted
                tty.warn(self.prefix, wrap=False)
=======
                         self.prefix,
                         wrap=False)
>>>>>>> 7f57405e
            raise

        # note: PARENT of the build process adds the new package to
        # the database, so that we don't need to re-read from file.
        spack.installed_db.add(self.spec, self.prefix, explicit=explicit)

    def sanity_check_prefix(self):
        """This function checks whether install succeeded."""

        def check_paths(path_list, filetype, predicate):
            if isinstance(path_list, basestring):
                path_list = [path_list]

            for path in path_list:
                abs_path = os.path.join(self.prefix, path)
                if not predicate(abs_path):
                    raise InstallError(
                        "Install failed for %s. No such %s in prefix: %s" %
                        (self.name, filetype, path))

        check_paths(self.sanity_check_is_file, 'file', os.path.isfile)
        check_paths(self.sanity_check_is_dir, 'directory', os.path.isdir)

        installed = set(os.listdir(self.prefix))
        installed.difference_update(spack.install_layout.hidden_file_paths)
        if not installed:
            raise InstallError(
                "Install failed for %s.  Nothing was installed!" % self.name)

    def do_install_dependencies(self, **kwargs):
        # Pass along paths of dependencies here
        for dep in self.spec.dependencies():
            dep.package.do_install(**kwargs)

    @property
    def build_log_path(self):
        if self.installed:
            return spack.install_layout.build_log_path(self.spec)
        else:
            return join_path(self.stage.source_path, 'spack-build.out')

    @property
    def module(self):
        """Use this to add variables to the class's module's scope.
           This lets us use custom syntax in the install method.
        """
        return __import__(self.__class__.__module__,
                          fromlist=[self.__class__.__name__])

    def setup_environment(self, spack_env, run_env):
        """Set up the compile and runtime environments for a package.

        `spack_env` and `run_env` are `EnvironmentModifications`
        objects.  Package authors can call methods on them to alter
        the environment within Spack and at runtime.

        Both `spack_env` and `run_env` are applied within the build
        process, before this package's `install()` method is called.

        Modifications in `run_env` will *also* be added to the
        generated environment modules for this package.

        Default implementation does nothing, but this can be
        overridden if the package needs a particular environment.

        Examples:

            1. Qt extensions need `QTDIR` set.

        Args:
            spack_env (EnvironmentModifications): list of
                modifications to be applied when this package is built
                within Spack.

            run_env (EnvironmentModifications): list of environment
                changes to be applied when this package is run outside
                of Spack.

        """
        pass

    def setup_dependent_environment(self, spack_env, run_env, dependent_spec):
        """Set up the environment of packages that depend on this one.

        This is similar to `setup_environment`, but it is used to
        modify the compile and runtime environments of packages that
        *depend* on this one. This gives packages like Python and
        others that follow the extension model a way to implement
        common environment or compile-time settings for dependencies.

        By default, this delegates to self.setup_environment()

        Example :

            1. Installing python modules generally requires
              `PYTHONPATH` to point to the lib/pythonX.Y/site-packages
              directory in the module's install prefix.  This could
              set that variable.

        Args:

            spack_env (EnvironmentModifications): list of
                modifications to be applied when the dependent package
                is bulit within Spack.

            run_env (EnvironmentModifications): list of environment
                changes to be applied when the dependent package is
                run outside of Spack.

            dependent_spec (Spec): The spec of the dependent package
                about to be built. This allows the extendee (self) to
                query the dependent's state. Note that *this*
                package's spec is available as `self.spec`.

        This is useful if there are some common steps to installing
        all extensions for a certain package.

        """
        self.setup_environment(spack_env, run_env)

    def setup_dependent_package(self, module, dependent_spec):
        """Set up Python module-scope variables for dependent packages.

        Called before the install() method of dependents.

        Default implementation does nothing, but this can be
        overridden by an extendable package to set up the module of
        its extensions. This is useful if there are some common steps
        to installing all extensions for a certain package.

        Example :

            1. Extensions often need to invoke the `python`
               interpreter from the Python installation being
               extended.  This routine can put a 'python' Executable
               object in the module scope for the extension package to
               simplify extension installs.

            2. MPI compilers could set some variables in the
               dependent's scope that point to `mpicc`, `mpicxx`,
               etc., allowing them to be called by common names
               regardless of which MPI is used.

            3. BLAS/LAPACK implementations can set some variables
               indicating the path to their libraries, since these
               paths differ by BLAS/LAPACK implementation.

        Args:

            module (module): The Python `module` object of the
                dependent package. Packages can use this to set
                module-scope variables for the dependent to use.

            dependent_spec (Spec): The spec of the dependent package
                about to be built. This allows the extendee (self) to
                query the dependent's state.  Note that *this*
                package's spec is available as `self.spec`.

        This is useful if there are some common steps to installing
        all extensions for a certain package.

        """
        pass

    def install(self, spec, prefix):
        """
        Package implementations override this with their own configuration
        """
        raise InstallError("Package %s provides no install method!" %
                           self.name)

    def do_uninstall(self, force=False):
        if not self.installed:
            # prefix may not exist, but DB may be inconsistent. Try to fix by
            # removing, but omit hooks.
            specs = spack.installed_db.query(self.spec, installed=True)
            if specs:
                spack.installed_db.remove(specs[0])
                tty.msg("Removed stale DB entry for %s" % self.spec.short_spec)
                return
            else:
                raise InstallError(str(self.spec) + " is not installed.")

        if not force:
            dependents = self.installed_dependents
            if dependents:
                raise PackageStillNeededError(self.spec, dependents)

        # Pre-uninstall hook runs first.
        spack.hooks.pre_uninstall(self)

        # Uninstalling in Spack only requires removing the prefix.
        self.remove_prefix()
        spack.installed_db.remove(self.spec)
        tty.msg("Successfully uninstalled %s" % self.spec.short_spec)

        # Once everything else is done, run post install hooks
        spack.hooks.post_uninstall(self)

    def _check_extendable(self):
        if not self.extendable:
            raise ValueError("Package %s is not extendable!" % self.name)

    def _sanity_check_extension(self):
        if not self.is_extension:
            raise ActivationError("This package is not an extension.")

        extendee_package = self.extendee_spec.package
        extendee_package._check_extendable()

        if not extendee_package.installed:
            raise ActivationError(
                "Can only (de)activate extensions for installed packages.")
        if not self.installed:
            raise ActivationError("Extensions must first be installed.")
        if self.extendee_spec.name not in self.extendees:
            raise ActivationError("%s does not extend %s!" %
                                  (self.name, self.extendee.name))

    def do_activate(self, force=False):
        """Called on an extension to invoke the extendee's activate method.

        Commands should call this routine, and should not call
        activate() directly.
        """
        self._sanity_check_extension()

        spack.install_layout.check_extension_conflict(self.extendee_spec,
                                                      self.spec)

        # Activate any package dependencies that are also extensions.
        if not force:
            for spec in self.spec.traverse(root=False, deptype='run'):
                if spec.package.extends(self.extendee_spec):
                    if not spec.package.activated:
                        spec.package.do_activate(force=force)

        self.extendee_spec.package.activate(self, **self.extendee_args)

        spack.install_layout.add_extension(self.extendee_spec, self.spec)
        tty.msg("Activated extension %s for %s" %
                (self.spec.short_spec, self.extendee_spec.format("$_$@$+$%@")))

    def activate(self, extension, **kwargs):
        """Symlinks all files from the extension into extendee's install dir.

        Package authors can override this method to support other
        extension mechanisms.  Spack internals (commands, hooks, etc.)
        should call do_activate() method so that proper checks are
        always executed.

        """

        def ignore(filename):
            return (filename in spack.install_layout.hidden_file_paths or
                    kwargs.get('ignore', lambda f: False)(filename))

        tree = LinkTree(extension.prefix)
        conflict = tree.find_conflict(self.prefix, ignore=ignore)
        if conflict:
            raise ExtensionConflictError(conflict)

        tree.merge(self.prefix, ignore=ignore)

    def do_deactivate(self, **kwargs):
        """Called on the extension to invoke extendee's deactivate() method."""
        self._sanity_check_extension()
        force = kwargs.get('force', False)

        # Allow a force deactivate to happen.  This can unlink
        # spurious files if something was corrupted.
        if not force:
            spack.install_layout.check_activated(self.extendee_spec, self.spec)

            activated = spack.install_layout.extension_map(self.extendee_spec)
            for name, aspec in activated.items():
                if aspec == self.spec:
                    continue
                for dep in aspec.traverse(deptype='run'):
                    if self.spec == dep:
                        msg = ("Cannot deactivate %s because %s is activated "
                               "and depends on it.")
                        raise ActivationError(
                            msg % (self.spec.short_spec, aspec.short_spec))

        self.extendee_spec.package.deactivate(self, **self.extendee_args)

        # redundant activation check -- makes SURE the spec is not
        # still activated even if something was wrong above.
        if self.activated:
            spack.install_layout.remove_extension(self.extendee_spec,
                                                  self.spec)

        tty.msg("Deactivated extension %s for %s" %
                (self.spec.short_spec, self.extendee_spec.format("$_$@$+$%@")))

    def deactivate(self, extension, **kwargs):
        """Unlinks all files from extension out of this package's install dir.

        Package authors can override this method to support other
        extension mechanisms.  Spack internals (commands, hooks, etc.)
        should call do_deactivate() method so that proper checks are
        always executed.

        """

        def ignore(filename):
            return (filename in spack.install_layout.hidden_file_paths or
                    kwargs.get('ignore', lambda f: False)(filename))

        tree = LinkTree(extension.prefix)
        tree.unmerge(self.prefix, ignore=ignore)

    def do_restage(self):
        """Reverts expanded/checked out source to a pristine state."""
        self.stage.restage()

    def do_clean(self):
        """Removes the package's build stage and source tarball."""
        self.stage.destroy()

    def format_doc(self, **kwargs):
        """Wrap doc string at 72 characters and format nicely"""
        indent = kwargs.get('indent', 0)

        if not self.__doc__:
            return ""

        doc = re.sub(r'\s+', ' ', self.__doc__)
        lines = textwrap.wrap(doc, 72)
        results = StringIO()
        for line in lines:
            results.write((" " * indent) + line + "\n")
        return results.getvalue()

    @property
    def all_urls(self):
        urls = []
        if self.url:
            urls.append(self.url)

        for args in self.versions.values():
            if 'url' in args:
                urls.append(args['url'])
        return urls

    def fetch_remote_versions(self):
        """Try to find remote versions of this package using the
           list_url and any other URLs described in the package file."""
        if not self.all_urls:
            raise VersionFetchError(self.__class__)

        try:
            return spack.util.web.find_versions_of_archive(
                *self.all_urls,
                list_url=self.list_url,
                list_depth=self.list_depth)
        except spack.error.NoNetworkConnectionError as e:
            tty.die("Package.fetch_versions couldn't connect to:", e.url,
                    e.message)

    @property
    def rpath(self):
        """Get the rpath this package links with, as a list of paths."""
        rpaths = [self.prefix.lib, self.prefix.lib64]
        deps = self.spec.dependencies(deptype='link')
        rpaths.extend(d.prefix.lib for d in deps
                      if os.path.isdir(d.prefix.lib))
        rpaths.extend(d.prefix.lib64 for d in deps
                      if os.path.isdir(d.prefix.lib64))
        return rpaths

    @property
    def rpath_args(self):
        """
        Get the rpath args as a string, with -Wl,-rpath, for each element
        """
        return " ".join("-Wl,-rpath,%s" % p for p in self.rpath)


def install_dependency_symlinks(pkg, spec, prefix):
    """Execute a dummy install and flatten dependencies"""
    flatten_dependencies(spec, prefix)


def use_cray_compiler_names():
    """Compiler names for builds that rely on cray compiler names."""
    os.environ['CC'] = 'cc'
    os.environ['CXX'] = 'CC'
    os.environ['FC'] = 'ftn'
    os.environ['F77'] = 'ftn'


def flatten_dependencies(spec, flat_dir):
    """Make each dependency of spec present in dir via symlink."""
    for dep in spec.traverse(root=False):
        name = dep.name

        dep_path = spack.install_layout.path_for_spec(dep)
        dep_files = LinkTree(dep_path)

        os.mkdir(flat_dir + '/' + name)

        conflict = dep_files.find_conflict(flat_dir + '/' + name)
        if conflict:
            raise DependencyConflictError(conflict)

        dep_files.merge(flat_dir + '/' + name)


def validate_package_url(url_string):
    """Determine whether spack can handle a particular URL or not."""
    url = urlparse(url_string)
    if url.scheme not in _ALLOWED_URL_SCHEMES:
        tty.die("Invalid protocol in URL: '%s'" % url_string)

    if not allowed_archive(url_string):
        tty.die("Invalid file type in URL: '%s'" % url_string)


def dump_packages(spec, path):
    """Dump all package information for a spec and its dependencies.

       This creates a package repository within path for every
       namespace in the spec DAG, and fills the repos wtih package
       files and patch files for every node in the DAG.
    """
    mkdirp(path)

    # Copy in package.py files from any dependencies.
    # Note that we copy them in as they are in the *install* directory
    # NOT as they are in the repository, because we want a snapshot of
    # how *this* particular build was done.
    for node in spec.traverse():
        if node is not spec:
            # Locate the dependency package in the install tree and find
            # its provenance information.
            source = spack.install_layout.build_packages_path(node)
            source_repo_root = join_path(source, node.namespace)

            # There's no provenance installed for the source package.  Skip it.
            # User can always get something current from the builtin repo.
            if not os.path.isdir(source_repo_root):
                continue

            # Create a source repo and get the pkg directory out of it.
            try:
                source_repo = spack.repository.Repo(source_repo_root)
                source_pkg_dir = source_repo.dirname_for_package_name(
                    node.name)
            except RepoError:
                tty.warn("Warning: Couldn't copy in provenance for %s" %
                         node.name)

        # Create a destination repository
        dest_repo_root = join_path(path, node.namespace)
        if not os.path.exists(dest_repo_root):
            spack.repository.create_repo(dest_repo_root)
        repo = spack.repository.Repo(dest_repo_root)

        # Get the location of the package in the dest repo.
        dest_pkg_dir = repo.dirname_for_package_name(node.name)
        if node is not spec:
            install_tree(source_pkg_dir, dest_pkg_dir)
        else:
            spack.repo.dump_provenance(node, dest_pkg_dir)


def print_pkg(message):
    """Outputs a message with a package icon."""
    from llnl.util.tty.color import cwrite
    cwrite('@*g{[+]} ')
    print(message)


def _hms(seconds):
    """Convert time in seconds to hours, minutes, seconds."""
    m, s = divmod(seconds, 60)
    h, m = divmod(m, 60)

    parts = []
    if h:
        parts.append("%dh" % h)
    if m:
        parts.append("%dm" % m)
    if s:
        parts.append("%.2fs" % s)
    return ' '.join(parts)

class StagedPackage(Package):
    """A Package subclass where the install() is split up into stages."""

    def install_setup(self):
        """Creates an spack_setup.py script to configure the package later if we like."""
        raise InstallError("Package %s provides no install_setup() method!" % self.name)

    def install_configure(self):
        """Runs the configure process."""   
        raise InstallError("Package %s provides no install_configure() method!" % self.name)

    def install_build(self):
        """Runs the build process."""       
        raise InstallError("Package %s provides no install_build() method!" % self.name)

    def install_install(self):
        """Runs the install process."""     
        raise InstallError("Package %s provides no install_install() method!" % self.name)

    def install(self, spec, prefix):
        if 'setup' in self.install_phases:
            self.install_setup()

        if 'configure' in self.install_phases:
            self.install_configure()

        if 'build' in self.install_phases:
            self.install_build()

        if 'install' in self.install_phases:
            self.install_install()
        else:
            # Create a dummy file so the build doesn't fail.
            # That way, the module file will also be created.
            with open(os.path.join(prefix, 'dummy'), 'w') as fout:
                pass

# stackoverflow.com/questions/12791997/how-do-you-do-a-simple-chmod-x-from-within-python
def make_executable(path):
    mode = os.stat(path).st_mode
    mode |= (mode & 0o444) >> 2    # copy R bits to X
    os.chmod(path, mode)



class CMakePackage(StagedPackage):

    def make_make(self):
        import multiprocessing
        # number of jobs spack will to build with.
        jobs = multiprocessing.cpu_count()
        if not self.parallel:
            jobs = 1
        elif self.make_jobs:
            jobs = self.make_jobs

        make  = spack.build_environment.MakeExecutable('make', jobs)
        return make

    def configure_args(self):
        """Returns package-specific arguments to be provided to the configure command."""
        return list()

    def configure_env(self):
        """Returns package-specific environment under which the configure command should be run."""
        return dict()

    def spack_transitive_include_path(self):
        return ';'.join(
            os.path.join(dep, 'include')
            for dep in os.environ['SPACK_DEPENDENCIES'].split(os.pathsep)
        )

    def install_setup(self):
        cmd = [str(which('cmake'))] + \
            spack.build_environment.get_std_cmake_args(self) + \
            ['-DCMAKE_INSTALL_PREFIX=%s' % os.environ['SPACK_PREFIX'],
            '-DCMAKE_C_COMPILER=%s' % os.environ['SPACK_CC'],
            '-DCMAKE_CXX_COMPILER=%s' % os.environ['SPACK_CXX'],
            '-DCMAKE_Fortran_COMPILER=%s' % os.environ['SPACK_FC']] + \
            self.configure_args()

        env = dict()
        env['PATH'] = os.environ['PATH']
        env['SPACK_TRANSITIVE_INCLUDE_PATH'] = self.spack_transitive_include_path()
        env['CMAKE_PREFIX_PATH'] = os.environ['CMAKE_PREFIX_PATH']

        setup_fname = 'spconfig.py'
        with open(setup_fname, 'w') as fout:
            fout.write(\
r"""#!%s
#

import sys
import os
import subprocess

def cmdlist(str):
	return list(x.strip().replace("'",'') for x in str.split('\n') if x)
env = dict(os.environ)
""" % sys.executable)

            env_vars = sorted(list(env.keys()))
            for name in env_vars:
                val = env[name]
                if string.find(name, 'PATH') < 0:
                    fout.write('env[%s] = %s\n' % (repr(name),repr(val)))
                else:
                    if name == 'SPACK_TRANSITIVE_INCLUDE_PATH':
                        sep = ';'
                    else:
                        sep = ':'

                    fout.write('env[%s] = "%s".join(cmdlist("""\n' % (repr(name),sep))
                    for part in string.split(val, sep):
                        fout.write('    %s\n' % part)
                    fout.write('"""))\n')

            fout.write("env['CMAKE_TRANSITIVE_INCLUDE_PATH'] = env['SPACK_TRANSITIVE_INCLUDE_PATH']   # Deprecated\n")
            fout.write('\ncmd = cmdlist("""\n')
            fout.write('%s\n' % cmd[0])
            for arg in cmd[1:]:
                fout.write('    %s\n' % arg)
            fout.write('""") + sys.argv[1:]\n')
            fout.write('\nproc = subprocess.Popen(cmd, env=env)\nproc.wait()\n')
        make_executable(setup_fname)


    def install_configure(self):
        cmake = which('cmake')
        with working_dir(self.build_directory, create=True):
            os.environ.update(self.configure_env())
            os.environ['SPACK_TRANSITIVE_INCLUDE_PATH'] = self.spack_transitive_include_path()
            options = self.configure_args() + spack.build_environment.get_std_cmake_args(self)
            cmake(self.source_directory, *options)

    def install_build(self):
        make = self.make_make()
        with working_dir(self.build_directory, create=False):
            make()

    def install_install(self):
        make = self.make_make()
        with working_dir(self.build_directory, create=False):
            make('install')


class StagedPackage(Package):
    """A Package subclass where the install() is split up into stages."""

    def install_setup(self):
        """Creates a spack_setup.py script to configure the package later."""
        raise InstallError(
            "Package %s provides no install_setup() method!" % self.name)

    def install_configure(self):
        """Runs the configure process."""
        raise InstallError(
            "Package %s provides no install_configure() method!" % self.name)

    def install_build(self):
        """Runs the build process."""
        raise InstallError(
            "Package %s provides no install_build() method!" % self.name)

    def install_install(self):
        """Runs the install process."""
        raise InstallError(
            "Package %s provides no install_install() method!" % self.name)

    def install(self, spec, prefix):
        if 'setup' in self.install_phases:
            self.install_setup()

        if 'configure' in self.install_phases:
            self.install_configure()

        if 'build' in self.install_phases:
            self.install_build()

        if 'install' in self.install_phases:
            self.install_install()
        else:
            # Create a dummy file so the build doesn't fail.
            # That way, the module file will also be created.
            with open(os.path.join(prefix, 'dummy'), 'w'):
                pass


# stackoverflow.com/questions/12791997/how-do-you-do-a-simple-chmod-x-from-within-python
def make_executable(path):
    mode = os.stat(path).st_mode
    mode |= (mode & 0o444) >> 2    # copy R bits to X
    os.chmod(path, mode)


class CMakePackage(StagedPackage):

    def make_make(self):
        import multiprocessing
        # number of jobs spack will to build with.
        jobs = multiprocessing.cpu_count()
        if not self.parallel:
            jobs = 1
        elif self.make_jobs:
            jobs = self.make_jobs

        make  = spack.build_environment.MakeExecutable('make', jobs)
        return make

    def configure_args(self):
        """Returns package-specific arguments to be provided to
           the configure command.
        """
        return list()

    def configure_env(self):
        """Returns package-specific environment under which the
           configure command should be run.
        """
        return dict()

    def transitive_inc_path(self):
        return ';'.join(
            os.path.join(dep, 'include')
            for dep in os.environ['SPACK_DEPENDENCIES'].split(os.pathsep)
        )

    def install_setup(self):
        cmd = [str(which('cmake'))]
        cmd += spack.build_environment.get_std_cmake_args(self)
        cmd += ['-DCMAKE_INSTALL_PREFIX=%s' % os.environ['SPACK_PREFIX'],
                '-DCMAKE_C_COMPILER=%s' % os.environ['SPACK_CC'],
                '-DCMAKE_CXX_COMPILER=%s' % os.environ['SPACK_CXX'],
                '-DCMAKE_Fortran_COMPILER=%s' % os.environ['SPACK_FC']]
        cmd += self.configure_args()

        env = {
            'PATH': os.environ['PATH'],
            'SPACK_TRANSITIVE_INCLUDE_PATH': self.transitive_inc_path(),
            'CMAKE_PREFIX_PATH': os.environ['CMAKE_PREFIX_PATH']
        }

        setup_fname = 'spconfig.py'
        with open(setup_fname, 'w') as fout:
            fout.write(r"""#!%s
#

import sys
import os
import subprocess

def cmdlist(str):
    return list(x.strip().replace("'",'') for x in str.split('\n') if x)
env = dict(os.environ)
""" % sys.executable)

            env_vars = sorted(list(env.keys()))
            for name in env_vars:
                val = env[name]
                if string.find(name, 'PATH') < 0:
                    fout.write('env[%s] = %s\n' % (repr(name), repr(val)))
                else:
                    if name == 'SPACK_TRANSITIVE_INCLUDE_PATH':
                        sep = ';'
                    else:
                        sep = ':'

                    fout.write('env[%s] = "%s".join(cmdlist("""\n'
                               % (repr(name), sep))
                    for part in string.split(val, sep):
                        fout.write('    %s\n' % part)
                    fout.write('"""))\n')

            fout.write("env['CMAKE_TRANSITIVE_INCLUDE_PATH'] = "
                       "env['SPACK_TRANSITIVE_INCLUDE_PATH']   # Deprecated\n")
            fout.write('\ncmd = cmdlist("""\n')
            fout.write('%s\n' % cmd[0])
            for arg in cmd[1:]:
                fout.write('    %s\n' % arg)
            fout.write('""") + sys.argv[1:]\n')
            fout.write('\nproc = subprocess.Popen(cmd, env=env)\n')
            fout.write('proc.wait()\n')
        make_executable(setup_fname)

    def install_configure(self):
        cmake = which('cmake')
        with working_dir(self.build_directory, create=True):
            env = os.environ
            env.update(self.configure_env())
            env['SPACK_TRANSITIVE_INCLUDE_PATH'] = self.transitive_inc_path()

            options = self.configure_args()
            options += spack.build_environment.get_std_cmake_args(self)
            cmake(self.source_directory, *options)

    def install_build(self):
        make = self.make_make()
        with working_dir(self.build_directory, create=False):
            make()

    def install_install(self):
        make = self.make_make()
        with working_dir(self.build_directory, create=False):
            make('install')


class FetchError(spack.error.SpackError):
    """Raised when something goes wrong during fetch."""

    def __init__(self, message, long_msg=None):
        super(FetchError, self).__init__(message, long_msg)


class InstallError(spack.error.SpackError):
    """Raised when something goes wrong during install or uninstall."""

    def __init__(self, message, long_msg=None):
        super(InstallError, self).__init__(message, long_msg)


class ExternalPackageError(InstallError):
    """Raised by install() when a package is only for external use."""


class PackageStillNeededError(InstallError):
    """Raised when package is still needed by another on uninstall."""

    def __init__(self, spec, dependents):
        super(PackageStillNeededError, self).__init__("Cannot uninstall %s" %
                                                      spec)
        self.spec = spec
        self.dependents = dependents


class PackageError(spack.error.SpackError):
    """Raised when something is wrong with a package definition."""

    def __init__(self, message, long_msg=None):
        super(PackageError, self).__init__(message, long_msg)


class PackageVersionError(PackageError):
    """Raised when a version URL cannot automatically be determined."""

    def __init__(self, version):
        super(PackageVersionError, self).__init__(
            "Cannot determine a URL automatically for version %s" % version,
            "Please provide a url for this version in the package.py file.")


class VersionFetchError(PackageError):
    """Raised when a version URL cannot automatically be determined."""

    def __init__(self, cls):
        super(VersionFetchError, self).__init__(
            "Cannot fetch versions for package %s " % cls.__name__ +
            "because it does not define any URLs to fetch.")


class NoURLError(PackageError):
    """Raised when someone tries to build a URL for a package with no URLs."""

    def __init__(self, cls):
        super(NoURLError, self).__init__(
            "Package %s has no version with a URL." % cls.__name__)


class ExtensionError(PackageError):

    pass


class ExtensionConflictError(ExtensionError):

    def __init__(self, path):
        super(ExtensionConflictError, self).__init__(
            "Extension blocked by file: %s" % path)


class ActivationError(ExtensionError):

    def __init__(self, msg, long_msg=None):
        super(ActivationError, self).__init__(msg, long_msg)


class DependencyConflictError(spack.error.SpackError):
    """Raised when the dependencies cannot be flattened as asked for."""

    def __init__(self, conflict):
        super(DependencyConflictError, self).__init__(
            "%s conflicts with another file in the flattened directory." % (
                conflict))<|MERGE_RESOLUTION|>--- conflicted
+++ resolved
@@ -38,10 +38,6 @@
 import re
 import textwrap
 import time
-<<<<<<< HEAD
-import glob
-=======
->>>>>>> 7f57405e
 import string
 
 import llnl.util.tty as tty
@@ -66,17 +62,10 @@
 from spack.stage import Stage, ResourceStage, StageComposite
 from spack.util.compression import allowed_archive
 from spack.util.environment import dump_environment
-<<<<<<< HEAD
-from spack.util.executable import ProcessError, Executable, which
-from spack.version import *
-from spack import directory_layout
-from urlparse import urlparse
-=======
 from spack.util.executable import ProcessError, which
 from spack.version import *
 from spack import directory_layout
 
->>>>>>> 7f57405e
 
 """Allowed URL schemes for spack packages."""
 _ALLOWED_URL_SCHEMES = ["http", "https", "ftp", "file", "git"]
@@ -154,10 +143,8 @@
       informational URL, so that users know what they're
       installing.
 
-    url or url_for_version(self, version)
-      If url, then the URL of the source archive that spack will fetch.
-      If url_for_version(), then a method returning the URL required
-      to fetch a particular version.
+    url
+      URL of the source archive that spack will fetch.
 
     install()
       This function tells spack how to build and install the
@@ -866,12 +853,8 @@
                    run_tests=False,
                    fake=False,
                    explicit=False,
-<<<<<<< HEAD
-                   install_phases = set(['configure', 'build', 'install', 'provenance'])):
-=======
                    dirty=False,
                    install_phases=install_phases):
->>>>>>> 7f57405e
         """Called by commands to install a package and its dependencies.
 
         Package implementations should override install() to describe
@@ -902,12 +885,8 @@
             return
 
         # Ensure package is not already installed
-<<<<<<< HEAD
-        if 'install' in install_phases and spack.install_layout.check_installed(self.spec):
-=======
         layout = spack.install_layout
         if 'install' in install_phases and layout.check_installed(self.spec):
->>>>>>> 7f57405e
             tty.msg("%s is already installed in %s" % (self.name, self.prefix))
             rec = spack.installed_db.get_record(self.spec)
             if (not rec.explicit) and explicit:
@@ -964,6 +943,7 @@
                 else:
                     # Do the real install in the source directory.
                     self.stage.chdir_to_source()
+
                     # Save the build environment in a file before building.
                     env_path = join_path(os.getcwd(), 'spack-build.env')
 
@@ -989,14 +969,6 @@
 
                     # Copy provenance into the install directory on success
                     if 'provenance' in self.install_phases:
-<<<<<<< HEAD
-                        log_install_path = spack.install_layout.build_log_path(
-                            self.spec)
-                        env_install_path = spack.install_layout.build_env_path(
-                            self.spec)
-                        packages_dir = spack.install_layout.build_packages_path(
-                            self.spec)
-=======
                         log_install_path = layout.build_log_path(self.spec)
                         env_install_path = layout.build_env_path(self.spec)
                         packages_dir = layout.build_packages_path(self.spec)
@@ -1008,15 +980,10 @@
                             shutil.rmtree(packages_dir)
                         except:
                             pass
->>>>>>> 7f57405e
 
                         install(log_path, log_install_path)
                         install(env_path, env_install_path)
                         dump_packages(self.spec, packages_dir)
-<<<<<<< HEAD
-
-=======
->>>>>>> 7f57405e
 
                 # Run post install hooks before build stage is removed.
                 spack.hooks.post_install(self)
@@ -1037,11 +1004,7 @@
         except directory_layout.InstallDirectoryAlreadyExistsError:
             if 'install' in install_phases:
                 # Abort install if install directory exists.
-<<<<<<< HEAD
-                # But do NOT remove it (you'd be overwriting someon else's stuff)
-=======
                 # But do NOT remove it (you'd be overwriting someone's data)
->>>>>>> 7f57405e
                 tty.warn("Keeping existing install prefix in place.")
                 raise
             else:
@@ -1050,11 +1013,7 @@
                 pass
 
         try:
-<<<<<<< HEAD
-            spack.build_environment.fork(self, build_process)
-=======
             spack.build_environment.fork(self, build_process, dirty=dirty)
->>>>>>> 7f57405e
         except:
             # remove the install prefix if anything went wrong during install.
             if not keep_prefix:
@@ -1063,14 +1022,8 @@
                 tty.warn("Keeping install prefix in place despite error.",
                          "Spack will think this package is installed. " +
                          "Manually remove this directory to fix:",
-<<<<<<< HEAD
-                         wrap=True)
-                # Do not wrap long filenames that must be cut-n-pasted
-                tty.warn(self.prefix, wrap=False)
-=======
                          self.prefix,
                          wrap=False)
->>>>>>> 7f57405e
             raise
 
         # note: PARENT of the build process adds the new package to
@@ -1560,152 +1513,6 @@
         parts.append("%.2fs" % s)
     return ' '.join(parts)
 
-class StagedPackage(Package):
-    """A Package subclass where the install() is split up into stages."""
-
-    def install_setup(self):
-        """Creates an spack_setup.py script to configure the package later if we like."""
-        raise InstallError("Package %s provides no install_setup() method!" % self.name)
-
-    def install_configure(self):
-        """Runs the configure process."""   
-        raise InstallError("Package %s provides no install_configure() method!" % self.name)
-
-    def install_build(self):
-        """Runs the build process."""       
-        raise InstallError("Package %s provides no install_build() method!" % self.name)
-
-    def install_install(self):
-        """Runs the install process."""     
-        raise InstallError("Package %s provides no install_install() method!" % self.name)
-
-    def install(self, spec, prefix):
-        if 'setup' in self.install_phases:
-            self.install_setup()
-
-        if 'configure' in self.install_phases:
-            self.install_configure()
-
-        if 'build' in self.install_phases:
-            self.install_build()
-
-        if 'install' in self.install_phases:
-            self.install_install()
-        else:
-            # Create a dummy file so the build doesn't fail.
-            # That way, the module file will also be created.
-            with open(os.path.join(prefix, 'dummy'), 'w') as fout:
-                pass
-
-# stackoverflow.com/questions/12791997/how-do-you-do-a-simple-chmod-x-from-within-python
-def make_executable(path):
-    mode = os.stat(path).st_mode
-    mode |= (mode & 0o444) >> 2    # copy R bits to X
-    os.chmod(path, mode)
-
-
-
-class CMakePackage(StagedPackage):
-
-    def make_make(self):
-        import multiprocessing
-        # number of jobs spack will to build with.
-        jobs = multiprocessing.cpu_count()
-        if not self.parallel:
-            jobs = 1
-        elif self.make_jobs:
-            jobs = self.make_jobs
-
-        make  = spack.build_environment.MakeExecutable('make', jobs)
-        return make
-
-    def configure_args(self):
-        """Returns package-specific arguments to be provided to the configure command."""
-        return list()
-
-    def configure_env(self):
-        """Returns package-specific environment under which the configure command should be run."""
-        return dict()
-
-    def spack_transitive_include_path(self):
-        return ';'.join(
-            os.path.join(dep, 'include')
-            for dep in os.environ['SPACK_DEPENDENCIES'].split(os.pathsep)
-        )
-
-    def install_setup(self):
-        cmd = [str(which('cmake'))] + \
-            spack.build_environment.get_std_cmake_args(self) + \
-            ['-DCMAKE_INSTALL_PREFIX=%s' % os.environ['SPACK_PREFIX'],
-            '-DCMAKE_C_COMPILER=%s' % os.environ['SPACK_CC'],
-            '-DCMAKE_CXX_COMPILER=%s' % os.environ['SPACK_CXX'],
-            '-DCMAKE_Fortran_COMPILER=%s' % os.environ['SPACK_FC']] + \
-            self.configure_args()
-
-        env = dict()
-        env['PATH'] = os.environ['PATH']
-        env['SPACK_TRANSITIVE_INCLUDE_PATH'] = self.spack_transitive_include_path()
-        env['CMAKE_PREFIX_PATH'] = os.environ['CMAKE_PREFIX_PATH']
-
-        setup_fname = 'spconfig.py'
-        with open(setup_fname, 'w') as fout:
-            fout.write(\
-r"""#!%s
-#
-
-import sys
-import os
-import subprocess
-
-def cmdlist(str):
-	return list(x.strip().replace("'",'') for x in str.split('\n') if x)
-env = dict(os.environ)
-""" % sys.executable)
-
-            env_vars = sorted(list(env.keys()))
-            for name in env_vars:
-                val = env[name]
-                if string.find(name, 'PATH') < 0:
-                    fout.write('env[%s] = %s\n' % (repr(name),repr(val)))
-                else:
-                    if name == 'SPACK_TRANSITIVE_INCLUDE_PATH':
-                        sep = ';'
-                    else:
-                        sep = ':'
-
-                    fout.write('env[%s] = "%s".join(cmdlist("""\n' % (repr(name),sep))
-                    for part in string.split(val, sep):
-                        fout.write('    %s\n' % part)
-                    fout.write('"""))\n')
-
-            fout.write("env['CMAKE_TRANSITIVE_INCLUDE_PATH'] = env['SPACK_TRANSITIVE_INCLUDE_PATH']   # Deprecated\n")
-            fout.write('\ncmd = cmdlist("""\n')
-            fout.write('%s\n' % cmd[0])
-            for arg in cmd[1:]:
-                fout.write('    %s\n' % arg)
-            fout.write('""") + sys.argv[1:]\n')
-            fout.write('\nproc = subprocess.Popen(cmd, env=env)\nproc.wait()\n')
-        make_executable(setup_fname)
-
-
-    def install_configure(self):
-        cmake = which('cmake')
-        with working_dir(self.build_directory, create=True):
-            os.environ.update(self.configure_env())
-            os.environ['SPACK_TRANSITIVE_INCLUDE_PATH'] = self.spack_transitive_include_path()
-            options = self.configure_args() + spack.build_environment.get_std_cmake_args(self)
-            cmake(self.source_directory, *options)
-
-    def install_build(self):
-        make = self.make_make()
-        with working_dir(self.build_directory, create=False):
-            make()
-
-    def install_install(self):
-        make = self.make_make()
-        with working_dir(self.build_directory, create=False):
-            make('install')
-
 
 class StagedPackage(Package):
     """A Package subclass where the install() is split up into stages."""
