# Copyright 2013-2019 Lawrence Livermore National Security, LLC and other
# Spack Project Developers. See the top-level COPYRIGHT file for details.
#
# SPDX-License-Identifier: (Apache-2.0 OR MIT)

"""This is where most of the action happens in Spack.

The spack package class structure is based strongly on Homebrew
(http://brew.sh/), mainly because Homebrew makes it very easy to create
packages.

"""
import base64
import contextlib
import copy
import functools
import glob
import hashlib
import inspect
import os
import re
import shutil
import sys
import textwrap
import time
from six import StringIO
from six import string_types
from six import with_metaclass
from ordereddict_backport import OrderedDict

import llnl.util.tty as tty

import spack.config
import spack.paths
import spack.store
import spack.compilers
import spack.directives
import spack.dependency
import spack.directory_layout
import spack.error
import spack.fetch_strategy as fs
import spack.hooks
import spack.mirror
import spack.mixins
import spack.repo
import spack.url
import spack.util.web
import spack.multimethod
import spack.binary_distribution as binary_distribution

from llnl.util.filesystem import mkdirp, touch, chgrp
from llnl.util.filesystem import working_dir, install_tree, install
from llnl.util.lang import memoized
from llnl.util.link_tree import LinkTree
from llnl.util.tty.log import log_output
from llnl.util.tty.color import colorize
from spack.filesystem_view import YamlFilesystemView
from spack.util.executable import which
from spack.stage import Stage, ResourceStage, StageComposite
from spack.util.environment import dump_environment
from spack.util.package_hash import package_hash
from spack.version import Version
from spack.package_prefs import get_package_dir_permissions, get_package_group


# Filename for the Spack build/install log.
_spack_build_logfile = 'spack-build-out.txt'

# Filename for the Spack build/install environment file.
_spack_build_envfile = 'spack-build-env.txt'


class InstallPhase(object):
    """Manages a single phase of the installation.

    This descriptor stores at creation time the name of the method it should
    search for execution. The method is retrieved at __get__ time, so that
    it can be overridden by subclasses of whatever class declared the phases.

    It also provides hooks to execute arbitrary callbacks before and after
    the phase.
    """

    def __init__(self, name):
        self.name = name
        self.run_before = []
        self.run_after = []

    def __get__(self, instance, owner):
        # The caller is a class that is trying to customize
        # my behavior adding something
        if instance is None:
            return self
        # If instance is there the caller wants to execute the
        # install phase, thus return a properly set wrapper
        phase = getattr(instance, self.name)

        @functools.wraps(phase)
        def phase_wrapper(spec, prefix):
            # Check instance attributes at the beginning of a phase
            self._on_phase_start(instance)
            # Execute phase pre-conditions,
            # and give them the chance to fail
            for callback in self.run_before:
                callback(instance)
            phase(spec, prefix)
            # Execute phase sanity_checks,
            # and give them the chance to fail
            for callback in self.run_after:
                callback(instance)
            # Check instance attributes at the end of a phase
            self._on_phase_exit(instance)
        return phase_wrapper

    def _on_phase_start(self, instance):
        pass

    def _on_phase_exit(self, instance):
        # If a phase has a matching last_phase attribute,
        # stop the installation process raising a StopIteration
        if getattr(instance, 'last_phase', None) == self.name:
            raise StopIteration('Stopping at \'{0}\' phase'.format(self.name))

    def copy(self):
        try:
            return copy.deepcopy(self)
        except TypeError:
            # This bug-fix was not back-ported in Python 2.6
            # http://bugs.python.org/issue1515
            other = InstallPhase(self.name)
            other.run_before.extend(self.run_before)
            other.run_after.extend(self.run_after)
            return other


class PackageMeta(
    spack.directives.DirectiveMeta,
    spack.mixins.PackageMixinsMeta
):
    """
    Package metaclass for supporting directives (e.g., depends_on) and phases
    """
    phase_fmt = '_InstallPhase_{0}'

    _InstallPhase_run_before = {}
    _InstallPhase_run_after = {}

    def __new__(cls, name, bases, attr_dict):
        """
        Instance creation is preceded by phase attribute transformations.

        Conveniently transforms attributes to permit extensible phases by
        iterating over the attribute 'phases' and creating / updating private
        InstallPhase attributes in the class that will be initialized in
        __init__.
        """
        if 'phases' in attr_dict:
            # Turn the strings in 'phases' into InstallPhase instances
            # and add them as private attributes
            _InstallPhase_phases = [PackageMeta.phase_fmt.format(x) for x in attr_dict['phases']]  # NOQA: ignore=E501
            for phase_name, callback_name in zip(_InstallPhase_phases, attr_dict['phases']):  # NOQA: ignore=E501
                attr_dict[phase_name] = InstallPhase(callback_name)
            attr_dict['_InstallPhase_phases'] = _InstallPhase_phases

        def _flush_callbacks(check_name):
            # Name of the attribute I am going to check it exists
            attr_name = PackageMeta.phase_fmt.format(check_name)
            checks = getattr(cls, attr_name)
            if checks:
                for phase_name, funcs in checks.items():
                    try:
                        # Search for the phase in the attribute dictionary
                        phase = attr_dict[
                            PackageMeta.phase_fmt.format(phase_name)]
                    except KeyError:
                        # If it is not there it's in the bases
                        # and we added a check. We need to copy
                        # and extend
                        for base in bases:
                            phase = getattr(
                                base,
                                PackageMeta.phase_fmt.format(phase_name),
                                None
                            )
                            if phase is not None:
                                break

                        attr_dict[PackageMeta.phase_fmt.format(
                            phase_name)] = phase.copy()
                        phase = attr_dict[
                            PackageMeta.phase_fmt.format(phase_name)]
                    getattr(phase, check_name).extend(funcs)
                # Clear the attribute for the next class
                setattr(cls, attr_name, {})

        _flush_callbacks('run_before')
        _flush_callbacks('run_after')

        return super(PackageMeta, cls).__new__(cls, name, bases, attr_dict)

    @staticmethod
    def register_callback(check_type, *phases):
        def _decorator(func):
            attr_name = PackageMeta.phase_fmt.format(check_type)
            check_list = getattr(PackageMeta, attr_name)
            for item in phases:
                checks = check_list.setdefault(item, [])
                checks.append(func)
            setattr(PackageMeta, attr_name, check_list)
            return func
        return _decorator

    @property
    def package_dir(self):
        """Directory where the package.py file lives."""
        return os.path.abspath(os.path.dirname(self.module.__file__))

    @property
    def module(self):
        """Module object (not just the name) that this package is defined in.

        We use this to add variables to package modules.  This makes
        install() methods easier to write (e.g., can call configure())
        """
        return __import__(self.__module__, fromlist=[self.__name__])

    @property
    def namespace(self):
        """Spack namespace for the package, which identifies its repo."""
        namespace, dot, module = self.__module__.rpartition('.')
        prefix = '%s.' % spack.repo.repo_namespace
        if namespace.startswith(prefix):
            namespace = namespace[len(prefix):]
        return namespace

    @property
    def fullname(self):
        """Name of this package, including the namespace"""
        return '%s.%s' % (self.namespace, self.name)

    @property
    def name(self):
        """The name of this package.

        The name of a package is the name of its Python module, without
        the containing module names.
        """
        if not hasattr(self, '_name'):
            self._name = self.module.__name__
            if '.' in self._name:
                self._name = self._name[self._name.rindex('.') + 1:]
        return self._name


def run_before(*phases):
    """Registers a method of a package to be run before a given phase"""
    return PackageMeta.register_callback('run_before', *phases)


def run_after(*phases):
    """Registers a method of a package to be run after a given phase"""
    return PackageMeta.register_callback('run_after', *phases)


def on_package_attributes(**attr_dict):
    """Decorator: executes instance function only if object has attr valuses.

    Executes the decorated method only if at the moment of calling the
    instance has attributes that are equal to certain values.

    Args:
        attr_dict (dict): dictionary mapping attribute names to their
            required values
    """
    def _execute_under_condition(func):

        @functools.wraps(func)
        def _wrapper(instance, *args, **kwargs):
            # If all the attributes have the value we require, then execute
            has_all_attributes = all(
                [hasattr(instance, key) for key in attr_dict]
            )
            if has_all_attributes:
                has_the_right_values = all(
                    [getattr(instance, key) == value for key, value in attr_dict.items()]  # NOQA: ignore=E501
                )
                if has_the_right_values:
                    func(instance, *args, **kwargs)
        return _wrapper

    return _execute_under_condition


class PackageViewMixin(object):
    """This collects all functionality related to adding installed Spack
    package to views. Packages can customize how they are added to views by
    overriding these functions.
    """
    def view_source(self):
        """The source root directory that will be added to the view: files are
        added such that their path relative to the view destination matches
        their path relative to the view source.
        """
        return self.spec.prefix

    def view_destination(self, view):
        """The target root directory: each file is added relative to this
        directory.
        """
        return view.get_projection_for_spec(self.spec)

    def view_file_conflicts(self, view, merge_map):
        """Report any files which prevent adding this package to the view. The
        default implementation looks for any files which already exist.
        Alternative implementations may allow some of the files to exist in
        the view (in this case they would be omitted from the results).
        """
        return set(dst for dst in merge_map.values() if os.path.exists(dst))

    def add_files_to_view(self, view, merge_map):
        """Given a map of package files to destination paths in the view, add
        the files to the view. By default this adds all files. Alternative
        implementations may skip some files, for example if other packages
        linked into the view already include the file.
        """
        for src, dst in merge_map.items():
            if not os.path.exists(dst):
                view.link(src, dst)

    def remove_files_from_view(self, view, merge_map):
        """Given a map of package files to files currently linked in the view,
        remove the files from the view. The default implementation removes all
        files. Alternative implementations may not remove all files. For
        example if two packages include the same file, it should only be
        removed when both packages are removed.
        """
        for src, dst in merge_map.items():
            view.remove_file(src, dst)


class PackageBase(with_metaclass(PackageMeta, PackageViewMixin, object)):
    """This is the superclass for all spack packages.

    ***The Package class***

    At its core, a package consists of a set of software to be installed.
    A package may focus on a piece of software and its associated software
    dependencies or it may simply be a set, or bundle, of software.  The
    former requires defining how to fetch, verify (via, e.g., sha256), build,
    and install that software and the packages it depends on, so that
    dependencies can be installed along with the package itself.   The latter,
    sometimes referred to as a ``no-source`` package, requires only defining
    the packages to be built.

    Packages are written in pure Python.

    There are two main parts of a Spack package:

      1. **The package class**.  Classes contain ``directives``, which are
         special functions, that add metadata (versions, patches,
         dependencies, and other information) to packages (see
         ``directives.py``). Directives provide the constraints that are
         used as input to the concretizer.

      2. **Package instances**. Once instantiated, a package is
         essentially a software installer.  Spack calls methods like
         ``do_install()`` on the ``Package`` object, and it uses those to
         drive user-implemented methods like ``patch()``, ``install()``, and
         other build steps.  To install software, an instantiated package
         needs a *concrete* spec, which guides the behavior of the various
         install methods.

    Packages are imported from repos (see ``repo.py``).

    **Package DSL**

    Look in ``lib/spack/docs`` or check https://spack.readthedocs.io for
    the full documentation of the package domain-specific language.  That
    used to be partially documented here, but as it grew, the docs here
    became increasingly out of date.

    **Package Lifecycle**

    A code-based package's lifecycle over a run of Spack looks something
    like this:

    .. code-block:: python

       p = Package()             # Done for you by spack

       p.do_fetch()              # downloads tarball from a URL (or VCS)
       p.do_stage()              # expands tarball in a temp directory
       p.do_patch()              # applies patches to expanded source
       p.do_install()            # calls package's install() function
       p.do_uninstall()          # removes install directory

    There are also some other commands that clean the build area:

    .. code-block:: python

       p.do_clean()              # removes the stage directory entirely
       p.do_restage()            # removes the build directory and
                                 # re-expands the archive.

    The convention used here is that a ``do_*`` function is intended to be
    called internally by Spack commands (in ``spack.cmd``).  These aren't for
    package writers to override, and doing so may break the functionality
    of the Package class.

    Package creators have a lot of freedom, and they could technically
    override anything in this class.  That is not usually required.

    For most use cases.  Package creators typically just add attributes
    like ``homepage`` and, for a code-based package, ``url``, or functions
    such as ``install()``.
    There are many custom ``Package`` subclasses in the
    ``spack.build_systems`` package that make things even easier for
    specific build systems.

    """
    #
    # These are default values for instance variables.
    #

    # Automatically detecting packages with code cannot be based on the
    # presence of URL-like package attributes since dozens of existing built-in
    # packages override url_for_version() instead of specifying such an
    # attribute.
    #: Most Spack packages are used to install source or binary code.
    has_code = True

    #: By default we build in parallel.  Subclasses can override this.
    parallel = True

    #: By default do not run tests within package's install()
    run_tests = False

    # FIXME: this is a bad object-oriented design, should be moved to Clang.
    #: By default do not setup mockup XCode on macOS with Clang
    use_xcode = False

    #: Most packages are NOT extendable. Set to True if you want extensions.
    extendable = False

    #: When True, add RPATHs for the entire DAG. When False, add RPATHs only
    #: for immediate dependencies.
    transitive_rpaths = True

    #: List of prefix-relative file paths (or a single path). If these do
    #: not exist after install, or if they exist but are not files,
    #: sanity checks fail.
    sanity_check_is_file = []

    #: List of prefix-relative directory paths (or a single path). If
    #: these do not exist after install, or if they exist but are not
    #: directories, sanity checks will fail.
    sanity_check_is_dir = []

    #: List of glob expressions. Each expression must either be
    #: absolute or relative to the package source path.
    #: Matching artifacts found at the end of the build process will be
    #: copied in the same directory tree as _spack_build_logfile and
    #: _spack_build_envfile.
    archive_files = []

    #
    # Set default licensing information
    #

    #: Boolean. If set to ``True``, this software requires a license.
    #: If set to ``False``, all of the ``license_*`` attributes will
    #: be ignored. Defaults to ``False``.
    license_required = False

    #: String. Contains the symbol used by the license manager to denote
    #: a comment. Defaults to ``#``.
    license_comment = '#'

    #: List of strings. These are files that the software searches for when
    #: looking for a license. All file paths must be relative to the
    #: installation directory. More complex packages like Intel may require
    #: multiple licenses for individual components. Defaults to the empty list.
    license_files = []

    #: List of strings. Environment variables that can be set to tell the
    #: software where to look for a license if it is not in the usual location.
    #: Defaults to the empty list.
    license_vars = []

    #: String. A URL pointing to license setup instructions for the software.
    #: Defaults to the empty string.
    license_url = ''

    #: Verbosity level, preserved across installs.
    _verbose = None

    #: index of patches by sha256 sum, built lazily
    _patches_by_hash = None

    #: List of strings which contains GitHub usernames of package maintainers.
    #: Do not include @ here in order not to unnecessarily ping the users.
    maintainers = []

    #: List of attributes to be excluded from a package's hash.
    metadata_attrs = ['homepage', 'url', 'list_url', 'extendable', 'parallel',
                      'make_jobs']

    def __init__(self, spec):
        # this determines how the package should be built.
        self.spec = spec

        # Allow custom staging paths for packages
        self.path = None

<<<<<<< HEAD
=======
        # Keep track of whether or not this package was installed from
        # a binary cache.
        self.installed_from_binary_cache = False

        # Check versions in the versions dict.
        for v in self.versions:
            assert (isinstance(v, Version))

        # Check version descriptors
        for v in sorted(self.versions):
            assert (isinstance(self.versions[v], dict))

        # Version-ize the keys in versions dict
        try:
            self.versions = dict((Version(v), h)
                                 for v, h in self.versions.items())
        except ValueError as e:
            raise ValueError("In package %s: %s" % (self.name, e.message))

>>>>>>> 31ff7911
        # Set a default list URL (place to find available versions)
        if not hasattr(self, 'list_url'):
            self.list_url = None

        if not hasattr(self, 'list_depth'):
            self.list_depth = 0

        # init internal variables
        self._stage = None
        self._fetcher = None

        # Set up timing variables
        self._fetch_time = 0.0
        self._total_time = 0.0

        if self.is_extension:
            spack.repo.get(self.extendee_spec)._check_extendable()

        super(PackageBase, self).__init__()

    @property
    def installed_upstream(self):
        if not hasattr(self, '_installed_upstream'):
            upstream, record = spack.store.db.query_by_spec_hash(
                self.spec.dag_hash())
            self._installed_upstream = upstream

        return self._installed_upstream

    @classmethod
    def possible_dependencies(
            cls, transitive=True, expand_virtuals=True, deptype='all',
            visited=None):
        """Return dict of possible dependencies of this package.

        Args:
            transitive (bool): return all transitive dependencies if True,
                only direct dependencies if False.
            expand_virtuals (bool): expand virtual dependencies into all
                possible implementations.
            deptype (str or tuple): dependency types to consider
            visited (set): set of names of dependencies visited so far.

        Returns:
            (dict): dictionary mapping dependency names to *their*
                immediate dependencies

        Each item in the returned dictionary maps a (potentially
        transitive) dependency of this package to its possible
        *immediate* dependencies. If ``expand_virtuals`` is ``False``,
        virtual package names wil be inserted as keys mapped to empty
        sets of dependencies.  Virtuals, if not expanded, are treated as
        though they have no immediate dependencies

        Note: the returned dict *includes* the package itself.

        """
        deptype = spack.dependency.canonical_deptype(deptype)

        if visited is None:
            visited = {cls.name: set()}

        for name, conditions in cls.dependencies.items():
            # check whether this dependency could be of the type asked for
            types = [dep.type for cond, dep in conditions.items()]
            types = set.union(*types)
            if not any(d in types for d in deptype):
                continue

            # expand virtuals if enabled, otherwise just stop at virtuals
            if spack.repo.path.is_virtual(name):
                if expand_virtuals:
                    providers = spack.repo.path.providers_for(name)
                    dep_names = [spec.name for spec in providers]
                else:
                    visited.setdefault(name, set())
                    continue
            else:
                dep_names = [name]

            # add the dependency names to the visited dict
            visited.setdefault(cls.name, set()).update(set(dep_names))

            # recursively traverse dependencies
            for dep_name in dep_names:
                if dep_name not in visited:
                    visited.setdefault(dep_name, set())
                    if transitive:
                        dep_cls = spack.repo.path.get_pkg_class(dep_name)
                        dep_cls.possible_dependencies(
                            transitive, expand_virtuals, deptype, visited)

        return visited

    # package_dir and module are *class* properties (see PackageMeta),
    # but to make them work on instances we need these defs as well.
    @property
    def package_dir(self):
        """Directory where the package.py file lives."""
        return type(self).package_dir

    @property
    def module(self):
        """Module object that this package is defined in."""
        return type(self).module

    @property
    def namespace(self):
        """Spack namespace for the package, which identifies its repo."""
        return type(self).namespace

    @property
    def fullname(self):
        """Name of this package, including namespace: namespace.name."""
        return type(self).fullname

    @property
    def name(self):
        """Name of this package (the module without parent modules)."""
        return type(self).name

    @property
    def global_license_dir(self):
        """Returns the directory where global license files for all
           packages are stored."""
        return os.path.join(spack.paths.prefix, 'etc', 'spack', 'licenses')

    @property
    def global_license_file(self):
        """Returns the path where a global license file for this
           particular package should be stored."""
        if not self.license_files:
            return
        return os.path.join(self.global_license_dir, self.name,
                            os.path.basename(self.license_files[0]))

    @property
    def version(self):
        if not self.spec.versions.concrete:
            raise ValueError("Can only get of package with concrete version.")
        return self.spec.versions[0]

    @memoized
    def version_urls(self):
        """OrderedDict of explicitly defined URLs for versions of this package.

        Return:
           An OrderedDict (version -> URL) different versions of this
           package, sorted by version.

        A version's URL only appears in the result if it has an an
        explicitly defined ``url`` argument. So, this list may be empty
        if a package only defines ``url`` at the top level.
        """
        version_urls = OrderedDict()
        for v, args in sorted(self.versions.items()):
            if 'url' in args:
                version_urls[v] = args['url']
        return version_urls

    def nearest_url(self, version):
        """Finds the URL with the "closest" version to ``version``.

        This uses the following precedence order:

          1. Find the next lowest or equal version with a URL.
          2. If no lower URL, return the next *higher* URL.
          3. If no higher URL, return None.

        """
        version_urls = self.version_urls()

        if version in version_urls:
            return version_urls[version]

        last_url = None
        for v, u in self.version_urls().items():
            if v > version:
                if last_url:
                    return last_url
            last_url = u

        return last_url

    def url_for_version(self, version):
        """Returns a URL from which the specified version of this package
        may be downloaded.

        version: class Version
            The version for which a URL is sought.

        See Class Version (version.py)
        """
        if not isinstance(version, Version):
            version = Version(version)

        # If we have a specific URL for this version, don't extrapolate.
        version_urls = self.version_urls()
        if version in version_urls:
            return version_urls[version]

        # If no specific URL, use the default, class-level URL
        default_url = getattr(self, 'url', None)

        # if no exact match AND no class-level default, use the nearest URL
        if not default_url:
            default_url = self.nearest_url(version)

            # if there are NO URLs to go by, then we can't do anything
            if not default_url:
                raise NoURLError(self.__class__)

        return spack.url.substitute_version(
            default_url, self.url_version(version))

    def _make_resource_stage(self, root_stage, fetcher, resource):
        resource_stage_folder = self._resource_stage(resource)
        resource_mirror = spack.mirror.mirror_archive_path(
            self.spec, fetcher, resource.name)
        stage = ResourceStage(resource.fetcher,
                              root=root_stage,
                              resource=resource,
                              name=resource_stage_folder,
                              mirror_path=resource_mirror,
                              path=self.path)
        return stage

    def _make_root_stage(self, fetcher):
        # Construct a mirror path (TODO: get this out of package.py)
        mp = spack.mirror.mirror_archive_path(self.spec, fetcher)
        # Construct a path where the stage should build..
        s = self.spec
        stage_name = "%s-%s-%s" % (s.name, s.version, s.dag_hash())

        def download_search():
            dynamic_fetcher = fs.from_list_url(self)
            return [dynamic_fetcher] if dynamic_fetcher else []

        stage = Stage(fetcher, mirror_path=mp, name=stage_name, path=self.path,
                      search_fn=download_search)
        return stage

    def _make_stage(self):
        # Construct a composite stage on top of the composite FetchStrategy
        composite_fetcher = self.fetcher
        composite_stage = StageComposite()
        resources = self._get_needed_resources()
        for ii, fetcher in enumerate(composite_fetcher):
            if ii == 0:
                # Construct root stage first
                stage = self._make_root_stage(fetcher)
            else:
                # Construct resource stage
                resource = resources[ii - 1]  # ii == 0 is root!
                stage = self._make_resource_stage(composite_stage[0], fetcher,
                                                  resource)
            # Append the item to the composite
            composite_stage.append(stage)

        return composite_stage

    @property
    def stage(self):
        """Get the build staging area for this package.

        This automatically instantiates a ``Stage`` object if the package
        doesn't have one yet, but it does not create the Stage directory
        on the filesystem.
        """
        if not self.spec.concrete:
            raise ValueError("Can only get a stage for a concrete package.")
        if self._stage is None:
            self._stage = self._make_stage()
        return self._stage

    @stage.setter
    def stage(self, stage):
        """Allow a stage object to be set to override the default."""
        self._stage = stage

    @property
    def env_path(self):
        """Return the build environment file path associated with staging."""
        # Backward compatibility: Return the name of an existing log path;
        # otherwise, return the current install env path name.
        old_filename = os.path.join(self.stage.path, 'spack-build.env')
        if os.path.exists(old_filename):
            return old_filename
        else:
            return os.path.join(self.stage.path, _spack_build_envfile)

    @property
    def install_env_path(self):
        """
        Return the build environment file path on successful installation.
        """
        install_path = spack.store.layout.metadata_path(self.spec)

        # Backward compatibility: Return the name of an existing log path;
        # otherwise, return the current install env path name.
        old_filename = os.path.join(install_path, 'build.env')
        if os.path.exists(old_filename):
            return old_filename
        else:
            return os.path.join(install_path, _spack_build_envfile)

    @property
    def log_path(self):
        """Return the build log file path associated with staging."""
        # Backward compatibility: Return the name of an existing log path.
        for filename in ['spack-build.out', 'spack-build.txt']:
            old_log = os.path.join(self.stage.path, filename)
            if os.path.exists(old_log):
                return old_log

        # Otherwise, return the current log path name.
        return os.path.join(self.stage.path, _spack_build_logfile)

    @property
    def install_log_path(self):
        """Return the build log file path on successful installation."""
        install_path = spack.store.layout.metadata_path(self.spec)

        # Backward compatibility: Return the name of an existing install log.
        for filename in ['build.out', 'build.txt']:
            old_log = os.path.join(install_path, filename)
            if os.path.exists(old_log):
                return old_log

        # Otherwise, return the current install log path name.
        return os.path.join(install_path, _spack_build_logfile)

    def _make_fetcher(self):
        # Construct a composite fetcher that always contains at least
        # one element (the root package). In case there are resources
        # associated with the package, append their fetcher to the
        # composite.
        root_fetcher = fs.for_package_version(self, self.version)
        fetcher = fs.FetchStrategyComposite()  # Composite fetcher
        fetcher.append(root_fetcher)  # Root fetcher is always present
        resources = self._get_needed_resources()
        for resource in resources:
            fetcher.append(resource.fetcher)
        return fetcher

    @property
    def fetcher(self):
        if not self.spec.versions.concrete:
            raise ValueError(
                "Can only get a fetcher for a package with concrete versions.")
        if not self._fetcher:
            self._fetcher = self._make_fetcher()
        return self._fetcher

    @fetcher.setter
    def fetcher(self, f):
        self._fetcher = f

    def dependencies_of_type(self, *deptypes):
        """Get dependencies that can possibly have these deptypes.

        This analyzes the package and determines which dependencies *can*
        be a certain kind of dependency. Note that they may not *always*
        be this kind of dependency, since dependencies can be optional,
        so something may be a build dependency in one configuration and a
        run dependency in another.
        """
        return dict(
            (name, conds) for name, conds in self.dependencies.items()
            if any(dt in self.dependencies[name][cond].type
                   for cond in conds for dt in deptypes))

    @property
    def extendee_spec(self):
        """
        Spec of the extendee of this package, or None if it is not an extension
        """
        if not self.extendees:
            return None

        # TODO: allow more than one extendee.
        name = next(iter(self.extendees))

        # If the extendee is in the spec's deps already, return that.
        for dep in self.spec.traverse(deptypes=('link', 'run')):
            if name == dep.name:
                return dep

        # if the spec is concrete already, then it extends something
        # that is an *optional* dependency, and the dep isn't there.
        if self.spec._concrete:
            return None
        else:
            # If it's not concrete, then return the spec from the
            # extends() directive since that is all we know so far.
            spec, kwargs = self.extendees[name]
            return spec

    @property
    def extendee_args(self):
        """
        Spec of the extendee of this package, or None if it is not an extension
        """
        if not self.extendees:
            return None

        # TODO: allow multiple extendees.
        name = next(iter(self.extendees))
        return self.extendees[name][1]

    @property
    def is_extension(self):
        # if it is concrete, it's only an extension if it actually
        # dependes on the extendee.
        if self.spec._concrete:
            return self.extendee_spec is not None
        else:
            # If not, then it's an extension if it *could* be an extension
            return bool(self.extendees)

    def extends(self, spec):
        '''
        Returns True if this package extends the given spec.

        If ``self.spec`` is concrete, this returns whether this package extends
        the given spec.

        If ``self.spec`` is not concrete, this returns whether this package may
        extend the given spec.
        '''
        if spec.name not in self.extendees:
            return False
        s = self.extendee_spec
        return s and spec.satisfies(s)

    def is_activated(self, view):
        """Return True if package is activated."""
        if not self.is_extension:
            raise ValueError(
                "is_activated called on package that is not an extension.")
        extensions_layout = view.extensions_layout
        exts = extensions_layout.extension_map(self.extendee_spec)
        return (self.name in exts) and (exts[self.name] == self.spec)

    def provides(self, vpkg_name):
        """
        True if this package provides a virtual package with the specified name
        """
        return any(
            any(self.spec.satisfies(c) for c in constraints)
            for s, constraints in self.provided.items() if s.name == vpkg_name
        )

    @property
    def installed(self):
        """Installation status of a package.

        Returns:
            True if the package has been installed, False otherwise.
        """
        has_prefix = os.path.isdir(self.prefix)
        try:
            # If the spec is in the DB, check the installed
            # attribute of the record
            rec = spack.store.db.get_record(self.spec)
            db_says_installed = rec.installed
        except KeyError:
            # If the spec is not in the DB, the method
            #  above raises a Key error
            db_says_installed = False

        return has_prefix and db_says_installed

    @property
    def prefix(self):
        """Get the prefix into which this package should be installed."""
        return self.spec.prefix

    @property
    def architecture(self):
        """Get the spack.architecture.Arch object that represents the
        environment in which this package will be built."""
        if not self.spec.concrete:
            raise ValueError("Can only get the arch for concrete package.")
        return spack.architecture.arch_for_spec(self.spec.architecture)

    @property
    def compiler(self):
        """Get the spack.compiler.Compiler object used to build this package"""
        if not self.spec.concrete:
            raise ValueError("Can only get a compiler for a concrete package.")
        return spack.compilers.compiler_for_spec(self.spec.compiler,
                                                 self.spec.architecture)

    def url_version(self, version):
        """
        Given a version, this returns a string that should be substituted
        into the package's URL to download that version.

        By default, this just returns the version string. Subclasses may need
        to override this, e.g. for boost versions where you need to ensure that
        there are _'s in the download URL.
        """
        return str(version)

    def remove_prefix(self):
        """
        Removes the prefix for a package along with any empty parent
        directories
        """
        spack.store.layout.remove_install_directory(self.spec)

    def do_fetch(self, mirror_only=False):
        """
        Creates a stage directory and downloads the tarball for this package.
        Working directory will be set to the stage directory.
        """
        if not self.spec.concrete:
            raise ValueError("Can only fetch concrete packages.")

        if not self.has_code:
            raise InvalidPackageOpError("Can only fetch a package with a URL.")

        start_time = time.time()
        checksum = spack.config.get('config:checksum')
        if checksum and self.version not in self.versions:
            tty.warn("There is no checksum on file to fetch %s safely." %
                     self.spec.cformat('{name}{@version}'))

            # Ask the user whether to skip the checksum if we're
            # interactive, but just fail if non-interactive.
            ck_msg = "Add a checksum or use --no-checksum to skip this check."
            ignore_checksum = False
            if sys.stdout.isatty():
                ignore_checksum = tty.get_yes_or_no("  Fetch anyway?",
                                                    default=False)
                if ignore_checksum:
                    tty.msg("Fetching with no checksum.", ck_msg)

            if not ignore_checksum:
                raise FetchError("Will not fetch %s" %
                                 self.spec.format('{name}{@version}'), ck_msg)

        self.stage.create()
        self.stage.fetch(mirror_only)
        self._fetch_time = time.time() - start_time

        if checksum and self.version in self.versions:
            self.stage.check()

        self.stage.cache_local()

        for patch in self.spec.patches:
            patch.fetch(self.stage)

    def do_stage(self, mirror_only=False):
        """Unpacks and expands the fetched tarball."""
        if not self.spec.concrete:
            raise ValueError("Can only stage concrete packages.")

        # Always create the stage directory at this point.  Why?  A no-code
        # package may want to use the installation process to install metadata.
        self.stage.create()

        # Fetch/expand any associated code.
        if self.has_code:
            self.do_fetch(mirror_only)
            self.stage.expand_archive()

            if not os.listdir(self.stage.path):
                raise FetchError("Archive was empty for %s" % self.name)
        else:
            # Support for post-install hooks requires a stage.source_path
            mkdirp(self.stage.source_path)

    def do_patch(self):
        """Applies patches if they haven't been applied already."""
        if not self.spec.concrete:
            raise ValueError("Can only patch concrete packages.")

        # Kick off the stage first.  This creates the stage.
        self.do_stage()

        # Package can add its own patch function.
        has_patch_fun = hasattr(self, 'patch') and callable(self.patch)

        # Get the patches from the spec (this is a shortcut for the MV-variant)
        patches = self.spec.patches

        # If there are no patches, note it.
        if not patches and not has_patch_fun:
            tty.msg("No patches needed for %s" % self.name)
            return

        # Construct paths to special files in the archive dir used to
        # keep track of whether patches were successfully applied.
        archive_dir = self.stage.source_path
        good_file = os.path.join(archive_dir, '.spack_patched')
        no_patches_file = os.path.join(archive_dir, '.spack_no_patches')
        bad_file = os.path.join(archive_dir, '.spack_patch_failed')

        # If we encounter an archive that failed to patch, restage it
        # so that we can apply all the patches again.
        if os.path.isfile(bad_file):
            tty.msg("Patching failed last time. Restaging.")
            self.stage.restage()

        # If this file exists, then we already applied all the patches.
        if os.path.isfile(good_file):
            tty.msg("Already patched %s" % self.name)
            return
        elif os.path.isfile(no_patches_file):
            tty.msg("No patches needed for %s" % self.name)
            return

        # Apply all the patches for specs that match this one
        patched = False
        for patch in patches:
            try:
                with working_dir(self.stage.source_path):
                    patch.apply(self.stage)
                tty.msg('Applied patch %s' % patch.path_or_url)
                patched = True
            except spack.error.SpackError as e:
                tty.debug(e)

                # Touch bad file if anything goes wrong.
                tty.msg('Patch %s failed.' % patch.path_or_url)
                touch(bad_file)
                raise

        if has_patch_fun:
            try:
                with working_dir(self.stage.source_path):
                    self.patch()
                tty.msg("Ran patch() for %s" % self.name)
                patched = True
            except spack.multimethod.NoSuchMethodError:
                # We are running a multimethod without a default case.
                # If there's no default it means we don't need to patch.
                if not patched:
                    # if we didn't apply a patch from a patch()
                    # directive, AND the patch function didn't apply, say
                    # no patches are needed.  Otherwise, we already
                    # printed a message for each patch.
                    tty.msg("No patches needed for %s" % self.name)
            except spack.error.SpackError as e:
                tty.debug(e)

                # Touch bad file if anything goes wrong.
                tty.msg("patch() function failed for %s" % self.name)
                touch(bad_file)
                raise

        # Get rid of any old failed file -- patches have either succeeded
        # or are not needed.  This is mostly defensive -- it's needed
        # if the restage() method doesn't clean *everything* (e.g., for a repo)
        if os.path.isfile(bad_file):
            os.remove(bad_file)

        # touch good or no patches file so that we skip next time.
        if patched:
            touch(good_file)
        else:
            touch(no_patches_file)

    def content_hash(self, content=None):
        """Create a hash based on the sources and logic used to build the
        package. This includes the contents of all applied patches and the
        contents of applicable functions in the package subclass."""
        if not self.spec.concrete:
            err_msg = ("Cannot invoke content_hash on a package"
                       " if the associated spec is not concrete")
            raise spack.error.SpackError(err_msg)

        hash_content = list()
        source_id = fs.for_package_version(self, self.version).source_id()
        if not source_id:
            # TODO? in cases where a digest or source_id isn't available,
            # should this attempt to download the source and set one? This
            # probably only happens for source repositories which are
            # referenced by branch name rather than tag or commit ID.
            message = 'Missing a source id for {s.name}@{s.version}'
            tty.warn(message.format(s=self))
            hash_content.append(''.encode('utf-8'))
        else:
            hash_content.append(source_id.encode('utf-8'))
        hash_content.extend(':'.join((p.sha256, str(p.level))).encode('utf-8')
                            for p in self.spec.patches)
        hash_content.append(package_hash(self.spec, content))
        return base64.b32encode(
            hashlib.sha256(bytes().join(
                sorted(hash_content))).digest()).lower()

    def do_fake_install(self):
        """Make a fake install directory containing fake executables,
        headers, and libraries."""

        command = self.name
        header = self.name
        library = self.name

        # Avoid double 'lib' for packages whose names already start with lib
        if not self.name.startswith('lib'):
            library = 'lib' + library

        dso_suffix = '.dylib' if sys.platform == 'darwin' else '.so'
        chmod = which('chmod')

        # Install fake command
        mkdirp(self.prefix.bin)
        touch(os.path.join(self.prefix.bin, command))
        chmod('+x', os.path.join(self.prefix.bin, command))

        # Install fake header file
        mkdirp(self.prefix.include)
        touch(os.path.join(self.prefix.include, header + '.h'))

        # Install fake shared and static libraries
        mkdirp(self.prefix.lib)
        for suffix in [dso_suffix, '.a']:
            touch(os.path.join(self.prefix.lib, library + suffix))

        # Install fake man page
        mkdirp(self.prefix.man.man1)

        packages_dir = spack.store.layout.build_packages_path(self.spec)
        dump_packages(self.spec, packages_dir)

    def _has_make_target(self, target):
        """Checks to see if 'target' is a valid target in a Makefile.

        Parameters:
            target (str): the target to check for

        Returns:
            bool: True if 'target' is found, else False
        """
        # Prevent altering LC_ALL for 'make' outside this function
        make = copy.deepcopy(inspect.getmodule(self).make)

        # Use English locale for missing target message comparison
        make.add_default_env('LC_ALL', 'C')

        # Check if we have a Makefile
        for makefile in ['GNUmakefile', 'Makefile', 'makefile']:
            if os.path.exists(makefile):
                break
        else:
            tty.msg('No Makefile found in the build directory')
            return False

        # Check if 'target' is a valid target.
        #
        # `make -n target` performs a "dry run". It prints the commands that
        # would be run but doesn't actually run them. If the target does not
        # exist, you will see one of the following error messages:
        #
        # GNU Make:
        #     make: *** No rule to make target `test'.  Stop.
        #           *** No rule to make target 'test'.  Stop.
        #
        # BSD Make:
        #     make: don't know how to make test. Stop
        missing_target_msgs = [
            "No rule to make target `{0}'.  Stop.",
            "No rule to make target '{0}'.  Stop.",
            "don't know how to make {0}. Stop",
        ]

        kwargs = {
            'fail_on_error': False,
            'output': os.devnull,
            'error': str,
        }

        stderr = make('-n', target, **kwargs)

        for missing_target_msg in missing_target_msgs:
            if missing_target_msg.format(target) in stderr:
                tty.msg("Target '" + target + "' not found in " + makefile)
                return False

        return True

    def _if_make_target_execute(self, target, *args, **kwargs):
        """Runs ``make target`` if 'target' is a valid target in the Makefile.

        Parameters:
            target (str): the target to potentially execute
        """
        if self._has_make_target(target):
            # Execute target
            inspect.getmodule(self).make(target, *args, **kwargs)

    def _has_ninja_target(self, target):
        """Checks to see if 'target' is a valid target in a Ninja build script.

        Parameters:
            target (str): the target to check for

        Returns:
            bool: True if 'target' is found, else False
        """
        ninja = inspect.getmodule(self).ninja

        # Check if we have a Ninja build script
        if not os.path.exists('build.ninja'):
            tty.msg('No Ninja build script found in the build directory')
            return False

        # Get a list of all targets in the Ninja build script
        # https://ninja-build.org/manual.html#_extra_tools
        all_targets = ninja('-t', 'targets', 'all', output=str).split('\n')

        # Check if 'target' is a valid target
        matches = [line for line in all_targets
                   if line.startswith(target + ':')]

        if not matches:
            tty.msg("Target '" + target + "' not found in build.ninja")
            return False

        return True

    def _if_ninja_target_execute(self, target, *args, **kwargs):
        """Runs ``ninja target`` if 'target' is a valid target in the Ninja
        build script.

        Parameters:
            target (str): the target to potentially execute
        """
        if self._has_ninja_target(target):
            # Execute target
            inspect.getmodule(self).ninja(target, *args, **kwargs)

    def _get_needed_resources(self):
        resources = []
        # Select the resources that are needed for this build
        for when_spec, resource_list in self.resources.items():
            if when_spec in self.spec:
                resources.extend(resource_list)
        # Sorts the resources by the length of the string representing their
        # destination. Since any nested resource must contain another
        # resource's name in its path, it seems that should work
        resources = sorted(resources, key=lambda res: len(res.destination))
        return resources

    def _resource_stage(self, resource):
        pieces = ['resource', resource.name, self.spec.dag_hash()]
        resource_stage_folder = '-'.join(pieces)
        return resource_stage_folder

    @contextlib.contextmanager
    def _stage_and_write_lock(self):
        """Prefix lock nested in a stage."""
        with self.stage:
            with spack.store.db.prefix_write_lock(self.spec):
                yield

    def _process_external_package(self, explicit):
        """Helper function to process external packages.

        Runs post install hooks and registers the package in the DB.

        Args:
            explicit (bool): if the package was requested explicitly by
                the user, False if it was pulled in as a dependency of an
                explicit package.
        """
        if self.spec.external_module:
            message = '{s.name}@{s.version} : has external module in {module}'
            tty.msg(message.format(s=self, module=self.spec.external_module))
            message = '{s.name}@{s.version} : is actually installed in {path}'
            tty.msg(message.format(s=self, path=self.spec.external_path))
        else:
            message = '{s.name}@{s.version} : externally installed in {path}'
            tty.msg(message.format(s=self, path=self.spec.external_path))
        try:
            # Check if the package was already registered in the DB
            # If this is the case, then just exit
            rec = spack.store.db.get_record(self.spec)
            message = '{s.name}@{s.version} : already registered in DB'
            tty.msg(message.format(s=self))
            # Update the value of rec.explicit if it is necessary
            self._update_explicit_entry_in_db(rec, explicit)

        except KeyError:
            # If not register it and generate the module file
            # For external packages we just need to run
            # post-install hooks to generate module files
            message = '{s.name}@{s.version} : generating module file'
            tty.msg(message.format(s=self))
            spack.hooks.post_install(self.spec)
            # Add to the DB
            message = '{s.name}@{s.version} : registering into DB'
            tty.msg(message.format(s=self))
            spack.store.db.add(self.spec, None, explicit=explicit)

    def _update_explicit_entry_in_db(self, rec, explicit):
        if explicit and not rec.explicit:
            with spack.store.db.write_transaction():
                rec = spack.store.db.get_record(self.spec)
                rec.explicit = True
                message = '{s.name}@{s.version} : marking the package explicit'
                tty.msg(message.format(s=self))

    def try_install_from_binary_cache(self, explicit):
        tty.msg('Searching for binary cache of %s' % self.name)
        specs = binary_distribution.get_specs()
        binary_spec = spack.spec.Spec.from_dict(self.spec.to_dict())
        binary_spec._mark_concrete()
        if binary_spec not in specs:
            return False
        tarball = binary_distribution.download_tarball(binary_spec)
        # see #10063 : install from source if tarball doesn't exist
        if tarball is None:
            tty.msg('%s exist in binary cache but with different hash' %
                    self.name)
            return False
        tty.msg('Installing %s from binary cache' % self.name)
        binary_distribution.extract_tarball(
            binary_spec, tarball, allow_root=False,
            unsigned=False, force=False)
        self.installed_from_binary_cache = True
        spack.store.db.add(
            self.spec, spack.store.layout, explicit=explicit)
        return True

    def bootstrap_compiler(self, **kwargs):
        """Called by do_install to setup ensure Spack has the right compiler.

        Checks Spack's compiler configuration for a compiler that
        matches the package spec. If none are configured, installs and
        adds to the compiler configuration the compiler matching the
        CompilerSpec object."""
        compilers = spack.compilers.compilers_for_spec(
            self.spec.compiler,
            arch_spec=self.spec.architecture
        )
        if not compilers:
            dep = spack.compilers.pkg_spec_for_compiler(self.spec.compiler)
            # concrete CompilerSpec has less info than concrete Spec
            # concretize as Spec to add that information
            dep.concretize()
            dep.package.do_install(**kwargs)
            spack.compilers.add_compilers_to_config(
                spack.compilers.find_compilers([dep.prefix])
            )

    def do_install(self, **kwargs):
        """Called by commands to install a package and its dependencies.

        Package implementations should override install() to describe
        their build process.

        Args:
            keep_prefix (bool): Keep install prefix on failure. By default,
                destroys it.
            keep_stage (bool): By default, stage is destroyed only if there
                are no exceptions during build. Set to True to keep the stage
                even with exceptions.
            install_source (bool): By default, source is not installed, but
                for debugging it might be useful to keep it around.
            install_deps (bool): Install dependencies before installing this
                package
            skip_patch (bool): Skip patch stage of build if True.
            verbose (bool): Display verbose build output (by default,
                suppresses it)
            fake (bool): Don't really build; install fake stub files instead.
            explicit (bool): True if package was explicitly installed, False
                if package was implicitly installed (as a dependency).
            tests (bool or list or set): False to run no tests, True to test
                all packages, or a list of package names to run tests for some
            dirty (bool): Don't clean the build environment before installing.
            restage (bool): Force spack to restage the package source.
            force (bool): Install again, even if already installed.
            use_cache (bool): Install from binary package, if available.
            stop_at (InstallPhase): last installation phase to be executed
                (or None)
        """
        if not self.spec.concrete:
            raise ValueError("Can only install concrete packages: %s."
                             % self.spec.name)

        keep_prefix = kwargs.get('keep_prefix', False)
        keep_stage = kwargs.get('keep_stage', False)
        install_source = kwargs.get('install_source', False)
        install_deps = kwargs.get('install_deps', True)
        skip_patch = kwargs.get('skip_patch', False)
        verbose = kwargs.get('verbose', False)
        fake = kwargs.get('fake', False)
        explicit = kwargs.get('explicit', False)
        tests = kwargs.get('tests', False)
        dirty = kwargs.get('dirty', False)
        restage = kwargs.get('restage', False)

        # For external packages the workflow is simplified, and basically
        # consists in module file generation and registration in the DB
        if self.spec.external:
            return self._process_external_package(explicit)

        if self.installed_upstream:
            tty.msg("{0.name} is installed in an upstream Spack instance"
                    " at {0.prefix}".format(self))
            # Note this skips all post-install hooks. In the case of modules
            # this is considered correct because we want to retrieve the
            # module from the upstream Spack instance.
            return

        # Ensure package code is not already installed
        partial = self.check_for_unfinished_installation(keep_prefix, restage)

        layout = spack.store.layout
        with spack.store.db.prefix_read_lock(self.spec):
            if partial:
                tty.msg(
                    "Continuing from partial install of %s" % self.name)
            elif layout.check_installed(self.spec):
                msg = '{0.name} is already installed in {0.prefix}'
                tty.msg(msg.format(self))
                rec = spack.store.db.get_record(self.spec)
                # In case the stage directory has already been created,
                # this ensures it's removed after we checked that the spec
                # is installed
                if keep_stage is False:
                    self.stage.destroy()
                return self._update_explicit_entry_in_db(rec, explicit)

        self._do_install_pop_kwargs(kwargs)

        # First, install dependencies recursively.
        if install_deps:
            tty.debug('Installing {0} dependencies'.format(self.name))
            dep_kwargs = kwargs.copy()
            dep_kwargs['explicit'] = False
            dep_kwargs['install_deps'] = False
            for dep in self.spec.traverse(order='post', root=False):
                if spack.config.get('config:install_missing_compilers', False):
                    Package._install_bootstrap_compiler(dep.package, **kwargs)
                dep.package.do_install(**dep_kwargs)

        # Then install the compiler if it is not already installed.
        if install_deps:
            Package._install_bootstrap_compiler(self, **kwargs)

        # Then, install the package proper
        tty.msg(colorize('@*{Installing} @*g{%s}' % self.name))

        if kwargs.get('use_cache', True):
            if self.try_install_from_binary_cache(explicit):
                tty.msg('Successfully installed %s from binary cache'
                        % self.name)
                print_pkg(self.prefix)
                spack.hooks.post_install(self.spec)
                return

            tty.msg('No binary for %s found: installing from source'
                    % self.name)

        # Set run_tests flag before starting build
        self.run_tests = (tests is True or
                          tests and self.name in tests)

        # Then install the package itself.
        def build_process():
            """This implements the process forked for each build.

            Has its own process and python module space set up by
            build_environment.fork().

            This function's return value is returned to the parent process.
            """

            start_time = time.time()
            if not fake:
                if not skip_patch:
                    self.do_patch()
                else:
                    self.do_stage()

            tty.msg(
                'Building {0} [{1}]'.format(self.name, self.build_system_class)
            )

            # get verbosity from do_install() parameter or saved value
            echo = verbose
            if PackageBase._verbose is not None:
                echo = PackageBase._verbose

            self.stage.keep = keep_stage
            with self._stage_and_write_lock():
                # Run the pre-install hook in the child process after
                # the directory is created.
                spack.hooks.pre_install(self.spec)
                if fake:
                    self.do_fake_install()
                else:
                    source_path = self.stage.source_path
                    if install_source and os.path.isdir(source_path):
                        src_target = os.path.join(
                            self.spec.prefix, 'share', self.name, 'src')
                        tty.msg('Copying source to {0}'.format(src_target))
                        install_tree(self.stage.source_path, src_target)

                    # Do the real install in the source directory.
                    with working_dir(self.stage.source_path):
                        # Save the build environment in a file before building.
                        dump_environment(self.env_path)

                        # cache debug settings
                        debug_enabled = tty.is_debug()

                        # Spawn a daemon that reads from a pipe and redirects
                        # everything to log_path
                        with log_output(self.log_path, echo, True) as logger:
                            for phase_name, phase_attr in zip(
                                    self.phases, self._InstallPhase_phases):

                                with logger.force_echo():
                                    inner_debug = tty.is_debug()
                                    tty.set_debug(debug_enabled)
                                    tty.msg(
                                        "Executing phase: '%s'" % phase_name)
                                    tty.set_debug(inner_debug)

                                # Redirect stdout and stderr to daemon pipe
                                phase = getattr(self, phase_attr)
                                phase(self.spec, self.prefix)

                    echo = logger.echo
                    self.log()

                # Run post install hooks before build stage is removed.
                spack.hooks.post_install(self.spec)

            # Stop timer.
            self._total_time = time.time() - start_time
            build_time = self._total_time - self._fetch_time

            tty.msg("Successfully installed %s" % self.name,
                    "Fetch: %s.  Build: %s.  Total: %s." %
                    (_hms(self._fetch_time), _hms(build_time),
                     _hms(self._total_time)))
            print_pkg(self.prefix)

            # preserve verbosity across runs
            return echo

        # hook that allow tests to inspect this Package before installation
        # see unit_test_check() docs.
        if not self.unit_test_check():
            return

        try:
            # Create the install prefix and fork the build process.
            if not os.path.exists(self.prefix):
                spack.store.layout.create_install_directory(self.spec)
            else:
                # Set the proper group for the prefix
                group = get_package_group(self.spec)
                if group:
                    chgrp(self.prefix, group)
                # Set the proper permissions.
                # This has to be done after group because changing groups blows
                # away the sticky group bit on the directory
                mode = os.stat(self.prefix).st_mode
                perms = get_package_dir_permissions(self.spec)
                if mode != perms:
                    os.chmod(self.prefix, perms)

                # Ensure the metadata path exists as well
                mkdirp(spack.store.layout.metadata_path(self.spec), mode=perms)

            # Fork a child to do the actual code installation.
            # Preserve verbosity settings across installs.
            PackageBase._verbose = spack.build_environment.fork(
                self, build_process, dirty=dirty, fake=fake)

            # If we installed then we should keep the prefix
            keep_prefix = self.last_phase is None or keep_prefix
            # note: PARENT of the build process adds the new package to
            # the database, so that we don't need to re-read from file.
            spack.store.db.add(
                self.spec, spack.store.layout, explicit=explicit
            )
        except spack.directory_layout.InstallDirectoryAlreadyExistsError:
            # Abort install if install directory exists.
            # But do NOT remove it (you'd be overwriting someone else's stuff)
            tty.warn("Keeping existing install prefix in place.")
            raise
        except StopIteration as e:
            # A StopIteration exception means that do_install
            # was asked to stop early from clients
            tty.msg(e.message)
            tty.msg(
                'Package stage directory : {0}'.format(self.stage.source_path)
            )
        finally:
            # Remove the install prefix if anything went wrong during install.
            if not keep_prefix:
                self.remove_prefix()

            # The subprocess *may* have removed the build stage. Mark it
            # not created so that the next time self.stage is invoked, we
            # check the filesystem for it.
            self.stage.created = False

    @staticmethod
    def _install_bootstrap_compiler(pkg, **install_kwargs):
        tty.debug('Bootstrapping {0} compiler for {1}'.format(
            pkg.spec.compiler, pkg.name
        ))
        comp_kwargs = install_kwargs.copy()
        comp_kwargs['explicit'] = False
        comp_kwargs['install_deps'] = True
        pkg.bootstrap_compiler(**comp_kwargs)

    def unit_test_check(self):
        """Hook for unit tests to assert things about package internals.

        Unit tests can override this function to perform checks after
        ``Package.install`` and all post-install hooks run, but before
        the database is updated.

        The overridden function may indicate that the install procedure
        should terminate early (before updating the database) by
        returning ``False`` (or any value such that ``bool(result)`` is
        ``False``).

        Return:
            (bool): ``True`` to continue, ``False`` to skip ``install()``
        """
        return True

    def check_for_unfinished_installation(
            self, keep_prefix=False, restage=False):
        """Check for leftover files from partially-completed prior install to
        prepare for a new install attempt.

        Options control whether these files are reused (vs. destroyed).

        Args:
            keep_prefix (bool): True if the installation prefix needs to be
                kept, False otherwise
            restage (bool): False if the stage has to be kept, True otherwise

        Returns:
            True if the prefix exists but the install is not complete, False
            otherwise.
        """
        if self.spec.external:
            raise ExternalPackageError("Attempted to repair external spec %s" %
                                       self.spec.name)

        with spack.store.db.prefix_write_lock(self.spec):
            try:
                record = spack.store.db.get_record(self.spec)
                installed_in_db = record.installed if record else False
            except KeyError:
                installed_in_db = False

            partial = False
            if not installed_in_db and os.path.isdir(self.prefix):
                if not keep_prefix:
                    self.remove_prefix()
                else:
                    partial = True

        if restage and self.stage.managed_by_spack:
            self.stage.destroy()
            self.stage.create()

        return partial

    def _do_install_pop_kwargs(self, kwargs):
        """Pops kwargs from do_install before starting the installation

        Args:
            kwargs:
              'stop_at': last installation phase to be executed (or None)

        """
        self.last_phase = kwargs.pop('stop_at', None)
        if self.last_phase is not None and self.last_phase not in self.phases:
            tty.die('\'{0}\' is not an allowed phase for package {1}'
                    .format(self.last_phase, self.name))

    def log(self):
        """Copy provenance into the install directory on success."""
        packages_dir = spack.store.layout.build_packages_path(self.spec)

        # Remove first if we're overwriting another build
        # (can happen with spack setup)
        try:
            # log and env install paths are inside this
            shutil.rmtree(packages_dir)
        except Exception as e:
            # FIXME : this potentially catches too many things...
            tty.debug(e)

        # Archive the whole stdout + stderr for the package
        install(self.log_path, self.install_log_path)

        # Archive the environment used for the build
        install(self.env_path, self.install_env_path)

        # Finally, archive files that are specific to each package
        with working_dir(self.stage.path):
            errors = StringIO()
            target_dir = os.path.join(
                spack.store.layout.metadata_path(self.spec),
                'archived-files')

            for glob_expr in self.archive_files:
                # Check that we are trying to copy things that are
                # in the stage tree (not arbitrary files)
                abs_expr = os.path.realpath(glob_expr)
                if os.path.realpath(self.stage.path) not in abs_expr:
                    errors.write(
                        '[OUTSIDE SOURCE PATH]: {0}\n'.format(glob_expr)
                    )
                    continue
                # Now that we are sure that the path is within the correct
                # folder, make it relative and check for matches
                if os.path.isabs(glob_expr):
                    glob_expr = os.path.relpath(
                        glob_expr, self.stage.path
                    )
                files = glob.glob(glob_expr)
                for f in files:
                    try:
                        target = os.path.join(target_dir, f)
                        # We must ensure that the directory exists before
                        # copying a file in
                        mkdirp(os.path.dirname(target))
                        install(f, target)
                    except Exception as e:
                        tty.debug(e)

                        # Here try to be conservative, and avoid discarding
                        # the whole install procedure because of copying a
                        # single file failed
                        errors.write('[FAILED TO ARCHIVE]: {0}'.format(f))

            if errors.getvalue():
                error_file = os.path.join(target_dir, 'errors.txt')
                mkdirp(target_dir)
                with open(error_file, 'w') as err:
                    err.write(errors.getvalue())
                tty.warn('Errors occurred when archiving files.\n\t'
                         'See: {0}'.format(error_file))

        dump_packages(self.spec, packages_dir)

    def sanity_check_prefix(self):
        """This function checks whether install succeeded."""

        def check_paths(path_list, filetype, predicate):
            if isinstance(path_list, string_types):
                path_list = [path_list]

            for path in path_list:
                abs_path = os.path.join(self.prefix, path)
                if not predicate(abs_path):
                    raise InstallError(
                        "Install failed for %s. No such %s in prefix: %s" %
                        (self.name, filetype, path))

        check_paths(self.sanity_check_is_file, 'file', os.path.isfile)
        check_paths(self.sanity_check_is_dir, 'directory', os.path.isdir)

        installed = set(os.listdir(self.prefix))
        installed.difference_update(
            spack.store.layout.hidden_file_paths)
        if not installed:
            raise InstallError(
                "Install failed for %s.  Nothing was installed!" % self.name)

    @property
    def build_log_path(self):
        """
        Return the expected (or current) build log file path.  The path points
        to the staging build file until the software is successfully installed,
        when it points to the file in the installation directory.
        """
        return self.install_log_path if self.installed else self.log_path

    @classmethod
    def inject_flags(cls, name, flags):
        """
        flag_handler that injects all flags through the compiler wrapper.
        """
        return (flags, None, None)

    @classmethod
    def env_flags(cls, name, flags):
        """
        flag_handler that adds all flags to canonical environment variables.
        """
        return (None, flags, None)

    @classmethod
    def build_system_flags(cls, name, flags):
        """
        flag_handler that passes flags to the build system arguments.  Any
        package using `build_system_flags` must also implement
        `flags_to_build_system_args`, or derive from a class that
        implements it.  Currently, AutotoolsPackage and CMakePackage
        implement it.
        """
        return (None, None, flags)

    def setup_environment(self, spack_env, run_env):
        """Set up the compile and runtime environments for a package.

        ``spack_env`` and ``run_env`` are ``EnvironmentModifications``
        objects. Package authors can call methods on them to alter
        the environment within Spack and at runtime.

        Both ``spack_env`` and ``run_env`` are applied within the build
        process, before this package's ``install()`` method is called.

        Modifications in ``run_env`` will *also* be added to the
        generated environment modules for this package.

        Default implementation does nothing, but this can be
        overridden if the package needs a particular environment.

        Example:

        1. Qt extensions need ``QTDIR`` set.

        Args:
            spack_env (EnvironmentModifications): List of environment
                modifications to be applied when this package is built
                within Spack.
            run_env (EnvironmentModifications): List of environment
                modifications to be applied when this package is run outside
                of Spack. These are added to the resulting module file.
        """
        pass

    def setup_dependent_environment(self, spack_env, run_env, dependent_spec):
        """Set up the environment of packages that depend on this one.

        This is similar to ``setup_environment``, but it is used to
        modify the compile and runtime environments of packages that
        *depend* on this one. This gives packages like Python and
        others that follow the extension model a way to implement
        common environment or compile-time settings for dependencies.

        This is useful if there are some common steps to installing
        all extensions for a certain package.

        Example:

        1. Installing python modules generally requires ``PYTHONPATH`` to point
           to the ``lib/pythonX.Y/site-packages`` directory in the module's
           install prefix. This method could be used to set that variable.

        Args:
            spack_env (EnvironmentModifications): List of environment
                modifications to be applied when the dependent package is
                built within Spack.
            run_env (EnvironmentModifications): List of environment
                modifications to be applied when the dependent package is
                run outside of Spack. These are added to the resulting
                module file.
            dependent_spec (Spec): The spec of the dependent package
                about to be built. This allows the extendee (self) to query
                the dependent's state. Note that *this* package's spec is
                available as ``self.spec``.
        """
        pass

    def setup_dependent_package(self, module, dependent_spec):
        """Set up Python module-scope variables for dependent packages.

        Called before the install() method of dependents.

        Default implementation does nothing, but this can be
        overridden by an extendable package to set up the module of
        its extensions. This is useful if there are some common steps
        to installing all extensions for a certain package.

        Examples:

        1. Extensions often need to invoke the ``python`` interpreter
           from the Python installation being extended. This routine
           can put a ``python()`` Executable object in the module scope
           for the extension package to simplify extension installs.

        2. MPI compilers could set some variables in the dependent's
           scope that point to ``mpicc``, ``mpicxx``, etc., allowing
           them to be called by common name regardless of which MPI is used.

        3. BLAS/LAPACK implementations can set some variables
           indicating the path to their libraries, since these
           paths differ by BLAS/LAPACK implementation.

        Args:
            module (spack.package.PackageBase.module): The Python ``module``
                object of the dependent package. Packages can use this to set
                module-scope variables for the dependent to use.

            dependent_spec (Spec): The spec of the dependent package
                about to be built. This allows the extendee (self) to
                query the dependent's state.  Note that *this*
                package's spec is available as ``self.spec``.
        """
        pass

    flag_handler = inject_flags
    # The flag handler method is called for each of the allowed compiler flags.
    # It returns a triple of inject_flags, env_flags, build_system_flags.
    # The flags returned as inject_flags are injected through the spack
    #  compiler wrappers.
    # The flags returned as env_flags are passed to the build system through
    #  the environment variables of the same name.
    # The flags returned as build_system_flags are passed to the build system
    #  package subclass to be turned into the appropriate part of the standard
    #  arguments. This is implemented for build system classes where
    #  appropriate and will otherwise raise a NotImplementedError.

    def flags_to_build_system_args(self, flags):
        # Takes flags as a dict name: list of values
        if any(v for v in flags.values()):
            msg = 'The {0} build system'.format(self.__class__.__name__)
            msg += ' cannot take command line arguments for compiler flags'
            raise NotImplementedError(msg)

    @staticmethod
    def uninstall_by_spec(spec, force=False):
        if not os.path.isdir(spec.prefix):
            # prefix may not exist, but DB may be inconsistent. Try to fix by
            # removing, but omit hooks.
            specs = spack.store.db.query(spec, installed=True)
            if specs:
                spack.store.db.remove(specs[0])
                tty.msg("Removed stale DB entry for %s" % spec.short_spec)
                return
            else:
                raise InstallError(str(spec) + " is not installed.")

        if not force:
            dependents = spack.store.db.installed_relatives(
                spec, 'parents', True)
            if dependents:
                raise PackageStillNeededError(spec, dependents)

        # Try to get the pcakage for the spec
        try:
            pkg = spec.package
        except spack.repo.UnknownEntityError:
            pkg = None

        # Pre-uninstall hook runs first.
        with spack.store.db.prefix_write_lock(spec):

            if pkg is not None:
                spack.hooks.pre_uninstall(spec)

            # Uninstalling in Spack only requires removing the prefix.
            if not spec.external:
                msg = 'Deleting package prefix [{0}]'
                tty.debug(msg.format(spec.short_spec))
                spack.store.layout.remove_install_directory(spec)
            # Delete DB entry
            msg = 'Deleting DB entry [{0}]'
            tty.debug(msg.format(spec.short_spec))
            spack.store.db.remove(spec)

        if pkg is not None:
            spack.hooks.post_uninstall(spec)

        tty.msg("Successfully uninstalled %s" % spec.short_spec)

    def do_uninstall(self, force=False):
        """Uninstall this package by spec."""
        # delegate to instance-less method.
        Package.uninstall_by_spec(self.spec, force)

    def _check_extendable(self):
        if not self.extendable:
            raise ValueError("Package %s is not extendable!" % self.name)

    def _sanity_check_extension(self):
        if not self.is_extension:
            raise ActivationError("This package is not an extension.")

        extendee_package = self.extendee_spec.package
        extendee_package._check_extendable()

        if not extendee_package.installed:
            raise ActivationError(
                "Can only (de)activate extensions for installed packages.")
        if not self.installed:
            raise ActivationError("Extensions must first be installed.")
        if self.extendee_spec.name not in self.extendees:
            raise ActivationError("%s does not extend %s!" %
                                  (self.name, self.extendee.name))

    def do_activate(self, view=None, with_dependencies=True, verbose=True):
        """Called on an extension to invoke the extendee's activate method.

        Commands should call this routine, and should not call
        activate() directly.
        """
        if verbose:
            tty.msg('Activating extension {0} for {1}'.format(
                self.spec.cshort_spec, self.extendee_spec.cshort_spec))

        self._sanity_check_extension()
        if not view:
            view = YamlFilesystemView(
                self.extendee_spec.prefix, spack.store.layout)

        extensions_layout = view.extensions_layout

        extensions_layout.check_extension_conflict(
            self.extendee_spec, self.spec)

        # Activate any package dependencies that are also extensions.
        if with_dependencies:
            for spec in self.dependency_activations():
                if not spec.package.is_activated(view):
                    spec.package.do_activate(
                        view, with_dependencies=with_dependencies,
                        verbose=verbose)

        self.extendee_spec.package.activate(
            self, view, **self.extendee_args)

        extensions_layout.add_extension(self.extendee_spec, self.spec)

        if verbose:
            tty.debug('Activated extension {0} for {1}'.format(
                self.spec.cshort_spec, self.extendee_spec.cshort_spec))

    def dependency_activations(self):
        return (spec for spec in self.spec.traverse(root=False, deptype='run')
                if spec.package.extends(self.extendee_spec))

    def activate(self, extension, view, **kwargs):
        """
        Add the extension to the specified view.

        Package authors can override this function to maintain some
        centralized state related to the set of activated extensions
        for a package.

        Spack internals (commands, hooks, etc.) should call
        do_activate() method so that proper checks are always executed.
        """
        view.merge(extension.spec, ignore=kwargs.get('ignore', None))

    def do_deactivate(self, view=None, **kwargs):
        """Remove this extension package from the specified view. Called
        on the extension to invoke extendee's deactivate() method.

        `remove_dependents=True` deactivates extensions depending on this
        package instead of raising an error.
        """
        self._sanity_check_extension()
        force = kwargs.get('force', False)
        verbose = kwargs.get('verbose', True)
        remove_dependents = kwargs.get('remove_dependents', False)

        if verbose:
            tty.msg('Deactivating extension {0} for {1}'.format(
                self.spec.cshort_spec, self.extendee_spec.cshort_spec))

        if not view:
            view = YamlFilesystemView(
                self.extendee_spec.prefix, spack.store.layout)
        extensions_layout = view.extensions_layout

        # Allow a force deactivate to happen.  This can unlink
        # spurious files if something was corrupted.
        if not force:
            extensions_layout.check_activated(
                self.extendee_spec, self.spec)

            activated = extensions_layout.extension_map(
                self.extendee_spec)
            for name, aspec in activated.items():
                if aspec == self.spec:
                    continue
                for dep in aspec.traverse(deptype='run'):
                    if self.spec == dep:
                        if remove_dependents:
                            aspec.package.do_deactivate(**kwargs)
                        else:
                            msg = ('Cannot deactivate {0} because {1} is '
                                   'activated and depends on it')
                            raise ActivationError(msg.format(
                                self.spec.cshort_spec, aspec.cshort_spec))

        self.extendee_spec.package.deactivate(
            self, view, **self.extendee_args)

        # redundant activation check -- makes SURE the spec is not
        # still activated even if something was wrong above.
        if self.is_activated(view):
            extensions_layout.remove_extension(
                self.extendee_spec, self.spec)

        if verbose:
            tty.debug('Deactivated extension {0} for {1}'.format(
                self.spec.cshort_spec, self.extendee_spec.cshort_spec))

    def deactivate(self, extension, view, **kwargs):
        """
        Remove all extension files from the specified view.

        Package authors can override this method to support other
        extension mechanisms.  Spack internals (commands, hooks, etc.)
        should call do_deactivate() method so that proper checks are
        always executed.
        """
        view.unmerge(extension.spec, ignore=kwargs.get('ignore', None))

    def view(self):
        """Create a view with the prefix of this package as the root.
        Extensions added to this view will modify the installation prefix of
        this package.
        """
        return YamlFilesystemView(self.prefix, spack.store.layout)

    def do_restage(self):
        """Reverts expanded/checked out source to a pristine state."""
        self.stage.restage()

    def do_clean(self):
        """Removes the package's build stage and source tarball."""
        for patch in self.spec.patches:
            patch.clean()

        self.stage.destroy()

    def format_doc(self, **kwargs):
        """Wrap doc string at 72 characters and format nicely"""
        indent = kwargs.get('indent', 0)

        if not self.__doc__:
            return ""

        doc = re.sub(r'\s+', ' ', self.__doc__)
        lines = textwrap.wrap(doc, 72)
        results = StringIO()
        for line in lines:
            results.write((" " * indent) + line + "\n")
        return results.getvalue()

    @property
    def all_urls(self):
        """A list of all URLs in a package.

        Check both class-level and version-specific URLs.

        Returns:
            list: a list of URLs
        """
        urls = []
        if hasattr(self, 'url') and self.url:
            urls.append(self.url)

        for args in self.versions.values():
            if 'url' in args:
                urls.append(args['url'])
        return urls

    def fetch_remote_versions(self):
        """Find remote versions of this package.

        Uses ``list_url`` and any other URLs listed in the package file.

        Returns:
            dict: a dictionary mapping versions to URLs
        """
        if not self.all_urls:
            return {}

        try:
            return spack.util.web.find_versions_of_archive(
                self.all_urls, self.list_url, self.list_depth)
        except spack.util.web.NoNetworkConnectionError as e:
            tty.die("Package.fetch_versions couldn't connect to:", e.url,
                    e.message)

    @property
    def rpath(self):
        """Get the rpath this package links with, as a list of paths."""
        rpaths = [self.prefix.lib, self.prefix.lib64]
        deps = self.spec.dependencies(deptype='link')
        rpaths.extend(d.prefix.lib for d in deps
                      if os.path.isdir(d.prefix.lib))
        rpaths.extend(d.prefix.lib64 for d in deps
                      if os.path.isdir(d.prefix.lib64))
        return rpaths

    @property
    def rpath_args(self):
        """
        Get the rpath args as a string, with -Wl,-rpath, for each element
        """
        return " ".join("-Wl,-rpath,%s" % p for p in self.rpath)

    build_time_test_callbacks = None

    @on_package_attributes(run_tests=True)
    def _run_default_build_time_test_callbacks(self):
        """Tries to call all the methods that are listed in the attribute
        ``build_time_test_callbacks`` if ``self.run_tests is True``.

        If ``build_time_test_callbacks is None`` returns immediately.
        """
        if self.build_time_test_callbacks is None:
            return

        for name in self.build_time_test_callbacks:
            try:
                fn = getattr(self, name)
                tty.msg('RUN-TESTS: build-time tests [{0}]'.format(name))
                fn()
            except AttributeError:
                msg = 'RUN-TESTS: method not implemented [{0}]'
                tty.warn(msg.format(name))

    install_time_test_callbacks = None

    @on_package_attributes(run_tests=True)
    def _run_default_install_time_test_callbacks(self):
        """Tries to call all the methods that are listed in the attribute
        ``install_time_test_callbacks`` if ``self.run_tests is True``.

        If ``install_time_test_callbacks is None`` returns immediately.
        """
        if self.install_time_test_callbacks is None:
            return

        for name in self.install_time_test_callbacks:
            try:
                fn = getattr(self, name)
                tty.msg('RUN-TESTS: install-time tests [{0}]'.format(name))
                fn()
            except AttributeError:
                msg = 'RUN-TESTS: method not implemented [{0}]'
                tty.warn(msg.format(name))


inject_flags = PackageBase.inject_flags
env_flags = PackageBase.env_flags
build_system_flags = PackageBase.build_system_flags


class BundlePackage(PackageBase):
    """General purpose bundle, or no-code, package class."""
    #: There are no phases by default but the property is required to support
    #: post-install hooks (e.g., for module generation).
    phases = []
    #: This attribute is used in UI queries that require to know which
    #: build-system class we are using
    build_system_class = 'BundlePackage'

    #: Bundle packages do not have associated source or binary code.
    has_code = False


class Package(PackageBase):
    """General purpose class with a single ``install``
    phase that needs to be coded by packagers.
    """
    #: The one and only phase
    phases = ['install']
    #: This attribute is used in UI queries that require to know which
    #: build-system class we are using
    build_system_class = 'Package'
    # This will be used as a registration decorator in user
    # packages, if need be
    run_after('install')(PackageBase.sanity_check_prefix)


def install_dependency_symlinks(pkg, spec, prefix):
    """
    Execute a dummy install and flatten dependencies.

    This routine can be used in a ``package.py`` definition by setting
    ``install = install_dependency_symlinks``.

    This feature comes in handy for creating a common location for the
    the installation of third-party libraries.
    """
    flatten_dependencies(spec, prefix)


def use_cray_compiler_names():
    """Compiler names for builds that rely on cray compiler names."""
    os.environ['CC'] = 'cc'
    os.environ['CXX'] = 'CC'
    os.environ['FC'] = 'ftn'
    os.environ['F77'] = 'ftn'


def flatten_dependencies(spec, flat_dir):
    """Make each dependency of spec present in dir via symlink."""
    for dep in spec.traverse(root=False):
        name = dep.name

        dep_path = spack.store.layout.path_for_spec(dep)
        dep_files = LinkTree(dep_path)

        os.mkdir(flat_dir + '/' + name)

        conflict = dep_files.find_conflict(flat_dir + '/' + name)
        if conflict:
            raise DependencyConflictError(conflict)

        dep_files.merge(flat_dir + '/' + name)


def dump_packages(spec, path):
    """Dump all package information for a spec and its dependencies.

       This creates a package repository within path for every
       namespace in the spec DAG, and fills the repos wtih package
       files and patch files for every node in the DAG.
    """
    mkdirp(path)

    # Copy in package.py files from any dependencies.
    # Note that we copy them in as they are in the *install* directory
    # NOT as they are in the repository, because we want a snapshot of
    # how *this* particular build was done.
    for node in spec.traverse(deptype=all):
        if node is not spec:
            # Locate the dependency package in the install tree and find
            # its provenance information.
            source = spack.store.layout.build_packages_path(node)
            source_repo_root = os.path.join(source, node.namespace)

            # There's no provenance installed for the source package.  Skip it.
            # User can always get something current from the builtin repo.
            if not os.path.isdir(source_repo_root):
                continue

            # Create a source repo and get the pkg directory out of it.
            try:
                source_repo = spack.repo.Repo(source_repo_root)
                source_pkg_dir = source_repo.dirname_for_package_name(
                    node.name)
            except spack.repo.RepoError:
                tty.warn("Warning: Couldn't copy in provenance for %s" %
                         node.name)

        # Create a destination repository
        dest_repo_root = os.path.join(path, node.namespace)
        if not os.path.exists(dest_repo_root):
            spack.repo.create_repo(dest_repo_root)
        repo = spack.repo.Repo(dest_repo_root)

        # Get the location of the package in the dest repo.
        dest_pkg_dir = repo.dirname_for_package_name(node.name)
        if node is not spec:
            install_tree(source_pkg_dir, dest_pkg_dir)
        else:
            spack.repo.path.dump_provenance(node, dest_pkg_dir)


def print_pkg(message):
    """Outputs a message with a package icon."""
    from llnl.util.tty.color import cwrite
    cwrite('@*g{[+]} ')
    print(message)


def _hms(seconds):
    """Convert time in seconds to hours, minutes, seconds."""
    m, s = divmod(seconds, 60)
    h, m = divmod(m, 60)

    parts = []
    if h:
        parts.append("%dh" % h)
    if m:
        parts.append("%dm" % m)
    if s:
        parts.append("%.2fs" % s)
    return ' '.join(parts)


class FetchError(spack.error.SpackError):
    """Raised when something goes wrong during fetch."""

    def __init__(self, message, long_msg=None):
        super(FetchError, self).__init__(message, long_msg)


class InstallError(spack.error.SpackError):
    """Raised when something goes wrong during install or uninstall."""

    def __init__(self, message, long_msg=None):
        super(InstallError, self).__init__(message, long_msg)


class ExternalPackageError(InstallError):
    """Raised by install() when a package is only for external use."""


class PackageStillNeededError(InstallError):
    """Raised when package is still needed by another on uninstall."""
    def __init__(self, spec, dependents):
        super(PackageStillNeededError, self).__init__("Cannot uninstall %s" %
                                                      spec)
        self.spec = spec
        self.dependents = dependents


class PackageError(spack.error.SpackError):
    """Raised when something is wrong with a package definition."""
    def __init__(self, message, long_msg=None):
        super(PackageError, self).__init__(message, long_msg)


class PackageVersionError(PackageError):
    """Raised when a version URL cannot automatically be determined."""
    def __init__(self, version):
        super(PackageVersionError, self).__init__(
            "Cannot determine a URL automatically for version %s" % version,
            "Please provide a url for this version in the package.py file.")


class NoURLError(PackageError):
    """Raised when someone tries to build a URL for a package with no URLs."""

    def __init__(self, cls):
        super(NoURLError, self).__init__(
            "Package %s has no version with a URL." % cls.__name__)


class InvalidPackageOpError(PackageError):
    """Raised when someone tries perform an invalid operation on a package."""


class ExtensionError(PackageError):
    """Superclass for all errors having to do with extension packages."""


class ActivationError(ExtensionError):
    """Raised when there are problems activating an extension."""
    def __init__(self, msg, long_msg=None):
        super(ActivationError, self).__init__(msg, long_msg)


class DependencyConflictError(spack.error.SpackError):
    """Raised when the dependencies cannot be flattened as asked for."""
    def __init__(self, conflict):
        super(DependencyConflictError, self).__init__(
            "%s conflicts with another file in the flattened directory." % (
                conflict))<|MERGE_RESOLUTION|>--- conflicted
+++ resolved
@@ -512,28 +512,10 @@
         # Allow custom staging paths for packages
         self.path = None
 
-<<<<<<< HEAD
-=======
         # Keep track of whether or not this package was installed from
         # a binary cache.
         self.installed_from_binary_cache = False
 
-        # Check versions in the versions dict.
-        for v in self.versions:
-            assert (isinstance(v, Version))
-
-        # Check version descriptors
-        for v in sorted(self.versions):
-            assert (isinstance(self.versions[v], dict))
-
-        # Version-ize the keys in versions dict
-        try:
-            self.versions = dict((Version(v), h)
-                                 for v, h in self.versions.items())
-        except ValueError as e:
-            raise ValueError("In package %s: %s" % (self.name, e.message))
-
->>>>>>> 31ff7911
         # Set a default list URL (place to find available versions)
         if not hasattr(self, 'list_url'):
             self.list_url = None
