##############################################################################
# Copyright (c) 2013, Lawrence Livermore National Security, LLC.
# Produced at the Lawrence Livermore National Laboratory.
#
# This file is part of Spack.
# Written by Todd Gamblin, tgamblin@llnl.gov, All rights reserved.
# LLNL-CODE-647188
#
# For details, see https://github.com/llnl/spack
# Please also see the LICENSE file for our notice and the LGPL.
#
# This program is free software; you can redistribute it and/or modify
# it under the terms of the GNU General Public License (as published by
# the Free Software Foundation) version 2.1 dated February 1999.
#
# This program is distributed in the hope that it will be useful, but
# WITHOUT ANY WARRANTY; without even the IMPLIED WARRANTY OF
# MERCHANTABILITY or FITNESS FOR A PARTICULAR PURPOSE. See the terms and
# conditions of the GNU General Public License for more details.
#
# You should have received a copy of the GNU Lesser General Public License
# along with this program; if not, write to the Free Software Foundation,
# Inc., 59 Temple Place, Suite 330, Boston, MA 02111-1307 USA
##############################################################################
"""
This is where most of the action happens in Spack.
See the Package docs for detailed instructions on how the class works
and on how to write your own packages.

The spack package structure is based strongly on Homebrew
(http://wiki.github.com/mxcl/homebrew/), mainly because
Homebrew makes it very easy to create packages.  For a complete
rundown on spack and how it differs from homebrew, look at the
README.
"""
import os
import errno
import re
import shutil
import time
import itertools
import subprocess
import platform as py_platform
import multiprocessing
from urlparse import urlparse, urljoin
import textwrap
from StringIO import StringIO

import llnl.util.tty as tty
from llnl.util.tty.log import log_output
from llnl.util.link_tree import LinkTree
from llnl.util.filesystem import *
from llnl.util.lang import *

import spack
import spack.error
import spack.compilers
import spack.mirror
import spack.hooks
import spack.directives
import spack.build_environment
import spack.url
import spack.util.web
import spack.fetch_strategy as fs
from spack.version import *
from spack.stage import Stage
from spack.util.compression import allowed_archive, extension
from spack.util.executable import ProcessError

"""Allowed URL schemes for spack packages."""
_ALLOWED_URL_SCHEMES = ["http", "https", "ftp", "file", "git"]


class Package(object):
    """This is the superclass for all spack packages.

    ***The Package class***

    Package is where the bulk of the work of installing packages is done.

    A package defines how to fetch, verfiy (via, e.g., md5), build, and
    install a piece of software.  A Package also defines what other
    packages it depends on, so that dependencies can be installed along
    with the package itself.  Packages are written in pure python.

    Packages are all submodules of spack.packages.  If spack is installed
    in $prefix, all of its python files are in $prefix/lib/spack.  Most
    of them are in the spack module, so all the packages live in
    $prefix/lib/spack/spack/packages.

    All you have to do to create a package is make a new subclass of Package
    in this directory.  Spack automatically scans the python files there
    and figures out which one to import when you invoke it.

    **An example package**

    Let's look at the cmake package to start with.  This package lives in
    $prefix/lib/spack/spack/packages/cmake.py:

    .. code-block:: python

       from spack import *
       class Cmake(Package):
           homepage  = 'https://www.cmake.org'
           url       = 'http://www.cmake.org/files/v2.8/cmake-2.8.10.2.tar.gz'
           md5       = '097278785da7182ec0aea8769d06860c'

           def install(self, spec, prefix):
               configure('--prefix=%s'   % prefix,
                         '--parallel=%s' % make_jobs)
               make()
               make('install')

    **Naming conventions**

    There are two names you should care about:

    1. The module name, ``cmake``.

       * User will refers to this name, e.g. 'spack install cmake'.
       * Corresponds to the name of the file, 'cmake.py', and it can
         include ``_``, ``-``, and numbers (it can even start with a
         number).

    2. The class name, "Cmake".  This is formed by converting `-` or
       ``_`` in the module name to camel case.  If the name starts with
       a number, we prefix the class name with ``_``. Examples:

         Module Name       Class Name
          foo_bar           FooBar
          docbook-xml       DocbookXml
          FooBar            Foobar
          3proxy            _3proxy

        The class name is what spack looks for when it loads a package module.

    **Required Attributes**

    Aside from proper naming, here is the bare minimum set of things you
    need when you make a package:

    homepage
      informational URL, so that users know what they're
      installing.

    url
      URL of the source archive that spack will fetch.

    install()
      This function tells spack how to build and install the
      software it downloaded.

    **Optional Attributes**

    You can also optionally add these attributes, if needed:

        list_url
            Webpage to scrape for available version strings. Default is the
            directory containing the tarball; use this if the default isn't
            correct so that invoking 'spack versions' will work for this
            package.

        url_version(self, version)
            When spack downloads packages at particular versions, it just
            converts version to string with str(version).  Override this if
            your package needs special version formatting in its URL.  boost
            is an example of a package that needs this.

    ***Creating Packages***

    As a package creator, you can probably ignore most of the preceding
    information, because you can use the 'spack create' command to do it
    all automatically.

    You as the package creator generally only have to worry about writing
    your install function and specifying dependencies.

    **spack create**

    Most software comes in nicely packaged tarballs, like this one:
        http://www.cmake.org/files/v2.8/cmake-2.8.10.2.tar.gz

    Taking a page from homebrew, spack deduces pretty much everything it
    needs to know from the URL above.  If you simply type this:

        spack create http://www.cmake.org/files/v2.8/cmake-2.8.10.2.tar.gz

    Spack will download the tarball, generate an md5 hash, figure out the
    version and the name of the package from the URL, and create a new
    package file for you with all the names and attributes set correctly.

    Once this skeleton code is generated, spack pops up the new package in
    your $EDITOR so that you can modify the parts that need changes.

    **Dependencies**

    If your package requires another in order to build, you can specify that
    like this:

    .. code-block:: python

       class Stackwalker(Package):
           ...
           depends_on("libdwarf")
           ...

    This tells spack that before it builds stackwalker, it needs to build
    the libdwarf package as well.  Note that this is the module name, not
    the class name (The class name is really only used by spack to find
    your package).

    Spack will download an install each dependency before it installs your
    package.  In addtion, it will add -L, -I, and rpath arguments to your
    compiler and linker for each dependency.  In most cases, this allows you
    to avoid specifying any dependencies in your configure or cmake line;
    you can just run configure or cmake without any additional arguments and
    it will find the dependencies automatically.


    **The Install Function**

    The install function is designed so that someone not too terribly familiar
    with Python could write a package installer.  For example, we put a number
    of commands in install scope that you can use almost like shell commands.
    These include make, configure, cmake, rm, rmtree, mkdir, mkdirp, and others.

    You can see above in the cmake script that these commands are used to run
    configure and make almost like they're used on the command line.  The
    only difference is that they are python function calls and not shell
    commands.

    It may be puzzling to you where the commands and functions in install live.
    They are NOT instance variables on the class; this would require us to
    type 'self.' all the time and it makes the install code unnecessarily long.
    Rather, spack puts these commands and variables in *module* scope for your
    Package subclass.  Since each package has its own module, this doesn't
    pollute other namespaces, and it allows you to more easily implement an
    install function.

    For a full list of commands and variables available in module scope, see the
    add_commands_to_module() function in this class. This is where most of
    them are created and set on the module.


    **Parallel Builds**

    By default, Spack will run make in parallel when you run make() in your
    install function.  Spack figures out how many cores are available on
    your system and runs make with -j<cores>.  If you do not want this behavior,
    you can explicitly mark a package not to use parallel make:

    .. code-block:: python

       class SomePackage(Package):
           ...
           parallel = False
           ...

    This changes thd default behavior so that make is sequential.  If you still
    want to build some parts in parallel, you can do this in your install function:

    .. code-block:: python

       make(parallel=True)

    Likewise, if you do not supply parallel = True in your Package, you can keep
    the default parallel behavior and run make like this when you want a
    sequential build:

    .. code-block:: python

       make(parallel=False)

    **Package Lifecycle**

    This section is really only for developers of new spack commands.

    A package's lifecycle over a run of Spack looks something like this:

    .. code-block:: python

       p = Package()             # Done for you by spack

       p.do_fetch()              # downloads tarball from a URL
       p.do_stage()              # expands tarball in a temp directory
       p.do_patch()              # applies patches to expanded source
       p.do_install()            # calls package's install() function
       p.do_uninstall()          # removes install directory

    There are also some other commands that clean the build area:

    .. code-block:: python

       p.do_clean()              # removes the stage directory entirely
       p.do_restage()            # removes the build directory and
                                 # re-expands the archive.

    The convention used here is that a do_* function is intended to be called
    internally by Spack commands (in spack.cmd).  These aren't for package
    writers to override, and doing so may break the functionality of the Package
    class.

    Package creators override functions like install() (all of them do this),
    clean() (some of them do this), and others to provide custom behavior.

    """
    #
    # These are default values for instance variables.
    #
    """By default we build in parallel.  Subclasses can override this."""
    parallel = True

    """# jobs to use for parallel make. If set, overrides default of ncpus."""
    make_jobs = None

    """Most packages are NOT extendable.  Set to True if you want extensions."""
    extendable = False


    def __init__(self, spec):
        # this determines how the package should be built.
        self.spec = spec

        # Name of package is the name of its module, without the
        # containing module names.
        self.name = self.module.__name__
        if '.' in self.name:
            self.name = self.name[self.name.rindex('.') + 1:]

        # Sanity check attributes required by Spack directives.
        spack.directives.ensure_dicts(type(self))

        # Check versions in the versions dict.
        for v in self.versions:
            assert(isinstance(v, Version))

        # Check version descriptors
        for v in sorted(self.versions):
            assert(isinstance(self.versions[v], dict))

        # Version-ize the keys in versions dict
        try:
            self.versions = dict((Version(v), h) for v,h in self.versions.items())
        except ValueError, e:
            raise ValueError("In package %s: %s" % (self.name, e.message))

        # stage used to build this package.
        self._stage = None

        # Init fetch strategy and url to None
        self._fetcher = None
        self.url = getattr(self.__class__, 'url', None)

        # Fix up self.url if this package fetches with a URLFetchStrategy.
        # This makes self.url behave sanely.
        if self.spec.versions.concrete:
            # TODO: this is a really roundabout way of determining the type
            # TODO: of fetch to do. figure out a more sane fetch strategy/package
            # TODO: init order (right now it's conflated with stage, package, and
            # TODO: the tests make assumptions)
            f = fs.for_package_version(self, self.version)
            if isinstance(f, fs.URLFetchStrategy):
                self.url = self.url_for_version(self.spec.version)

        # Set a default list URL (place to find available versions)
        if not hasattr(self, 'list_url'):
            self.list_url = None

        if not hasattr(self, 'list_depth'):
            self.list_depth = 1

        # Set up some internal variables for timing.
        self._fetch_time = 0.0
        self._total_time = 0.0

        if self.is_extension:
            spack.db.get(self.extendee_spec)._check_extendable()


    @property
    def version(self):
        if not self.spec.versions.concrete:
            raise ValueError("Can only get of package with concrete version.")
        return self.spec.versions[0]


    @memoized
    def version_urls(self):
        """Return a list of URLs for different versions of this
           package, sorted by version.  A version's URL only appears
           in this list if it has an explicitly defined URL."""
        version_urls = {}
        for v in sorted(self.versions):
            args = self.versions[v]
            if 'url' in args:
                version_urls[v] = args['url']
        return version_urls


    def nearest_url(self, version):
        """Finds the URL for the next lowest version with a URL.
           If there is no lower version with a URL, uses the
           package url property. If that isn't there, uses a
           *higher* URL, and if that isn't there raises an error.
        """
        version_urls = self.version_urls()
        url = getattr(self.__class__, 'url', None)

        for v in version_urls:
            if v > version and url:
                break
            if version_urls[v]:
                url = version_urls[v]
        return url


    # TODO: move this out of here and into some URL extrapolation module?
    def url_for_version(self, version):
        """Returns a URL that you can download a new version of this package from."""
        if not isinstance(version, Version):
            version = Version(version)

        cls = self.__class__
        if not (hasattr(cls, 'url') or self.version_urls()):
            raise NoURLError(cls)

        # If we have a specific URL for this version, don't extrapolate.
        version_urls = self.version_urls()
        if version in version_urls:
            return version_urls[version]

        # If we have no idea, try to substitute the version.
        return spack.url.substitute_version(self.nearest_url(version),
                                            self.url_version(version))


    @property
    def stage(self):
        if not self.spec.concrete:
            raise ValueError("Can only get a stage for a concrete package.")

        if self._stage is None:
            # Construct a mirror path (TODO: get this out of package.py)
            mp = spack.mirror.mirror_archive_path(self.spec)

            # Construct a path where the stage should build..
            s = self.spec
            stage_name = "%s-%s-%s" % (s.name, s.version, s.dag_hash())

            # Build the stage
            self._stage = Stage(self.fetcher, mirror_path=mp, name=stage_name)

        return self._stage


    @stage.setter
    def stage(self, stage):
        """Allow a stage object to be set to override the default."""
        self._stage = stage


    @property
    def fetcher(self):
        if not self.spec.versions.concrete:
            raise ValueError(
                "Can only get a fetcher for a package with concrete versions.")

        if not self._fetcher:
            self._fetcher = fs.for_package_version(self, self.version)
        return self._fetcher


    @fetcher.setter
    def fetcher(self, f):
        self._fetcher = f


    @property
    def extendee_spec(self):
        """Spec of the extendee of this package, or None if it is not an extension."""
        if not self.extendees:
            return None

        # TODO: allow more than one extendee.
        name = next(iter(self.extendees))

        # If the extendee is in the spec's deps already, return that.
        for dep in self.spec.traverse():
            if name == dep.name:
                return dep

        # if the spec is concrete already, then it extends something
        # that is an *optional* dependency, and the dep isn't there.
        if self.spec._concrete:
            return None
        else:
            # If it's not concrete, then return the spec from the
            # extends() directive since that is all we know so far.
            spec, kwargs = self.extendees[name]
            return spec


    @property
    def extendee_args(self):
        """Spec of the extendee of this package, or None if it is not an extension."""
        if not self.extendees:
            return None

        # TODO: allow multiple extendees.
        name = next(iter(self.extendees))
        return self.extendees[name][1]


    @property
    def is_extension(self):
        # if it is concrete, it's only an extension if it actually
        # dependes on the extendee.
        if self.spec._concrete:
            return self.extendee_spec is not None
        else:
            # If not, then it's an extension if it *could* be an extension
            return bool(self.extendees)


    def extends(self, spec):
        if not spec.name in self.extendees:
            return False
        s = self.extendee_spec
        return s and s.satisfies(spec)


    @property
    def activated(self):
        if not self.is_extension:
            raise ValueError("is_extension called on package that is not an extension.")
        exts = spack.install_layout.extension_map(self.extendee_spec)
        return (self.name in exts) and (exts[self.name] == self.spec)


    def preorder_traversal(self, visited=None, **kwargs):
        """This does a preorder traversal of the package's dependence DAG."""
        virtual = kwargs.get("virtual", False)

        if visited is None:
            visited = set()

        if self.name in visited:
            return
        visited.add(self.name)

        if not virtual:
            yield self

        for name in sorted(self.dependencies.keys()):
            spec = self.dependencies[name]

            # currently, we do not descend into virtual dependencies, as this
            # makes doing a sensible traversal much harder.  We just assume that
            # ANY of the virtual deps will work, which might not be true (due to
            # conflicts or unsatisfiable specs).  For now this is ok but we might
            # want to reinvestigate if we start using a lot of complicated virtual
            # dependencies
            # TODO: reinvestigate this.
            if spec.virtual:
                if virtual:
                    yield spec
                continue

            for pkg in spack.db.get(name).preorder_traversal(visited, **kwargs):
                yield pkg


    def provides(self, vpkg_name):
        """True if this package provides a virtual package with the specified name."""
        return any(s.name == vpkg_name for s in self.provided)


    def virtual_dependencies(self, visited=None):
        for spec in sorted(set(self.preorder_traversal(virtual=True))):
            yield spec


    @property
    def installed(self):
        return os.path.isdir(self.prefix)


    @property
    def installed_dependents(self):
        """Return a list of the specs of all installed packages that depend
           on this one.

        TODO: move this method to database.py?
        """
        dependents = []
        for spec in spack.installed_db.query():
            if self.name == spec.name:
                continue
            for dep in spec.traverse():
                if self.spec == dep:
                    dependents.append(spec)
        return dependents


    @property
    def prefix(self):
        """Get the prefix into which this package should be installed."""
        return self.spec.prefix


    @property
    def compiler(self):
        """Get the spack.compiler.Compiler object used to build this package."""
        if not self.spec.concrete:
            raise ValueError("Can only get a compiler for a concrete package.")
        return spack.compilers.compiler_for_spec(self.spec.compiler)


    def url_version(self, version):
        """Given a version, this returns a string that should be substituted into the
           package's URL to download that version.
           By default, this just returns the version string. Subclasses may need to
           override this, e.g. for boost versions where you need to ensure that there
           are _'s in the download URL.
        """
        return str(version)


    def remove_prefix(self):
        """Removes the prefix for a package along with any empty parent directories."""
        spack.install_layout.remove_install_directory(self.spec)


    def do_fetch(self):
        """Creates a stage directory and downloads the taball for this package.
           Working directory will be set to the stage directory.
        """
        if not self.spec.concrete:
            raise ValueError("Can only fetch concrete packages.")

        start_time = time.time()
        if spack.do_checksum and not self.version in self.versions:
            tty.warn("There is no checksum on file to fetch %s safely."
                     % self.spec.format('$_$@'))

            # Ask the user whether to skip the checksum if we're
            # interactive, but just fail if non-interactive.
            checksum_msg = "Add a checksum or use --no-checksum to skip this check."
            ignore_checksum = False
            if sys.stdout.isatty():
                ignore_checksum = tty.get_yes_or_no("  Fetch anyway?", default=False)
                if ignore_checksum:
                    tty.msg("Fetching with no checksum.", checksum_msg)

            if not ignore_checksum:
                raise FetchError(
                    "Will not fetch %s." % self.spec.format('$_$@'), checksum_msg)

        self.stage.fetch()

        ##########
        # Fetch resources
        resources = self._get_resources()
        for resource in resources:
            resource_stage_folder = self._resource_stage(resource)
            # FIXME : works only for URLFetchStrategy
            resource_mirror = join_path(self.name, os.path.basename(resource.fetcher.url))
            resource_stage = Stage(resource.fetcher, name=resource_stage_folder, mirror_path=resource_mirror)
            resource.fetcher.set_stage(resource_stage)
            # Delegate to stage object to trigger mirror logic
            resource_stage.fetch()
            resource_stage.check()
        ##########

        self._fetch_time = time.time() - start_time

        if spack.do_checksum and self.version in self.versions:
            self.stage.check()

    def do_stage(self):
        """Unpacks the fetched tarball, then changes into the expanded tarball
           directory."""
        if not self.spec.concrete:
            raise ValueError("Can only stage concrete packages.")

        def _expand_archive(stage, name=self.name):
            archive_dir = stage.source_path
            if not archive_dir:
                stage.expand_archive()
                tty.msg("Created stage in %s." % stage.path)
            else:
                tty.msg("Already staged %s in %s." % (name, stage.path))


        self.do_fetch()
        _expand_archive(self.stage)

        ##########
        # Stage resources in appropriate path
        resources = self._get_resources()
        # TODO: this is to allow nested resources, a better solution would be
        # good
        for resource in sorted(resources, key=lambda res: len(res.destination)):
            stage = resource.fetcher.stage
            _expand_archive(stage, resource.name)
            # Turn placement into a dict with relative paths
            placement = os.path.basename(stage.source_path) if resource.placement is None else resource.placement
            if not isinstance(placement, dict):
                placement = {'': placement}
            # Make the paths in the dictionary absolute and link
            for key, value in placement.iteritems():
                target_path = join_path(self.stage.source_path, resource.destination)
                link_path = join_path(target_path, value)
                source_path = join_path(stage.source_path, key)

                try:
                    os.makedirs(target_path)
                except OSError as err:
                    if err.errno == errno.EEXIST and os.path.isdir(target_path):
                        pass
                    else: raise

                # NOTE: a reasonable fix for the TODO above might be to have
                # these expand in place, but expand_archive does not offer
                # this

                if not os.path.exists(link_path):
<<<<<<< HEAD
                    mkdirp(ancestor(link_path))
                    # Create a symlink
                    os.symlink(source_path, link_path)
=======
                    shutil.move(source_path, link_path)
>>>>>>> 1268b415
        ##########
        self.stage.chdir_to_source()


    def do_patch(self):
        """Calls do_stage(), then applied patches to the expanded tarball if they
           haven't been applied already."""
        if not self.spec.concrete:
            raise ValueError("Can only patch concrete packages.")

        # Kick off the stage first.
        self.do_stage()

        # Package can add its own patch function.
        has_patch_fun = hasattr(self, 'patch') and callable(self.patch)

        # If there are no patches, note it.
        if not self.patches and not has_patch_fun:
            tty.msg("No patches needed for %s." % self.name)
            return

        # Construct paths to special files in the archive dir used to
        # keep track of whether patches were successfully applied.
        archive_dir     = self.stage.source_path
        good_file       = join_path(archive_dir, '.spack_patched')
        no_patches_file = join_path(archive_dir, '.spack_no_patches')
        bad_file        = join_path(archive_dir, '.spack_patch_failed')

        # If we encounter an archive that failed to patch, restage it
        # so that we can apply all the patches again.
        if os.path.isfile(bad_file):
            tty.msg("Patching failed last time.  Restaging.")
            self.stage.restage()

        self.stage.chdir_to_source()

        # If this file exists, then we already applied all the patches.
        if os.path.isfile(good_file):
            tty.msg("Already patched %s" % self.name)
            return
        elif os.path.isfile(no_patches_file):
            tty.msg("No patches needed for %s." % self.name)
            return

        # Apply all the patches for specs that match this one
        patched = False
        for spec, patch_list in self.patches.items():
            if self.spec.satisfies(spec):
                for patch in patch_list:
                    try:
                        patch.apply(self.stage)
                        tty.msg('Applied patch %s' % patch.path_or_url)
                        patched = True
                    except:
                        # Touch bad file if anything goes wrong.
                        tty.msg('Patch %s failed.' % patch.path_or_url)
                        touch(bad_file)
                        raise

        if has_patch_fun:
            try:
                self.patch()
                tty.msg("Ran patch() for %s." % self.name)
                patched = True
            except:
                tty.msg("patch() function failed for %s." % self.name)
                touch(bad_file)
                raise

        # Get rid of any old failed file -- patches have either succeeded
        # or are not needed.  This is mostly defensive -- it's needed
        # if the restage() method doesn't clean *everything* (e.g., for a repo)
        if os.path.isfile(bad_file):
            os.remove(bad_file)

        # touch good or no patches file so that we skip next time.
        if patched:
            touch(good_file)
        else:
            touch(no_patches_file)


    def do_fake_install(self):
        """Make a fake install directory contaiing a 'fake' file in bin."""
        mkdirp(self.prefix.bin)
        touch(join_path(self.prefix.bin, 'fake'))
        mkdirp(self.prefix.lib)
        mkdirp(self.prefix.man1)


    def _get_resources(self):
        resources = []
        # Select the resources that are needed for this build
        for when_spec, resource_list in self.resources.items():
            if when_spec in self.spec:
                resources.extend(resource_list)
        return resources

    def _resource_stage(self, resource):
        pieces = ['resource', resource.name, self.spec.dag_hash()]
        resource_stage_folder = '-'.join(pieces)
        return resource_stage_folder

    def _build_logger(self, log_path):
        """Create a context manager to log build output."""



    def do_install(self,
                   keep_prefix=False,  keep_stage=False, ignore_deps=False,
                   skip_patch=False, verbose=False, make_jobs=None, fake=False):
        """Called by commands to install a package and its dependencies.

        Package implementations should override install() to describe
        their build process.

        Args:
        keep_prefix -- Keep install prefix on failure. By default, destroys it.
        keep_stage  -- Keep stage on successful build. By default, destroys it.
        ignore_deps -- Do not install dependencies before installing this package.
        fake        -- Don't really build -- install fake stub files instead.
        skip_patch  -- Skip patch stage of build if True.
        verbose     -- Display verbose build output (by default, suppresses it)
        make_jobs   -- Number of make jobs to use for install.  Default is ncpus.
        """
        if not self.spec.concrete:
            raise ValueError("Can only install concrete packages.")

        if os.path.exists(self.prefix):
            tty.msg("%s is already installed in %s." % (self.name, self.prefix))
            return

        tty.msg("Installing %s" % self.name)

        if not ignore_deps:
            self.do_install_dependencies(
                keep_prefix=keep_prefix, keep_stage=keep_stage, ignore_deps=ignore_deps,
                fake=fake, skip_patch=skip_patch, verbose=verbose,
                make_jobs=make_jobs)

        start_time = time.time()
        if not fake:
            if not skip_patch:
                self.do_patch()
            else:
                self.do_stage()

        # create the install directory.  The install layout
        # handles this in case so that it can use whatever
        # package naming scheme it likes.
        spack.install_layout.create_install_directory(self.spec)

        def cleanup():
            if not keep_prefix:
                # If anything goes wrong, remove the install prefix
                self.remove_prefix()
            else:
                tty.warn("Keeping install prefix in place despite error.",
                         "Spack will think this package is installed." +
                         "Manually remove this directory to fix:",
                         self.prefix)


        def real_work():
            try:
                tty.msg("Building %s." % self.name)

                # Run the pre-install hook in the child process after
                # the directory is created.
                spack.hooks.pre_install(self)

                # Set up process's build environment before running install.
                if fake:
                    self.do_fake_install()
                else:
                    # Do the real install in the source directory.
                    self.stage.chdir_to_source()

                    # This redirects I/O to a build log (and optionally to the terminal)
                    log_path = join_path(os.getcwd(), 'spack-build.out')
                    log_file = open(log_path, 'w')
                    with log_output(log_file, verbose, sys.stdout.isatty(), True):
                        self.install(self.spec, self.prefix)

                # Ensure that something was actually installed.
                self._sanity_check_install()

                # Move build log into install directory on success
                if not fake:
                    log_install_path = spack.install_layout.build_log_path(self.spec)
                    install(log_path, log_install_path)

                # On successful install, remove the stage.
                if not keep_stage:
                    self.stage.destroy()

                # Stop timer.
                self._total_time = time.time() - start_time
                build_time = self._total_time - self._fetch_time

                tty.msg("Successfully installed %s." % self.name,
                        "Fetch: %s.  Build: %s.  Total: %s."
                        % (_hms(self._fetch_time), _hms(build_time), _hms(self._total_time)))
                print_pkg(self.prefix)

            except ProcessError, e:
                # Annotate with location of build log.
                e.build_log = log_path
                cleanup()
                raise e

            except:
                # other exceptions just clean up and raise.
                cleanup()
                raise

        # Set parallelism before starting build.
        self.make_jobs = make_jobs

        # Do the build.
        spack.build_environment.fork(self, real_work)

        # note: PARENT of the build process adds the new package to
        # the database, so that we don't need to re-read from file.
        spack.installed_db.add(self.spec, self.prefix)

        # Once everything else is done, run post install hooks
        spack.hooks.post_install(self)


    def _sanity_check_install(self):
        installed = set(os.listdir(self.prefix))
        installed.difference_update(spack.install_layout.hidden_file_paths)
        if not installed:
            raise InstallError(
                "Install failed for %s.  Nothing was installed!" % self.name)


    def do_install_dependencies(self, **kwargs):
        # Pass along paths of dependencies here
        for dep in self.spec.dependencies.values():
            dep.package.do_install(**kwargs)


    @property
    def build_log_path(self):
        if self.installed:
            return spack.install_layout.build_log_path(self.spec)
        else:
            return join_path(self.stage.source_path, 'spack-build.out')


    @property
    def module(self):
        """Use this to add variables to the class's module's scope.
           This lets us use custom syntax in the install method.
        """
        return __import__(self.__class__.__module__,
                          fromlist=[self.__class__.__name__])


    def setup_dependent_environment(self, module, spec, dependent_spec):
        """Called before the install() method of dependents.

        Default implementation does nothing, but this can be
        overridden by an extendable package to set up the install
        environment for its extensions.  This is useful if there are
        some common steps to installing all extensions for a
        certain package.

        Some examples:

        1. Installing python modules generally requires PYTHONPATH to
           point to the lib/pythonX.Y/site-packages directory in the
           module's install prefix.  This could set that variable.

        2. Extensions often need to invoke the 'python' interpreter
           from the Python installation being extended.  This routine can
           put a 'python' Execuable object in the module scope for the
           extension package to simplify extension installs.

        3. A lot of Qt extensions need QTDIR set.  This can be used to do that.

        """
        pass


    def install(self, spec, prefix):
        """Package implementations override this with their own build configuration."""
        raise InstallError("Package %s provides no install method!" % self.name)


    def do_uninstall(self, force=False):
        if not self.installed:
            raise InstallError(str(self.spec) + " is not installed.")

        if not force:
            dependents = self.installed_dependents
            if dependents:
                raise PackageStillNeededError(self.spec, dependents)

        # Pre-uninstall hook runs first.
        spack.hooks.pre_uninstall(self)

        # Uninstalling in Spack only requires removing the prefix.
        self.remove_prefix()
        spack.installed_db.remove(self.spec)
        tty.msg("Successfully uninstalled %s." % self.spec.short_spec)

        # Once everything else is done, run post install hooks
        spack.hooks.post_uninstall(self)


    def _check_extendable(self):
        if not self.extendable:
            raise ValueError("Package %s is not extendable!" % self.name)


    def _sanity_check_extension(self):
        if not self.is_extension:
            raise ActivationError("This package is not an extension.")

        extendee_package = self.extendee_spec.package
        extendee_package._check_extendable()

        if not extendee_package.installed:
            raise ActivationError("Can only (de)activate extensions for installed packages.")
        if not self.installed:
            raise ActivationError("Extensions must first be installed.")
        if not self.extendee_spec.name in self.extendees:
            raise ActivationError("%s does not extend %s!" % (self.name, self.extendee.name))


    def do_activate(self, force=False):
        """Called on an etension to invoke the extendee's activate method.

        Commands should call this routine, and should not call
        activate() directly.
        """
        self._sanity_check_extension()

        spack.install_layout.check_extension_conflict(
            self.extendee_spec, self.spec)

        # Activate any package dependencies that are also extensions.
        if not force:
            for spec in self.spec.traverse(root=False):
                if spec.package.extends(self.extendee_spec):
                    if not spec.package.activated:
                        spec.package.do_activate(force=force)

        self.extendee_spec.package.activate(self, **self.extendee_args)

        spack.install_layout.add_extension(self.extendee_spec, self.spec)
        tty.msg("Activated extension %s for %s."
                % (self.spec.short_spec, self.extendee_spec.format("$_$@$+$%@")))


    def activate(self, extension, **kwargs):
        """Symlinks all files from the extension into extendee's install dir.

        Package authors can override this method to support other
        extension mechanisms.  Spack internals (commands, hooks, etc.)
        should call do_activate() method so that proper checks are
        always executed.

        """
        def ignore(filename):
            return (filename in spack.install_layout.hidden_file_paths or
                    kwargs.get('ignore', lambda f: False)(filename))

        tree = LinkTree(extension.prefix)
        conflict = tree.find_conflict(self.prefix, ignore=ignore)
        if conflict:
            raise ExtensionConflictError(conflict)

        tree.merge(self.prefix, ignore=ignore)


    def do_deactivate(self, **kwargs):
        """Called on the extension to invoke extendee's deactivate() method."""
        self._sanity_check_extension()
        force = kwargs.get('force', False)

        # Allow a force deactivate to happen.  This can unlink
        # spurious files if something was corrupted.
        if not force:
            spack.install_layout.check_activated(self.extendee_spec, self.spec)

            activated = spack.install_layout.extension_map(self.extendee_spec)
            for name, aspec in activated.items():
                if aspec == self.spec:
                    continue
                for dep in aspec.traverse():
                    if self.spec == dep:
                        raise ActivationError(
                            "Cannot deactivate %s beacuse %s is activated and depends on it."
                            % (self.spec.short_spec, aspec.short_spec))

        self.extendee_spec.package.deactivate(self, **self.extendee_args)

        # redundant activation check -- makes SURE the spec is not
        # still activated even if something was wrong above.
        if self.activated:
            spack.install_layout.remove_extension(self.extendee_spec, self.spec)

        tty.msg("Deactivated extension %s for %s."
                % (self.spec.short_spec, self.extendee_spec.format("$_$@$+$%@")))


    def deactivate(self, extension, **kwargs):
        """Unlinks all files from extension out of this package's install dir.

        Package authors can override this method to support other
        extension mechanisms.  Spack internals (commands, hooks, etc.)
        should call do_deactivate() method so that proper checks are
        always executed.

        """
        def ignore(filename):
            return (filename in spack.install_layout.hidden_file_paths or
                    kwargs.get('ignore', lambda f: False)(filename))

        tree = LinkTree(extension.prefix)
        tree.unmerge(self.prefix, ignore=ignore)


    def do_restage(self):
        """Reverts expanded/checked out source to a pristine state."""
        self.stage.restage()


    def do_clean(self):
        """Removes the package's build stage and source tarball."""
        if os.path.exists(self.stage.path):
            self.stage.destroy()


    def format_doc(self, **kwargs):
        """Wrap doc string at 72 characters and format nicely"""
        indent = kwargs.get('indent', 0)

        if not self.__doc__:
            return ""

        doc = re.sub(r'\s+', ' ', self.__doc__)
        lines = textwrap.wrap(doc, 72)
        results = StringIO()
        for line in lines:
            results.write((" " * indent) + line + "\n")
        return results.getvalue()


    @property
    def all_urls(self):
        urls = []
        if self.url:
            urls.append(self.url)

        for args in self.versions.values():
            if 'url' in args:
                urls.append(args['url'])
        return urls


    def fetch_remote_versions(self):
        """Try to find remote versions of this package using the
           list_url and any other URLs described in the package file."""
        if not self.all_urls:
            raise VersionFetchError(self.__class__)

        try:
            return spack.util.web.find_versions_of_archive(
                *self.all_urls, list_url=self.list_url, list_depth=self.list_depth)
        except spack.error.NoNetworkConnectionError, e:
            tty.die("Package.fetch_versions couldn't connect to:",
                    e.url, e.message)


    @property
    def rpath(self):
        """Get the rpath this package links with, as a list of paths."""
        rpaths = [self.prefix.lib, self.prefix.lib64]
        rpaths.extend(d.prefix.lib for d in self.spec.traverse(root=False)
                      if os.path.isdir(d.prefix.lib))
        rpaths.extend(d.prefix.lib64 for d in self.spec.traverse(root=False)
                      if os.path.isdir(d.prefix.lib64))
        return rpaths


    @property
    def rpath_args(self):
        """Get the rpath args as a string, with -Wl,-rpath= for each element."""
        return " ".join("-Wl,-rpath=%s" % p for p in self.rpath)


def validate_package_url(url_string):
    """Determine whether spack can handle a particular URL or not."""
    url = urlparse(url_string)
    if url.scheme not in _ALLOWED_URL_SCHEMES:
        tty.die("Invalid protocol in URL: '%s'" % url_string)

    if not allowed_archive(url_string):
        tty.die("Invalid file type in URL: '%s'" % url_string)


def print_pkg(message):
    """Outputs a message with a package icon."""
    from llnl.util.tty.color import cwrite
    cwrite('@*g{[+]} ')
    print message


def _hms(seconds):
    """Convert time in seconds to hours, minutes, seconds."""
    m, s = divmod(seconds, 60)
    h, m = divmod(m, 60)

    parts = []
    if h: parts.append("%dh" % h)
    if m: parts.append("%dm" % m)
    if s: parts.append("%.2fs" % s)
    return ' '.join(parts)


class FetchError(spack.error.SpackError):
    """Raised when something goes wrong during fetch."""
    def __init__(self, message, long_msg=None):
        super(FetchError, self).__init__(message, long_msg)


class InstallError(spack.error.SpackError):
    """Raised when something goes wrong during install or uninstall."""
    def __init__(self, message, long_msg=None):
        super(InstallError, self).__init__(message, long_msg)


class PackageStillNeededError(InstallError):
    """Raised when package is still needed by another on uninstall."""
    def __init__(self, spec, dependents):
        super(PackageStillNeededError, self).__init__(
            "Cannot uninstall %s" % spec)
        self.spec = spec
        self.dependents = dependents


class PackageError(spack.error.SpackError):
    """Raised when something is wrong with a package definition."""
    def __init__(self, message, long_msg=None):
        super(PackageError, self).__init__(message, long_msg)


class PackageVersionError(PackageError):
    """Raised when a version URL cannot automatically be determined."""
    def __init__(self, version):
        super(PackageVersionError, self).__init__(
            "Cannot determine a URL automatically for version %s." % version,
            "Please provide a url for this version in the package.py file.")


class VersionFetchError(PackageError):
    """Raised when a version URL cannot automatically be determined."""
    def __init__(self, cls):
        super(VersionFetchError, self).__init__(
            "Cannot fetch versions for package %s " % cls.__name__ +
            "because it does not define any URLs to fetch.")


class NoURLError(PackageError):
    """Raised when someone tries to build a URL for a package with no URLs."""
    def __init__(self, cls):
        super(NoURLError, self).__init__(
            "Package %s has no version with a URL." % cls.__name__)


class ExtensionError(PackageError): pass


class ExtensionConflictError(ExtensionError):
    def __init__(self, path):
        super(ExtensionConflictError, self).__init__(
            "Extension blocked by file: %s" % path)


class ActivationError(ExtensionError):
    def __init__(self, msg, long_msg=None):
        super(ActivationError, self).__init__(msg, long_msg)<|MERGE_RESOLUTION|>--- conflicted
+++ resolved
@@ -725,13 +725,7 @@
                 # this
 
                 if not os.path.exists(link_path):
-<<<<<<< HEAD
-                    mkdirp(ancestor(link_path))
-                    # Create a symlink
-                    os.symlink(source_path, link_path)
-=======
                     shutil.move(source_path, link_path)
->>>>>>> 1268b415
         ##########
         self.stage.chdir_to_source()
 
