--- conflicted
+++ resolved
@@ -67,11 +67,8 @@
 from spack import directory_layout
 from spack.util.executable import which
 from spack.stage import Stage, ResourceStage, StageComposite
-<<<<<<< HEAD
 from spack.stage import DIYStage
 from spack.util.crypto import bit_length
-=======
->>>>>>> faeb1b77
 from spack.util.environment import dump_environment
 from spack.version import *
 
@@ -1185,33 +1182,13 @@
         Package implementations should override install() to describe
         their build process.
 
-<<<<<<< HEAD
-        :param keep_prefix: Keep install prefix on failure. By default, \
-            destroys it.
-        :param keep_stage: By default, stage is destroyed only if there are \
-            no exceptions during build. Set to True to keep the stage
-            even with exceptions.
-
-        :param install_dependencies: Install dependencies before
-            installing this package
-        :param fake: Don't really build; install fake stub files instead.
-        :param skip_patch: Skip patch stage of build if True.
-        :param verbose: Display verbose build output (by default, suppresses \
-            it)
-        :param dirty: Don't clean the build environment before installing.
-        :param make_jobs: Number of make jobs to use for install. Default is \
-            ncpus
-        :param force: Install again, even if already installed.
-        :param run_tests: Run tests within the package's install()
-
-=======
         Args:
             keep_prefix (bool): Keep install prefix on failure. By default,
                 destroys it.
             keep_stage (bool): By default, stage is destroyed only if there
                 are no exceptions during build. Set to True to keep the stage
                 even with exceptions.
-            install_deps (bool): Install dependencies before installing this
+            install_dependencies (bool): Install dependencies before installing this
                 package
             skip_patch (bool): Skip patch stage of build if True.
             verbose (bool): Display verbose build output (by default,
@@ -1224,7 +1201,6 @@
                 if package was implicitly installed (as a dependency).
             dirty (bool): Don't clean the build environment before installing.
             force (bool): Install again, even if already installed.
->>>>>>> faeb1b77
         """
         if not self.spec.concrete:
             raise ValueError("Can only install concrete packages: %s."
@@ -1238,34 +1214,19 @@
         restage = kwargs.get('restage', False)
         partial = self.check_for_unfinished_installation(keep_prefix, restage)
 
-<<<<<<< HEAD
         if self.name not in setup:
             # Ensure package is not already installed
             layout = spack.store.layout
-            with self._prefix_read_lock():
-                if layout.check_installed(self.spec):
+            with spack.store.db.prefix_read_lock(self.spec):
+                if partial:
                     tty.msg(
-                        "%s is already installed in %s" %
-                        (self.name, self.prefix))
+                        "Continuing from partial install of %s" % self.name)
+                elif layout.check_installed(self.spec):
+                    msg = '{0.name} is already installed in {0.prefix}'
+                    tty.msg(msg.format(self))
                     rec = spack.store.db.get_record(self.spec)
-                    if (not rec.explicit) and explicit:
-                        with spack.store.db.write_transaction():
-                            rec = spack.store.db.get_record(self.spec)
-                            rec.explicit = True
-                    return
-=======
-        # Ensure package is not already installed
-        layout = spack.store.layout
-        with spack.store.db.prefix_read_lock(self.spec):
-            if partial:
-                tty.msg(
-                    "Continuing from partial install of %s" % self.name)
-            elif layout.check_installed(self.spec):
-                msg = '{0.name} is already installed in {0.prefix}'
-                tty.msg(msg.format(self))
-                rec = spack.store.db.get_record(self.spec)
-                return self._update_explicit_entry_in_db(rec, explicit)
->>>>>>> faeb1b77
+                    return self._update_explicit_entry_in_db(rec, explicit)
+                
 
         # Dirty argument takes precedence over dirty config setting.
         if dirty is None:
@@ -1274,12 +1235,8 @@
         self._do_install_pop_kwargs(kwargs)
 
         # First, install dependencies recursively.
-<<<<<<< HEAD
         if install_dependencies:
-=======
-        if install_deps:
             tty.debug('Installing {0} dependencies'.format(self.name))
->>>>>>> faeb1b77
             for dep in self.spec.dependencies():
                 dep.package.do_install(
                     keep_prefix=keep_prefix,
@@ -1296,7 +1253,6 @@
                     **kwargs
                 )
 
-<<<<<<< HEAD
         this_fake = fake
         if self.name in setup:
             this_fake = True
@@ -1310,9 +1266,8 @@
                     spconfig_fname, self.spec.cshort_spec))
 
             self.write_spconfig(spconfig_fname)
-=======
-        tty.msg('Installing %s' % self.name)
->>>>>>> faeb1b77
+        else:
+            tty.msg('Installing %s' % self.name)
 
         # Set run_tests flag before starting build.
         self.run_tests = run_tests
@@ -1353,15 +1308,10 @@
             with self._stage_and_write_lock():
                 # Run the pre-install hook in the child process after
                 # the directory is created.
-<<<<<<< HEAD
                 spack.hooks.pre_install(self)
                 if self.name in setup:
                     pass    # Don't write any files in the install...
-                elif this_fake:
-=======
-                spack.hooks.pre_install(self.spec)
-                if fake:
->>>>>>> faeb1b77
+                elif fake:
                     self.do_fake_install()
                 else:
                     # Do the real install in the source directory.
@@ -1419,7 +1369,6 @@
         # --------------------- end of def build_process
 
         try:
-<<<<<<< HEAD
             spack.store.layout.create_install_directory(self.spec)
         except directory_layout.InstallDirectoryAlreadyExistsError:
             # Abort install if install directory exists.
@@ -1430,11 +1379,10 @@
             else:
                 raise
         try:
-=======
             # Create the install prefix and fork the build process.
             if not os.path.exists(self.prefix):
                 spack.store.layout.create_install_directory(self.spec)
->>>>>>> faeb1b77
+
             # Fork a child to do the actual installation
             spack.build_environment.fork(self, build_process, dirty=dirty)
             # If we installed then we should keep the prefix
