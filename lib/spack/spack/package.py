##############################################################################
# Copyright (c) 2013-2016, Lawrence Livermore National Security, LLC.
# Produced at the Lawrence Livermore National Laboratory.
#
# This file is part of Spack.
# Created by Todd Gamblin, tgamblin@llnl.gov, All rights reserved.
# LLNL-CODE-647188
#
# For details, see https://github.com/llnl/spack
# Please also see the LICENSE file for our notice and the LGPL.
#
# This program is free software; you can redistribute it and/or modify
# it under the terms of the GNU Lesser General Public License (as
# published by the Free Software Foundation) version 2.1, February 1999.
#
# This program is distributed in the hope that it will be useful, but
# WITHOUT ANY WARRANTY; without even the IMPLIED WARRANTY OF
# MERCHANTABILITY or FITNESS FOR A PARTICULAR PURPOSE. See the terms and
# conditions of the GNU Lesser General Public License for more details.
#
# You should have received a copy of the GNU Lesser General Public
# License along with this program; if not, write to the Free Software
# Foundation, Inc., 59 Temple Place, Suite 330, Boston, MA 02111-1307 USA
##############################################################################
"""
This is where most of the action happens in Spack.
See the Package docs for detailed instructions on how the class works
and on how to write your own packages.

The spack package structure is based strongly on Homebrew
(http://wiki.github.com/mxcl/homebrew/), mainly because
Homebrew makes it very easy to create packages.  For a complete
rundown on spack and how it differs from homebrew, look at the
README.
"""
import contextlib
import copy
import functools
import inspect
import os
import re
import sys
import textwrap
import time
from StringIO import StringIO

import llnl.util.lock
import llnl.util.tty as tty
import spack
import spack.store
import spack.compilers
import spack.directives
import spack.binary_distribution
import spack.relocate
import spack.error
import spack.fetch_strategy as fs
import spack.hooks
import spack.mirror
import spack.repository
import spack.url
import spack.util.web
from llnl.util.filesystem import *
from llnl.util.lang import *
from llnl.util.link_tree import LinkTree
from llnl.util.tty.log import log_output
from spack import directory_layout
from spack.stage import Stage, ResourceStage, StageComposite
from spack.util.crypto import bit_length
from spack.util.environment import dump_environment
from spack.version import *

"""Allowed URL schemes for spack packages."""
_ALLOWED_URL_SCHEMES = ["http", "https", "ftp", "file", "git"]


class InstallPhase(object):
    """Manages a single phase of the installation

    This descriptor stores at creation time the name of the method it should
    search for execution. The method is retrieved at __get__ time, so that
    it can be overridden by subclasses of whatever class declared the phases.

    It also provides hooks to execute prerequisite and sanity checks.
    """

    def __init__(self, name):
        self.name = name
        self.preconditions = []
        self.sanity_checks = []

    def __get__(self, instance, owner):
        # The caller is a class that is trying to customize
        # my behavior adding something
        if instance is None:
            return self
        # If instance is there the caller wants to execute the
        # install phase, thus return a properly set wrapper
        phase = getattr(instance, self.name)

        @functools.wraps(phase)
        def phase_wrapper(spec, prefix):
            # Check instance attributes at the beginning of a phase
            self._on_phase_start(instance)
            # Execute phase pre-conditions,
            # and give them the chance to fail
            for check in self.preconditions:
                # Do something sensible at some point
                check(instance)
            phase(spec, prefix)
            # Execute phase sanity_checks,
            # and give them the chance to fail
            for check in self.sanity_checks:
                check(instance)
            # Check instance attributes at the end of a phase
            self._on_phase_exit(instance)
        return phase_wrapper

    def _on_phase_start(self, instance):
        pass

    def _on_phase_exit(self, instance):
        # If a phase has a matching last_phase attribute,
        # stop the installation process raising a StopIteration
        if getattr(instance, 'last_phase', None) == self.name:
            raise StopIteration('Stopping at \'{0}\' phase'.format(self.name))

    def copy(self):
        try:
            return copy.deepcopy(self)
        except TypeError:
            # This bug-fix was not back-ported in Python 2.6
            # http://bugs.python.org/issue1515
            other = InstallPhase(self.name)
            other.preconditions.extend(self.preconditions)
            other.sanity_checks.extend(self.sanity_checks)
            return other


class PackageMeta(type):
    """Conveniently transforms attributes to permit extensible phases

    Iterates over the attribute 'phases' and creates / updates private
    InstallPhase attributes in the class that is being initialized
    """
    phase_fmt = '_InstallPhase_{0}'

    _InstallPhase_sanity_checks = {}
    _InstallPhase_preconditions = {}

    def __new__(meta, name, bases, attr_dict):
        # Check if phases is in attr dict, then set
        # install phases wrappers
        if 'phases' in attr_dict:
            _InstallPhase_phases = [PackageMeta.phase_fmt.format(x) for x in attr_dict['phases']]  # NOQA: ignore=E501
            for phase_name, callback_name in zip(_InstallPhase_phases, attr_dict['phases']):  # NOQA: ignore=E501
                attr_dict[phase_name] = InstallPhase(callback_name)
            attr_dict['_InstallPhase_phases'] = _InstallPhase_phases

        def _append_checks(check_name):
            # Name of the attribute I am going to check it exists
            attr_name = PackageMeta.phase_fmt.format(check_name)
            checks = getattr(meta, attr_name)
            if checks:
                for phase_name, funcs in checks.items():
                    try:
                        # Search for the phase in the attribute dictionary
                        phase = attr_dict[
                            PackageMeta.phase_fmt.format(phase_name)]
                    except KeyError:
                        # If it is not there it's in the bases
                        # and we added a check. We need to copy
                        # and extend
                        for base in bases:
                            phase = getattr(
                                base,
                                PackageMeta.phase_fmt.format(phase_name),
                                None
                            )
                        attr_dict[PackageMeta.phase_fmt.format(
                            phase_name)] = phase.copy()
                        phase = attr_dict[
                            PackageMeta.phase_fmt.format(phase_name)]
                    getattr(phase, check_name).extend(funcs)
                # Clear the attribute for the next class
                setattr(meta, attr_name, {})

        @classmethod
        def _register_checks(cls, check_type, *args):
            def _register_sanity_checks(func):
                attr_name = PackageMeta.phase_fmt.format(check_type)
                check_list = getattr(meta, attr_name)
                for item in args:
                    checks = check_list.setdefault(item, [])
                    checks.append(func)
                setattr(meta, attr_name, check_list)
                return func
            return _register_sanity_checks

        @staticmethod
        def on_package_attributes(**attrs):
            def _execute_under_condition(func):
                @functools.wraps(func)
                def _wrapper(instance):
                    # If all the attributes have the value we require, then
                    # execute
                    if all([getattr(instance, key, None) == value for key, value in attrs.items()]):  # NOQA: ignore=E501
                        func(instance)
                return _wrapper
            return _execute_under_condition

        @classmethod
        def precondition(cls, *args):
            return cls._register_checks('preconditions', *args)

        @classmethod
        def sanity_check(cls, *args):
            return cls._register_checks('sanity_checks', *args)

        if all([not hasattr(x, '_register_checks') for x in bases]):
            attr_dict['_register_checks'] = _register_checks

        if all([not hasattr(x, 'sanity_check') for x in bases]):
            attr_dict['sanity_check'] = sanity_check

        if all([not hasattr(x, 'precondition') for x in bases]):
            attr_dict['precondition'] = precondition

        if all([not hasattr(x, 'on_package_attributes') for x in bases]):
            attr_dict['on_package_attributes'] = on_package_attributes

        # Preconditions
        _append_checks('preconditions')
        # Sanity checks
        _append_checks('sanity_checks')
        return super(PackageMeta, meta).__new__(meta, name, bases, attr_dict)

    def __init__(cls, name, bases, dict):
        type.__init__(cls, name, bases, dict)
        spack.directives.ensure_dicts(cls)


class PackageBase(object):
    """This is the superclass for all spack packages.

    ***The Package class***

    Package is where the bulk of the work of installing packages is done.

    A package defines how to fetch, verfiy (via, e.g., md5), build, and
    install a piece of software.  A Package also defines what other
    packages it depends on, so that dependencies can be installed along
    with the package itself.  Packages are written in pure python.

    Packages are all submodules of spack.packages.  If spack is installed
    in ``$prefix``, all of its python files are in ``$prefix/lib/spack``.
    Most of them are in the spack module, so all the packages live in
    ``$prefix/lib/spack/spack/packages``.

    All you have to do to create a package is make a new subclass of Package
    in this directory.  Spack automatically scans the python files there
    and figures out which one to import when you invoke it.

    **An example package**

    Let's look at the cmake package to start with.  This package lives in
    ``$prefix/var/spack/repos/builtin/packages/cmake/package.py``:

    .. code-block:: python

       from spack import *
       class Cmake(Package):
           homepage  = 'https://www.cmake.org'
           url       = 'http://www.cmake.org/files/v2.8/cmake-2.8.10.2.tar.gz'
           md5       = '097278785da7182ec0aea8769d06860c'

           def install(self, spec, prefix):
               configure('--prefix=%s'   % prefix,
                         '--parallel=%s' % make_jobs)
               make()
               make('install')

    **Naming conventions**

    There are two names you should care about:

    1. The module name, ``cmake``.

       * User will refers to this name, e.g. 'spack install cmake'.
       * It can include ``_``, ``-``, and numbers (it can even start with a
         number).

    2. The class name, "Cmake".  This is formed by converting `-` or
       ``_`` in the module name to camel case.  If the name starts with
       a number, we prefix the class name with ``_``. Examples:

          ===========  ==========
          Module Name  Class Name
          ===========  ==========
          foo_bar      FooBar
          docbook-xml  DocbookXml
          FooBar       Foobar
          3proxy       _3proxy
          ===========  ==========

        The class name is what spack looks for when it loads a package module.

    **Required Attributes**

    Aside from proper naming, here is the bare minimum set of things you
    need when you make a package:

    homepage:
        informational URL, so that users know what they're
        installing.

    url or url_for_version(self, version):
      If url, then the URL of the source archive that spack will fetch.
      If url_for_version(), then a method returning the URL required
      to fetch a particular version.

    install():
        This function tells spack how to build and install the
        software it downloaded.

    **Optional Attributes**

    You can also optionally add these attributes, if needed:

        list_url:
            Webpage to scrape for available version strings. Default is the
            directory containing the tarball; use this if the default isn't
            correct so that invoking 'spack versions' will work for this
            package.

        url_version(self, version):
            When spack downloads packages at particular versions, it just
            converts version to string with str(version).  Override this if
            your package needs special version formatting in its URL.  boost
            is an example of a package that needs this.

    ***Creating Packages***

    As a package creator, you can probably ignore most of the preceding
    information, because you can use the 'spack create' command to do it
    all automatically.

    You as the package creator generally only have to worry about writing
    your install function and specifying dependencies.

    **spack create**

    Most software comes in nicely packaged tarballs, like this one

    http://www.cmake.org/files/v2.8/cmake-2.8.10.2.tar.gz

    Taking a page from homebrew, spack deduces pretty much everything it
    needs to know from the URL above.  If you simply type this::

        spack create http://www.cmake.org/files/v2.8/cmake-2.8.10.2.tar.gz

    Spack will download the tarball, generate an md5 hash, figure out the
    version and the name of the package from the URL, and create a new
    package file for you with all the names and attributes set correctly.

    Once this skeleton code is generated, spack pops up the new package in
    your $EDITOR so that you can modify the parts that need changes.

    **Dependencies**

    If your package requires another in order to build, you can specify that
    like this:

    .. code-block:: python

       class Stackwalker(Package):
           ...
           depends_on("libdwarf")
           ...

    This tells spack that before it builds stackwalker, it needs to build
    the libdwarf package as well.  Note that this is the module name, not
    the class name (The class name is really only used by spack to find
    your package).

    Spack will download an install each dependency before it installs your
    package.  In addtion, it will add -L, -I, and rpath arguments to your
    compiler and linker for each dependency.  In most cases, this allows you
    to avoid specifying any dependencies in your configure or cmake line;
    you can just run configure or cmake without any additional arguments and
    it will find the dependencies automatically.

    **The Install Function**

    The install function is designed so that someone not too terribly familiar
    with Python could write a package installer.  For example, we put a number
    of commands in install scope that you can use almost like shell commands.
    These include make, configure, cmake, rm, rmtree, mkdir, mkdirp, and
    others.

    You can see above in the cmake script that these commands are used to run
    configure and make almost like they're used on the command line.  The
    only difference is that they are python function calls and not shell
    commands.

    It may be puzzling to you where the commands and functions in install live.
    They are NOT instance variables on the class; this would require us to
    type 'self.' all the time and it makes the install code unnecessarily long.
    Rather, spack puts these commands and variables in *module* scope for your
    Package subclass.  Since each package has its own module, this doesn't
    pollute other namespaces, and it allows you to more easily implement an
    install function.

    For a full list of commands and variables available in module scope, see
    the add_commands_to_module() function in this class. This is where most
    of them are created and set on the module.

    **Parallel Builds**

    By default, Spack will run make in parallel when you run make() in your
    install function.  Spack figures out how many cores are available on
    your system and runs make with -j<cores>.  If you do not want this
    behavior, you can explicitly mark a package not to use parallel make:

    .. code-block:: python

       class SomePackage(Package):
           ...
           parallel = False
           ...

    This changes the default behavior so that make is sequential.  If you still
    want to build some parts in parallel, you can do this in your install
    function:

    .. code-block:: python

       make(parallel=True)

    Likewise, if you do not supply parallel = True in your Package, you can
    keep the default parallel behavior and run make like this when you want a
    sequential build:

    .. code-block:: python

       make(parallel=False)

    **Package Lifecycle**

    This section is really only for developers of new spack commands.

    A package's lifecycle over a run of Spack looks something like this:

    .. code-block:: python

       p = Package()             # Done for you by spack

       p.do_fetch()              # downloads tarball from a URL
       p.do_stage()              # expands tarball in a temp directory
       p.do_patch()              # applies patches to expanded source
       p.do_install()            # calls package's install() function
       p.do_uninstall()          # removes install directory

    There are also some other commands that clean the build area:

    .. code-block:: python

       p.do_clean()              # removes the stage directory entirely
       p.do_restage()            # removes the build directory and
                                 # re-expands the archive.

    The convention used here is that a ``do_*`` function is intended to be
    called internally by Spack commands (in spack.cmd).  These aren't for
    package writers to override, and doing so may break the functionality
    of the Package class.

    Package creators override functions like install() (all of them do this),
    clean() (some of them do this), and others to provide custom behavior.
    """
    __metaclass__ = PackageMeta
    #
    # These are default values for instance variables.
    #
    """By default we build in parallel.  Subclasses can override this."""
    parallel = True

    """# jobs to use for parallel make. If set, overrides default of ncpus."""
    make_jobs = None

    """By default do not run tests within package's install()"""
    run_tests = False

    """Most packages are NOT extendable. Set to True if you want extensions."""
    extendable = False

    """When True, add RPATHs for the entire DAG. When False, add RPATHs only
       for immediate dependencies."""
    transitive_rpaths = True

    """List of prefix-relative file paths (or a single path). If these do
       not exist after install, or if they exist but are not files,
       sanity checks fail.
    """
    sanity_check_is_file = []

    """List of prefix-relative directory paths (or a single path). If
       these do not exist after install, or if they exist but are not
       directories, sanity checks will fail.
    """
    sanity_check_is_dir = []

    """Per-process lock objects for each install prefix."""
    prefix_locks = {}

    def __init__(self, spec):
        # this determines how the package should be built.
        self.spec = spec

        # Lock on the prefix shared resource. Will be set in prefix property
        self._prefix_lock = None

        # Name of package is the name of its module, without the
        # containing module names.
        self.name = self.module.__name__
        if '.' in self.name:
            self.name = self.name[self.name.rindex('.') + 1:]

        # Allow custom staging paths for packages
        self.path = None

        # Check versions in the versions dict.
        for v in self.versions:
            assert (isinstance(v, Version))

        # Check version descriptors
        for v in sorted(self.versions):
            assert (isinstance(self.versions[v], dict))

        # Version-ize the keys in versions dict
        try:
            self.versions = dict((Version(v), h)
                                 for v, h in self.versions.items())
        except ValueError as e:
            raise ValueError("In package %s: %s" % (self.name, e.message))

        # stage used to build this package.
        self._stage = None

        # Init fetch strategy and url to None
        self._fetcher = None
        self.url = getattr(self.__class__, 'url', None)

        # Fix up self.url if this package fetches with a URLFetchStrategy.
        # This makes self.url behave sanely.
        if self.spec.versions.concrete:
            # TODO: this is a really roundabout way of determining the type
            # TODO: of fetch to do. figure out a more sane fetch
            # TODO: strategy/package init order (right now it's conflated with
            # TODO: stage, package, and the tests make assumptions)
            f = fs.for_package_version(self, self.version)
            if isinstance(f, fs.URLFetchStrategy):
                self.url = self.url_for_version(self.spec.version)

        # Set a default list URL (place to find available versions)
        if not hasattr(self, 'list_url'):
            self.list_url = None

        if not hasattr(self, 'list_depth'):
            self.list_depth = 1

        # Set default licensing information
        if not hasattr(self, 'license_required'):
            self.license_required = False

        if not hasattr(self, 'license_comment'):
            self.license_comment = '#'

        if not hasattr(self, 'license_files'):
            self.license_files = []

        if not hasattr(self, 'license_vars'):
            self.license_vars = []

        if not hasattr(self, 'license_url'):
            self.license_url = None

        # Set up some internal variables for timing.
        self._fetch_time = 0.0
        self._total_time = 0.0

        if self.is_extension:
            spack.repo.get(self.extendee_spec)._check_extendable()

        self.extra_args = {}

    def possible_dependencies(self, visited=None):
        """Return set of possible transitive dependencies of this package."""
        if visited is None:
            visited = set()

        visited.add(self.name)
        for name in self.dependencies:
            if name not in visited and not spack.spec.Spec(name).virtual:
                pkg = spack.repo.get(name)
                for name in pkg.possible_dependencies(visited):
                    visited.add(name)

        return visited

    @property
    def package_dir(self):
        """Return the directory where the package.py file lives."""
        return os.path.dirname(self.module.__file__)

    @property
    def global_license_dir(self):
        """Returns the directory where global license files for all
           packages are stored."""
        spack_root = ancestor(__file__, 4)
        return join_path(spack_root, 'etc', 'spack', 'licenses')

    @property
    def global_license_file(self):
        """Returns the path where a global license file for this
           particular package should be stored."""
        if not self.license_files:
            return
        return join_path(self.global_license_dir, self.name,
                         os.path.basename(self.license_files[0]))

    @property
    def version(self):
        if not self.spec.versions.concrete:
            raise ValueError("Can only get of package with concrete version.")
        return self.spec.versions[0]

    @memoized
    def version_urls(self):
        """Return a list of URLs for different versions of this
           package, sorted by version.  A version's URL only appears
           in this list if it has an explicitly defined URL."""
        version_urls = {}
        for v in sorted(self.versions):
            args = self.versions[v]
            if 'url' in args:
                version_urls[v] = args['url']
        return version_urls

    def nearest_url(self, version):
        """Finds the URL for the next lowest version with a URL.
           If there is no lower version with a URL, uses the
           package url property. If that isn't there, uses a
           *higher* URL, and if that isn't there raises an error.
        """
        version_urls = self.version_urls()
        url = getattr(self.__class__, 'url', None)

        for v in version_urls:
            if v > version and url:
                break
            if version_urls[v]:
                url = version_urls[v]
        return url

    # TODO: move this out of here and into some URL extrapolation module?
    def url_for_version(self, version):
        """Returns a URL from which the specified version of this package
        may be downloaded.

        version: class Version
            The version for which a URL is sought.

        See Class Version (version.py)
        """
        if not isinstance(version, Version):
            version = Version(version)

        cls = self.__class__
        if not (hasattr(cls, 'url') or self.version_urls()):
            raise NoURLError(cls)

        # If we have a specific URL for this version, don't extrapolate.
        version_urls = self.version_urls()
        if version in version_urls:
            return version_urls[version]

        # If we have no idea, try to substitute the version.
        return spack.url.substitute_version(
            self.nearest_url(version), self.url_version(version))

    def _make_resource_stage(self, root_stage, fetcher, resource):
        resource_stage_folder = self._resource_stage(resource)
        resource_mirror = join_path(self.name, os.path.basename(fetcher.url))
        stage = ResourceStage(resource.fetcher,
                              root=root_stage,
                              resource=resource,
                              name=resource_stage_folder,
                              mirror_path=resource_mirror,
                              path=self.path)
        return stage

    def _make_root_stage(self, fetcher):
        # Construct a mirror path (TODO: get this out of package.py)
        mp = spack.mirror.mirror_archive_path(self.spec, fetcher)
        # Construct a path where the stage should build..
        s = self.spec
        stage_name = "%s-%s-%s" % (s.name, s.version, s.dag_hash())
        # Build the composite stage
        stage = Stage(fetcher, mirror_path=mp, name=stage_name, path=self.path)
        return stage

    def _make_stage(self):
        # Construct a composite stage on top of the composite FetchStrategy
        composite_fetcher = self.fetcher
        composite_stage = StageComposite()
        resources = self._get_needed_resources()
        for ii, fetcher in enumerate(composite_fetcher):
            if ii == 0:
                # Construct root stage first
                stage = self._make_root_stage(fetcher)
            else:
                # Construct resource stage
                resource = resources[ii - 1]  # ii == 0 is root!
                stage = self._make_resource_stage(composite_stage[0], fetcher,
                                                  resource)
            # Append the item to the composite
            composite_stage.append(stage)

        # Create stage on first access.  Needed because fetch, stage,
        # patch, and install can be called independently of each
        # other, so `with self.stage:` in do_install isn't sufficient.
        composite_stage.create()
        return composite_stage

    @property
    def stage(self):
        if not self.spec.concrete:
            raise ValueError("Can only get a stage for a concrete package.")
        if self._stage is None:
            self._stage = self._make_stage()
        return self._stage

    @stage.setter
    def stage(self, stage):
        """Allow a stage object to be set to override the default."""
        self._stage = stage

    def _make_fetcher(self):
        # Construct a composite fetcher that always contains at least
        # one element (the root package). In case there are resources
        # associated with the package, append their fetcher to the
        # composite.
        root_fetcher = fs.for_package_version(self, self.version)
        fetcher = fs.FetchStrategyComposite()  # Composite fetcher
        fetcher.append(root_fetcher)  # Root fetcher is always present
        resources = self._get_needed_resources()
        for resource in resources:
            fetcher.append(resource.fetcher)
        return fetcher

    @property
    def fetcher(self):
        if not self.spec.versions.concrete:
            raise ValueError(
                "Can only get a fetcher for a package with concrete versions.")
        if not self._fetcher:
            self._fetcher = self._make_fetcher()
        return self._fetcher

    @fetcher.setter
    def fetcher(self, f):
        self._fetcher = f

    def dependencies_of_type(self, *deptypes):
        """Get subset of the dependencies with certain types."""
        return dict((name, conds) for name, conds in self.dependencies.items()
                    if any(d in self._deptypes[name] for d in deptypes))

    @property
    def extendee_spec(self):
        """
        Spec of the extendee of this package, or None if it is not an extension
        """
        if not self.extendees:
            return None

        # TODO: allow more than one extendee.
        name = next(iter(self.extendees))

        # If the extendee is in the spec's deps already, return that.
        for dep in self.spec.traverse(deptypes=('link', 'run')):
            if name == dep.name:
                return dep

        # if the spec is concrete already, then it extends something
        # that is an *optional* dependency, and the dep isn't there.
        if self.spec._concrete:
            return None
        else:
            # If it's not concrete, then return the spec from the
            # extends() directive since that is all we know so far.
            spec, kwargs = self.extendees[name]
            return spec

    @property
    def extendee_args(self):
        """
        Spec of the extendee of this package, or None if it is not an extension
        """
        if not self.extendees:
            return None

        # TODO: allow multiple extendees.
        name = next(iter(self.extendees))
        return self.extendees[name][1]

    @property
    def is_extension(self):
        # if it is concrete, it's only an extension if it actually
        # dependes on the extendee.
        if self.spec._concrete:
            return self.extendee_spec is not None
        else:
            # If not, then it's an extension if it *could* be an extension
            return bool(self.extendees)

    def extends(self, spec):
        if spec.name not in self.extendees:
            return False
        s = self.extendee_spec
        return s and s.satisfies(spec)

    @property
    def activated(self):
        if not self.is_extension:
            raise ValueError(
                "is_extension called on package that is not an extension.")
        exts = spack.store.layout.extension_map(self.extendee_spec)
        return (self.name in exts) and (exts[self.name] == self.spec)

    def provides(self, vpkg_name):
        """
        True if this package provides a virtual package with the specified name
        """
        return any(s.name == vpkg_name for s in self.provided)

    @property
    def installed(self):
        return os.path.isdir(self.prefix)

    @property
    def installed_dependents(self):
        """Return a list of the specs of all installed packages that depend
           on this one.

        TODO: move this method to database.py?
        """
        dependents = []
        for spec in spack.store.db.query():
            if self.name == spec.name:
                continue
            # XXX(deptype): Should build dependencies not count here?
            # for dep in spec.traverse(deptype=('run')):
            for dep in spec.traverse(deptype=spack.alldeps):
                if self.spec == dep:
                    dependents.append(spec)
        return dependents

    @property
    def prefix_lock(self):
        """Prefix lock is a byte range lock on the nth byte of a file.

        The lock file is ``spack.store.db.prefix_lock`` -- the DB
        tells us what to call it and it lives alongside the install DB.

        n is the sys.maxsize-bit prefix of the DAG hash.  This makes
        likelihood of collision is very low AND it gives us
        readers-writer lock semantics with just a single lockfile, so no
        cleanup required.
        """
        if self._prefix_lock is None:
            prefix = self.spec.prefix
            if prefix not in Package.prefix_locks:
                Package.prefix_locks[prefix] = llnl.util.lock.Lock(
                    spack.store.db.prefix_lock_path,
                    self.spec.dag_hash_bit_prefix(bit_length(sys.maxsize)), 1)

            self._prefix_lock = Package.prefix_locks[prefix]

        return self._prefix_lock

    @property
    def prefix(self):
        """Get the prefix into which this package should be installed."""
        return self.spec.prefix

    @property
    # TODO: Change this to architecture
    def compiler(self):
        """Get the spack.compiler.Compiler object used to build this package"""
        if not self.spec.concrete:
            raise ValueError("Can only get a compiler for a concrete package.")
        return spack.compilers.compiler_for_spec(self.spec.compiler,
                                                 self.spec.architecture)

    def url_version(self, version):
        """
        Given a version, this returns a string that should be substituted
        into the package's URL to download that version.

        By default, this just returns the version string. Subclasses may need
        to override this, e.g. for boost versions where you need to ensure that
        there are _'s in the download URL.
        """
        return str(version)

    def remove_prefix(self):
        """
        Removes the prefix for a package along with any empty parent
        directories
        """
        spack.store.layout.remove_install_directory(self.spec)

    def do_fetch(self, mirror_only=False):
        """
        Creates a stage directory and downloads the tarball for this package.
        Working directory will be set to the stage directory.
        """
        if not self.spec.concrete:
            raise ValueError("Can only fetch concrete packages.")

        start_time = time.time()
        if spack.do_checksum and self.version not in self.versions:
            tty.warn("There is no checksum on file to fetch %s safely." %
                     self.spec.format('$_$@'))

            # Ask the user whether to skip the checksum if we're
            # interactive, but just fail if non-interactive.
            ck_msg = "Add a checksum or use --no-checksum to skip this check."
            ignore_checksum = False
            if sys.stdout.isatty():
                ignore_checksum = tty.get_yes_or_no("  Fetch anyway?",
                                                    default=False)
                if ignore_checksum:
                    tty.msg("Fetching with no checksum.", ck_msg)

            if not ignore_checksum:
                raise FetchError("Will not fetch %s" %
                                 self.spec.format('$_$@'), ck_msg)

        self.stage.fetch(mirror_only)

        self._fetch_time = time.time() - start_time

        if spack.do_checksum and self.version in self.versions:
            self.stage.check()

        self.stage.cache_local()

    def do_stage(self, mirror_only=False):
        """Unpacks the fetched tarball, then changes into the expanded tarball
           directory."""
        if not self.spec.concrete:
            raise ValueError("Can only stage concrete packages.")

        self.do_fetch(mirror_only)
        self.stage.expand_archive()
        self.stage.chdir_to_source()

    def do_patch(self):
        """Calls do_stage(), then applied patches to the expanded tarball if they
           haven't been applied already."""
        if not self.spec.concrete:
            raise ValueError("Can only patch concrete packages.")

        # Kick off the stage first.
        self.do_stage()

        # Package can add its own patch function.
        has_patch_fun = hasattr(self, 'patch') and callable(self.patch)

        # If there are no patches, note it.
        if not self.patches and not has_patch_fun:
            tty.msg("No patches needed for %s" % self.name)
            return

        # Construct paths to special files in the archive dir used to
        # keep track of whether patches were successfully applied.
        archive_dir = self.stage.source_path
        good_file = join_path(archive_dir, '.spack_patched')
        no_patches_file = join_path(archive_dir, '.spack_no_patches')
        bad_file = join_path(archive_dir, '.spack_patch_failed')

        # If we encounter an archive that failed to patch, restage it
        # so that we can apply all the patches again.
        if os.path.isfile(bad_file):
            tty.msg("Patching failed last time. Restaging.")
            self.stage.restage()

        self.stage.chdir_to_source()

        # If this file exists, then we already applied all the patches.
        if os.path.isfile(good_file):
            tty.msg("Already patched %s" % self.name)
            return
        elif os.path.isfile(no_patches_file):
            tty.msg("No patches needed for %s" % self.name)
            return

        # Apply all the patches for specs that match this one
        patched = False
        for spec, patch_list in self.patches.items():
            if self.spec.satisfies(spec):
                for patch in patch_list:
                    try:
                        patch.apply(self.stage)
                        tty.msg('Applied patch %s' % patch.path_or_url)
                        patched = True
                    except:
                        # Touch bad file if anything goes wrong.
                        tty.msg('Patch %s failed.' % patch.path_or_url)
                        touch(bad_file)
                        raise

        if has_patch_fun:
            try:
                self.patch()
                tty.msg("Ran patch() for %s" % self.name)
                patched = True
            except:
                tty.msg("patch() function failed for %s" % self.name)
                touch(bad_file)
                raise

        # Get rid of any old failed file -- patches have either succeeded
        # or are not needed.  This is mostly defensive -- it's needed
        # if the restage() method doesn't clean *everything* (e.g., for a repo)
        if os.path.isfile(bad_file):
            os.remove(bad_file)

        # touch good or no patches file so that we skip next time.
        if patched:
            touch(good_file)
        else:
            touch(no_patches_file)

    @property
    def namespace(self):
        namespace, dot, module = self.__module__.rpartition('.')
        return namespace

    def do_fake_install(self):
        """Make a fake install directory containing a 'fake' file in bin."""
        # FIXME : Make this part of the 'install' behavior ?
        mkdirp(self.prefix.bin)
        touch(join_path(self.prefix.bin, 'fake'))
        mkdirp(self.prefix.lib)
        mkdirp(self.prefix.man1)

    def _if_make_target_execute(self, target):
        try:
            # Check if we have a makefile
            file = [x for x in ('Makefile', 'makefile') if os.path.exists(x)]
            file = file.pop()
        except IndexError:
            tty.msg('No Makefile found in the build directory')
            return

        # Check if 'target' is in the makefile
        regex = re.compile('^' + target + ':')
        with open(file, 'r') as f:
            matches = [line for line in f.readlines() if regex.match(line)]

        if not matches:
            tty.msg('Target \'' + target + ':\' not found in Makefile')
            return

        # Execute target
        inspect.getmodule(self).make(target)

    def _get_needed_resources(self):
        resources = []
        # Select the resources that are needed for this build
        for when_spec, resource_list in self.resources.items():
            if when_spec in self.spec:
                resources.extend(resource_list)
        # Sorts the resources by the length of the string representing their
        # destination. Since any nested resource must contain another
        # resource's name in its path, it seems that should work
        resources = sorted(resources, key=lambda res: len(res.destination))
        return resources

    def _resource_stage(self, resource):
        pieces = ['resource', resource.name, self.spec.dag_hash()]
        resource_stage_folder = '-'.join(pieces)
        return resource_stage_folder

    @contextlib.contextmanager
    def _prefix_read_lock(self):
        try:
            self.prefix_lock.acquire_read(60)
            yield self
        finally:
            self.prefix_lock.release_read()

    @contextlib.contextmanager
    def _prefix_write_lock(self):
        try:
            self.prefix_lock.acquire_write(60)
            yield self
        finally:
            self.prefix_lock.release_write()

    def do_install(self,
                   keep_prefix=False,
                   keep_stage=False,
                   install_deps=True,
                   skip_patch=False,
                   verbose=False,
                   make_jobs=None,
                   run_tests=False,
                   fake=False,
                   fetch_binary="never",
                   explicit=False,
                   dirty=None,
                   **kwargs):
        """Called by commands to install a package and its dependencies.

        Package implementations should override install() to describe
        their build process.

        :param keep_prefix: Keep install prefix on failure. By default, \
            destroys it.
        :param keep_stage: By default, stage is destroyed only if there are \
            no exceptions during build. Set to True to keep the stage
            even with exceptions.
        :param install_deps: Install dependencies before installing this \
            package
        :param fake: Don't really build; install fake stub files instead.
        :param skip_patch: Skip patch stage of build if True.
        :param verbose: Display verbose build output (by default, suppresses \
            it)
        :param dirty: Don't clean the build environment before installing.
        :param make_jobs: Number of make jobs to use for install. Default is \
            ncpus
        :param force: Install again, even if already installed.
        :param run_tests: Run tests within the package's install()
        :param fetch_binary: Whether to download a pre-compiled package \
                          or build from scratch
        """
        if not self.spec.concrete:
            raise ValueError("Can only install concrete packages: %s."
                             % self.spec.name)

        # No installation needed if package is external
        if self.spec.external:
            tty.msg("%s is externally installed in %s" %
                    (self.name, self.spec.external))
            return

        # Ensure package is not already installed
        layout = spack.store.layout
        with self._prefix_read_lock():
            if layout.check_installed(self.spec):
                tty.msg(
                    "%s is already installed in %s" % (self.name, self.prefix))
                rec = spack.store.db.get_record(self.spec)
                if (not rec.explicit) and explicit:
                    with spack.store.db.write_transaction():
                        rec = spack.store.db.get_record(self.spec)
                        rec.explicit = True
                return

        # Dirty argument takes precedence over dirty config setting.
        if dirty is None:
            dirty = spack.dirty

        self._do_install_pop_kwargs(kwargs)

        tty.msg("Installing %s" % self.name)

        # First, install dependencies recursively.
<<<<<<< HEAD
        if not ignore_deps:
            self.do_install_dependencies(keep_prefix=keep_prefix,
                                         keep_stage=keep_stage,
                                         ignore_deps=ignore_deps,
                                         fake=fake,
                                         skip_patch=skip_patch,
                                         verbose=verbose,
                                         fetch_binary=fetch_binary,
                                         make_jobs=make_jobs,
                                         run_tests=run_tests,
                                         dirty=dirty)
=======
        if install_deps:
            for dep in self.spec.dependencies():
                dep.package.do_install(
                    keep_prefix=keep_prefix,
                    keep_stage=keep_stage,
                    install_deps=install_deps,
                    fake=fake,
                    skip_patch=skip_patch,
                    verbose=verbose,
                    make_jobs=make_jobs,
                    run_tests=run_tests,
                    dirty=dirty,
                    **kwargs
                )
>>>>>>> 1eeef97c

        # Set run_tests flag before starting build.
        self.run_tests = run_tests

        # check and prepare binary install option
        install_binary = False
        binary_distribution = spack.binary_distribution
        if fetch_binary in ("always", "lazy"):
            tarball_available = binary_distribution.download_tarball(self)
            if tarball_available:
                install_binary = True
                binary_distribution.prepare()
            elif fetch_binary == "always":
                tty.die("Download of binary package for %s failed."
                        % self.name)
            else:
                tty.warn("No binary package for %s found."
                         % self.name)

        # create the install directory.  The install layout
        # handles this in case so that it can use whatever
        # package naming scheme it likes.
        # Set parallelism before starting build.
        self.make_jobs = make_jobs

        # Then install the package itself.
        def build_process(input_stream):
            """Forked for each build. Has its own process and python
               module space set up by build_environment.fork()."""

            start_time = time.time()
            if not fake and not install_binary:
                if not skip_patch:
                    self.do_patch()
                else:
                    self.do_stage()

            tty.msg(
                'Building {0} [{1}]'.format(self.name, self.build_system_class)
            )

            self.stage.keep = keep_stage

            with contextlib.nested(self.stage, self._prefix_write_lock()):
                # Run the pre-install hook in the child process after
                # the directory is created.
                spack.hooks.pre_install(self)
<<<<<<< HEAD
                # Set up process's build environment before running install.
                if install_binary is True:
                    spack.binary_distribution.extract_tarball(self)
                    spack.binary_distribution.relocate_package(self)
                elif fake:
=======
                if fake:
>>>>>>> 1eeef97c
                    self.do_fake_install()
                else:
                    # Do the real install in the source directory.
                    self.stage.chdir_to_source()

                    # Save the build environment in a file before building.
                    env_path = join_path(os.getcwd(), 'spack-build.env')

                    # Redirect I/O to a build log (and optionally to
                    # the terminal)
                    log_path = join_path(os.getcwd(), 'spack-build.out')

                    # FIXME : refactor this assignment
                    self.log_path = log_path
                    self.env_path = env_path
                    dump_environment(env_path)

                    # Spawn a daemon that reads from a pipe and redirects
                    # everything to log_path
                    redirection_context = log_output(
                        log_path,
                        echo=verbose,
                        force_color=sys.stdout.isatty(),
                        debug=True,
                        input_stream=input_stream
                    )
                    with redirection_context as log_redirection:
                        for phase_name, phase in zip(self.phases, self._InstallPhase_phases):  # NOQA: ignore=E501
                            tty.msg(
                                'Executing phase : \'{0}\''.format(phase_name)  # NOQA: ignore=E501
                            )
                            # Redirect stdout and stderr to daemon pipe
                            with log_redirection:
                                getattr(self, phase)(
                                    self.spec, self.prefix)
                    self.log()
                # Run post install hooks before build stage is removed.
                spack.hooks.post_install(self)

            # Stop timer.
            self._total_time = time.time() - start_time
            build_time = self._total_time - self._fetch_time

            tty.msg("Successfully installed %s" % self.name,
                    "Fetch: %s.  Build: %s.  Total: %s." %
                    (_hms(self._fetch_time), _hms(build_time),
                     _hms(self._total_time)))
            print_pkg(self.prefix)

        try:
            # Create the install prefix and fork the build process.
            spack.store.layout.create_install_directory(self.spec)
            # Fork a child to do the actual installation
            spack.build_environment.fork(self, build_process, dirty=dirty)
            # If we installed then we should keep the prefix
            keep_prefix = True if self.last_phase is None else keep_prefix
            # note: PARENT of the build process adds the new package to
            # the database, so that we don't need to re-read from file.
            spack.store.db.add(
                self.spec, spack.store.layout, explicit=explicit
            )
        except directory_layout.InstallDirectoryAlreadyExistsError:
            # Abort install if install directory exists.
            # But do NOT remove it (you'd be overwriting someone else's stuff)
            tty.warn("Keeping existing install prefix in place.")
            raise
        except StopIteration as e:
            # A StopIteration exception means that do_install
            # was asked to stop early from clients
            tty.msg(e.message)
            tty.msg(
                'Package stage directory : {0}'.format(self.stage.source_path)
            )
        finally:
            # Remove the install prefix if anything went wrong during install.
            if not keep_prefix:
                self.remove_prefix()

    def _do_install_pop_kwargs(self, kwargs):
        """Pops kwargs from do_install before starting the installation

        Args:
            kwargs:
              'stop_at': last installation phase to be executed (or None)

        """
        self.last_phase = kwargs.pop('stop_at', None)
        if self.last_phase is not None and self.last_phase not in self.phases:
            tty.die('\'{0}\' is not an allowed phase for package {1}'
                    .format(self.last_phase, self.name))

    def log(self):
        # Copy provenance into the install directory on success
        log_install_path = spack.store.layout.build_log_path(
            self.spec)
        env_install_path = spack.store.layout.build_env_path(
            self.spec)
        packages_dir = spack.store.layout.build_packages_path(
            self.spec)

        # Remove first if we're overwriting another build
        # (can happen with spack setup)
        try:
            # log_install_path and env_install_path are inside this
            shutil.rmtree(packages_dir)
        except Exception:
            # FIXME : this potentially catches too many things...
            pass

        install(self.log_path, log_install_path)
        install(self.env_path, env_install_path)
        dump_packages(self.spec, packages_dir)

    def sanity_check_prefix(self):
        """This function checks whether install succeeded."""

        def check_paths(path_list, filetype, predicate):
            if isinstance(path_list, basestring):
                path_list = [path_list]

            for path in path_list:
                abs_path = os.path.join(self.prefix, path)
                if not predicate(abs_path):
                    raise InstallError(
                        "Install failed for %s. No such %s in prefix: %s" %
                        (self.name, filetype, path))

        check_paths(self.sanity_check_is_file, 'file', os.path.isfile)
        check_paths(self.sanity_check_is_dir, 'directory', os.path.isdir)

        installed = set(os.listdir(self.prefix))
        installed.difference_update(
            spack.store.layout.hidden_file_paths)
        if not installed:
            raise InstallError(
                "Install failed for %s.  Nothing was installed!" % self.name)

    @property
    def build_log_path(self):
        if self.installed:
            return spack.store.layout.build_log_path(self.spec)
        else:
            return join_path(self.stage.source_path, 'spack-build.out')

    @property
    def module(self):
        """Use this to add variables to the class's module's scope.
           This lets us use custom syntax in the install method.
        """
        return __import__(self.__class__.__module__,
                          fromlist=[self.__class__.__name__])

    def setup_environment(self, spack_env, run_env):
        """Set up the compile and runtime environments for a package.

        `spack_env` and `run_env` are `EnvironmentModifications`
        objects.  Package authors can call methods on them to alter
        the environment within Spack and at runtime.

        Both `spack_env` and `run_env` are applied within the build
        process, before this package's `install()` method is called.

        Modifications in `run_env` will *also* be added to the
        generated environment modules for this package.

        Default implementation does nothing, but this can be
        overridden if the package needs a particular environment.

        Examples:

            1. Qt extensions need `QTDIR` set.

        Args:
            spack_env (EnvironmentModifications): list of
                modifications to be applied when this package is built
                within Spack.

            run_env (EnvironmentModifications): list of environment
                changes to be applied when this package is run outside
                of Spack.

        """
        pass

    def setup_dependent_environment(self, spack_env, run_env, dependent_spec):
        """Set up the environment of packages that depend on this one.

        This is similar to ``setup_environment``, but it is used to
        modify the compile and runtime environments of packages that
        *depend* on this one. This gives packages like Python and
        others that follow the extension model a way to implement
        common environment or compile-time settings for dependencies.

        By default, this delegates to ``self.setup_environment()``

        Example:

            1. Installing python modules generally requires
               `PYTHONPATH` to point to the lib/pythonX.Y/site-packages
               directory in the module's install prefix.  This could
               set that variable.

        Args:

            spack_env (EnvironmentModifications): list of
                modifications to be applied when the dependent package
                is bulit within Spack.

            run_env (EnvironmentModifications): list of environment
                changes to be applied when the dependent package is
                run outside of Spack.

            dependent_spec (Spec): The spec of the dependent package
                about to be built. This allows the extendee (self) to
                query the dependent's state. Note that *this*
                package's spec is available as `self.spec`.

        This is useful if there are some common steps to installing
        all extensions for a certain package.
        """
        self.setup_environment(spack_env, run_env)

    def setup_dependent_package(self, module, dependent_spec):
        """Set up Python module-scope variables for dependent packages.

        Called before the install() method of dependents.

        Default implementation does nothing, but this can be
        overridden by an extendable package to set up the module of
        its extensions. This is useful if there are some common steps
        to installing all extensions for a certain package.

        Example :

            1. Extensions often need to invoke the `python`
               interpreter from the Python installation being
               extended.  This routine can put a 'python' Executable
               object in the module scope for the extension package to
               simplify extension installs.

            2. MPI compilers could set some variables in the
               dependent's scope that point to `mpicc`, `mpicxx`,
               etc., allowing them to be called by common names
               regardless of which MPI is used.

            3. BLAS/LAPACK implementations can set some variables
               indicating the path to their libraries, since these
               paths differ by BLAS/LAPACK implementation.

        Args:

            module (module): The Python `module` object of the
                dependent package. Packages can use this to set
                module-scope variables for the dependent to use.

            dependent_spec (Spec): The spec of the dependent package
                about to be built. This allows the extendee (self) to
                query the dependent's state.  Note that *this*
                package's spec is available as `self.spec`.

        This is useful if there are some common steps to installing
        all extensions for a certain package.

        """
        pass

    def do_uninstall(self, force=False):
        if not self.installed:
            # prefix may not exist, but DB may be inconsistent. Try to fix by
            # removing, but omit hooks.
            specs = spack.store.db.query(self.spec, installed=True)
            if specs:
                spack.store.db.remove(specs[0])
                tty.msg("Removed stale DB entry for %s" % self.spec.short_spec)
                return
            else:
                raise InstallError(str(self.spec) + " is not installed.")

        if not force:
            dependents = self.installed_dependents
            if dependents:
                raise PackageStillNeededError(self.spec, dependents)

        # Pre-uninstall hook runs first.
        with self._prefix_write_lock():
            spack.hooks.pre_uninstall(self)
            # Uninstalling in Spack only requires removing the prefix.
            self.remove_prefix()
            #
            spack.store.db.remove(self.spec)
        tty.msg("Successfully uninstalled %s" % self.spec.short_spec)

        # Once everything else is done, run post install hooks
        spack.hooks.post_uninstall(self)

    def _check_extendable(self):
        if not self.extendable:
            raise ValueError("Package %s is not extendable!" % self.name)

    def _sanity_check_extension(self):
        if not self.is_extension:
            raise ActivationError("This package is not an extension.")

        extendee_package = self.extendee_spec.package
        extendee_package._check_extendable()

        if not extendee_package.installed:
            raise ActivationError(
                "Can only (de)activate extensions for installed packages.")
        if not self.installed:
            raise ActivationError("Extensions must first be installed.")
        if self.extendee_spec.name not in self.extendees:
            raise ActivationError("%s does not extend %s!" %
                                  (self.name, self.extendee.name))

    def do_activate(self, force=False):
        """Called on an extension to invoke the extendee's activate method.

        Commands should call this routine, and should not call
        activate() directly.
        """
        self._sanity_check_extension()

        spack.store.layout.check_extension_conflict(
            self.extendee_spec, self.spec)

        # Activate any package dependencies that are also extensions.
        if not force:
            for spec in self.spec.traverse(root=False, deptype='run'):
                if spec.package.extends(self.extendee_spec):
                    if not spec.package.activated:
                        spec.package.do_activate(force=force)

        self.extendee_spec.package.activate(self, **self.extendee_args)

        spack.store.layout.add_extension(self.extendee_spec, self.spec)
        tty.msg("Activated extension %s for %s" %
                (self.spec.short_spec, self.extendee_spec.format("$_$@$+$%@")))

    def activate(self, extension, **kwargs):
        """Symlinks all files from the extension into extendee's install dir.

        Package authors can override this method to support other
        extension mechanisms.  Spack internals (commands, hooks, etc.)
        should call do_activate() method so that proper checks are
        always executed.

        """

        def ignore(filename):
            return (filename in spack.store.layout.hidden_file_paths or
                    kwargs.get('ignore', lambda f: False)(filename))

        tree = LinkTree(extension.prefix)
        conflict = tree.find_conflict(self.prefix, ignore=ignore)
        if conflict:
            raise ExtensionConflictError(conflict)

        tree.merge(self.prefix, ignore=ignore)

    def do_deactivate(self, **kwargs):
        """Called on the extension to invoke extendee's deactivate() method."""
        self._sanity_check_extension()
        force = kwargs.get('force', False)

        # Allow a force deactivate to happen.  This can unlink
        # spurious files if something was corrupted.
        if not force:
            spack.store.layout.check_activated(
                self.extendee_spec, self.spec)

            activated = spack.store.layout.extension_map(
                self.extendee_spec)
            for name, aspec in activated.items():
                if aspec == self.spec:
                    continue
                for dep in aspec.traverse(deptype='run'):
                    if self.spec == dep:
                        msg = ("Cannot deactivate %s because %s is activated "
                               "and depends on it.")
                        raise ActivationError(
                            msg % (self.spec.short_spec, aspec.short_spec))

        self.extendee_spec.package.deactivate(self, **self.extendee_args)

        # redundant activation check -- makes SURE the spec is not
        # still activated even if something was wrong above.
        if self.activated:
            spack.store.layout.remove_extension(
                self.extendee_spec, self.spec)

        tty.msg("Deactivated extension %s for %s" %
                (self.spec.short_spec, self.extendee_spec.format("$_$@$+$%@")))

    def deactivate(self, extension, **kwargs):
        """Unlinks all files from extension out of this package's install dir.

        Package authors can override this method to support other
        extension mechanisms.  Spack internals (commands, hooks, etc.)
        should call do_deactivate() method so that proper checks are
        always executed.

        """

        def ignore(filename):
            return (filename in spack.store.layout.hidden_file_paths or
                    kwargs.get('ignore', lambda f: False)(filename))

        tree = LinkTree(extension.prefix)
        tree.unmerge(self.prefix, ignore=ignore)

    def do_restage(self):
        """Reverts expanded/checked out source to a pristine state."""
        self.stage.restage()

    def do_clean(self):
        """Removes the package's build stage and source tarball."""
        self.stage.destroy()

    def format_doc(self, **kwargs):
        """Wrap doc string at 72 characters and format nicely"""
        indent = kwargs.get('indent', 0)

        if not self.__doc__:
            return ""

        doc = re.sub(r'\s+', ' ', self.__doc__)
        lines = textwrap.wrap(doc, 72)
        results = StringIO()
        for line in lines:
            results.write((" " * indent) + line + "\n")
        return results.getvalue()

    @property
    def all_urls(self):
        urls = []
        if self.url:
            urls.append(self.url)

        for args in self.versions.values():
            if 'url' in args:
                urls.append(args['url'])
        return urls

    def fetch_remote_versions(self):
        """Try to find remote versions of this package using the
           list_url and any other URLs described in the package file."""
        if not self.all_urls:
            raise VersionFetchError(self.__class__)

        try:
            return spack.util.web.find_versions_of_archive(
                *self.all_urls,
                list_url=self.list_url,
                list_depth=self.list_depth)
        except spack.error.NoNetworkConnectionError as e:
            tty.die("Package.fetch_versions couldn't connect to:", e.url,
                    e.message)

    @property
    def rpath(self):
        """Get the rpath this package links with, as a list of paths."""
        rpaths = [self.prefix.lib, self.prefix.lib64]
        deps = self.spec.dependencies(deptype='link')
        rpaths.extend(d.prefix.lib for d in deps
                      if os.path.isdir(d.prefix.lib))
        rpaths.extend(d.prefix.lib64 for d in deps
                      if os.path.isdir(d.prefix.lib64))
        return rpaths

    @property
    def rpath_args(self):
        """
        Get the rpath args as a string, with -Wl,-rpath, for each element
        """
        return " ".join("-Wl,-rpath,%s" % p for p in self.rpath)


class Package(PackageBase):
    phases = ['install']
    # To be used in UI queries that require to know which
    # build-system class we are using
    build_system_class = 'Package'
    # This will be used as a registration decorator in user
    # packages, if need be
    PackageBase.sanity_check('install')(PackageBase.sanity_check_prefix)


def install_dependency_symlinks(pkg, spec, prefix):
    """Execute a dummy install and flatten dependencies"""
    flatten_dependencies(spec, prefix)


def use_cray_compiler_names():
    """Compiler names for builds that rely on cray compiler names."""
    os.environ['CC'] = 'cc'
    os.environ['CXX'] = 'CC'
    os.environ['FC'] = 'ftn'
    os.environ['F77'] = 'ftn'


def flatten_dependencies(spec, flat_dir):
    """Make each dependency of spec present in dir via symlink."""
    for dep in spec.traverse(root=False):
        name = dep.name

        dep_path = spack.store.layout.path_for_spec(dep)
        dep_files = LinkTree(dep_path)

        os.mkdir(flat_dir + '/' + name)

        conflict = dep_files.find_conflict(flat_dir + '/' + name)
        if conflict:
            raise DependencyConflictError(conflict)

        dep_files.merge(flat_dir + '/' + name)


def dump_packages(spec, path):
    """Dump all package information for a spec and its dependencies.

       This creates a package repository within path for every
       namespace in the spec DAG, and fills the repos wtih package
       files and patch files for every node in the DAG.
    """
    mkdirp(path)

    # Copy in package.py files from any dependencies.
    # Note that we copy them in as they are in the *install* directory
    # NOT as they are in the repository, because we want a snapshot of
    # how *this* particular build was done.
    for node in spec.traverse():
        if node is not spec:
            # Locate the dependency package in the install tree and find
            # its provenance information.
            source = spack.store.layout.build_packages_path(node)
            source_repo_root = join_path(source, node.namespace)

            # There's no provenance installed for the source package.  Skip it.
            # User can always get something current from the builtin repo.
            if not os.path.isdir(source_repo_root):
                continue

            # Create a source repo and get the pkg directory out of it.
            try:
                source_repo = spack.repository.Repo(source_repo_root)
                source_pkg_dir = source_repo.dirname_for_package_name(
                    node.name)
            except RepoError:
                tty.warn("Warning: Couldn't copy in provenance for %s" %
                         node.name)

        # Create a destination repository
        dest_repo_root = join_path(path, node.namespace)
        if not os.path.exists(dest_repo_root):
            spack.repository.create_repo(dest_repo_root)
        repo = spack.repository.Repo(dest_repo_root)

        # Get the location of the package in the dest repo.
        dest_pkg_dir = repo.dirname_for_package_name(node.name)
        if node is not spec:
            install_tree(source_pkg_dir, dest_pkg_dir)
        else:
            spack.repo.dump_provenance(node, dest_pkg_dir)


def print_pkg(message):
    """Outputs a message with a package icon."""
    from llnl.util.tty.color import cwrite
    cwrite('@*g{[+]} ')
    print(message)


def _hms(seconds):
    """Convert time in seconds to hours, minutes, seconds."""
    m, s = divmod(seconds, 60)
    h, m = divmod(m, 60)

    parts = []
    if h:
        parts.append("%dh" % h)
    if m:
        parts.append("%dm" % m)
    if s:
        parts.append("%.2fs" % s)
    return ' '.join(parts)


class FetchError(spack.error.SpackError):
    """Raised when something goes wrong during fetch."""

    def __init__(self, message, long_msg=None):
        super(FetchError, self).__init__(message, long_msg)


class InstallError(spack.error.SpackError):
    """Raised when something goes wrong during install or uninstall."""

    def __init__(self, message, long_msg=None):
        super(InstallError, self).__init__(message, long_msg)


class ExternalPackageError(InstallError):
    """Raised by install() when a package is only for external use."""


class PackageStillNeededError(InstallError):
    """Raised when package is still needed by another on uninstall."""

    def __init__(self, spec, dependents):
        super(PackageStillNeededError, self).__init__("Cannot uninstall %s" %
                                                      spec)
        self.spec = spec
        self.dependents = dependents


class PackageError(spack.error.SpackError):
    """Raised when something is wrong with a package definition."""

    def __init__(self, message, long_msg=None):
        super(PackageError, self).__init__(message, long_msg)


class PackageVersionError(PackageError):
    """Raised when a version URL cannot automatically be determined."""

    def __init__(self, version):
        super(PackageVersionError, self).__init__(
            "Cannot determine a URL automatically for version %s" % version,
            "Please provide a url for this version in the package.py file.")


class VersionFetchError(PackageError):
    """Raised when a version URL cannot automatically be determined."""

    def __init__(self, cls):
        super(VersionFetchError, self).__init__(
            "Cannot fetch versions for package %s " % cls.__name__ +
            "because it does not define any URLs to fetch.")


class NoURLError(PackageError):
    """Raised when someone tries to build a URL for a package with no URLs."""

    def __init__(self, cls):
        super(NoURLError, self).__init__(
            "Package %s has no version with a URL." % cls.__name__)


class ExtensionError(PackageError):

    pass


class ExtensionConflictError(ExtensionError):

    def __init__(self, path):
        super(ExtensionConflictError, self).__init__(
            "Extension blocked by file: %s" % path)


class ActivationError(ExtensionError):

    def __init__(self, msg, long_msg=None):
        super(ActivationError, self).__init__(msg, long_msg)


class DependencyConflictError(spack.error.SpackError):
    """Raised when the dependencies cannot be flattened as asked for."""

    def __init__(self, conflict):
        super(DependencyConflictError, self).__init__(
            "%s conflicts with another file in the flattened directory." % (
                conflict))<|MERGE_RESOLUTION|>--- conflicted
+++ resolved
@@ -1179,19 +1179,6 @@
         tty.msg("Installing %s" % self.name)
 
         # First, install dependencies recursively.
-<<<<<<< HEAD
-        if not ignore_deps:
-            self.do_install_dependencies(keep_prefix=keep_prefix,
-                                         keep_stage=keep_stage,
-                                         ignore_deps=ignore_deps,
-                                         fake=fake,
-                                         skip_patch=skip_patch,
-                                         verbose=verbose,
-                                         fetch_binary=fetch_binary,
-                                         make_jobs=make_jobs,
-                                         run_tests=run_tests,
-                                         dirty=dirty)
-=======
         if install_deps:
             for dep in self.spec.dependencies():
                 dep.package.do_install(
@@ -1201,12 +1188,12 @@
                     fake=fake,
                     skip_patch=skip_patch,
                     verbose=verbose,
+                    fetch_binary=fetch_binary,
                     make_jobs=make_jobs,
                     run_tests=run_tests,
                     dirty=dirty,
                     **kwargs
                 )
->>>>>>> 1eeef97c
 
         # Set run_tests flag before starting build.
         self.run_tests = run_tests
@@ -1225,11 +1212,7 @@
             else:
                 tty.warn("No binary package for %s found."
                          % self.name)
-
-        # create the install directory.  The install layout
-        # handles this in case so that it can use whatever
-        # package naming scheme it likes.
-        # Set parallelism before starting build.
+	# Set parallelism before starting build.
         self.make_jobs = make_jobs
 
         # Then install the package itself.
@@ -1254,15 +1237,7 @@
                 # Run the pre-install hook in the child process after
                 # the directory is created.
                 spack.hooks.pre_install(self)
-<<<<<<< HEAD
-                # Set up process's build environment before running install.
-                if install_binary is True:
-                    spack.binary_distribution.extract_tarball(self)
-                    spack.binary_distribution.relocate_package(self)
-                elif fake:
-=======
                 if fake:
->>>>>>> 1eeef97c
                     self.do_fake_install()
                 else:
                     # Do the real install in the source directory.
