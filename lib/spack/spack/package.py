--- conflicted
+++ resolved
@@ -457,24 +457,6 @@
     """
     return os.path.join(test_stage,
                         'test-{0}-out.txt'.format(TestSuite.test_pkg_id(spec)))
-<<<<<<< HEAD
-
-
-def setup_test_stage(test_name):
-    """Set up the test stage directory.
-
-    Args:
-        test_name (str):  the name of the test
-
-    Returns:
-        (str): the path to the test stage directory
-    """
-    test_stage = Prefix(spack.cmd.test.get_stage(test_name))
-    if not os.path.exists(test_stage):
-        fsys.mkdirp(test_stage)
-    return test_stage
-=======
->>>>>>> e16b721b
 
 
 class PackageBase(six.with_metaclass(PackageMeta, PackageViewMixin, object)):
