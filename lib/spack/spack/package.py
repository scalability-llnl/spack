##############################################################################
# Copyright (c) 2013-2016, Lawrence Livermore National Security, LLC.
# Produced at the Lawrence Livermore National Laboratory.
#
# This file is part of Spack.
# Created by Todd Gamblin, tgamblin@llnl.gov, All rights reserved.
# LLNL-CODE-647188
#
# For details, see https://github.com/llnl/spack
# Please also see the LICENSE file for our notice and the LGPL.
#
# This program is free software; you can redistribute it and/or modify
# it under the terms of the GNU Lesser General Public License (as
# published by the Free Software Foundation) version 2.1, February 1999.
#
# This program is distributed in the hope that it will be useful, but
# WITHOUT ANY WARRANTY; without even the IMPLIED WARRANTY OF
# MERCHANTABILITY or FITNESS FOR A PARTICULAR PURPOSE. See the terms and
# conditions of the GNU Lesser General Public License for more details.
#
# You should have received a copy of the GNU Lesser General Public
# License along with this program; if not, write to the Free Software
# Foundation, Inc., 59 Temple Place, Suite 330, Boston, MA 02111-1307 USA
##############################################################################
"""
This is where most of the action happens in Spack.
See the Package docs for detailed instructions on how the class works
and on how to write your own packages.

The spack package structure is based strongly on Homebrew
(http://wiki.github.com/mxcl/homebrew/), mainly because
Homebrew makes it very easy to create packages.  For a complete
rundown on spack and how it differs from homebrew, look at the
README.
"""
import os
import sys
import re
import textwrap
import time
import string

import llnl.util.tty as tty
import spack
import spack.build_environment
import spack.compilers
import spack.directives
import spack.binary_distribution
import spack.relocate
import spack.error
import spack.fetch_strategy as fs
import spack.hooks
import spack.mirror
import spack.repository
import spack.url
import spack.util.web

from urlparse import urlparse
from StringIO import StringIO
from llnl.util.filesystem import *
from llnl.util.lang import *
from llnl.util.link_tree import LinkTree
from llnl.util.tty.log import log_output
from spack.stage import Stage, ResourceStage, StageComposite
from spack.util.compression import allowed_archive
from spack.util.environment import dump_environment
from spack.util.executable import ProcessError, which
from spack.version import *
from spack import directory_layout


"""Allowed URL schemes for spack packages."""
_ALLOWED_URL_SCHEMES = ["http", "https", "ftp", "file", "git"]


class Package(object):
    """This is the superclass for all spack packages.

    ***The Package class***

    Package is where the bulk of the work of installing packages is done.

    A package defines how to fetch, verfiy (via, e.g., md5), build, and
    install a piece of software.  A Package also defines what other
    packages it depends on, so that dependencies can be installed along
    with the package itself.  Packages are written in pure python.

    Packages are all submodules of spack.packages.  If spack is installed
    in ``$prefix``, all of its python files are in ``$prefix/lib/spack``.
    Most of them are in the spack module, so all the packages live in
    ``$prefix/lib/spack/spack/packages``.

    All you have to do to create a package is make a new subclass of Package
    in this directory.  Spack automatically scans the python files there
    and figures out which one to import when you invoke it.

    **An example package**

    Let's look at the cmake package to start with.  This package lives in
    ``$prefix/var/spack/repos/builtin/packages/cmake/package.py``:

    .. code-block:: python

       from spack import *
       class Cmake(Package):
           homepage  = 'https://www.cmake.org'
           url       = 'http://www.cmake.org/files/v2.8/cmake-2.8.10.2.tar.gz'
           md5       = '097278785da7182ec0aea8769d06860c'

           def install(self, spec, prefix):
               configure('--prefix=%s'   % prefix,
                         '--parallel=%s' % make_jobs)
               make()
               make('install')

    **Naming conventions**

    There are two names you should care about:

    1. The module name, ``cmake``.

       * User will refers to this name, e.g. 'spack install cmake'.
       * It can include ``_``, ``-``, and numbers (it can even start with a
         number).

    2. The class name, "Cmake".  This is formed by converting `-` or
       ``_`` in the module name to camel case.  If the name starts with
       a number, we prefix the class name with ``_``. Examples:

          ===========  ==========
          Module Name  Class Name
          ===========  ==========
          foo_bar      FooBar
          docbook-xml  DocbookXml
          FooBar       Foobar
          3proxy       _3proxy
          ===========  ==========

        The class name is what spack looks for when it loads a package module.

    **Required Attributes**

    Aside from proper naming, here is the bare minimum set of things you
    need when you make a package:

    homepage:
        informational URL, so that users know what they're
        installing.

    url or url_for_version(self, version):
      If url, then the URL of the source archive that spack will fetch.
      If url_for_version(), then a method returning the URL required
      to fetch a particular version.

    install():
        This function tells spack how to build and install the
        software it downloaded.

    **Optional Attributes**

    You can also optionally add these attributes, if needed:

        list_url:
            Webpage to scrape for available version strings. Default is the
            directory containing the tarball; use this if the default isn't
            correct so that invoking 'spack versions' will work for this
            package.

        url_version(self, version):
            When spack downloads packages at particular versions, it just
            converts version to string with str(version).  Override this if
            your package needs special version formatting in its URL.  boost
            is an example of a package that needs this.

    ***Creating Packages***

    As a package creator, you can probably ignore most of the preceding
    information, because you can use the 'spack create' command to do it
    all automatically.

    You as the package creator generally only have to worry about writing
    your install function and specifying dependencies.

    **spack create**

    Most software comes in nicely packaged tarballs, like this one

    http://www.cmake.org/files/v2.8/cmake-2.8.10.2.tar.gz

    Taking a page from homebrew, spack deduces pretty much everything it
    needs to know from the URL above.  If you simply type this::

        spack create http://www.cmake.org/files/v2.8/cmake-2.8.10.2.tar.gz

    Spack will download the tarball, generate an md5 hash, figure out the
    version and the name of the package from the URL, and create a new
    package file for you with all the names and attributes set correctly.

    Once this skeleton code is generated, spack pops up the new package in
    your $EDITOR so that you can modify the parts that need changes.

    **Dependencies**

    If your package requires another in order to build, you can specify that
    like this:

    .. code-block:: python

       class Stackwalker(Package):
           ...
           depends_on("libdwarf")
           ...

    This tells spack that before it builds stackwalker, it needs to build
    the libdwarf package as well.  Note that this is the module name, not
    the class name (The class name is really only used by spack to find
    your package).

    Spack will download an install each dependency before it installs your
    package.  In addtion, it will add -L, -I, and rpath arguments to your
    compiler and linker for each dependency.  In most cases, this allows you
    to avoid specifying any dependencies in your configure or cmake line;
    you can just run configure or cmake without any additional arguments and
    it will find the dependencies automatically.

    **The Install Function**

    The install function is designed so that someone not too terribly familiar
    with Python could write a package installer.  For example, we put a number
    of commands in install scope that you can use almost like shell commands.
    These include make, configure, cmake, rm, rmtree, mkdir, mkdirp, and others.

    You can see above in the cmake script that these commands are used to run
    configure and make almost like they're used on the command line.  The
    only difference is that they are python function calls and not shell
    commands.

    It may be puzzling to you where the commands and functions in install live.
    They are NOT instance variables on the class; this would require us to
    type 'self.' all the time and it makes the install code unnecessarily long.
    Rather, spack puts these commands and variables in *module* scope for your
    Package subclass.  Since each package has its own module, this doesn't
    pollute other namespaces, and it allows you to more easily implement an
    install function.

    For a full list of commands and variables available in module scope, see the
    add_commands_to_module() function in this class. This is where most of
    them are created and set on the module.

    **Parallel Builds**

    By default, Spack will run make in parallel when you run make() in your
    install function.  Spack figures out how many cores are available on
    your system and runs make with -j<cores>.  If you do not want this
    behavior, you can explicitly mark a package not to use parallel make:

    .. code-block:: python

       class SomePackage(Package):
           ...
           parallel = False
           ...

    This changes thd default behavior so that make is sequential.  If you still
    want to build some parts in parallel, you can do this in your install
    function:

    .. code-block:: python

       make(parallel=True)

    Likewise, if you do not supply parallel = True in your Package, you can
    keep the default parallel behavior and run make like this when you want a
    sequential build:

    .. code-block:: python

       make(parallel=False)

    **Package Lifecycle**

    This section is really only for developers of new spack commands.

    A package's lifecycle over a run of Spack looks something like this:

    .. code-block:: python

       p = Package()             # Done for you by spack

       p.do_fetch()              # downloads tarball from a URL
       p.do_stage()              # expands tarball in a temp directory
       p.do_patch()              # applies patches to expanded source
       p.do_install()            # calls package's install() function
       p.do_uninstall()          # removes install directory

    There are also some other commands that clean the build area:

    .. code-block:: python

       p.do_clean()              # removes the stage directory entirely
       p.do_restage()            # removes the build directory and
                                 # re-expands the archive.

    The convention used here is that a ``do_*`` function is intended to be
    called internally by Spack commands (in spack.cmd).  These aren't for
    package writers to override, and doing so may break the functionality
    of the Package class.

    Package creators override functions like install() (all of them do this),
    clean() (some of them do this), and others to provide custom behavior.
    """
    #
    # These are default values for instance variables.
    #
    """By default we build in parallel.  Subclasses can override this."""
    parallel = True
    """# jobs to use for parallel make. If set, overrides default of ncpus."""
    make_jobs = None
    """By default do not run tests within package's install()"""
    run_tests = False
    """Most packages are NOT extendable. Set to True if you want extensions."""
    extendable = False
    """List of prefix-relative file paths (or a single path). If these do
       not exist after install, or if they exist but are not files,
       sanity checks fail.
    """
    sanity_check_is_file = []
    """List of prefix-relative directory paths (or a single path). If
       these do not exist after install, or if they exist but are not
       directories, sanity checks will fail.
    """
    sanity_check_is_dir = []

    class __metaclass__(type):
        """Ensure  attributes required by Spack directives are present."""
        def __init__(cls, name, bases, dict):
            type.__init__(cls, name, bases, dict)
            spack.directives.ensure_dicts(cls)

    def __init__(self, spec):
        # this determines how the package should be built.
        self.spec = spec

        # Name of package is the name of its module, without the
        # containing module names.
        self.name = self.module.__name__
        if '.' in self.name:
            self.name = self.name[self.name.rindex('.') + 1:]

        # Allow custom staging paths for packages
        self.path = None

        # Check versions in the versions dict.
        for v in self.versions:
            assert (isinstance(v, Version))

        # Check version descriptors
        for v in sorted(self.versions):
            assert (isinstance(self.versions[v], dict))

        # Version-ize the keys in versions dict
        try:
            self.versions = dict((Version(v), h)
                                 for v, h in self.versions.items())
        except ValueError as e:
            raise ValueError("In package %s: %s" % (self.name, e.message))

        # stage used to build this package.
        self._stage = None

        # Init fetch strategy and url to None
        self._fetcher = None
        self.url = getattr(self.__class__, 'url', None)

        # Fix up self.url if this package fetches with a URLFetchStrategy.
        # This makes self.url behave sanely.
        if self.spec.versions.concrete:
            # TODO: this is a really roundabout way of determining the type
            # TODO: of fetch to do. figure out a more sane fetch
            # TODO: strategy/package init order (right now it's conflated with
            # TODO: stage, package, and the tests make assumptions)
            f = fs.for_package_version(self, self.version)
            if isinstance(f, fs.URLFetchStrategy):
                self.url = self.url_for_version(self.spec.version)

        # Set a default list URL (place to find available versions)
        if not hasattr(self, 'list_url'):
            self.list_url = None

        if not hasattr(self, 'list_depth'):
            self.list_depth = 1

        # Set default licensing information
        if not hasattr(self, 'license_required'):
            self.license_required = False

        if not hasattr(self, 'license_comment'):
            self.license_comment = '#'

        if not hasattr(self, 'license_files'):
            self.license_files = []

        if not hasattr(self, 'license_vars'):
            self.license_vars = []

        if not hasattr(self, 'license_url'):
            self.license_url = None

        # Set up some internal variables for timing.
        self._fetch_time = 0.0
        self._total_time = 0.0

        if self.is_extension:
            spack.repo.get(self.extendee_spec)._check_extendable()

    @property
    def package_dir(self):
        """Return the directory where the package.py file lives."""
        return os.path.dirname(self.module.__file__)

    @property
    def global_license_dir(self):
        """Returns the directory where global license files for all
           packages are stored."""
        spack_root = ancestor(__file__, 4)
        return join_path(spack_root, 'etc', 'spack', 'licenses')

    @property
    def global_license_file(self):
        """Returns the path where a global license file for this
           particular package should be stored."""
        if not self.license_files:
            return
        return join_path(self.global_license_dir, self.name,
                         os.path.basename(self.license_files[0]))

    @property
    def version(self):
        if not self.spec.versions.concrete:
            raise ValueError("Can only get of package with concrete version.")
        return self.spec.versions[0]

    @memoized
    def version_urls(self):
        """Return a list of URLs for different versions of this
           package, sorted by version.  A version's URL only appears
           in this list if it has an explicitly defined URL."""
        version_urls = {}
        for v in sorted(self.versions):
            args = self.versions[v]
            if 'url' in args:
                version_urls[v] = args['url']
        return version_urls

    def nearest_url(self, version):
        """Finds the URL for the next lowest version with a URL.
           If there is no lower version with a URL, uses the
           package url property. If that isn't there, uses a
           *higher* URL, and if that isn't there raises an error.
        """
        version_urls = self.version_urls()
        url = getattr(self.__class__, 'url', None)

        for v in version_urls:
            if v > version and url:
                break
            if version_urls[v]:
                url = version_urls[v]
        return url

    # TODO: move this out of here and into some URL extrapolation module?
    def url_for_version(self, version):
        """
        Returns a URL that you can download a new version of this package from.
        """
        if not isinstance(version, Version):
            version = Version(version)

        cls = self.__class__
        if not (hasattr(cls, 'url') or self.version_urls()):
            raise NoURLError(cls)

        # If we have a specific URL for this version, don't extrapolate.
        version_urls = self.version_urls()
        if version in version_urls:
            return version_urls[version]

        # If we have no idea, try to substitute the version.
        return spack.url.substitute_version(
            self.nearest_url(version), self.url_version(version))

    def _make_resource_stage(self, root_stage, fetcher, resource):
        resource_stage_folder = self._resource_stage(resource)
        resource_mirror = join_path(self.name, os.path.basename(fetcher.url))
        stage = ResourceStage(resource.fetcher,
                              root=root_stage,
                              resource=resource,
                              name=resource_stage_folder,
                              mirror_path=resource_mirror,
                              path=self.path)
        return stage

    def _make_root_stage(self, fetcher):
        # Construct a mirror path (TODO: get this out of package.py)
        mp = spack.mirror.mirror_archive_path(self.spec, fetcher)
        # Construct a path where the stage should build..
        s = self.spec
        stage_name = "%s-%s-%s" % (s.name, s.version, s.dag_hash())
        # Build the composite stage
        stage = Stage(fetcher, mirror_path=mp, name=stage_name, path=self.path)
        return stage

    def _make_stage(self):
        # Construct a composite stage on top of the composite FetchStrategy
        composite_fetcher = self.fetcher
        composite_stage = StageComposite()
        resources = self._get_needed_resources()
        for ii, fetcher in enumerate(composite_fetcher):
            if ii == 0:
                # Construct root stage first
                stage = self._make_root_stage(fetcher)
            else:
                # Construct resource stage
                resource = resources[ii - 1]  # ii == 0 is root!
                stage = self._make_resource_stage(composite_stage[0], fetcher,
                                                  resource)
            # Append the item to the composite
            composite_stage.append(stage)

        # Create stage on first access.  Needed because fetch, stage,
        # patch, and install can be called independently of each
        # other, so `with self.stage:` in do_install isn't sufficient.
        composite_stage.create()
        return composite_stage

    @property
    def stage(self):
        if not self.spec.concrete:
            raise ValueError("Can only get a stage for a concrete package.")
        if self._stage is None:
            self._stage = self._make_stage()
        return self._stage

    @stage.setter
    def stage(self, stage):
        """Allow a stage object to be set to override the default."""
        self._stage = stage

    def _make_fetcher(self):
        # Construct a composite fetcher that always contains at least
        # one element (the root package). In case there are resources
        # associated with the package, append their fetcher to the
        # composite.
        root_fetcher = fs.for_package_version(self, self.version)
        fetcher = fs.FetchStrategyComposite()  # Composite fetcher
        fetcher.append(root_fetcher)  # Root fetcher is always present
        resources = self._get_needed_resources()
        for resource in resources:
            fetcher.append(resource.fetcher)
        return fetcher

    @property
    def fetcher(self):
        if not self.spec.versions.concrete:
            raise ValueError(
                "Can only get a fetcher for a package with concrete versions.")
        if not self._fetcher:
            self._fetcher = self._make_fetcher()
        return self._fetcher

    @fetcher.setter
    def fetcher(self, f):
        self._fetcher = f

    def dependencies_of_type(self, *deptypes):
        """Get subset of the dependencies with certain types."""
        return dict((name, conds) for name, conds in self.dependencies.items()
                    if any(d in self._deptypes[name] for d in deptypes))

    @property
    def extendee_spec(self):
        """
        Spec of the extendee of this package, or None if it is not an extension
        """
        if not self.extendees:
            return None

        # TODO: allow more than one extendee.
        name = next(iter(self.extendees))

        # If the extendee is in the spec's deps already, return that.
        for dep in self.spec.traverse(deptypes=('link', 'run')):
            if name == dep.name:
                return dep

        # if the spec is concrete already, then it extends something
        # that is an *optional* dependency, and the dep isn't there.
        if self.spec._concrete:
            return None
        else:
            # If it's not concrete, then return the spec from the
            # extends() directive since that is all we know so far.
            spec, kwargs = self.extendees[name]
            return spec

    @property
    def extendee_args(self):
        """
        Spec of the extendee of this package, or None if it is not an extension
        """
        if not self.extendees:
            return None

        # TODO: allow multiple extendees.
        name = next(iter(self.extendees))
        return self.extendees[name][1]

    @property
    def is_extension(self):
        # if it is concrete, it's only an extension if it actually
        # dependes on the extendee.
        if self.spec._concrete:
            return self.extendee_spec is not None
        else:
            # If not, then it's an extension if it *could* be an extension
            return bool(self.extendees)

    def extends(self, spec):
        if spec.name not in self.extendees:
            return False
        s = self.extendee_spec
        return s and s.satisfies(spec)

    @property
    def activated(self):
        if not self.is_extension:
            raise ValueError(
                "is_extension called on package that is not an extension.")
        exts = spack.install_layout.extension_map(self.extendee_spec)
        return (self.name in exts) and (exts[self.name] == self.spec)

    def provides(self, vpkg_name):
        """
        True if this package provides a virtual package with the specified name
        """
        return any(s.name == vpkg_name for s in self.provided)

    @property
    def installed(self):
        return os.path.isdir(self.prefix)

    @property
    def installed_dependents(self):
        """Return a list of the specs of all installed packages that depend
           on this one.

        TODO: move this method to database.py?
        """
        dependents = []
        for spec in spack.installed_db.query():
            if self.name == spec.name:
                continue
            # XXX(deptype): Should build dependencies not count here?
            # for dep in spec.traverse(deptype=('run')):
            for dep in spec.traverse(deptype=spack.alldeps):
                if self.spec == dep:
                    dependents.append(spec)
        return dependents

    @property
    def prefix(self):
        """Get the prefix into which this package should be installed."""
        return self.spec.prefix

    @property
    # TODO: Change this to architecture
    def compiler(self):
        """Get the spack.compiler.Compiler object used to build this package"""
        if not self.spec.concrete:
            raise ValueError("Can only get a compiler for a concrete package.")
        return spack.compilers.compiler_for_spec(self.spec.compiler,
                                                 self.spec.architecture)

    def url_version(self, version):
        """
        Given a version, this returns a string that should be substituted
        into the package's URL to download that version.

        By default, this just returns the version string. Subclasses may need
        to override this, e.g. for boost versions where you need to ensure that
        there are _'s in the download URL.
        """
        return str(version)

    def remove_prefix(self):
        """
        Removes the prefix for a package along with any empty parent
        directories
        """
        spack.install_layout.remove_install_directory(self.spec)

    def do_fetch(self, mirror_only=False):
        """
        Creates a stage directory and downloads the tarball for this package.
        Working directory will be set to the stage directory.
        """
        if not self.spec.concrete:
            raise ValueError("Can only fetch concrete packages.")

        start_time = time.time()
        if spack.do_checksum and self.version not in self.versions:
            tty.warn("There is no checksum on file to fetch %s safely." %
                     self.spec.format('$_$@'))

            # Ask the user whether to skip the checksum if we're
            # interactive, but just fail if non-interactive.
            ck_msg = "Add a checksum or use --no-checksum to skip this check."
            ignore_checksum = False
            if sys.stdout.isatty():
                ignore_checksum = tty.get_yes_or_no("  Fetch anyway?",
                                                    default=False)
                if ignore_checksum:
                    tty.msg("Fetching with no checksum.", ck_msg)

            if not ignore_checksum:
                raise FetchError("Will not fetch %s" %
                                 self.spec.format('$_$@'), ck_msg)

        self.stage.fetch(mirror_only)

        self._fetch_time = time.time() - start_time

        if spack.do_checksum and self.version in self.versions:
            self.stage.check()

        self.stage.cache_local()

    def do_stage(self, mirror_only=False):
        """Unpacks the fetched tarball, then changes into the expanded tarball
           directory."""
        if not self.spec.concrete:
            raise ValueError("Can only stage concrete packages.")

        self.do_fetch(mirror_only)
        self.stage.expand_archive()
        self.stage.chdir_to_source()

    def do_patch(self):
        """Calls do_stage(), then applied patches to the expanded tarball if they
           haven't been applied already."""
        if not self.spec.concrete:
            raise ValueError("Can only patch concrete packages.")

        # Kick off the stage first.
        self.do_stage()

        # Package can add its own patch function.
        has_patch_fun = hasattr(self, 'patch') and callable(self.patch)

        # If there are no patches, note it.
        if not self.patches and not has_patch_fun:
            tty.msg("No patches needed for %s" % self.name)
            return

        # Construct paths to special files in the archive dir used to
        # keep track of whether patches were successfully applied.
        archive_dir = self.stage.source_path
        good_file = join_path(archive_dir, '.spack_patched')
        no_patches_file = join_path(archive_dir, '.spack_no_patches')
        bad_file = join_path(archive_dir, '.spack_patch_failed')

        # If we encounter an archive that failed to patch, restage it
        # so that we can apply all the patches again.
        if os.path.isfile(bad_file):
            tty.msg("Patching failed last time. Restaging.")
            self.stage.restage()

        self.stage.chdir_to_source()

        # If this file exists, then we already applied all the patches.
        if os.path.isfile(good_file):
            tty.msg("Already patched %s" % self.name)
            return
        elif os.path.isfile(no_patches_file):
            tty.msg("No patches needed for %s" % self.name)
            return

        # Apply all the patches for specs that match this one
        patched = False
        for spec, patch_list in self.patches.items():
            if self.spec.satisfies(spec):
                for patch in patch_list:
                    try:
                        patch.apply(self.stage)
                        tty.msg('Applied patch %s' % patch.path_or_url)
                        patched = True
                    except:
                        # Touch bad file if anything goes wrong.
                        tty.msg('Patch %s failed.' % patch.path_or_url)
                        touch(bad_file)
                        raise

        if has_patch_fun:
            try:
                self.patch()
                tty.msg("Ran patch() for %s" % self.name)
                patched = True
            except:
                tty.msg("patch() function failed for %s" % self.name)
                touch(bad_file)
                raise

        # Get rid of any old failed file -- patches have either succeeded
        # or are not needed.  This is mostly defensive -- it's needed
        # if the restage() method doesn't clean *everything* (e.g., for a repo)
        if os.path.isfile(bad_file):
            os.remove(bad_file)

        # touch good or no patches file so that we skip next time.
        if patched:
            touch(good_file)
        else:
            touch(no_patches_file)

    @property
    def namespace(self):
        namespace, dot, module = self.__module__.rpartition('.')
        return namespace

    def do_fake_install(self):
        """Make a fake install directory contaiing a 'fake' file in bin."""
        mkdirp(self.prefix.bin)
        touch(join_path(self.prefix.bin, 'fake'))
        mkdirp(self.prefix.lib)
        mkdirp(self.prefix.man1)

    def _get_needed_resources(self):
        resources = []
        # Select the resources that are needed for this build
        for when_spec, resource_list in self.resources.items():
            if when_spec in self.spec:
                resources.extend(resource_list)
        # Sorts the resources by the length of the string representing their
        # destination. Since any nested resource must contain another
        # resource's name in its path, it seems that should work
        resources = sorted(resources, key=lambda res: len(res.destination))
        return resources

    def _resource_stage(self, resource):
        pieces = ['resource', resource.name, self.spec.dag_hash()]
        resource_stage_folder = '-'.join(pieces)
        return resource_stage_folder

    install_phases = set(['configure', 'build', 'install', 'provenance'])

    def do_install(self,
                   keep_prefix=False,
                   keep_stage=False,
                   ignore_deps=False,
                   skip_patch=False,
                   verbose=False,
                   make_jobs=None,
                   run_tests=False,
                   fake=False,
<<<<<<< HEAD
                   install_policy="build",
                   explicit=False):
=======
                   fetch_binary="never",
                   explicit=False,
                   dirty=False,
                   install_phases=install_phases):
>>>>>>> dc5cf9fe
        """Called by commands to install a package and its dependencies.

        Package implementations should override install() to describe
        their build process.

<<<<<<< HEAD
        Args:

        keep_prefix    -- Keep install prefix on failure.
                          By default, destroys it.
        keep_stage     -- By default, stage is destroyed only if there are no
                          exceptions during build. Set to True to keep the
                          stage even with exceptions.
        ignore_deps    -- Do not install dependencies before installing this
                        package.
        install_policy -- Whether to download a pre-compiled package
                          or build from scratch
        fake           -- Don't really build - install fake stub files instead.
        skip_patch     -- Skip patch stage of build if True.
        verbose        -- Display verbose build output
                          (by default, suppresses it)
        make_jobs      -- Number of make jobs to use for install
                          (default is ncpus)
=======
        :param keep_prefix: Keep install prefix on failure. By default, \
            destroys it.
        :param keep_stage: By default, stage is destroyed only if there are \
            no exceptions during build. Set to True to keep the stage
            even with exceptions.
        :param ignore_deps: Don't install dependencies before installing this \
                       package
        :param fake: Don't really build; install fake stub files instead.
        :param skip_patch: Skip patch stage of build if True.
        :param verbose: Display verbose build output (by default, suppresses \
            it)
        :param dirty: Don't clean the build environment before installing.
        :param make_jobs: Number of make jobs to use for install. Default is \
            ncpus
        :param run_tests: Run tests within the package's install()
        :param fetch_binary: Whether to download a pre-compiled package \
                          or build from scratch
>>>>>>> dc5cf9fe
        """
        if not self.spec.concrete:
            raise ValueError("Can only install concrete packages: %s."
                             % self.spec.name)

        # No installation needed if package is external
        if self.spec.external:
            tty.msg("%s is externally installed in %s" %
                    (self.name, self.spec.external))
            return

        # Ensure package is not already installed
        layout = spack.install_layout
        if 'install' in install_phases and layout.check_installed(self.spec):
            tty.msg("%s is already installed in %s" % (self.name, self.prefix))
            rec = spack.installed_db.get_record(self.spec)
            if (not rec.explicit) and explicit:
                with spack.installed_db.write_transaction():
                    rec = spack.installed_db.get_record(self.spec)
                    rec.explicit = True
            return

        tty.msg("Installing %s" % self.name)

        # First, install dependencies recursively.
        if not ignore_deps:
            self.do_install_dependencies(keep_prefix=keep_prefix,
                                         keep_stage=keep_stage,
                                         ignore_deps=ignore_deps,
                                         fake=fake,
                                         skip_patch=skip_patch,
                                         verbose=verbose,
<<<<<<< HEAD
                                         install_policy=install_policy,
                                         make_jobs=make_jobs)

        # check and prepare binary install option
        install_binary = False
        binary_distribution = spack.binary_distribution
        if install_policy in ("download", "lazy"):
            tarball_available = binary_distribution.download_tarball(self)
            if tarball_available:
                install_binary = True
                binary_distribution.prepare()
            elif install_policy == "download":
                tty.die("Download of binary package for %s failed."
                        % self.name)
            else:
                tty.warn("No binary package for %s found."
                         % self.name)

=======
                                         fetch_binary=fetch_binary,
                                         make_jobs=make_jobs,
                                         run_tests=run_tests,
                                         dirty=dirty)

        # Set run_tests flag before starting build.
        self.run_tests = run_tests

        # check and prepare binary install option
        install_binary = False
        binary_distribution = spack.binary_distribution
        if fetch_binary in ("always", "lazy"):
            tarball_available = binary_distribution.download_tarball(self)
            if tarball_available:
                install_binary = True
                binary_distribution.prepare()
            elif fetch_binary == "always":
                tty.die("Download of binary package for %s failed."
                        % self.name)
            else:
                tty.warn("No binary package for %s found."
                         % self.name)

>>>>>>> dc5cf9fe
        # create the install directory.  The install layout
        # handles this in case so that it can use whatever
        # package naming scheme it likes.
        # Set parallelism before starting build.
        self.make_jobs = make_jobs

        # Then install the package itself.
        def build_process():
            """Forked for each build. Has its own process and python
               module space set up by build_environment.fork()."""

            start_time = time.time()
            if not fake and not install_binary:
                if not skip_patch:
                    self.do_patch()
                else:
                    self.do_stage()

            tty.msg("Building %s" % self.name)

            self.stage.keep = keep_stage
            self.install_phases = install_phases
            self.build_directory = join_path(self.stage.path, 'spack-build')
            self.source_directory = self.stage.source_path

            with self.stage:
                # Run the pre-install hook in the child process after
                # the directory is created.
                spack.hooks.pre_install(self)
                # Set up process's build environment before running install.
                if install_binary is True:
                    spack.binary_distribution.extract_tarball(self)
                    spack.binary_distribution.relocate_package(self)
                elif fake:
                    self.do_fake_install()
                else:
                    # Do the real install in the source directory.
                    self.stage.chdir_to_source()

                    # Save the build environment in a file before building.
                    env_path = join_path(os.getcwd(), 'spack-build.env')

                    try:
                        # Redirect I/O to a build log (and optionally to
                        # the terminal)
                        log_path = join_path(os.getcwd(), 'spack-build.out')
                        log_file = open(log_path, 'w')
                        with log_output(log_file, verbose, sys.stdout.isatty(),
                                        True):
                            dump_environment(env_path)
                            self.install(self.spec, self.prefix)

                    except ProcessError as e:
                        # Annotate ProcessErrors with the location of
                        # the build log
                        e.build_log = log_path
                        raise e

                    # Ensure that something was actually installed.
                    if 'install' in self.install_phases:
                        self.sanity_check_prefix()

                    # Copy provenance into the install directory on success
                    if 'provenance' in self.install_phases:
                        log_install_path = layout.build_log_path(self.spec)
                        env_install_path = layout.build_env_path(self.spec)
                        packages_dir = layout.build_packages_path(self.spec)

                        # Remove first if we're overwriting another build
                        # (can happen with spack setup)
                        try:
                            # log_install_path and env_install_path are here
                            shutil.rmtree(packages_dir)
                        except:
                            pass

                        install(log_path, log_install_path)
                        install(env_path, env_install_path)
                        dump_packages(self.spec, packages_dir)

                # Run post install hooks before build stage is removed.
                spack.hooks.post_install(self)

            # Stop timer.
            self._total_time = time.time() - start_time
            build_time = self._total_time - self._fetch_time

            tty.msg("Successfully installed %s" % self.name,
                    "Fetch: %s.  Build: %s.  Total: %s." %
                    (_hms(self._fetch_time), _hms(build_time),
                     _hms(self._total_time)))
            print_pkg(self.prefix)

        try:
            # Create the install prefix and fork the build process.
            spack.install_layout.create_install_directory(self.spec)
        except directory_layout.InstallDirectoryAlreadyExistsError:
            if 'install' in install_phases:
                # Abort install if install directory exists.
                # But do NOT remove it (you'd be overwriting someone's data)
                tty.warn("Keeping existing install prefix in place.")
                raise
            else:
                # We're not installing anyway, so don't worry if someone
                # else has already written in the install directory
                pass

        try:
            spack.build_environment.fork(self, build_process, dirty=dirty)
        except:
            # remove the install prefix if anything went wrong during install.
            if not keep_prefix:
                self.remove_prefix()
            else:
                tty.warn("Keeping install prefix in place despite error.",
                         "Spack will think this package is installed. " +
                         "Manually remove this directory to fix:",
                         self.prefix,
                         wrap=False)
            raise

        # note: PARENT of the build process adds the new package to
        # the database, so that we don't need to re-read from file.
        spack.installed_db.add(self.spec, self.prefix, explicit=explicit)

    def sanity_check_prefix(self):
        """This function checks whether install succeeded."""

        def check_paths(path_list, filetype, predicate):
            if isinstance(path_list, basestring):
                path_list = [path_list]

            for path in path_list:
                abs_path = os.path.join(self.prefix, path)
                if not predicate(abs_path):
                    raise InstallError(
                        "Install failed for %s. No such %s in prefix: %s" %
                        (self.name, filetype, path))

        check_paths(self.sanity_check_is_file, 'file', os.path.isfile)
        check_paths(self.sanity_check_is_dir, 'directory', os.path.isdir)

        installed = set(os.listdir(self.prefix))
        installed.difference_update(spack.install_layout.hidden_file_paths)
        if not installed:
            raise InstallError(
                "Install failed for %s.  Nothing was installed!" % self.name)

    def do_install_dependencies(self, **kwargs):
        # Pass along paths of dependencies here
        for dep in self.spec.dependencies():
            dep.package.do_install(**kwargs)

    @property
    def build_log_path(self):
        if self.installed:
            return spack.install_layout.build_log_path(self.spec)
        else:
            return join_path(self.stage.source_path, 'spack-build.out')

    @property
    def module(self):
        """Use this to add variables to the class's module's scope.
           This lets us use custom syntax in the install method.
        """
        return __import__(self.__class__.__module__,
                          fromlist=[self.__class__.__name__])

    def setup_environment(self, spack_env, run_env):
        """Set up the compile and runtime environments for a package.

        `spack_env` and `run_env` are `EnvironmentModifications`
        objects.  Package authors can call methods on them to alter
        the environment within Spack and at runtime.

        Both `spack_env` and `run_env` are applied within the build
        process, before this package's `install()` method is called.

        Modifications in `run_env` will *also* be added to the
        generated environment modules for this package.

        Default implementation does nothing, but this can be
        overridden if the package needs a particular environment.

        Examples:

            1. Qt extensions need `QTDIR` set.

        Args:
            spack_env (EnvironmentModifications): list of
                modifications to be applied when this package is built
                within Spack.

            run_env (EnvironmentModifications): list of environment
                changes to be applied when this package is run outside
                of Spack.

        """
        pass

    def setup_dependent_environment(self, spack_env, run_env, dependent_spec):
        """Set up the environment of packages that depend on this one.

        This is similar to ``setup_environment``, but it is used to
        modify the compile and runtime environments of packages that
        *depend* on this one. This gives packages like Python and
        others that follow the extension model a way to implement
        common environment or compile-time settings for dependencies.

        By default, this delegates to ``self.setup_environment()``

        Example:

            1. Installing python modules generally requires
               `PYTHONPATH` to point to the lib/pythonX.Y/site-packages
               directory in the module's install prefix.  This could
               set that variable.

        Args:

            spack_env (EnvironmentModifications): list of
                modifications to be applied when the dependent package
                is bulit within Spack.

            run_env (EnvironmentModifications): list of environment
                changes to be applied when the dependent package is
                run outside of Spack.

            dependent_spec (Spec): The spec of the dependent package
                about to be built. This allows the extendee (self) to
                query the dependent's state. Note that *this*
                package's spec is available as `self.spec`.

        This is useful if there are some common steps to installing
        all extensions for a certain package.
        """
        self.setup_environment(spack_env, run_env)

    def setup_dependent_package(self, module, dependent_spec):
        """Set up Python module-scope variables for dependent packages.

        Called before the install() method of dependents.

        Default implementation does nothing, but this can be
        overridden by an extendable package to set up the module of
        its extensions. This is useful if there are some common steps
        to installing all extensions for a certain package.

        Example :

            1. Extensions often need to invoke the `python`
               interpreter from the Python installation being
               extended.  This routine can put a 'python' Executable
               object in the module scope for the extension package to
               simplify extension installs.

            2. MPI compilers could set some variables in the
               dependent's scope that point to `mpicc`, `mpicxx`,
               etc., allowing them to be called by common names
               regardless of which MPI is used.

            3. BLAS/LAPACK implementations can set some variables
               indicating the path to their libraries, since these
               paths differ by BLAS/LAPACK implementation.

        Args:

            module (module): The Python `module` object of the
                dependent package. Packages can use this to set
                module-scope variables for the dependent to use.

            dependent_spec (Spec): The spec of the dependent package
                about to be built. This allows the extendee (self) to
                query the dependent's state.  Note that *this*
                package's spec is available as `self.spec`.

        This is useful if there are some common steps to installing
        all extensions for a certain package.

        """
        pass

    def install(self, spec, prefix):
        """
        Package implementations override this with their own configuration
        """
        raise InstallError("Package %s provides no install method!" %
                           self.name)

    def do_uninstall(self, force=False):
        if not self.installed:
            # prefix may not exist, but DB may be inconsistent. Try to fix by
            # removing, but omit hooks.
            specs = spack.installed_db.query(self.spec, installed=True)
            if specs:
                spack.installed_db.remove(specs[0])
                tty.msg("Removed stale DB entry for %s" % self.spec.short_spec)
                return
            else:
                raise InstallError(str(self.spec) + " is not installed.")

        if not force:
            dependents = self.installed_dependents
            if dependents:
                raise PackageStillNeededError(self.spec, dependents)

        # Pre-uninstall hook runs first.
        spack.hooks.pre_uninstall(self)

        # Uninstalling in Spack only requires removing the prefix.
        self.remove_prefix()
        spack.installed_db.remove(self.spec)
        tty.msg("Successfully uninstalled %s" % self.spec.short_spec)

        # Once everything else is done, run post install hooks
        spack.hooks.post_uninstall(self)

    def _check_extendable(self):
        if not self.extendable:
            raise ValueError("Package %s is not extendable!" % self.name)

    def _sanity_check_extension(self):
        if not self.is_extension:
            raise ActivationError("This package is not an extension.")

        extendee_package = self.extendee_spec.package
        extendee_package._check_extendable()

        if not extendee_package.installed:
            raise ActivationError(
                "Can only (de)activate extensions for installed packages.")
        if not self.installed:
            raise ActivationError("Extensions must first be installed.")
        if self.extendee_spec.name not in self.extendees:
            raise ActivationError("%s does not extend %s!" %
                                  (self.name, self.extendee.name))

    def do_activate(self, force=False):
        """Called on an extension to invoke the extendee's activate method.

        Commands should call this routine, and should not call
        activate() directly.
        """
        self._sanity_check_extension()

        spack.install_layout.check_extension_conflict(self.extendee_spec,
                                                      self.spec)

        # Activate any package dependencies that are also extensions.
        if not force:
            for spec in self.spec.traverse(root=False, deptype='run'):
                if spec.package.extends(self.extendee_spec):
                    if not spec.package.activated:
                        spec.package.do_activate(force=force)

        self.extendee_spec.package.activate(self, **self.extendee_args)

        spack.install_layout.add_extension(self.extendee_spec, self.spec)
        tty.msg("Activated extension %s for %s" %
                (self.spec.short_spec, self.extendee_spec.format("$_$@$+$%@")))

    def activate(self, extension, **kwargs):
        """Symlinks all files from the extension into extendee's install dir.

        Package authors can override this method to support other
        extension mechanisms.  Spack internals (commands, hooks, etc.)
        should call do_activate() method so that proper checks are
        always executed.

        """

        def ignore(filename):
            return (filename in spack.install_layout.hidden_file_paths or
                    kwargs.get('ignore', lambda f: False)(filename))

        tree = LinkTree(extension.prefix)
        conflict = tree.find_conflict(self.prefix, ignore=ignore)
        if conflict:
            raise ExtensionConflictError(conflict)

        tree.merge(self.prefix, ignore=ignore)

    def do_deactivate(self, **kwargs):
        """Called on the extension to invoke extendee's deactivate() method."""
        self._sanity_check_extension()
        force = kwargs.get('force', False)

        # Allow a force deactivate to happen.  This can unlink
        # spurious files if something was corrupted.
        if not force:
            spack.install_layout.check_activated(self.extendee_spec, self.spec)

            activated = spack.install_layout.extension_map(self.extendee_spec)
            for name, aspec in activated.items():
                if aspec == self.spec:
                    continue
                for dep in aspec.traverse(deptype='run'):
                    if self.spec == dep:
                        msg = ("Cannot deactivate %s because %s is activated "
                               "and depends on it.")
                        raise ActivationError(
                            msg % (self.spec.short_spec, aspec.short_spec))

        self.extendee_spec.package.deactivate(self, **self.extendee_args)

        # redundant activation check -- makes SURE the spec is not
        # still activated even if something was wrong above.
        if self.activated:
            spack.install_layout.remove_extension(self.extendee_spec,
                                                  self.spec)

        tty.msg("Deactivated extension %s for %s" %
                (self.spec.short_spec, self.extendee_spec.format("$_$@$+$%@")))

    def deactivate(self, extension, **kwargs):
        """Unlinks all files from extension out of this package's install dir.

        Package authors can override this method to support other
        extension mechanisms.  Spack internals (commands, hooks, etc.)
        should call do_deactivate() method so that proper checks are
        always executed.

        """

        def ignore(filename):
            return (filename in spack.install_layout.hidden_file_paths or
                    kwargs.get('ignore', lambda f: False)(filename))

        tree = LinkTree(extension.prefix)
        tree.unmerge(self.prefix, ignore=ignore)

    def do_restage(self):
        """Reverts expanded/checked out source to a pristine state."""
        self.stage.restage()

    def do_clean(self):
        """Removes the package's build stage and source tarball."""
        self.stage.destroy()

    def format_doc(self, **kwargs):
        """Wrap doc string at 72 characters and format nicely"""
        indent = kwargs.get('indent', 0)

        if not self.__doc__:
            return ""

        doc = re.sub(r'\s+', ' ', self.__doc__)
        lines = textwrap.wrap(doc, 72)
        results = StringIO()
        for line in lines:
            results.write((" " * indent) + line + "\n")
        return results.getvalue()

    @property
    def all_urls(self):
        urls = []
        if self.url:
            urls.append(self.url)

        for args in self.versions.values():
            if 'url' in args:
                urls.append(args['url'])
        return urls

    def fetch_remote_versions(self):
        """Try to find remote versions of this package using the
           list_url and any other URLs described in the package file."""
        if not self.all_urls:
            raise VersionFetchError(self.__class__)

        try:
            return spack.util.web.find_versions_of_archive(
                *self.all_urls,
                list_url=self.list_url,
                list_depth=self.list_depth)
        except spack.error.NoNetworkConnectionError as e:
            tty.die("Package.fetch_versions couldn't connect to:", e.url,
                    e.message)

    @property
    def rpath(self):
        """Get the rpath this package links with, as a list of paths."""
        rpaths = [self.prefix.lib, self.prefix.lib64]
        deps = self.spec.dependencies(deptype='link')
        rpaths.extend(d.prefix.lib for d in deps
                      if os.path.isdir(d.prefix.lib))
        rpaths.extend(d.prefix.lib64 for d in deps
                      if os.path.isdir(d.prefix.lib64))
        return rpaths

    @property
    def rpath_args(self):
        """
        Get the rpath args as a string, with -Wl,-rpath, for each element
        """
        return " ".join("-Wl,-rpath,%s" % p for p in self.rpath)


def install_dependency_symlinks(pkg, spec, prefix):
    """Execute a dummy install and flatten dependencies"""
    flatten_dependencies(spec, prefix)


def use_cray_compiler_names():
    """Compiler names for builds that rely on cray compiler names."""
    os.environ['CC'] = 'cc'
    os.environ['CXX'] = 'CC'
    os.environ['FC'] = 'ftn'
    os.environ['F77'] = 'ftn'


def flatten_dependencies(spec, flat_dir):
    """Make each dependency of spec present in dir via symlink."""
    for dep in spec.traverse(root=False):
        name = dep.name

        dep_path = spack.install_layout.path_for_spec(dep)
        dep_files = LinkTree(dep_path)

        os.mkdir(flat_dir + '/' + name)

        conflict = dep_files.find_conflict(flat_dir + '/' + name)
        if conflict:
            raise DependencyConflictError(conflict)

        dep_files.merge(flat_dir + '/' + name)


def validate_package_url(url_string):
    """Determine whether spack can handle a particular URL or not."""
    url = urlparse(url_string)
    if url.scheme not in _ALLOWED_URL_SCHEMES:
        tty.die("Invalid protocol in URL: '%s'" % url_string)

    if not allowed_archive(url_string):
        tty.die("Invalid file type in URL: '%s'" % url_string)


def dump_packages(spec, path):
    """Dump all package information for a spec and its dependencies.

       This creates a package repository within path for every
       namespace in the spec DAG, and fills the repos wtih package
       files and patch files for every node in the DAG.
    """
    mkdirp(path)

    # Copy in package.py files from any dependencies.
    # Note that we copy them in as they are in the *install* directory
    # NOT as they are in the repository, because we want a snapshot of
    # how *this* particular build was done.
    for node in spec.traverse():
        if node is not spec:
            # Locate the dependency package in the install tree and find
            # its provenance information.
            source = spack.install_layout.build_packages_path(node)
            source_repo_root = join_path(source, node.namespace)

            # There's no provenance installed for the source package.  Skip it.
            # User can always get something current from the builtin repo.
            if not os.path.isdir(source_repo_root):
                continue

            # Create a source repo and get the pkg directory out of it.
            try:
                source_repo = spack.repository.Repo(source_repo_root)
                source_pkg_dir = source_repo.dirname_for_package_name(
                    node.name)
            except RepoError:
                tty.warn("Warning: Couldn't copy in provenance for %s" %
                         node.name)

        # Create a destination repository
        dest_repo_root = join_path(path, node.namespace)
        if not os.path.exists(dest_repo_root):
            spack.repository.create_repo(dest_repo_root)
        repo = spack.repository.Repo(dest_repo_root)

        # Get the location of the package in the dest repo.
        dest_pkg_dir = repo.dirname_for_package_name(node.name)
        if node is not spec:
            install_tree(source_pkg_dir, dest_pkg_dir)
        else:
            spack.repo.dump_provenance(node, dest_pkg_dir)


def print_pkg(message):
    """Outputs a message with a package icon."""
    from llnl.util.tty.color import cwrite
    cwrite('@*g{[+]} ')
    print(message)


def _hms(seconds):
    """Convert time in seconds to hours, minutes, seconds."""
    m, s = divmod(seconds, 60)
    h, m = divmod(m, 60)

    parts = []
    if h:
        parts.append("%dh" % h)
    if m:
        parts.append("%dm" % m)
    if s:
        parts.append("%.2fs" % s)
    return ' '.join(parts)


class StagedPackage(Package):
    """A Package subclass where the install() is split up into stages."""

    def install_setup(self):
        """Creates a spack_setup.py script to configure the package later."""
        raise InstallError(
            "Package %s provides no install_setup() method!" % self.name)

    def install_configure(self):
        """Runs the configure process."""
        raise InstallError(
            "Package %s provides no install_configure() method!" % self.name)

    def install_build(self):
        """Runs the build process."""
        raise InstallError(
            "Package %s provides no install_build() method!" % self.name)

    def install_install(self):
        """Runs the install process."""
        raise InstallError(
            "Package %s provides no install_install() method!" % self.name)

    def install(self, spec, prefix):
        if 'setup' in self.install_phases:
            self.install_setup()

        if 'configure' in self.install_phases:
            self.install_configure()

        if 'build' in self.install_phases:
            self.install_build()

        if 'install' in self.install_phases:
            self.install_install()
        else:
            # Create a dummy file so the build doesn't fail.
            # That way, the module file will also be created.
            with open(os.path.join(prefix, 'dummy'), 'w'):
                pass


# stackoverflow.com/questions/12791997/how-do-you-do-a-simple-chmod-x-from-within-python
def make_executable(path):
    mode = os.stat(path).st_mode
    mode |= (mode & 0o444) >> 2    # copy R bits to X
    os.chmod(path, mode)


class CMakePackage(StagedPackage):

    def make_make(self):
        import multiprocessing
        # number of jobs spack will to build with.
        jobs = multiprocessing.cpu_count()
        if not self.parallel:
            jobs = 1
        elif self.make_jobs:
            jobs = self.make_jobs

        make  = spack.build_environment.MakeExecutable('make', jobs)
        return make

    def configure_args(self):
        """Returns package-specific arguments to be provided to
           the configure command.
        """
        return list()

    def configure_env(self):
        """Returns package-specific environment under which the
           configure command should be run.
        """
        return dict()

    def transitive_inc_path(self):
        return ';'.join(
            os.path.join(dep, 'include')
            for dep in os.environ['SPACK_DEPENDENCIES'].split(os.pathsep)
        )

    def install_setup(self):
        cmd = [str(which('cmake'))]
        cmd += spack.build_environment.get_std_cmake_args(self)
        cmd += ['-DCMAKE_INSTALL_PREFIX=%s' % os.environ['SPACK_PREFIX'],
                '-DCMAKE_C_COMPILER=%s' % os.environ['SPACK_CC'],
                '-DCMAKE_CXX_COMPILER=%s' % os.environ['SPACK_CXX'],
                '-DCMAKE_Fortran_COMPILER=%s' % os.environ['SPACK_FC']]
        cmd += self.configure_args()

        env = {
            'PATH': os.environ['PATH'],
            'SPACK_TRANSITIVE_INCLUDE_PATH': self.transitive_inc_path(),
            'CMAKE_PREFIX_PATH': os.environ['CMAKE_PREFIX_PATH']
        }

        setup_fname = 'spconfig.py'
        with open(setup_fname, 'w') as fout:
            fout.write(r"""#!%s
#

import sys
import os
import subprocess

def cmdlist(str):
    return list(x.strip().replace("'",'') for x in str.split('\n') if x)
env = dict(os.environ)
""" % sys.executable)

            env_vars = sorted(list(env.keys()))
            for name in env_vars:
                val = env[name]
                if string.find(name, 'PATH') < 0:
                    fout.write('env[%s] = %s\n' % (repr(name), repr(val)))
                else:
                    if name == 'SPACK_TRANSITIVE_INCLUDE_PATH':
                        sep = ';'
                    else:
                        sep = ':'

                    fout.write('env[%s] = "%s".join(cmdlist("""\n'
                               % (repr(name), sep))
                    for part in string.split(val, sep):
                        fout.write('    %s\n' % part)
                    fout.write('"""))\n')

            fout.write("env['CMAKE_TRANSITIVE_INCLUDE_PATH'] = "
                       "env['SPACK_TRANSITIVE_INCLUDE_PATH']   # Deprecated\n")
            fout.write('\ncmd = cmdlist("""\n')
            fout.write('%s\n' % cmd[0])
            for arg in cmd[1:]:
                fout.write('    %s\n' % arg)
            fout.write('""") + sys.argv[1:]\n')
            fout.write('\nproc = subprocess.Popen(cmd, env=env)\n')
            fout.write('proc.wait()\n')
        make_executable(setup_fname)

    def install_configure(self):
        cmake = which('cmake')
        with working_dir(self.build_directory, create=True):
            env = os.environ
            env.update(self.configure_env())
            env['SPACK_TRANSITIVE_INCLUDE_PATH'] = self.transitive_inc_path()

            options = self.configure_args()
            options += spack.build_environment.get_std_cmake_args(self)
            cmake(self.source_directory, *options)

    def install_build(self):
        make = self.make_make()
        with working_dir(self.build_directory, create=False):
            make()

    def install_install(self):
        make = self.make_make()
        with working_dir(self.build_directory, create=False):
            make('install')


class FetchError(spack.error.SpackError):
    """Raised when something goes wrong during fetch."""

    def __init__(self, message, long_msg=None):
        super(FetchError, self).__init__(message, long_msg)


class InstallError(spack.error.SpackError):
    """Raised when something goes wrong during install or uninstall."""

    def __init__(self, message, long_msg=None):
        super(InstallError, self).__init__(message, long_msg)


class ExternalPackageError(InstallError):
    """Raised by install() when a package is only for external use."""


class PackageStillNeededError(InstallError):
    """Raised when package is still needed by another on uninstall."""

    def __init__(self, spec, dependents):
        super(PackageStillNeededError, self).__init__("Cannot uninstall %s" %
                                                      spec)
        self.spec = spec
        self.dependents = dependents


class PackageError(spack.error.SpackError):
    """Raised when something is wrong with a package definition."""

    def __init__(self, message, long_msg=None):
        super(PackageError, self).__init__(message, long_msg)


class PackageVersionError(PackageError):
    """Raised when a version URL cannot automatically be determined."""

    def __init__(self, version):
        super(PackageVersionError, self).__init__(
            "Cannot determine a URL automatically for version %s" % version,
            "Please provide a url for this version in the package.py file.")


class VersionFetchError(PackageError):
    """Raised when a version URL cannot automatically be determined."""

    def __init__(self, cls):
        super(VersionFetchError, self).__init__(
            "Cannot fetch versions for package %s " % cls.__name__ +
            "because it does not define any URLs to fetch.")


class NoURLError(PackageError):
    """Raised when someone tries to build a URL for a package with no URLs."""

    def __init__(self, cls):
        super(NoURLError, self).__init__(
            "Package %s has no version with a URL." % cls.__name__)


class ExtensionError(PackageError):

    pass


class ExtensionConflictError(ExtensionError):

    def __init__(self, path):
        super(ExtensionConflictError, self).__init__(
            "Extension blocked by file: %s" % path)


class ActivationError(ExtensionError):

    def __init__(self, msg, long_msg=None):
        super(ActivationError, self).__init__(msg, long_msg)


class DependencyConflictError(spack.error.SpackError):
    """Raised when the dependencies cannot be flattened as asked for."""

    def __init__(self, conflict):
        super(DependencyConflictError, self).__init__(
            "%s conflicts with another file in the flattened directory." % (
                conflict))<|MERGE_RESOLUTION|>--- conflicted
+++ resolved
@@ -862,39 +862,15 @@
                    make_jobs=None,
                    run_tests=False,
                    fake=False,
-<<<<<<< HEAD
-                   install_policy="build",
-                   explicit=False):
-=======
                    fetch_binary="never",
                    explicit=False,
                    dirty=False,
                    install_phases=install_phases):
->>>>>>> dc5cf9fe
         """Called by commands to install a package and its dependencies.
 
         Package implementations should override install() to describe
         their build process.
 
-<<<<<<< HEAD
-        Args:
-
-        keep_prefix    -- Keep install prefix on failure.
-                          By default, destroys it.
-        keep_stage     -- By default, stage is destroyed only if there are no
-                          exceptions during build. Set to True to keep the
-                          stage even with exceptions.
-        ignore_deps    -- Do not install dependencies before installing this
-                        package.
-        install_policy -- Whether to download a pre-compiled package
-                          or build from scratch
-        fake           -- Don't really build - install fake stub files instead.
-        skip_patch     -- Skip patch stage of build if True.
-        verbose        -- Display verbose build output
-                          (by default, suppresses it)
-        make_jobs      -- Number of make jobs to use for install
-                          (default is ncpus)
-=======
         :param keep_prefix: Keep install prefix on failure. By default, \
             destroys it.
         :param keep_stage: By default, stage is destroyed only if there are \
@@ -912,7 +888,6 @@
         :param run_tests: Run tests within the package's install()
         :param fetch_binary: Whether to download a pre-compiled package \
                           or build from scratch
->>>>>>> dc5cf9fe
         """
         if not self.spec.concrete:
             raise ValueError("Can only install concrete packages: %s."
@@ -945,26 +920,6 @@
                                          fake=fake,
                                          skip_patch=skip_patch,
                                          verbose=verbose,
-<<<<<<< HEAD
-                                         install_policy=install_policy,
-                                         make_jobs=make_jobs)
-
-        # check and prepare binary install option
-        install_binary = False
-        binary_distribution = spack.binary_distribution
-        if install_policy in ("download", "lazy"):
-            tarball_available = binary_distribution.download_tarball(self)
-            if tarball_available:
-                install_binary = True
-                binary_distribution.prepare()
-            elif install_policy == "download":
-                tty.die("Download of binary package for %s failed."
-                        % self.name)
-            else:
-                tty.warn("No binary package for %s found."
-                         % self.name)
-
-=======
                                          fetch_binary=fetch_binary,
                                          make_jobs=make_jobs,
                                          run_tests=run_tests,
@@ -988,7 +943,6 @@
                 tty.warn("No binary package for %s found."
                          % self.name)
 
->>>>>>> dc5cf9fe
         # create the install directory.  The install layout
         # handles this in case so that it can use whatever
         # package naming scheme it likes.
