# Copyright 2013-2020 Lawrence Livermore National Security, LLC and other
# Spack Project Developers. See the top-level COPYRIGHT file for details.
#
# SPDX-License-Identifier: (Apache-2.0 OR MIT)

"""This is where most of the action happens in Spack.

The spack package class structure is based strongly on Homebrew
(http://brew.sh/), mainly because Homebrew makes it very easy to create
packages.

"""
import base64
import collections
import contextlib
import copy
import functools
import hashlib
import inspect
import os
import re
import shutil
import sys
import textwrap
import time
import traceback
import six
import types

import llnl.util.filesystem as fsys
import llnl.util.tty as tty

import spack.compilers
import spack.config
import spack.dependency
import spack.directives
import spack.directory_layout
import spack.error
import spack.fetch_strategy as fs
import spack.hooks
import spack.mirror
import spack.mixins
import spack.multimethod
import spack.paths
import spack.repo
import spack.store
import spack.url
import spack.util.environment
import spack.util.web
<<<<<<< HEAD
import spack.multimethod

from llnl.util.filesystem import mkdirp, touch, working_dir, join_path
=======
>>>>>>> 77d9acb0
from llnl.util.lang import memoized
from llnl.util.link_tree import LinkTree
from ordereddict_backport import OrderedDict
from spack.filesystem_view import YamlFilesystemView
<<<<<<< HEAD
from spack.installer import \
    install_args_docstring, PackageInstaller, InstallError
from spack.stage import \
    stage_prefix, Stage, ResourceStage, StageComposite, CargoStage
=======
from spack.installer import PackageInstaller, InstallError
from spack.install_test import TestFailure, TestSuite
from spack.util.executable import which, ProcessError
from spack.util.prefix import Prefix
from spack.stage import stage_prefix, Stage, ResourceStage, StageComposite
>>>>>>> 77d9acb0
from spack.util.package_hash import package_hash
from spack.version import Version

"""Allowed URL schemes for spack packages."""
_ALLOWED_URL_SCHEMES = ["http", "https", "ftp", "file", "git"]


# Filename for the Spack build/install log.
_spack_build_logfile = 'spack-build-out.txt'

# Filename for the Spack build/install environment file.
_spack_build_envfile = 'spack-build-env.txt'

# Filename for the Spack configure args file.
_spack_configure_argsfile = 'spack-configure-args.txt'


class InstallPhase(object):
    """Manages a single phase of the installation.

    This descriptor stores at creation time the name of the method it should
    search for execution. The method is retrieved at __get__ time, so that
    it can be overridden by subclasses of whatever class declared the phases.

    It also provides hooks to execute arbitrary callbacks before and after
    the phase.
    """

    def __init__(self, name):
        self.name = name
        self.run_before = []
        self.run_after = []

    def __get__(self, instance, owner):
        # The caller is a class that is trying to customize
        # my behavior adding something
        if instance is None:
            return self
        # If instance is there the caller wants to execute the
        # install phase, thus return a properly set wrapper
        phase = getattr(instance, self.name)

        @functools.wraps(phase)
        def phase_wrapper(spec, prefix):
            # Check instance attributes at the beginning of a phase
            self._on_phase_start(instance)
            # Execute phase pre-conditions,
            # and give them the chance to fail
            for callback in self.run_before:
                callback(instance)
            phase(spec, prefix)
            # Execute phase sanity_checks,
            # and give them the chance to fail
            for callback in self.run_after:
                callback(instance)
            # Check instance attributes at the end of a phase
            self._on_phase_exit(instance)
        return phase_wrapper

    def _on_phase_start(self, instance):
        # If a phase has a matching stop_before_phase attribute,
        # stop the installation process raising a StopPhase
        if getattr(instance, 'stop_before_phase', None) == self.name:
            from spack.build_environment import StopPhase
            raise StopPhase('Stopping before \'{0}\' phase'.format(self.name))

    def _on_phase_exit(self, instance):
        # If a phase has a matching last_phase attribute,
        # stop the installation process raising a StopPhase
        if getattr(instance, 'last_phase', None) == self.name:
            from spack.build_environment import StopPhase
            raise StopPhase('Stopping at \'{0}\' phase'.format(self.name))

    def copy(self):
        try:
            return copy.deepcopy(self)
        except TypeError:
            # This bug-fix was not back-ported in Python 2.6
            # http://bugs.python.org/issue1515
            other = InstallPhase(self.name)
            other.run_before.extend(self.run_before)
            other.run_after.extend(self.run_after)
            return other


#: Registers which are the detectable packages, by repo and package name
#: Need a pass of package repositories to be filled.
detectable_packages = collections.defaultdict(list)


class DetectablePackageMeta(object):
    """Check if a package is detectable and add default implementations
    for the detection function.
    """
    def __init__(cls, name, bases, attr_dict):
        # If a package has the executables attribute then it's
        # assumed to be detectable
        if hasattr(cls, 'executables'):
            @classmethod
            def determine_spec_details(cls, prefix, exes_in_prefix):
                """Allow ``spack external find ...`` to locate installations.

                Args:
                    prefix (str): the directory containing the executables
                    exes_in_prefix (set): the executables that match the regex

                Returns:
                    The list of detected specs for this package
                """
                exes_by_version = collections.defaultdict(list)
                # The default filter function is the identity function for the
                # list of executables
                filter_fn = getattr(cls, 'filter_detected_exes',
                                    lambda x, exes: exes)
                exes_in_prefix = filter_fn(prefix, exes_in_prefix)
                for exe in exes_in_prefix:
                    try:
                        version_str = cls.determine_version(exe)
                        if version_str:
                            exes_by_version[version_str].append(exe)
                    except Exception as e:
                        msg = ('An error occurred when trying to detect '
                               'the version of "{0}" [{1}]')
                        tty.debug(msg.format(exe, str(e)))

                specs = []
                for version_str, exes in exes_by_version.items():
                    variants = cls.determine_variants(exes, version_str)
                    # Normalize output to list
                    if not isinstance(variants, list):
                        variants = [variants]

                    for variant in variants:
                        if isinstance(variant, six.string_types):
                            variant = (variant, {})
                        variant_str, extra_attributes = variant
                        spec_str = '{0}@{1} {2}'.format(
                            cls.name, version_str, variant_str
                        )

                        # Pop a few reserved keys from extra attributes, since
                        # they have a different semantics
                        external_path = extra_attributes.pop('prefix', None)
                        external_modules = extra_attributes.pop(
                            'modules', None
                        )
                        try:
                            spec = spack.spec.Spec(
                                spec_str,
                                external_path=external_path,
                                external_modules=external_modules
                            )
                        except Exception as e:
                            msg = 'Parsing failed [spec_str="{0}", error={1}]'
                            tty.debug(msg.format(spec_str, str(e)))
                        else:
                            specs.append(spack.spec.Spec.from_detection(
                                spec, extra_attributes=extra_attributes
                            ))

                return sorted(specs)

            @classmethod
            def determine_variants(cls, exes, version_str):
                return ''

            # Register the class as a detectable package
            detectable_packages[cls.namespace].append(cls.name)

            # Attach function implementations to the detectable class
            default = False
            if not hasattr(cls, 'determine_spec_details'):
                default = True
                cls.determine_spec_details = determine_spec_details

            if default and not hasattr(cls, 'determine_version'):
                msg = ('the package "{0}" in the "{1}" repo needs to define'
                       ' the "determine_version" method to be detectable')
                NotImplementedError(msg.format(cls.name, cls.namespace))

            if default and not hasattr(cls, 'determine_variants'):
                cls.determine_variants = determine_variants

        super(DetectablePackageMeta, cls).__init__(name, bases, attr_dict)


class PackageMeta(
    DetectablePackageMeta,
    spack.directives.DirectiveMeta,
    spack.mixins.PackageMixinsMeta,
    spack.multimethod.MultiMethodMeta
):
    """
    Package metaclass for supporting directives (e.g., depends_on) and phases
    """
    phase_fmt = '_InstallPhase_{0}'

    _InstallPhase_run_before = {}
    _InstallPhase_run_after = {}

    def __new__(cls, name, bases, attr_dict):
        """
        Instance creation is preceded by phase attribute transformations.

        Conveniently transforms attributes to permit extensible phases by
        iterating over the attribute 'phases' and creating / updating private
        InstallPhase attributes in the class that will be initialized in
        __init__.
        """
        if 'phases' in attr_dict:
            # Turn the strings in 'phases' into InstallPhase instances
            # and add them as private attributes
            _InstallPhase_phases = [PackageMeta.phase_fmt.format(x) for x in attr_dict['phases']]  # NOQA: ignore=E501
            for phase_name, callback_name in zip(_InstallPhase_phases, attr_dict['phases']):  # NOQA: ignore=E501
                attr_dict[phase_name] = InstallPhase(callback_name)
            attr_dict['_InstallPhase_phases'] = _InstallPhase_phases

        def _flush_callbacks(check_name):
            # Name of the attribute I am going to check it exists
            attr_name = PackageMeta.phase_fmt.format(check_name)
            checks = getattr(cls, attr_name)
            if checks:
                for phase_name, funcs in checks.items():
                    try:
                        # Search for the phase in the attribute dictionary
                        phase = attr_dict[
                            PackageMeta.phase_fmt.format(phase_name)]
                    except KeyError:
                        # If it is not there it's in the bases
                        # and we added a check. We need to copy
                        # and extend
                        for base in bases:
                            phase = getattr(
                                base,
                                PackageMeta.phase_fmt.format(phase_name),
                                None
                            )
                            if phase is not None:
                                break

                        attr_dict[PackageMeta.phase_fmt.format(
                            phase_name)] = phase.copy()
                        phase = attr_dict[
                            PackageMeta.phase_fmt.format(phase_name)]
                    getattr(phase, check_name).extend(funcs)
                # Clear the attribute for the next class
                setattr(cls, attr_name, {})

        _flush_callbacks('run_before')
        _flush_callbacks('run_after')

        # Reset names for packages that inherit from another
        # package with a different name
        attr_dict['_name'] = None

        return super(PackageMeta, cls).__new__(cls, name, bases, attr_dict)

    @staticmethod
    def register_callback(check_type, *phases):
        def _decorator(func):
            attr_name = PackageMeta.phase_fmt.format(check_type)
            check_list = getattr(PackageMeta, attr_name)
            for item in phases:
                checks = check_list.setdefault(item, [])
                checks.append(func)
            setattr(PackageMeta, attr_name, check_list)
            return func
        return _decorator

    @property
    def package_dir(self):
        """Directory where the package.py file lives."""
        return os.path.abspath(os.path.dirname(self.module.__file__))

    @property
    def module(self):
        """Module object (not just the name) that this package is defined in.

        We use this to add variables to package modules.  This makes
        install() methods easier to write (e.g., can call configure())
        """
        return __import__(self.__module__, fromlist=[self.__name__])

    @property
    def namespace(self):
        """Spack namespace for the package, which identifies its repo."""
        namespace, dot, module = self.__module__.rpartition('.')
        prefix = '%s.' % spack.repo.repo_namespace
        if namespace.startswith(prefix):
            namespace = namespace[len(prefix):]
        return namespace

    @property
    def fullname(self):
        """Name of this package, including the namespace"""
        return '%s.%s' % (self.namespace, self.name)

    @property
    def name(self):
        """The name of this package.

        The name of a package is the name of its Python module, without
        the containing module names.
        """
        if self._name is None:
            self._name = self.module.__name__
            if '.' in self._name:
                self._name = self._name[self._name.rindex('.') + 1:]
        return self._name


def run_before(*phases):
    """Registers a method of a package to be run before a given phase"""
    return PackageMeta.register_callback('run_before', *phases)


def run_after(*phases):
    """Registers a method of a package to be run after a given phase"""
    return PackageMeta.register_callback('run_after', *phases)


def on_package_attributes(**attr_dict):
    """Decorator: executes instance function only if object has attr valuses.

    Executes the decorated method only if at the moment of calling the
    instance has attributes that are equal to certain values.

    Args:
        attr_dict (dict): dictionary mapping attribute names to their
            required values
    """
    def _execute_under_condition(func):

        @functools.wraps(func)
        def _wrapper(instance, *args, **kwargs):
            # If all the attributes have the value we require, then execute
            has_all_attributes = all(
                [hasattr(instance, key) for key in attr_dict]
            )
            if has_all_attributes:
                has_the_right_values = all(
                    [getattr(instance, key) == value for key, value in attr_dict.items()]  # NOQA: ignore=E501
                )
                if has_the_right_values:
                    func(instance, *args, **kwargs)
        return _wrapper

    return _execute_under_condition


class PackageViewMixin(object):
    """This collects all functionality related to adding installed Spack
    package to views. Packages can customize how they are added to views by
    overriding these functions.
    """
    def view_source(self):
        """The source root directory that will be added to the view: files are
        added such that their path relative to the view destination matches
        their path relative to the view source.
        """
        return self.spec.prefix

    def view_destination(self, view):
        """The target root directory: each file is added relative to this
        directory.
        """
        return view.get_projection_for_spec(self.spec)

    def view_file_conflicts(self, view, merge_map):
        """Report any files which prevent adding this package to the view. The
        default implementation looks for any files which already exist.
        Alternative implementations may allow some of the files to exist in
        the view (in this case they would be omitted from the results).
        """
        return set(dst for dst in merge_map.values() if os.path.exists(dst))

    def add_files_to_view(self, view, merge_map):
        """Given a map of package files to destination paths in the view, add
        the files to the view. By default this adds all files. Alternative
        implementations may skip some files, for example if other packages
        linked into the view already include the file.
        """
        for src, dst in merge_map.items():
            if not os.path.exists(dst):
                view.link(src, dst, spec=self.spec)

    def remove_files_from_view(self, view, merge_map):
        """Given a map of package files to files currently linked in the view,
        remove the files from the view. The default implementation removes all
        files. Alternative implementations may not remove all files. For
        example if two packages include the same file, it should only be
        removed when both packages are removed.
        """
        for src, dst in merge_map.items():
            view.remove_file(src, dst)


def test_log_pathname(test_stage, spec):
    """Build the pathname of the test log file

    Args:
        test_stage (str): path to the test stage directory
        spec (Spec): instance of the spec under test

    Returns:
        (str): the pathname of the test log file
    """
    return os.path.join(test_stage,
                        'test-{0}-out.txt'.format(TestSuite.test_pkg_id(spec)))


class PackageBase(six.with_metaclass(PackageMeta, PackageViewMixin, object)):
    """This is the superclass for all spack packages.

    ***The Package class***

    At its core, a package consists of a set of software to be installed.
    A package may focus on a piece of software and its associated software
    dependencies or it may simply be a set, or bundle, of software.  The
    former requires defining how to fetch, verify (via, e.g., sha256), build,
    and install that software and the packages it depends on, so that
    dependencies can be installed along with the package itself.   The latter,
    sometimes referred to as a ``no-source`` package, requires only defining
    the packages to be built.

    Packages are written in pure Python.

    There are two main parts of a Spack package:

      1. **The package class**.  Classes contain ``directives``, which are
         special functions, that add metadata (versions, patches,
         dependencies, and other information) to packages (see
         ``directives.py``). Directives provide the constraints that are
         used as input to the concretizer.

      2. **Package instances**. Once instantiated, a package is
         essentially a software installer.  Spack calls methods like
         ``do_install()`` on the ``Package`` object, and it uses those to
         drive user-implemented methods like ``patch()``, ``install()``, and
         other build steps.  To install software, an instantiated package
         needs a *concrete* spec, which guides the behavior of the various
         install methods.

    Packages are imported from repos (see ``repo.py``).

    **Package DSL**

    Look in ``lib/spack/docs`` or check https://spack.readthedocs.io for
    the full documentation of the package domain-specific language.  That
    used to be partially documented here, but as it grew, the docs here
    became increasingly out of date.

    **Package Lifecycle**

    A package's lifecycle over a run of Spack looks something like this:

    .. code-block:: python

       p = Package()             # Done for you by spack

       p.do_fetch()              # downloads tarball from a URL (or VCS)
       p.do_stage()              # expands tarball in a temp directory
       p.do_patch()              # applies patches to expanded source
       p.do_install()            # calls package's install() function
       p.do_uninstall()          # removes install directory

    although packages that do not have code have nothing to fetch so omit
    ``p.do_fetch()``.

    There are also some other commands that clean the build area:

    .. code-block:: python

       p.do_clean()              # removes the stage directory entirely
       p.do_restage()            # removes the build directory and
                                 # re-expands the archive.

    The convention used here is that a ``do_*`` function is intended to be
    called internally by Spack commands (in ``spack.cmd``).  These aren't for
    package writers to override, and doing so may break the functionality
    of the Package class.

    Package creators have a lot of freedom, and they could technically
    override anything in this class.  That is not usually required.

    For most use cases.  Package creators typically just add attributes
    like ``homepage`` and, for a code-based package, ``url``, or functions
    such as ``install()``.
    There are many custom ``Package`` subclasses in the
    ``spack.build_systems`` package that make things even easier for
    specific build systems.

    """
    #
    # These are default values for instance variables.
    #

    #: A list or set of build time test functions to be called when tests
    #: are executed or 'None' if there are no such test functions.
    build_time_test_callbacks = None

    #: By default, packages are not virtual
    #: Virtual packages override this attribute
    virtual = False

    #: Most Spack packages are used to install source or binary code while
    #: those that do not can be used to install a set of other Spack packages.
    has_code = True

    #: A list or set of install time test functions to be called when tests
    #: are executed or 'None' if there are no such test functions.
    install_time_test_callbacks = None

    #: By default we build in parallel.  Subclasses can override this.
    parallel = True

    #: By default do not run tests within package's install()
    run_tests = False

    # FIXME: this is a bad object-oriented design, should be moved to Clang.
    #: By default do not setup mockup XCode on macOS with Clang
    use_xcode = False

    #: Most packages are NOT extendable. Set to True if you want extensions.
    extendable = False

    #: When True, add RPATHs for the entire DAG. When False, add RPATHs only
    #: for immediate dependencies.
    transitive_rpaths = True

    #: List of prefix-relative file paths (or a single path). If these do
    #: not exist after install, or if they exist but are not files,
    #: sanity checks fail.
    sanity_check_is_file = []

    #: List of prefix-relative directory paths (or a single path). If
    #: these do not exist after install, or if they exist but are not
    #: directories, sanity checks will fail.
    sanity_check_is_dir = []

    #: List of glob expressions. Each expression must either be
    #: absolute or relative to the package source path.
    #: Matching artifacts found at the end of the build process will be
    #: copied in the same directory tree as _spack_build_logfile and
    #: _spack_build_envfile.
    archive_files = []

    #: Boolean. Set to ``True`` for packages that require a manual download.
    #: This is currently used by package sanity tests and generation of a
    #: more meaningful fetch failure error.
    manual_download = False

    #: Set of additional options used when fetching package versions.
    fetch_options = {}

    #
    # Set default licensing information
    #
    #: Boolean. If set to ``True``, this software requires a license.
    #: If set to ``False``, all of the ``license_*`` attributes will
    #: be ignored. Defaults to ``False``.
    license_required = False

    #: String. Contains the symbol used by the license manager to denote
    #: a comment. Defaults to ``#``.
    license_comment = '#'

    #: List of strings. These are files that the software searches for when
    #: looking for a license. All file paths must be relative to the
    #: installation directory. More complex packages like Intel may require
    #: multiple licenses for individual components. Defaults to the empty list.
    license_files = []

    #: List of strings. Environment variables that can be set to tell the
    #: software where to look for a license if it is not in the usual location.
    #: Defaults to the empty list.
    license_vars = []

    #: String. A URL pointing to license setup instructions for the software.
    #: Defaults to the empty string.
    license_url = ''

    #: Verbosity level, preserved across installs.
    _verbose = None

    #: index of patches by sha256 sum, built lazily
    _patches_by_hash = None

    #: List of strings which contains GitHub usernames of package maintainers.
    #: Do not include @ here in order not to unnecessarily ping the users.
    maintainers = []

    #: List of attributes to be excluded from a package's hash.
    metadata_attrs = ['homepage', 'url', 'urls', 'list_url', 'extendable',
                      'parallel', 'make_jobs']

    #: Boolean. If set to ``True``, the smoke/install test requires a compiler.
    #: This is currently used by smoke tests to ensure a compiler is available
    #: to build a custom test code.
    test_requires_compiler = False

    #: List of test failures encountered during a smoke/install test run.
    test_failures = None

    #: TestSuite instance used to manage smoke/install tests for one or more
    #: specs.
    test_suite = None

    def __init__(self, spec):
        # this determines how the package should be built.
        self.spec = spec

        # Allow custom staging paths for packages
        self.path = None

        # Keep track of whether or not this package was installed from
        # a binary cache.
        self.installed_from_binary_cache = False

        # Ensure that only one of these two attributes are present
        if getattr(self, 'url', None) and getattr(self, 'urls', None):
            msg = "a package can have either a 'url' or a 'urls' attribute"
            msg += " [package '{0.name}' defines both]"
            raise ValueError(msg.format(self))

        # Set a default list URL (place to find available versions)
        if not hasattr(self, 'list_url'):
            self.list_url = None

        if not hasattr(self, 'list_depth'):
            self.list_depth = 0

        # init internal variables
        self._stage = None
        self._fetcher = None

        # Set up timing variables
        self._fetch_time = 0.0
        self._total_time = 0.0

        if self.is_extension:
            spack.repo.get(self.extendee_spec)._check_extendable()

        super(PackageBase, self).__init__()

    @property
    def installed_upstream(self):
        if not hasattr(self, '_installed_upstream'):
            upstream, record = spack.store.db.query_by_spec_hash(
                self.spec.dag_hash())
            self._installed_upstream = upstream

        return self._installed_upstream

    @classmethod
    def possible_dependencies(
            cls, transitive=True, expand_virtuals=True, deptype='all',
            visited=None, missing=None, virtuals=None):
        """Return dict of possible dependencies of this package.

        Args:
            transitive (bool, optional): return all transitive dependencies if
                True, only direct dependencies if False (default True)..
            expand_virtuals (bool, optional): expand virtual dependencies into
                all possible implementations (default True)
            deptype (str or tuple, optional): dependency types to consider
            visited (dicct, optional): dict of names of dependencies visited so
                far, mapped to their immediate dependencies' names.
            missing (dict, optional): dict to populate with packages and their
                *missing* dependencies.
            virtuals (set): if provided, populate with virtuals seen so far.

        Returns:
            (dict): dictionary mapping dependency names to *their*
                immediate dependencies

        Each item in the returned dictionary maps a (potentially
        transitive) dependency of this package to its possible
        *immediate* dependencies. If ``expand_virtuals`` is ``False``,
        virtual package names wil be inserted as keys mapped to empty
        sets of dependencies.  Virtuals, if not expanded, are treated as
        though they have no immediate dependencies.

        Missing dependencies by default are ignored, but if a
        missing dict is provided, it will be populated with package names
        mapped to any dependencies they have that are in no
        repositories. This is only populated if transitive is True.

        Note: the returned dict *includes* the package itself.

        """
        deptype = spack.dependency.canonical_deptype(deptype)

        visited = {} if visited is None else visited
        missing = {} if missing is None else missing

        visited.setdefault(cls.name, set())

        for name, conditions in cls.dependencies.items():
            # check whether this dependency could be of the type asked for
            types = [dep.type for cond, dep in conditions.items()]
            types = set.union(*types)
            if not any(d in types for d in deptype):
                continue

            # expand virtuals if enabled, otherwise just stop at virtuals
            if spack.repo.path.is_virtual(name):
                if virtuals is not None:
                    virtuals.add(name)
                if expand_virtuals:
                    providers = spack.repo.path.providers_for(name)
                    dep_names = [spec.name for spec in providers]
                else:
                    visited.setdefault(cls.name, set()).add(name)
                    visited.setdefault(name, set())
                    continue
            else:
                dep_names = [name]

            # add the dependency names to the visited dict
            visited.setdefault(cls.name, set()).update(set(dep_names))

            # recursively traverse dependencies
            for dep_name in dep_names:
                if dep_name in visited:
                    continue

                visited.setdefault(dep_name, set())

                # skip the rest if not transitive
                if not transitive:
                    continue

                try:
                    dep_cls = spack.repo.path.get_pkg_class(dep_name)
                except spack.repo.UnknownPackageError:
                    # log unknown packages
                    missing.setdefault(cls.name, set()).add(dep_name)
                    continue

                dep_cls.possible_dependencies(
                    transitive, expand_virtuals, deptype, visited, missing,
                    virtuals)

        return visited

    def enum_constraints(self, visited=None):
        """Return transitive dependency constraints on this package."""
        if visited is None:
            visited = set()
        visited.add(self.name)

        names = []
        clauses = []

        for name in self.dependencies:
            if name not in visited and not spack.spec.Spec(name).virtual:
                pkg = spack.repo.get(name)
                dvis, dnames, dclauses = pkg.enum_constraints(visited)
                visited |= dvis
                names.extend(dnames)
                clauses.extend(dclauses)

        return visited

    # package_dir and module are *class* properties (see PackageMeta),
    # but to make them work on instances we need these defs as well.
    @property
    def package_dir(self):
        """Directory where the package.py file lives."""
        return type(self).package_dir

    @property
    def module(self):
        """Module object that this package is defined in."""
        return type(self).module

    @property
    def namespace(self):
        """Spack namespace for the package, which identifies its repo."""
        return type(self).namespace

    @property
    def fullname(self):
        """Name of this package, including namespace: namespace.name."""
        return type(self).fullname

    @property
    def name(self):
        """Name of this package (the module without parent modules)."""
        return type(self).name

    @property
    def global_license_dir(self):
        """Returns the directory where global license files for all
           packages are stored."""
        return os.path.join(spack.paths.prefix, 'etc', 'spack', 'licenses')

    @property
    def global_license_file(self):
        """Returns the path where a global license file for this
           particular package should be stored."""
        if not self.license_files:
            return
        return os.path.join(self.global_license_dir, self.name,
                            os.path.basename(self.license_files[0]))

    @property
    def version(self):
        if not self.spec.versions.concrete:
            raise ValueError("Version requested for a package that"
                             " does not have a concrete version.")
        return self.spec.versions[0]

    @memoized
    def version_urls(self):
        """OrderedDict of explicitly defined URLs for versions of this package.

        Return:
           An OrderedDict (version -> URL) different versions of this
           package, sorted by version.

        A version's URL only appears in the result if it has an an
        explicitly defined ``url`` argument. So, this list may be empty
        if a package only defines ``url`` at the top level.
        """
        version_urls = OrderedDict()
        for v, args in sorted(self.versions.items()):
            if 'url' in args:
                version_urls[v] = args['url']
        return version_urls

    def nearest_url(self, version):
        """Finds the URL with the "closest" version to ``version``.

        This uses the following precedence order:

          1. Find the next lowest or equal version with a URL.
          2. If no lower URL, return the next *higher* URL.
          3. If no higher URL, return None.

        """
        version_urls = self.version_urls()

        if version in version_urls:
            return version_urls[version]

        last_url = None
        for v, u in self.version_urls().items():
            if v > version:
                if last_url:
                    return last_url
            last_url = u

        return last_url

    def url_for_version(self, version):
        """Returns a URL from which the specified version of this package
        may be downloaded.

        version: class Version
            The version for which a URL is sought.

        See Class Version (version.py)
        """
        if not isinstance(version, Version):
            version = Version(version)

        # If we have a specific URL for this version, don't extrapolate.
        version_urls = self.version_urls()
        if version in version_urls:
            return version_urls[version]

        # If no specific URL, use the default, class-level URL
        url = getattr(self, 'url', None)
        urls = getattr(self, 'urls', [None])
        default_url = url or urls[0]

        # if no exact match AND no class-level default, use the nearest URL
        if not default_url:
            default_url = self.nearest_url(version)

            # if there are NO URLs to go by, then we can't do anything
            if not default_url:
                raise NoURLError(self.__class__)

        return spack.url.substitute_version(
            default_url, self.url_version(version))

    def _make_resource_stage(self, root_stage, fetcher, resource):
        resource_stage_folder = self._resource_stage(resource)
        mirror_paths = spack.mirror.mirror_archive_paths(
            fetcher,
            os.path.join(self.name, "%s-%s" % (resource.name, self.version)))
        stage = ResourceStage(resource.fetcher,
                              root=root_stage,
                              resource=resource,
                              name=resource_stage_folder,
                              mirror_paths=mirror_paths,
                              path=self.path)
        return stage

    def _download_search(self):
        dynamic_fetcher = fs.from_list_url(self)
        return [dynamic_fetcher] if dynamic_fetcher else []

    def _make_root_stage(self, fetcher):
        # Construct a mirror path (TODO: get this out of package.py)
        mirror_paths = spack.mirror.mirror_archive_paths(
            fetcher,
            os.path.join(self.name, "%s-%s" % (self.name, self.version)),
            self.spec)
        # Construct a path where the stage should build..
        s = self.spec
        stage_name = "{0}{1}-{2}-{3}".format(stage_prefix, s.name, s.version,
                                             s.dag_hash())

        stage = Stage(fetcher, mirror_paths=mirror_paths, name=stage_name,
                      path=self.path, search_fn=self._download_search)
        return stage

    def _make_cargo_stage(self, root_stage):
        return CargoStage(
            self.cargo_manifest, root_stage,
            mirror_paths=[
                join_path(
                    '_cargo-cache',
                    root_stage.fetcher.mirror_id()
                ) + '.tar.gz'
            ]
        )

    def _make_stage(self):
        # If it's a dev package (not transitively), use a DIY stage object
        dev_path_var = self.spec.variants.get('dev_path', None)
        if dev_path_var:
            return spack.stage.DIYStage(dev_path_var.value)

        # Construct a composite stage on top of the composite FetchStrategy
        composite_fetcher = self.fetcher
        composite_stage = StageComposite()
        resources = self._get_needed_resources()
        for ii, fetcher in enumerate(composite_fetcher):
            if ii == 0:
                # Construct root stage first
                stage = root_stage = self._make_root_stage(fetcher)
            else:
                # Construct resource stage
                resource = resources[ii - 1]  # ii == 0 is root!
                stage = self._make_resource_stage(composite_stage[0], fetcher,
                                                  resource)
            # Append the item to the composite
            composite_stage.append(stage)

        if self.cargo_manifest:
            composite_stage.append(
                self._make_cargo_stage(root_stage))

        return composite_stage

    @property
    def stage(self):
        """Get the build staging area for this package.

        This automatically instantiates a ``Stage`` object if the package
        doesn't have one yet, but it does not create the Stage directory
        on the filesystem.
        """
        if not self.spec.versions.concrete:
            raise ValueError(
                "Cannot retrieve stage for package without concrete version.")
        if self._stage is None:
            self._stage = self._make_stage()
        return self._stage

    @stage.setter
    def stage(self, stage):
        """Allow a stage object to be set to override the default."""
        self._stage = stage

    @property
    def env_path(self):
        """Return the build environment file path associated with staging."""
        # Backward compatibility: Return the name of an existing log path;
        # otherwise, return the current install env path name.
        old_filename = os.path.join(self.stage.path, 'spack-build.env')
        if os.path.exists(old_filename):
            return old_filename
        else:
            return os.path.join(self.stage.path, _spack_build_envfile)

    @property
    def metadata_dir(self):
        """Return the install metadata directory."""
        return spack.store.layout.metadata_path(self.spec)

    @property
    def install_env_path(self):
        """
        Return the build environment file path on successful installation.
        """
        # Backward compatibility: Return the name of an existing log path;
        # otherwise, return the current install env path name.
        old_filename = os.path.join(self.metadata_dir, 'build.env')
        if os.path.exists(old_filename):
            return old_filename
        else:
            return os.path.join(self.metadata_dir, _spack_build_envfile)

    @property
    def log_path(self):
        """Return the build log file path associated with staging."""
        # Backward compatibility: Return the name of an existing log path.
        for filename in ['spack-build.out', 'spack-build.txt']:
            old_log = os.path.join(self.stage.path, filename)
            if os.path.exists(old_log):
                return old_log

        # Otherwise, return the current log path name.
        return os.path.join(self.stage.path, _spack_build_logfile)

    @property
    def install_log_path(self):
        """Return the build log file path on successful installation."""
        # Backward compatibility: Return the name of an existing install log.
        for filename in ['build.out', 'build.txt']:
            old_log = os.path.join(self.metadata_dir, filename)
            if os.path.exists(old_log):
                return old_log

        # Otherwise, return the current install log path name.
        return os.path.join(self.metadata_dir, _spack_build_logfile)

    @property
    def configure_args_path(self):
        """Return the configure args file path associated with staging."""
        return os.path.join(self.stage.path, _spack_configure_argsfile)

    @property
    def install_configure_args_path(self):
        """Return the configure args file path on successful installation."""
        return os.path.join(self.metadata_dir, _spack_configure_argsfile)

    @property
    def install_test_root(self):
        """Return the install test root directory."""
        return os.path.join(self.metadata_dir, 'test')

    def _make_fetcher(self):
        # Construct a composite fetcher that always contains at least
        # one element (the root package). In case there are resources
        # associated with the package, append their fetcher to the
        # composite.
        root_fetcher = fs.for_package_version(self, self.version)
        fetcher = fs.FetchStrategyComposite()  # Composite fetcher
        fetcher.append(root_fetcher)  # Root fetcher is always present
        resources = self._get_needed_resources()
        for resource in resources:
            fetcher.append(resource.fetcher)
        return fetcher

    @property
    def fetcher(self):
        if not self.spec.versions.concrete:
            raise ValueError("Cannot retrieve fetcher for"
                             " package without concrete version.")
        if not self._fetcher:
            self._fetcher = self._make_fetcher()
        return self._fetcher

    @fetcher.setter
    def fetcher(self, f):
        self._fetcher = f

    def dependencies_of_type(self, *deptypes):
        """Get dependencies that can possibly have these deptypes.

        This analyzes the package and determines which dependencies *can*
        be a certain kind of dependency. Note that they may not *always*
        be this kind of dependency, since dependencies can be optional,
        so something may be a build dependency in one configuration and a
        run dependency in another.
        """
        return dict(
            (name, conds) for name, conds in self.dependencies.items()
            if any(dt in self.dependencies[name][cond].type
                   for cond in conds for dt in deptypes))

    @property
    def extendee_spec(self):
        """
        Spec of the extendee of this package, or None if it is not an extension
        """
        if not self.extendees:
            return None

        # TODO: allow more than one extendee.
        name = next(iter(self.extendees))

        # If the extendee is in the spec's deps already, return that.
        for dep in self.spec.traverse(deptypes=('link', 'run')):
            if name == dep.name:
                return dep

        # if the spec is concrete already, then it extends something
        # that is an *optional* dependency, and the dep isn't there.
        if self.spec._concrete:
            return None
        else:
            # If it's not concrete, then return the spec from the
            # extends() directive since that is all we know so far.
            spec, kwargs = self.extendees[name]
            return spec

    @property
    def extendee_args(self):
        """
        Spec of the extendee of this package, or None if it is not an extension
        """
        if not self.extendees:
            return None

        # TODO: allow multiple extendees.
        name = next(iter(self.extendees))
        return self.extendees[name][1]

    @property
    def is_extension(self):
        # if it is concrete, it's only an extension if it actually
        # dependes on the extendee.
        if self.spec._concrete:
            return self.extendee_spec is not None
        else:
            # If not, then it's an extension if it *could* be an extension
            return bool(self.extendees)

    def extends(self, spec):
        '''
        Returns True if this package extends the given spec.

        If ``self.spec`` is concrete, this returns whether this package extends
        the given spec.

        If ``self.spec`` is not concrete, this returns whether this package may
        extend the given spec.
        '''
        if spec.name not in self.extendees:
            return False
        s = self.extendee_spec
        return s and spec.satisfies(s)

    def is_activated(self, view):
        """Return True if package is activated."""
        if not self.is_extension:
            raise ValueError(
                "is_activated called on package that is not an extension.")
        if self.extendee_spec.package.installed_upstream:
            # If this extends an upstream package, it cannot be activated for
            # it. This bypasses construction of the extension map, which can
            # can fail when run in the context of a downstream Spack instance
            return False
        extensions_layout = view.extensions_layout
        exts = extensions_layout.extension_map(self.extendee_spec)
        return (self.name in exts) and (exts[self.name] == self.spec)

    def provides(self, vpkg_name):
        """
        True if this package provides a virtual package with the specified name
        """
        return any(
            any(self.spec.satisfies(c) for c in constraints)
            for s, constraints in self.provided.items() if s.name == vpkg_name
        )

    @property
    def virtuals_provided(self):
        """
        virtual packages provided by this package with its spec
        """
        return [vspec for vspec, constraints in self.provided.items()
                if any(self.spec.satisfies(c) for c in constraints)]

    @property
    def installed(self):
        """Installation status of a package.

        Returns:
            True if the package has been installed, False otherwise.
        """
        has_prefix = os.path.isdir(self.prefix)
        try:
            # If the spec is in the DB, check the installed
            # attribute of the record
            rec = spack.store.db.get_record(self.spec)
            db_says_installed = rec.installed
        except KeyError:
            # If the spec is not in the DB, the method
            #  above raises a Key error
            db_says_installed = False

        return has_prefix and db_says_installed

    @property
    def prefix(self):
        """Get the prefix into which this package should be installed."""
        return self.spec.prefix

    @property
    def architecture(self):
        """Get the spack.architecture.Arch object that represents the
        environment in which this package will be built."""
        if not self.spec.concrete:
            raise ValueError("Can only get the arch for concrete package.")
        return spack.architecture.arch_for_spec(self.spec.architecture)

    @property
    def compiler(self):
        """Get the spack.compiler.Compiler object used to build this package"""
        if not self.spec.concrete:
            raise ValueError("Can only get a compiler for a concrete package.")
        return spack.compilers.compiler_for_spec(self.spec.compiler,
                                                 self.spec.architecture)

    def url_version(self, version):
        """
        Given a version, this returns a string that should be substituted
        into the package's URL to download that version.

        By default, this just returns the version string. Subclasses may need
        to override this, e.g. for boost versions where you need to ensure that
        there are _'s in the download URL.
        """
        return str(version)

    def remove_prefix(self):
        """
        Removes the prefix for a package along with any empty parent
        directories
        """
        spack.store.layout.remove_install_directory(self.spec)

    @property
    def download_instr(self):
        """
        Defines the default manual download instructions.  Packages can
        override the property to provide more information.

        Returns:
            (str):  default manual download instructions
        """
        required = ('Manual download is required for {0}. '
                    .format(self.spec.name) if self.manual_download else '')
        return ('{0}Refer to {1} for download instructions.'
                .format(required, self.spec.package.homepage))

    def do_fetch(self, mirror_only=False):
        """
        Creates a stage directory and downloads the tarball for this package.
        Working directory will be set to the stage directory.
        """
        if not self.has_code:
            tty.debug('No fetch required for {0}: package has no code.'
                      .format(self.name))

        start_time = time.time()
        checksum = spack.config.get('config:checksum')
        fetch = self.stage.managed_by_spack
        if checksum and fetch and self.version not in self.versions:
            tty.warn("There is no checksum on file to fetch %s safely." %
                     self.spec.cformat('{name}{@version}'))

            # Ask the user whether to skip the checksum if we're
            # interactive, but just fail if non-interactive.
            ck_msg = "Add a checksum or use --no-checksum to skip this check."
            ignore_checksum = False
            if sys.stdout.isatty():
                ignore_checksum = tty.get_yes_or_no("  Fetch anyway?",
                                                    default=False)
                if ignore_checksum:
                    tty.debug('Fetching with no checksum. {0}'
                              .format(ck_msg))

            if not ignore_checksum:
                raise FetchError("Will not fetch %s" %
                                 self.spec.format('{name}{@version}'), ck_msg)

        self.stage.create()
        err_msg = None if not self.manual_download else self.download_instr
        self.stage.fetch(mirror_only, err_msg=err_msg)
        self._fetch_time = time.time() - start_time

        if checksum and self.version in self.versions:
            self.stage.check()

        self.stage.cache_local()

        for patch in self.spec.patches:
            patch.fetch()
            if patch.stage:
                patch.stage.cache_local()

    def do_stage(self, mirror_only=False):
        """Unpacks and expands the fetched tarball."""
        # Always create the stage directory at this point.  Why?  A no-code
        # package may want to use the installation process to install metadata.
        self.stage.create()

        # Fetch/expand any associated code.
        if self.has_code:
            self.do_fetch(mirror_only)
            self.stage.expand_archive()

            if not os.listdir(self.stage.path):
                raise FetchError("Archive was empty for %s" % self.name)
        else:
            # Support for post-install hooks requires a stage.source_path
            fsys.mkdirp(self.stage.source_path)

    def do_patch(self):
        """Applies patches if they haven't been applied already."""
        if not self.spec.concrete:
            raise ValueError("Can only patch concrete packages.")

        # Kick off the stage first.  This creates the stage.
        self.do_stage()

        # Package can add its own patch function.
        has_patch_fun = hasattr(self, 'patch') and callable(self.patch)

        # Get the patches from the spec (this is a shortcut for the MV-variant)
        patches = self.spec.patches

        # If there are no patches, note it.
        if not patches and not has_patch_fun:
            tty.debug('No patches needed for {0}'.format(self.name))
            return

        # Construct paths to special files in the archive dir used to
        # keep track of whether patches were successfully applied.
        archive_dir = self.stage.source_path
        good_file = os.path.join(archive_dir, '.spack_patched')
        no_patches_file = os.path.join(archive_dir, '.spack_no_patches')
        bad_file = os.path.join(archive_dir, '.spack_patch_failed')

        # If we encounter an archive that failed to patch, restage it
        # so that we can apply all the patches again.
        if os.path.isfile(bad_file):
            tty.debug('Patching failed last time. Restaging.')
            self.stage.restage()

        # If this file exists, then we already applied all the patches.
        if os.path.isfile(good_file):
            tty.debug('Already patched {0}'.format(self.name))
            return
        elif os.path.isfile(no_patches_file):
            tty.debug('No patches needed for {0}'.format(self.name))
            return

        # Apply all the patches for specs that match this one
        patched = False
        for patch in patches:
            try:
                with fsys.working_dir(self.stage.source_path):
                    patch.apply(self.stage)
                tty.debug('Applied patch {0}'.format(patch.path_or_url))
                patched = True
            except spack.error.SpackError as e:
                tty.debug(e)

                # Touch bad file if anything goes wrong.
                tty.msg('Patch %s failed.' % patch.path_or_url)
                fsys.touch(bad_file)
                raise

        if has_patch_fun:
            try:
                with fsys.working_dir(self.stage.source_path):
                    self.patch()
                tty.debug('Ran patch() for {0}'.format(self.name))
                patched = True
            except spack.multimethod.NoSuchMethodError:
                # We are running a multimethod without a default case.
                # If there's no default it means we don't need to patch.
                if not patched:
                    # if we didn't apply a patch from a patch()
                    # directive, AND the patch function didn't apply, say
                    # no patches are needed.  Otherwise, we already
                    # printed a message for each patch.
                    tty.debug('No patches needed for {0}'.format(self.name))
            except spack.error.SpackError as e:
                tty.debug(e)

                # Touch bad file if anything goes wrong.
                tty.msg('patch() function failed for {0}'.format(self.name))
                fsys.touch(bad_file)
                raise

        # Get rid of any old failed file -- patches have either succeeded
        # or are not needed.  This is mostly defensive -- it's needed
        # if the restage() method doesn't clean *everything* (e.g., for a repo)
        if os.path.isfile(bad_file):
            os.remove(bad_file)

        # touch good or no patches file so that we skip next time.
        if patched:
            fsys.touch(good_file)
        else:
            fsys.touch(no_patches_file)

    @classmethod
    def all_patches(cls):
        """Retrieve all patches associated with the package.

        Retrieves patches on the package itself as well as patches on the
        dependencies of the package."""
        patches = []
        for _, patch_list in cls.patches.items():
            for patch in patch_list:
                patches.append(patch)

        pkg_deps = cls.dependencies
        for dep_name in pkg_deps:
            for _, dependency in pkg_deps[dep_name].items():
                for _, patch_list in dependency.patches.items():
                    for patch in patch_list:
                        patches.append(patch)

        return patches

    def content_hash(self, content=None):
        """Create a hash based on the sources and logic used to build the
        package. This includes the contents of all applied patches and the
        contents of applicable functions in the package subclass."""
        if not self.spec.concrete:
            err_msg = ("Cannot invoke content_hash on a package"
                       " if the associated spec is not concrete")
            raise spack.error.SpackError(err_msg)

        hash_content = list()
        try:
            source_id = fs.for_package_version(self, self.version).source_id()
        except fs.ExtrapolationError:
            source_id = None
        if not source_id:
            # TODO? in cases where a digest or source_id isn't available,
            # should this attempt to download the source and set one? This
            # probably only happens for source repositories which are
            # referenced by branch name rather than tag or commit ID.
            message = 'Missing a source id for {s.name}@{s.version}'
            tty.warn(message.format(s=self))
            hash_content.append(''.encode('utf-8'))
        else:
            hash_content.append(source_id.encode('utf-8'))
        hash_content.extend(':'.join((p.sha256, str(p.level))).encode('utf-8')
                            for p in self.spec.patches)
        hash_content.append(package_hash(self.spec, content))
        return base64.b32encode(
            hashlib.sha256(bytes().join(
                sorted(hash_content))).digest()).lower()

    def _has_make_target(self, target):
        """Checks to see if 'target' is a valid target in a Makefile.

        Parameters:
            target (str): the target to check for

        Returns:
            bool: True if 'target' is found, else False
        """
        # Prevent altering LC_ALL for 'make' outside this function
        make = copy.deepcopy(inspect.getmodule(self).make)

        # Use English locale for missing target message comparison
        make.add_default_env('LC_ALL', 'C')

        # Check if we have a Makefile
        for makefile in ['GNUmakefile', 'Makefile', 'makefile']:
            if os.path.exists(makefile):
                break
        else:
            tty.debug('No Makefile found in the build directory')
            return False

        # Check if 'target' is a valid target.
        #
        # `make -n target` performs a "dry run". It prints the commands that
        # would be run but doesn't actually run them. If the target does not
        # exist, you will see one of the following error messages:
        #
        # GNU Make:
        #     make: *** No rule to make target `test'.  Stop.
        #           *** No rule to make target 'test'.  Stop.
        #
        # BSD Make:
        #     make: don't know how to make test. Stop
        missing_target_msgs = [
            "No rule to make target `{0}'.  Stop.",
            "No rule to make target '{0}'.  Stop.",
            "don't know how to make {0}. Stop",
        ]

        kwargs = {
            'fail_on_error': False,
            'output': os.devnull,
            'error': str,
        }

        stderr = make('-n', target, **kwargs)

        for missing_target_msg in missing_target_msgs:
            if missing_target_msg.format(target) in stderr:
                tty.debug("Target '{0}' not found in {1}"
                          .format(target, makefile))
                return False

        return True

    def _if_make_target_execute(self, target, *args, **kwargs):
        """Runs ``make target`` if 'target' is a valid target in the Makefile.

        Parameters:
            target (str): the target to potentially execute
        """
        if self._has_make_target(target):
            # Execute target
            inspect.getmodule(self).make(target, *args, **kwargs)

    def _has_ninja_target(self, target):
        """Checks to see if 'target' is a valid target in a Ninja build script.

        Parameters:
            target (str): the target to check for

        Returns:
            bool: True if 'target' is found, else False
        """
        ninja = inspect.getmodule(self).ninja

        # Check if we have a Ninja build script
        if not os.path.exists('build.ninja'):
            tty.debug('No Ninja build script found in the build directory')
            return False

        # Get a list of all targets in the Ninja build script
        # https://ninja-build.org/manual.html#_extra_tools
        all_targets = ninja('-t', 'targets', 'all', output=str).split('\n')

        # Check if 'target' is a valid target
        matches = [line for line in all_targets
                   if line.startswith(target + ':')]

        if not matches:
            tty.debug("Target '{0}' not found in build.ninja"
                      .format(target))
            return False

        return True

    def _if_ninja_target_execute(self, target, *args, **kwargs):
        """Runs ``ninja target`` if 'target' is a valid target in the Ninja
        build script.

        Parameters:
            target (str): the target to potentially execute
        """
        if self._has_ninja_target(target):
            # Execute target
            inspect.getmodule(self).ninja(target, *args, **kwargs)

    def _get_needed_resources(self):
        resources = []
        # Select the resources that are needed for this build
        if self.spec.concrete:
            for when_spec, resource_list in self.resources.items():
                if when_spec in self.spec:
                    resources.extend(resource_list)
        else:
            for when_spec, resource_list in self.resources.items():
                # Note that variant checking is always strict for specs where
                # the name is not specified. But with strict variant checking,
                # only variants mentioned in 'other' are checked. Here we only
                # want to make sure that no constraints in when_spec
                # conflict with the spec, so we need to invoke
                # when_spec.satisfies(self.spec) vs.
                # self.spec.satisfies(when_spec)
                if when_spec.satisfies(self.spec, strict=False):
                    resources.extend(resource_list)
        # Sorts the resources by the length of the string representing their
        # destination. Since any nested resource must contain another
        # resource's name in its path, it seems that should work
        resources = sorted(resources, key=lambda res: len(res.destination))
        return resources

    def _resource_stage(self, resource):
        pieces = ['resource', resource.name, self.spec.dag_hash()]
        resource_stage_folder = '-'.join(pieces)
        return resource_stage_folder

    @contextlib.contextmanager
    def _stage_and_write_lock(self):
        """Prefix lock nested in a stage."""
        with self.stage:
            with spack.store.db.prefix_write_lock(self.spec):
                yield

    def do_install(self, **kwargs):
        """Called by commands to install a package and or its dependencies.

        Package implementations should override install() to describe
        their build process.

        Args:
            cache_only (bool): Fail if binary package unavailable.
            dirty (bool): Don't clean the build environment before installing.
            explicit (bool): True if package was explicitly installed, False
                if package was implicitly installed (as a dependency).
            fail_fast (bool): Fail if any dependency fails to install;
                otherwise, the default is to install as many dependencies as
                possible (i.e., best effort installation).
            fake (bool): Don't really build; install fake stub files instead.
            force (bool): Install again, even if already installed.
            install_deps (bool): Install dependencies before installing this
                package
            install_source (bool): By default, source is not installed, but
                for debugging it might be useful to keep it around.
            keep_prefix (bool): Keep install prefix on failure. By default,
                destroys it.
            keep_stage (bool): By default, stage is destroyed only if there
                are no exceptions during build. Set to True to keep the stage
                even with exceptions.
            restage (bool): Force spack to restage the package source.
            skip_patch (bool): Skip patch stage of build if True.
            stop_before (InstallPhase): stop execution before this
                installation phase (or None)
            stop_at (InstallPhase): last installation phase to be executed
                (or None)
            tests (bool or list or set): False to run no tests, True to test
                all packages, or a list of package names to run tests for some
            use_cache (bool): Install from binary package, if available.
            verbose (bool): Display verbose build output (by default,
                suppresses it)
        """
        # Non-transitive dev specs need to keep the dev stage and be built from
        # source every time. Transitive ones just need to be built from source.
        dev_path_var = self.spec.variants.get('dev_path', None)
        if dev_path_var:
            kwargs['keep_stage'] = True

        builder = PackageInstaller([(self, kwargs)])
        builder.install()

    def cache_extra_test_sources(self, srcs):
        """Copy relative source paths to the corresponding install test subdir

        This method is intended as an optional install test setup helper for
        grabbing source files/directories during the installation process and
        copying them to the installation test subdirectory for subsequent use
        during install testing.

        Args:
            srcs (str or list of str): relative path for files and or
                subdirectories located in the staged source path that are to
                be copied to the corresponding location(s) under the install
                testing directory.
        """
        paths = [srcs] if isinstance(srcs, six.string_types) else srcs

        for path in paths:
            src_path = os.path.join(self.stage.source_path, path)
            dest_path = os.path.join(self.install_test_root, path)
            if os.path.isdir(src_path):
                fsys.install_tree(src_path, dest_path)
            else:
                fsys.mkdirp(os.path.dirname(dest_path))
                fsys.copy(src_path, dest_path)

    def do_test(self, dirty=False):
        if self.test_requires_compiler:
            compilers = spack.compilers.compilers_for_spec(
                self.spec.compiler, arch_spec=self.spec.architecture)
            if not compilers:
                tty.error('Skipping tests for package %s\n' %
                          self.spec.format('{name}-{version}-{hash:7}') +
                          'Package test requires missing compiler %s' %
                          self.spec.compiler)
                return

        # Clear test failures
        self.test_failures = []
        self.test_log_file = self.test_suite.log_file_for_spec(self.spec)
        fsys.touch(self.test_log_file)  # Otherwise log_parse complains

        kwargs = {'dirty': dirty, 'fake': False, 'context': 'test'}
        spack.build_environment.start_build_process(self, test_process, kwargs)

    def test(self):
        pass

    def run_test(self, exe, options=[], expected=[], status=0,
                 installed=False, purpose='', skip_missing=False,
                 work_dir=None):
        """Run the test and confirm the expected results are obtained

        Log any failures and continue, they will be re-raised later

        Args:
            exe (str): the name of the executable
            options (str or list of str): list of options to pass to the runner
            expected (str or list of str): list of expected output strings.
                Each string is a regex expected to match part of the output.
            status (int or list of int): possible passing status values
                with 0 meaning the test is expected to succeed
            installed (bool): if ``True``, the executable must be in the
                install prefix
            purpose (str): message to display before running test
            skip_missing (bool): skip the test if the executable is not
                in the install prefix bin directory or the provided work_dir
            work_dir (str or None): path to the smoke test directory
        """
        wdir = '.' if work_dir is None else work_dir
        with fsys.working_dir(wdir):
            try:
                runner = which(exe)
                if runner is None and skip_missing:
                    return
                assert runner is not None, \
                    "Failed to find executable '{0}'".format(exe)

                self._run_test_helper(
                    runner, options, expected, status, installed, purpose)
                print("PASSED")
                return True
            except BaseException as e:
                # print a summary of the error to the log file
                # so that cdash and junit reporters know about it
                exc_type, _, tb = sys.exc_info()
                print('FAILED: {0}'.format(e))
                import traceback
                # remove the current call frame to exclude the extract_stack
                # call from the error
                stack = traceback.extract_stack()[:-1]

                # Package files have a line added at import time, so we re-read
                # the file to make line numbers match. We have to subtract two
                # from the line number because the original line number is
                # inflated once by the import statement and the lines are
                # displaced one by the import statement.
                for i, entry in enumerate(stack):
                    filename, lineno, function, text = entry
                    if spack.repo.is_package_file(filename):
                        with open(filename, 'r') as f:
                            lines = f.readlines()
                        new_lineno = lineno - 2
                        text = lines[new_lineno]
                        stack[i] = (filename, new_lineno, function, text)

                # Format the stack to print and print it
                out = traceback.format_list(stack)
                for line in out:
                    print(line.rstrip('\n'))

                if exc_type is spack.util.executable.ProcessError:
                    out = six.StringIO()
                    spack.build_environment.write_log_summary(
                        out, 'test', self.test_log_file, last=1)
                    m = out.getvalue()
                else:
                    # We're below the package context, so get context from
                    # stack instead of from traceback.
                    # The traceback is truncated here, so we can't use it to
                    # traverse the stack.
                    m = '\n'.join(
                        spack.build_environment.get_package_context(tb)
                    )

                exc = e  # e is deleted after this block

                # If we fail fast, raise another error
                if spack.config.get('config:fail_fast', False):
                    raise TestFailure([(exc, m)])
                else:
                    self.test_failures.append((exc, m))
                return False

    def _run_test_helper(self, runner, options, expected, status, installed,
                         purpose):
        status = [status] if isinstance(status, six.integer_types) else status
        expected = [expected] if isinstance(expected, six.string_types) else \
            expected
        options = [options] if isinstance(options, six.string_types) else \
            options

        if purpose:
            tty.msg(purpose)
        else:
            tty.debug('test: {0}: expect command status in {1}'
                      .format(runner.name, status))

        if installed:
            msg = "Executable '{0}' expected in prefix".format(runner.name)
            msg += ", found in {0} instead".format(runner.path)
            assert runner.path.startswith(self.spec.prefix), msg

        try:
            output = runner(*options, output=str.split, error=str.split)

            assert 0 in status, \
                'Expected {0} execution to fail'.format(runner.name)
        except ProcessError as err:
            output = str(err)
            match = re.search(r'exited with status ([0-9]+)', output)
            if not (match and int(match.group(1)) in status):
                raise

        for check in expected:
            cmd = ' '.join([runner.name] + options)
            msg = "Expected '{0}' to match output of `{1}`".format(check, cmd)
            msg += '\n\nOutput: {0}'.format(output)
            assert re.search(check, output), msg

    def unit_test_check(self):
        """Hook for unit tests to assert things about package internals.

        Unit tests can override this function to perform checks after
        ``Package.install`` and all post-install hooks run, but before
        the database is updated.

        The overridden function may indicate that the install procedure
        should terminate early (before updating the database) by
        returning ``False`` (or any value such that ``bool(result)`` is
        ``False``).

        Return:
            (bool): ``True`` to continue, ``False`` to skip ``install()``
        """
        return True

    def sanity_check_prefix(self):
        """This function checks whether install succeeded."""

        def check_paths(path_list, filetype, predicate):
            if isinstance(path_list, six.string_types):
                path_list = [path_list]

            for path in path_list:
                abs_path = os.path.join(self.prefix, path)
                if not predicate(abs_path):
                    raise InstallError(
                        "Install failed for %s. No such %s in prefix: %s" %
                        (self.name, filetype, path))

        check_paths(self.sanity_check_is_file, 'file', os.path.isfile)
        check_paths(self.sanity_check_is_dir, 'directory', os.path.isdir)

        installed = set(os.listdir(self.prefix))
        installed.difference_update(
            spack.store.layout.hidden_file_paths)
        if not installed:
            raise InstallError(
                "Install failed for %s.  Nothing was installed!" % self.name)

    @property
    def build_log_path(self):
        """
        Return the expected (or current) build log file path.  The path points
        to the staging build file until the software is successfully installed,
        when it points to the file in the installation directory.
        """
        return self.install_log_path if self.installed else self.log_path

    @classmethod
    def inject_flags(cls, name, flags):
        """
        flag_handler that injects all flags through the compiler wrapper.
        """
        return (flags, None, None)

    @classmethod
    def env_flags(cls, name, flags):
        """
        flag_handler that adds all flags to canonical environment variables.
        """
        return (None, flags, None)

    @classmethod
    def build_system_flags(cls, name, flags):
        """
        flag_handler that passes flags to the build system arguments.  Any
        package using `build_system_flags` must also implement
        `flags_to_build_system_args`, or derive from a class that
        implements it.  Currently, AutotoolsPackage and CMakePackage
        implement it.
        """
        return (None, None, flags)

    def _get_legacy_environment_method(self, method_name):
        legacy_fn = getattr(self, method_name, None)
        name_prefix = method_name.split('_environment')[0]
        if legacy_fn:
            msg = '[DEPRECATED METHOD]\n"{0}" ' \
                  'still defines the deprecated method "{1}" ' \
                  '[should be split into "{2}_build_environment" and ' \
                  '"{2}_run_environment"]'
            tty.debug(msg.format(self.name, method_name, name_prefix))
        return legacy_fn

    def setup_build_environment(self, env):
        """Sets up the build environment for a package.

        This method will be called before the current package prefix exists in
        Spack's store.

        Args:
            env (EnvironmentModifications): environment modifications to be
                applied when the package is built. Package authors can call
                methods on it to alter the build environment.
        """
        legacy_fn = self._get_legacy_environment_method('setup_environment')
        if legacy_fn:
            _ = spack.util.environment.EnvironmentModifications()
            legacy_fn(env, _)

    def setup_run_environment(self, env):
        """Sets up the run environment for a package.

        Args:
            env (EnvironmentModifications): environment modifications to be
                applied when the package is run. Package authors can call
                methods on it to alter the run environment.
        """
        legacy_fn = self._get_legacy_environment_method('setup_environment')
        if legacy_fn:
            _ = spack.util.environment.EnvironmentModifications()
            legacy_fn(_, env)

    def setup_dependent_build_environment(self, env, dependent_spec):
        """Sets up the build environment of packages that depend on this one.

        This is similar to ``setup_build_environment``, but it is used to
        modify the build environments of packages that *depend* on this one.

        This gives packages like Python and others that follow the extension
        model a way to implement common environment or compile-time settings
        for dependencies.

        This method will be called before the dependent package prefix exists
        in Spack's store.

        Examples:
            1. Installing python modules generally requires ``PYTHONPATH``
            to point to the ``lib/pythonX.Y/site-packages`` directory in the
            module's install prefix. This method could be used to set that
            variable.

        Args:
            env (EnvironmentModifications): environment modifications to be
                applied when the dependent package is built. Package authors
                can call methods on it to alter the build environment.

            dependent_spec (Spec): the spec of the dependent package
                about to be built. This allows the extendee (self) to query
                the dependent's state. Note that *this* package's spec is
                available as ``self.spec``
        """
        legacy_fn = self._get_legacy_environment_method(
            'setup_dependent_environment'
        )
        if legacy_fn:
            _ = spack.util.environment.EnvironmentModifications()
            legacy_fn(env, _, dependent_spec)

    def setup_dependent_run_environment(self, env, dependent_spec):
        """Sets up the run environment of packages that depend on this one.

        This is similar to ``setup_run_environment``, but it is used to
        modify the run environments of packages that *depend* on this one.

        This gives packages like Python and others that follow the extension
        model a way to implement common environment or run-time settings
        for dependencies.

        Args:
            env (EnvironmentModifications): environment modifications to be
                applied when the dependent package is run. Package authors
                can call methods on it to alter the build environment.

            dependent_spec (Spec): The spec of the dependent package
                about to be run. This allows the extendee (self) to query
                the dependent's state. Note that *this* package's spec is
                available as ``self.spec``
        """
        legacy_fn = self._get_legacy_environment_method(
            'setup_dependent_environment'
        )
        if legacy_fn:
            _ = spack.util.environment.EnvironmentModifications()
            legacy_fn(_, env, dependent_spec)

    def setup_dependent_package(self, module, dependent_spec):
        """Set up Python module-scope variables for dependent packages.

        Called before the install() method of dependents.

        Default implementation does nothing, but this can be
        overridden by an extendable package to set up the module of
        its extensions. This is useful if there are some common steps
        to installing all extensions for a certain package.

        Examples:

        1. Extensions often need to invoke the ``python`` interpreter
           from the Python installation being extended. This routine
           can put a ``python()`` Executable object in the module scope
           for the extension package to simplify extension installs.

        2. MPI compilers could set some variables in the dependent's
           scope that point to ``mpicc``, ``mpicxx``, etc., allowing
           them to be called by common name regardless of which MPI is used.

        3. BLAS/LAPACK implementations can set some variables
           indicating the path to their libraries, since these
           paths differ by BLAS/LAPACK implementation.

        Args:
            module (spack.package.PackageBase.module): The Python ``module``
                object of the dependent package. Packages can use this to set
                module-scope variables for the dependent to use.

            dependent_spec (Spec): The spec of the dependent package
                about to be built. This allows the extendee (self) to
                query the dependent's state.  Note that *this*
                package's spec is available as ``self.spec``.
        """
        pass

    flag_handler = inject_flags
    # The flag handler method is called for each of the allowed compiler flags.
    # It returns a triple of inject_flags, env_flags, build_system_flags.
    # The flags returned as inject_flags are injected through the spack
    #  compiler wrappers.
    # The flags returned as env_flags are passed to the build system through
    #  the environment variables of the same name.
    # The flags returned as build_system_flags are passed to the build system
    #  package subclass to be turned into the appropriate part of the standard
    #  arguments. This is implemented for build system classes where
    #  appropriate and will otherwise raise a NotImplementedError.

    def flags_to_build_system_args(self, flags):
        # Takes flags as a dict name: list of values
        if any(v for v in flags.values()):
            msg = 'The {0} build system'.format(self.__class__.__name__)
            msg += ' cannot take command line arguments for compiler flags'
            raise NotImplementedError(msg)

    @staticmethod
    def uninstall_by_spec(spec, force=False, deprecator=None):
        if not os.path.isdir(spec.prefix):
            # prefix may not exist, but DB may be inconsistent. Try to fix by
            # removing, but omit hooks.
            specs = spack.store.db.query(spec, installed=True)
            if specs:
                if deprecator:
                    spack.store.db.deprecate(specs[0], deprecator)
                    tty.debug('Deprecating stale DB entry for {0}'
                              .format(spec.short_spec))
                else:
                    spack.store.db.remove(specs[0])
                    tty.debug('Removed stale DB entry for {0}'
                              .format(spec.short_spec))
                return
            else:
                raise InstallError(str(spec) + " is not installed.")

        if not force:
            dependents = spack.store.db.installed_relatives(
                spec, 'parents', True)
            if dependents:
                raise PackageStillNeededError(spec, dependents)

        # Try to get the package for the spec
        try:
            pkg = spec.package
        except spack.repo.UnknownEntityError:
            pkg = None

        # Pre-uninstall hook runs first.
        with spack.store.db.prefix_write_lock(spec):

            if pkg is not None:
                try:
                    spack.hooks.pre_uninstall(spec)
                except Exception as error:
                    if force:
                        error_msg = (
                            "One or more pre_uninstall hooks have failed"
                            " for {0}, but Spack is continuing with the"
                            " uninstall".format(str(spec)))
                        if isinstance(error, spack.error.SpackError):
                            error_msg += (
                                "\n\nError message: {0}".format(str(error)))
                        tty.warn(error_msg)
                        # Note that if the uninstall succeeds then we won't be
                        # seeing this error again and won't have another chance
                        # to run the hook.
                    else:
                        raise

            # Uninstalling in Spack only requires removing the prefix.
            if not spec.external:
                msg = 'Deleting package prefix [{0}]'
                tty.debug(msg.format(spec.short_spec))
                # test if spec is already deprecated, not whether we want to
                # deprecate it now
                deprecated = bool(spack.store.db.deprecator(spec))
                spack.store.layout.remove_install_directory(spec, deprecated)
            # Delete DB entry
            if deprecator:
                msg = 'deprecating DB entry [{0}] in favor of [{1}]'
                tty.debug(msg.format(spec.short_spec, deprecator.short_spec))
                spack.store.db.deprecate(spec, deprecator)
            else:
                msg = 'Deleting DB entry [{0}]'
                tty.debug(msg.format(spec.short_spec))
                spack.store.db.remove(spec)

        if pkg is not None:
            try:
                spack.hooks.post_uninstall(spec)
            except Exception:
                # If there is a failure here, this is our only chance to do
                # something about it: at this point the Spec has been removed
                # from the DB and prefix, so the post-uninstallation hooks
                # will not have another chance to run.
                error_msg = (
                    "One or more post-uninstallation hooks failed for"
                    " {0}, but the prefix has been removed (if it is not"
                    " external).".format(str(spec)))
                tb_msg = traceback.format_exc()
                error_msg += "\n\nThe error:\n\n{0}".format(tb_msg)
                tty.warn(error_msg)

        tty.msg('Successfully uninstalled {0}'.format(spec.short_spec))

    def do_uninstall(self, force=False):
        """Uninstall this package by spec."""
        # delegate to instance-less method.
        Package.uninstall_by_spec(self.spec, force)

    def do_deprecate(self, deprecator, link_fn):
        """Deprecate this package in favor of deprecator spec"""
        spec = self.spec

        # Check whether package to deprecate has active extensions
        if self.extendable:
            view = spack.filesystem_view.YamlFilesystemView(spec.prefix,
                                                            spack.store.layout)
            active_exts = view.extensions_layout.extension_map(spec).values()
            if active_exts:
                short = spec.format('{name}/{hash:7}')
                m = "Spec %s has active extensions\n" % short
                for active in active_exts:
                    m += '        %s\n' % active.format('{name}/{hash:7}')
                    m += "Deactivate extensions before deprecating %s" % short
                tty.die(m)

        # Check whether package to deprecate is an active extension
        if self.is_extension:
            extendee = self.extendee_spec
            view = spack.filesystem_view.YamlFilesystemView(extendee.prefix,
                                                            spack.store.layout)

            if self.is_activated(view):
                short = spec.format('{name}/{hash:7}')
                short_ext = extendee.format('{name}/{hash:7}')
                msg = "Spec %s is an active extension of %s\n" % (short,
                                                                  short_ext)
                msg += "Deactivate %s to be able to deprecate it" % short
                tty.die(msg)

        # Install deprecator if it isn't installed already
        if not spack.store.db.query(deprecator):
            deprecator.package.do_install()

        old_deprecator = spack.store.db.deprecator(spec)
        if old_deprecator:
            # Find this specs yaml file from its old deprecation
            self_yaml = spack.store.layout.deprecated_file_path(spec,
                                                                old_deprecator)
        else:
            self_yaml = spack.store.layout.spec_file_path(spec)

        # copy spec metadata to "deprecated" dir of deprecator
        depr_yaml = spack.store.layout.deprecated_file_path(spec,
                                                            deprecator)
        fsys.mkdirp(os.path.dirname(depr_yaml))
        shutil.copy2(self_yaml, depr_yaml)

        # Any specs deprecated in favor of this spec are re-deprecated in
        # favor of its new deprecator
        for deprecated in spack.store.db.specs_deprecated_by(spec):
            deprecated.package.do_deprecate(deprecator, link_fn)

        # Now that we've handled metadata, uninstall and replace with link
        Package.uninstall_by_spec(spec, force=True, deprecator=deprecator)
        link_fn(deprecator.prefix, spec.prefix)

    def _check_extendable(self):
        if not self.extendable:
            raise ValueError("Package %s is not extendable!" % self.name)

    def _sanity_check_extension(self):
        if not self.is_extension:
            raise ActivationError("This package is not an extension.")

        extendee_package = self.extendee_spec.package
        extendee_package._check_extendable()

        if not extendee_package.installed:
            raise ActivationError(
                "Can only (de)activate extensions for installed packages.")
        if not self.installed:
            raise ActivationError("Extensions must first be installed.")
        if self.extendee_spec.name not in self.extendees:
            raise ActivationError("%s does not extend %s!" %
                                  (self.name, self.extendee.name))

    def do_activate(self, view=None, with_dependencies=True, verbose=True):
        """Called on an extension to invoke the extendee's activate method.

        Commands should call this routine, and should not call
        activate() directly.
        """
        if verbose:
            tty.msg('Activating extension {0} for {1}'.format(
                self.spec.cshort_spec, self.extendee_spec.cshort_spec))

        self._sanity_check_extension()
        if not view:
            view = YamlFilesystemView(
                self.extendee_spec.prefix, spack.store.layout)

        extensions_layout = view.extensions_layout

        extensions_layout.check_extension_conflict(
            self.extendee_spec, self.spec)

        # Activate any package dependencies that are also extensions.
        if with_dependencies:
            for spec in self.dependency_activations():
                if not spec.package.is_activated(view):
                    spec.package.do_activate(
                        view, with_dependencies=with_dependencies,
                        verbose=verbose)

        self.extendee_spec.package.activate(
            self, view, **self.extendee_args)

        extensions_layout.add_extension(self.extendee_spec, self.spec)

        if verbose:
            tty.debug('Activated extension {0} for {1}'.format(
                self.spec.cshort_spec, self.extendee_spec.cshort_spec))

    def dependency_activations(self):
        return (spec for spec in self.spec.traverse(root=False, deptype='run')
                if spec.package.extends(self.extendee_spec))

    def activate(self, extension, view, **kwargs):
        """
        Add the extension to the specified view.

        Package authors can override this function to maintain some
        centralized state related to the set of activated extensions
        for a package.

        Spack internals (commands, hooks, etc.) should call
        do_activate() method so that proper checks are always executed.
        """
        view.merge(extension.spec, ignore=kwargs.get('ignore', None))

    def do_deactivate(self, view=None, **kwargs):
        """Remove this extension package from the specified view. Called
        on the extension to invoke extendee's deactivate() method.

        `remove_dependents=True` deactivates extensions depending on this
        package instead of raising an error.
        """
        self._sanity_check_extension()
        force = kwargs.get('force', False)
        verbose = kwargs.get('verbose', True)
        remove_dependents = kwargs.get('remove_dependents', False)

        if verbose:
            tty.msg('Deactivating extension {0} for {1}'.format(
                self.spec.cshort_spec, self.extendee_spec.cshort_spec))

        if not view:
            view = YamlFilesystemView(
                self.extendee_spec.prefix, spack.store.layout)
        extensions_layout = view.extensions_layout

        # Allow a force deactivate to happen.  This can unlink
        # spurious files if something was corrupted.
        if not force:
            extensions_layout.check_activated(
                self.extendee_spec, self.spec)

            activated = extensions_layout.extension_map(
                self.extendee_spec)
            for name, aspec in activated.items():
                if aspec == self.spec:
                    continue
                for dep in aspec.traverse(deptype='run'):
                    if self.spec == dep:
                        if remove_dependents:
                            aspec.package.do_deactivate(**kwargs)
                        else:
                            msg = ('Cannot deactivate {0} because {1} is '
                                   'activated and depends on it')
                            raise ActivationError(msg.format(
                                self.spec.cshort_spec, aspec.cshort_spec))

        self.extendee_spec.package.deactivate(
            self, view, **self.extendee_args)

        # redundant activation check -- makes SURE the spec is not
        # still activated even if something was wrong above.
        if self.is_activated(view):
            extensions_layout.remove_extension(
                self.extendee_spec, self.spec)

        if verbose:
            tty.debug('Deactivated extension {0} for {1}'.format(
                self.spec.cshort_spec, self.extendee_spec.cshort_spec))

    def deactivate(self, extension, view, **kwargs):
        """
        Remove all extension files from the specified view.

        Package authors can override this method to support other
        extension mechanisms.  Spack internals (commands, hooks, etc.)
        should call do_deactivate() method so that proper checks are
        always executed.
        """
        view.unmerge(extension.spec, ignore=kwargs.get('ignore', None))

    def view(self):
        """Create a view with the prefix of this package as the root.
        Extensions added to this view will modify the installation prefix of
        this package.
        """
        return YamlFilesystemView(self.prefix, spack.store.layout)

    def do_restage(self):
        """Reverts expanded/checked out source to a pristine state."""
        self.stage.restage()

    def do_clean(self):
        """Removes the package's build stage and source tarball."""
        for patch in self.spec.patches:
            patch.clean()

        self.stage.destroy()

    def format_doc(self, **kwargs):
        """Wrap doc string at 72 characters and format nicely"""
        indent = kwargs.get('indent', 0)

        if not self.__doc__:
            return ""

        doc = re.sub(r'\s+', ' ', self.__doc__)
        lines = textwrap.wrap(doc, 72)
        results = six.StringIO()
        for line in lines:
            results.write((" " * indent) + line + "\n")
        return results.getvalue()

    @property
    def all_urls(self):
        """A list of all URLs in a package.

        Check both class-level and version-specific URLs.

        Returns:
            list: a list of URLs
        """
        urls = []
        if hasattr(self, 'url') and self.url:
            urls.append(self.url)

        # fetch from first entry in urls to save time
        if hasattr(self, 'urls') and self.urls:
            urls.append(self.urls[0])

        for args in self.versions.values():
            if 'url' in args:
                urls.append(args['url'])
        return urls

    def fetch_remote_versions(self, concurrency=128):
        """Find remote versions of this package.

        Uses ``list_url`` and any other URLs listed in the package file.

        Returns:
            dict: a dictionary mapping versions to URLs
        """
        if hasattr(self, 'crates_io') and self.crates_io:
            # For packages pulled from crates.io, all releases can be easily
            # discovered
            return spack.util.web.find_crate_versions(self.crates_io)

        if not self.all_urls:
            return {}

        try:
            return spack.util.web.find_versions_of_archive(
                self.all_urls, self.list_url, self.list_depth, concurrency
            )
        except spack.util.web.NoNetworkConnectionError as e:
            tty.die("Package.fetch_versions couldn't connect to:", e.url,
                    e.message)

    @property
    def rpath(self):
        """Get the rpath this package links with, as a list of paths."""
        rpaths = [self.prefix.lib, self.prefix.lib64]
        deps = self.spec.dependencies(deptype='link')
        rpaths.extend(d.prefix.lib for d in deps
                      if os.path.isdir(d.prefix.lib))
        rpaths.extend(d.prefix.lib64 for d in deps
                      if os.path.isdir(d.prefix.lib64))
        return rpaths

    @property
    def rpath_args(self):
        """
        Get the rpath args as a string, with -Wl,-rpath, for each element
        """
        return " ".join("-Wl,-rpath,%s" % p for p in self.rpath)

    @on_package_attributes(run_tests=True)
    def _run_default_build_time_test_callbacks(self):
        """Tries to call all the methods that are listed in the attribute
        ``build_time_test_callbacks`` if ``self.run_tests is True``.

        If ``build_time_test_callbacks is None`` returns immediately.
        """
        if self.build_time_test_callbacks is None:
            return

        for name in self.build_time_test_callbacks:
            try:
                fn = getattr(self, name)
                tty.msg('RUN-TESTS: build-time tests [{0}]'.format(name))
                fn()
            except AttributeError:
                msg = 'RUN-TESTS: method not implemented [{0}]'
                tty.warn(msg.format(name))

    @on_package_attributes(run_tests=True)
    def _run_default_install_time_test_callbacks(self):
        """Tries to call all the methods that are listed in the attribute
        ``install_time_test_callbacks`` if ``self.run_tests is True``.

        If ``install_time_test_callbacks is None`` returns immediately.
        """
        if self.install_time_test_callbacks is None:
            return

        for name in self.install_time_test_callbacks:
            try:
                fn = getattr(self, name)
                tty.msg('RUN-TESTS: install-time tests [{0}]'.format(name))
                fn()
            except AttributeError:
                msg = 'RUN-TESTS: method not implemented [{0}]'
                tty.warn(msg.format(name))


def test_process(pkg, kwargs):
    with tty.log.log_output(pkg.test_log_file) as logger:
        with logger.force_echo():
            tty.msg('Testing package {0}'
                    .format(pkg.test_suite.test_pkg_id(pkg.spec)))

        # use debug print levels for log file to record commands
        old_debug = tty.is_debug()
        tty.set_debug(True)

        # run test methods from the package and all virtuals it
        # provides virtuals have to be deduped by name
        v_names = list(set([vspec.name
                            for vspec in pkg.virtuals_provided]))

        # hack for compilers that are not dependencies (yet)
        # TODO: this all eventually goes away
        c_names = ('gcc', 'intel', 'intel-parallel-studio', 'pgi')
        if pkg.name in c_names:
            v_names.extend(['c', 'cxx', 'fortran'])
        if pkg.spec.satisfies('llvm+clang'):
            v_names.extend(['c', 'cxx'])

        test_specs = [pkg.spec] + [spack.spec.Spec(v_name)
                                   for v_name in sorted(v_names)]

        try:
            with fsys.working_dir(
                    pkg.test_suite.test_dir_for_spec(pkg.spec)):
                for spec in test_specs:
                    pkg.test_suite.current_test_spec = spec
                    # Fail gracefully if a virtual has no package/tests
                    try:
                        spec_pkg = spec.package
                    except spack.repo.UnknownPackageError:
                        continue

                    # copy test data into test data dir
                    data_source = Prefix(spec_pkg.package_dir).test
                    data_dir = pkg.test_suite.current_test_data_dir
                    if (os.path.isdir(data_source) and
                            not os.path.exists(data_dir)):
                        # We assume data dir is used read-only
                        # maybe enforce this later
                        shutil.copytree(data_source, data_dir)

                    # grab the function for each method so we can call
                    # it with the package
                    test_fn = spec_pkg.__class__.test
                    if not isinstance(test_fn, types.FunctionType):
                        test_fn = test_fn.__func__

                    # Run the tests
                    test_fn(pkg)

            # If fail-fast was on, we error out above
            # If we collect errors, raise them in batch here
            if pkg.test_failures:
                raise TestFailure(pkg.test_failures)

        finally:
            # reset debug level
            tty.set_debug(old_debug)


inject_flags = PackageBase.inject_flags
env_flags = PackageBase.env_flags
build_system_flags = PackageBase.build_system_flags


class BundlePackage(PackageBase):
    """General purpose bundle, or no-code, package class."""
    #: There are no phases by default but the property is required to support
    #: post-install hooks (e.g., for module generation).
    phases = []
    #: This attribute is used in UI queries that require to know which
    #: build-system class we are using
    build_system_class = 'BundlePackage'

    #: Bundle packages do not have associated source or binary code.
    has_code = False


class Package(PackageBase):
    """General purpose class with a single ``install``
    phase that needs to be coded by packagers.
    """
    #: The one and only phase
    phases = ['install']
    #: This attribute is used in UI queries that require to know which
    #: build-system class we are using
    build_system_class = 'Package'
    # This will be used as a registration decorator in user
    # packages, if need be
    run_after('install')(PackageBase.sanity_check_prefix)


def install_dependency_symlinks(pkg, spec, prefix):
    """
    Execute a dummy install and flatten dependencies.

    This routine can be used in a ``package.py`` definition by setting
    ``install = install_dependency_symlinks``.

    This feature comes in handy for creating a common location for the
    the installation of third-party libraries.
    """
    flatten_dependencies(spec, prefix)


def use_cray_compiler_names():
    """Compiler names for builds that rely on cray compiler names."""
    os.environ['CC'] = 'cc'
    os.environ['CXX'] = 'CC'
    os.environ['FC'] = 'ftn'
    os.environ['F77'] = 'ftn'


def flatten_dependencies(spec, flat_dir):
    """Make each dependency of spec present in dir via symlink."""
    for dep in spec.traverse(root=False):
        name = dep.name

        dep_path = spack.store.layout.path_for_spec(dep)
        dep_files = LinkTree(dep_path)

        os.mkdir(flat_dir + '/' + name)

        conflict = dep_files.find_conflict(flat_dir + '/' + name)
        if conflict:
            raise DependencyConflictError(conflict)

        dep_files.merge(flat_dir + '/' + name)


def possible_dependencies(*pkg_or_spec, **kwargs):
    """Get the possible dependencies of a number of packages.

    See ``PackageBase.possible_dependencies`` for details.
    """
    packages = []
    for pos in pkg_or_spec:
        if isinstance(pos, PackageMeta):
            packages.append(pos)
            continue

        if not isinstance(pos, spack.spec.Spec):
            pos = spack.spec.Spec(pos)

        if spack.repo.path.is_virtual(pos.name):
            packages.extend(
                p.package_class
                for p in spack.repo.path.providers_for(pos.name)
            )
            continue
        else:
            packages.append(pos.package_class)

    visited = {}
    for pkg in packages:
        pkg.possible_dependencies(visited=visited, **kwargs)

    return visited


class FetchError(spack.error.SpackError):
    """Raised when something goes wrong during fetch."""

    def __init__(self, message, long_msg=None):
        super(FetchError, self).__init__(message, long_msg)


class PackageStillNeededError(InstallError):
    """Raised when package is still needed by another on uninstall."""
    def __init__(self, spec, dependents):
        super(PackageStillNeededError, self).__init__("Cannot uninstall %s" %
                                                      spec)
        self.spec = spec
        self.dependents = dependents


class PackageError(spack.error.SpackError):
    """Raised when something is wrong with a package definition."""
    def __init__(self, message, long_msg=None):
        super(PackageError, self).__init__(message, long_msg)


class PackageVersionError(PackageError):
    """Raised when a version URL cannot automatically be determined."""
    def __init__(self, version):
        super(PackageVersionError, self).__init__(
            "Cannot determine a URL automatically for version %s" % version,
            "Please provide a url for this version in the package.py file.")


class NoURLError(PackageError):
    """Raised when someone tries to build a URL for a package with no URLs."""

    def __init__(self, cls):
        super(NoURLError, self).__init__(
            "Package %s has no version with a URL." % cls.__name__)


class InvalidPackageOpError(PackageError):
    """Raised when someone tries perform an invalid operation on a package."""


class ExtensionError(PackageError):
    """Superclass for all errors having to do with extension packages."""


class ActivationError(ExtensionError):
    """Raised when there are problems activating an extension."""
    def __init__(self, msg, long_msg=None):
        super(ActivationError, self).__init__(msg, long_msg)


class DependencyConflictError(spack.error.SpackError):
    """Raised when the dependencies cannot be flattened as asked for."""
    def __init__(self, conflict):
        super(DependencyConflictError, self).__init__(
            "%s conflicts with another file in the flattened directory." % (
                conflict))<|MERGE_RESOLUTION|>--- conflicted
+++ resolved
@@ -47,28 +47,19 @@
 import spack.url
 import spack.util.environment
 import spack.util.web
-<<<<<<< HEAD
 import spack.multimethod
 
 from llnl.util.filesystem import mkdirp, touch, working_dir, join_path
-=======
->>>>>>> 77d9acb0
 from llnl.util.lang import memoized
 from llnl.util.link_tree import LinkTree
 from ordereddict_backport import OrderedDict
 from spack.filesystem_view import YamlFilesystemView
-<<<<<<< HEAD
-from spack.installer import \
-    install_args_docstring, PackageInstaller, InstallError
-from spack.stage import \
-    stage_prefix, Stage, ResourceStage, StageComposite, CargoStage
-=======
 from spack.installer import PackageInstaller, InstallError
 from spack.install_test import TestFailure, TestSuite
 from spack.util.executable import which, ProcessError
 from spack.util.prefix import Prefix
-from spack.stage import stage_prefix, Stage, ResourceStage, StageComposite
->>>>>>> 77d9acb0
+from spack.stage import \
+    stage_prefix, Stage, ResourceStage, StageComposite, CargoStage
 from spack.util.package_hash import package_hash
 from spack.version import Version
 
