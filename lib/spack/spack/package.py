##############################################################################
# Copyright (c) 2013-2017, Lawrence Livermore National Security, LLC.
# Produced at the Lawrence Livermore National Laboratory.
#
# This file is part of Spack.
# Created by Todd Gamblin, tgamblin@llnl.gov, All rights reserved.
# LLNL-CODE-647188
#
# For details, see https://github.com/spack/spack
# Please also see the NOTICE and LICENSE files for our notice and the LGPL.
#
# This program is free software; you can redistribute it and/or modify
# it under the terms of the GNU Lesser General Public License (as
# published by the Free Software Foundation) version 2.1, February 1999.
#
# This program is distributed in the hope that it will be useful, but
# WITHOUT ANY WARRANTY; without even the IMPLIED WARRANTY OF
# MERCHANTABILITY or FITNESS FOR A PARTICULAR PURPOSE. See the terms and
# conditions of the GNU Lesser General Public License for more details.
#
# You should have received a copy of the GNU Lesser General Public
# License along with this program; if not, write to the Free Software
# Foundation, Inc., 59 Temple Place, Suite 330, Boston, MA 02111-1307 USA
##############################################################################
"""
This is where most of the action happens in Spack.
See the Package docs for detailed instructions on how the class works
and on how to write your own packages.

The spack package structure is based strongly on Homebrew
(http://wiki.github.com/mxcl/homebrew/), mainly because
Homebrew makes it very easy to create packages.  For a complete
rundown on spack and how it differs from homebrew, look at the
README.
"""
import contextlib
import copy
import functools
import inspect
import os
import re
import shutil
import sys
import textwrap
import time
from six import StringIO
from six import string_types
from six import with_metaclass

import llnl.util.tty as tty
import spack
import spack.store
import spack.compilers
import spack.directives
import spack.error
import spack.fetch_strategy as fs
import spack.hooks
import spack.mirror
import spack.repository
import spack.url
import spack.util.web
import spack.multimethod
import spack.binary_distribution as binary_distribution

from llnl.util.filesystem import mkdirp, join_path, touch, ancestor
from llnl.util.filesystem import working_dir, install_tree, install
from llnl.util.lang import memoized
from llnl.util.link_tree import LinkTree
from llnl.util.tty.log import log_output
from llnl.util.tty.color import colorize
from spack import directory_layout
from spack.filesystem_view import YamlFilesystemView
from spack.util.executable import which
from spack.stage import Stage, ResourceStage, StageComposite
from spack.util.environment import dump_environment
from spack.version import Version

"""Allowed URL schemes for spack packages."""
_ALLOWED_URL_SCHEMES = ["http", "https", "ftp", "file", "git"]


class InstallPhase(object):
    """Manages a single phase of the installation.

    This descriptor stores at creation time the name of the method it should
    search for execution. The method is retrieved at __get__ time, so that
    it can be overridden by subclasses of whatever class declared the phases.

    It also provides hooks to execute arbitrary callbacks before and after
    the phase.
    """

    def __init__(self, name):
        self.name = name
        self.run_before = []
        self.run_after = []

    def __get__(self, instance, owner):
        # The caller is a class that is trying to customize
        # my behavior adding something
        if instance is None:
            return self
        # If instance is there the caller wants to execute the
        # install phase, thus return a properly set wrapper
        phase = getattr(instance, self.name)

        @functools.wraps(phase)
        def phase_wrapper(spec, prefix):
            # Check instance attributes at the beginning of a phase
            self._on_phase_start(instance)
            # Execute phase pre-conditions,
            # and give them the chance to fail
            for callback in self.run_before:
                callback(instance)
            phase(spec, prefix)
            # Execute phase sanity_checks,
            # and give them the chance to fail
            for callback in self.run_after:
                callback(instance)
            # Check instance attributes at the end of a phase
            self._on_phase_exit(instance)
        return phase_wrapper

    def _on_phase_start(self, instance):
        pass

    def _on_phase_exit(self, instance):
        # If a phase has a matching last_phase attribute,
        # stop the installation process raising a StopIteration
        if getattr(instance, 'last_phase', None) == self.name:
            raise StopIteration('Stopping at \'{0}\' phase'.format(self.name))

    def copy(self):
        try:
            return copy.deepcopy(self)
        except TypeError:
            # This bug-fix was not back-ported in Python 2.6
            # http://bugs.python.org/issue1515
            other = InstallPhase(self.name)
            other.run_before.extend(self.run_before)
            other.run_after.extend(self.run_after)
            return other


class PackageMeta(spack.directives.DirectiveMetaMixin):
    """Conveniently transforms attributes to permit extensible phases

    Iterates over the attribute 'phases' and creates / updates private
    InstallPhase attributes in the class that is being initialized
    """
    phase_fmt = '_InstallPhase_{0}'

    _InstallPhase_run_before = {}
    _InstallPhase_run_after = {}

    def __new__(mcs, name, bases, attr_dict):

        if 'phases' in attr_dict:
            # Turn the strings in 'phases' into InstallPhase instances
            # and add them as private attributes
            _InstallPhase_phases = [PackageMeta.phase_fmt.format(x) for x in attr_dict['phases']]  # NOQA: ignore=E501
            for phase_name, callback_name in zip(_InstallPhase_phases, attr_dict['phases']):  # NOQA: ignore=E501
                attr_dict[phase_name] = InstallPhase(callback_name)
            attr_dict['_InstallPhase_phases'] = _InstallPhase_phases

        def _flush_callbacks(check_name):
            # Name of the attribute I am going to check it exists
            attr_name = PackageMeta.phase_fmt.format(check_name)
            checks = getattr(mcs, attr_name)
            if checks:
                for phase_name, funcs in checks.items():
                    try:
                        # Search for the phase in the attribute dictionary
                        phase = attr_dict[
                            PackageMeta.phase_fmt.format(phase_name)]
                    except KeyError:
                        # If it is not there it's in the bases
                        # and we added a check. We need to copy
                        # and extend
                        for base in bases:
                            phase = getattr(
                                base,
                                PackageMeta.phase_fmt.format(phase_name),
                                None
                            )
                        attr_dict[PackageMeta.phase_fmt.format(
                            phase_name)] = phase.copy()
                        phase = attr_dict[
                            PackageMeta.phase_fmt.format(phase_name)]
                    getattr(phase, check_name).extend(funcs)
                # Clear the attribute for the next class
                setattr(mcs, attr_name, {})

        _flush_callbacks('run_before')
        _flush_callbacks('run_after')

        return super(PackageMeta, mcs).__new__(mcs, name, bases, attr_dict)

    @staticmethod
    def register_callback(check_type, *phases):
        def _decorator(func):
            attr_name = PackageMeta.phase_fmt.format(check_type)
            check_list = getattr(PackageMeta, attr_name)
            for item in phases:
                checks = check_list.setdefault(item, [])
                checks.append(func)
            setattr(PackageMeta, attr_name, check_list)
            return func
        return _decorator


def run_before(*phases):
    """Registers a method of a package to be run before a given phase"""
    return PackageMeta.register_callback('run_before', *phases)


def run_after(*phases):
    """Registers a method of a package to be run after a given phase"""
    return PackageMeta.register_callback('run_after', *phases)


def on_package_attributes(**attr_dict):
    """Decorator: executes instance function only if object has attr valuses.

    Executes the decorated method only if at the moment of calling the
    instance has attributes that are equal to certain values.

    Args:
        attr_dict (dict): dictionary mapping attribute names to their
            required values
    """
    def _execute_under_condition(func):

        @functools.wraps(func)
        def _wrapper(instance, *args, **kwargs):
            # If all the attributes have the value we require, then execute
            has_all_attributes = all(
                [hasattr(instance, key) for key in attr_dict]
            )
            if has_all_attributes:
                has_the_right_values = all(
                    [getattr(instance, key) == value for key, value in attr_dict.items()]  # NOQA: ignore=E501
                )
                if has_the_right_values:
                    func(instance, *args, **kwargs)
        return _wrapper

    return _execute_under_condition


class PackageBase(with_metaclass(PackageMeta, object)):
    """This is the superclass for all spack packages.

    ***The Package class***

    Package is where the bulk of the work of installing packages is done.

    A package defines how to fetch, verfiy (via, e.g., md5), build, and
    install a piece of software.  A Package also defines what other
    packages it depends on, so that dependencies can be installed along
    with the package itself.  Packages are written in pure python.

    Packages are all submodules of spack.packages.  If spack is installed
    in ``$prefix``, all of its python files are in ``$prefix/lib/spack``.
    Most of them are in the spack module, so all the packages live in
    ``$prefix/lib/spack/spack/packages``.

    All you have to do to create a package is make a new subclass of Package
    in this directory.  Spack automatically scans the python files there
    and figures out which one to import when you invoke it.

    **An example package**

    Let's look at the cmake package to start with.  This package lives in
    ``$prefix/var/spack/repos/builtin/packages/cmake/package.py``:

    .. code-block:: python

       from spack import *
       class Cmake(Package):
           homepage  = 'https://www.cmake.org'
           url       = 'http://www.cmake.org/files/v2.8/cmake-2.8.10.2.tar.gz'
           md5       = '097278785da7182ec0aea8769d06860c'

           def install(self, spec, prefix):
               configure('--prefix=%s'   % prefix,
                         '--parallel=%s' % make_jobs)
               make()
               make('install')

    **Naming conventions**

    There are two names you should care about:

    1. The module name, ``cmake``.

       * User will refers to this name, e.g. 'spack install cmake'.
       * It can include ``_``, ``-``, and numbers (it can even start with a
         number).

    2. The class name, "Cmake".  This is formed by converting `-` or
       ``_`` in the module name to camel case.  If the name starts with
       a number, we prefix the class name with ``_``. Examples:

          ===========  ==========
          Module Name  Class Name
          ===========  ==========
          foo_bar      FooBar
          docbook-xml  DocbookXml
          FooBar       Foobar
          3proxy       _3proxy
          ===========  ==========

        The class name is what spack looks for when it loads a package module.

    **Required Attributes**

    Aside from proper naming, here is the bare minimum set of things you
    need when you make a package:

    homepage:
        informational URL, so that users know what they're
        installing.

    url or url_for_version(self, version):
      If url, then the URL of the source archive that spack will fetch.
      If url_for_version(), then a method returning the URL required
      to fetch a particular version.

    install():
        This function tells spack how to build and install the
        software it downloaded.

    **Optional Attributes**

    You can also optionally add these attributes, if needed:

        list_url:
            Webpage to scrape for available version strings. Default is the
            directory containing the tarball; use this if the default isn't
            correct so that invoking 'spack versions' will work for this
            package.

        url_version(self, version):
            When spack downloads packages at particular versions, it just
            converts version to string with str(version).  Override this if
            your package needs special version formatting in its URL.  boost
            is an example of a package that needs this.

    ***Creating Packages***

    As a package creator, you can probably ignore most of the preceding
    information, because you can use the 'spack create' command to do it
    all automatically.

    You as the package creator generally only have to worry about writing
    your install function and specifying dependencies.

    **spack create**

    Most software comes in nicely packaged tarballs, like this one

    http://www.cmake.org/files/v2.8/cmake-2.8.10.2.tar.gz

    Taking a page from homebrew, spack deduces pretty much everything it
    needs to know from the URL above.  If you simply type this::

        spack create http://www.cmake.org/files/v2.8/cmake-2.8.10.2.tar.gz

    Spack will download the tarball, generate an md5 hash, figure out the
    version and the name of the package from the URL, and create a new
    package file for you with all the names and attributes set correctly.

    Once this skeleton code is generated, spack pops up the new package in
    your $EDITOR so that you can modify the parts that need changes.

    **Dependencies**

    If your package requires another in order to build, you can specify that
    like this:

    .. code-block:: python

       class Stackwalker(Package):
           ...
           depends_on("libdwarf")
           ...

    This tells spack that before it builds stackwalker, it needs to build
    the libdwarf package as well.  Note that this is the module name, not
    the class name (The class name is really only used by spack to find
    your package).

    Spack will download an install each dependency before it installs your
    package.  In addtion, it will add -L, -I, and rpath arguments to your
    compiler and linker for each dependency.  In most cases, this allows you
    to avoid specifying any dependencies in your configure or cmake line;
    you can just run configure or cmake without any additional arguments and
    it will find the dependencies automatically.

    **The Install Function**

    The install function is designed so that someone not too terribly familiar
    with Python could write a package installer.  For example, we put a number
    of commands in install scope that you can use almost like shell commands.
    These include make, configure, cmake, rm, rmtree, mkdir, mkdirp, and
    others.

    You can see above in the cmake script that these commands are used to run
    configure and make almost like they're used on the command line.  The
    only difference is that they are python function calls and not shell
    commands.

    It may be puzzling to you where the commands and functions in install live.
    They are NOT instance variables on the class; this would require us to
    type 'self.' all the time and it makes the install code unnecessarily long.
    Rather, spack puts these commands and variables in *module* scope for your
    Package subclass.  Since each package has its own module, this doesn't
    pollute other namespaces, and it allows you to more easily implement an
    install function.

    For a full list of commands and variables available in module scope, see
    the add_commands_to_module() function in this class. This is where most
    of them are created and set on the module.

    **Parallel Builds**

    By default, Spack will run make in parallel when you run make() in your
    install function.  Spack figures out how many cores are available on
    your system and runs make with -j<cores>.  If you do not want this
    behavior, you can explicitly mark a package not to use parallel make:

    .. code-block:: python

       class SomePackage(Package):
           ...
           parallel = False
           ...

    This changes the default behavior so that make is sequential.  If you still
    want to build some parts in parallel, you can do this in your install
    function:

    .. code-block:: python

       make(parallel=True)

    Likewise, if you do not supply parallel = True in your Package, you can
    keep the default parallel behavior and run make like this when you want a
    sequential build:

    .. code-block:: python

       make(parallel=False)

    **Package Lifecycle**

    This section is really only for developers of new spack commands.

    A package's lifecycle over a run of Spack looks something like this:

    .. code-block:: python

       p = Package()             # Done for you by spack

       p.do_fetch()              # downloads tarball from a URL
       p.do_stage()              # expands tarball in a temp directory
       p.do_patch()              # applies patches to expanded source
       p.do_install()            # calls package's install() function
       p.do_uninstall()          # removes install directory

    There are also some other commands that clean the build area:

    .. code-block:: python

       p.do_clean()              # removes the stage directory entirely
       p.do_restage()            # removes the build directory and
                                 # re-expands the archive.

    The convention used here is that a ``do_*`` function is intended to be
    called internally by Spack commands (in spack.cmd).  These aren't for
    package writers to override, and doing so may break the functionality
    of the Package class.

    Package creators override functions like install() (all of them do this),
    clean() (some of them do this), and others to provide custom behavior.
    """
    #
    # These are default values for instance variables.
    #

    #: By default we build in parallel.  Subclasses can override this.
    parallel = True

    #: # jobs to use for parallel make. If set, overrides default of ncpus.
    make_jobs = spack.build_jobs

    #: By default do not run tests within package's install()
    run_tests = False

    # FIXME: this is a bad object-oriented design, should be moved to Clang.
    #: By default do not setup mockup XCode on macOS with Clang
    use_xcode = False

    #: Most packages are NOT extendable. Set to True if you want extensions.
    extendable = False

    #: When True, add RPATHs for the entire DAG. When False, add RPATHs only
    #: for immediate dependencies.
    transitive_rpaths = True

    #: List of prefix-relative file paths (or a single path). If these do
    #: not exist after install, or if they exist but are not files,
    #: sanity checks fail.
    sanity_check_is_file = []

    #: List of prefix-relative directory paths (or a single path). If
    #: these do not exist after install, or if they exist but are not
    #: directories, sanity checks will fail.
    sanity_check_is_dir = []

    #
    # Set default licensing information
    #

    #: Boolean. If set to ``True``, this software requires a license.
    #: If set to ``False``, all of the ``license_*`` attributes will
    #: be ignored. Defaults to ``False``.
    license_required = False

    #: String. Contains the symbol used by the license manager to denote
    #: a comment. Defaults to ``#``.
    license_comment = '#'

    #: List of strings. These are files that the software searches for when
    #: looking for a license. All file paths must be relative to the
    #: installation directory. More complex packages like Intel may require
    #: multiple licenses for individual components. Defaults to the empty list.
    license_files = []

    #: List of strings. Environment variables that can be set to tell the
    #: software where to look for a license if it is not in the usual location.
    #: Defaults to the empty list.
    license_vars = []

    #: String. A URL pointing to license setup instructions for the software.
    #: Defaults to the empty string.
    license_url = ''

    #: Verbosity level, preserved across installs.
    _verbose = None

    #: index of patches by sha256 sum, built lazily
    _patches_by_hash = None

    #: List of strings which contains GitHub usernames of package maintainers.
    #: Do not include @ here in order not to unnecessarily ping the users.
    maintainers = []

    def __init__(self, spec):
        # this determines how the package should be built.
        self.spec = spec

        # Name of package is the name of its module, without the
        # containing module names.
        self.name = self.module.__name__
        if '.' in self.name:
            self.name = self.name[self.name.rindex('.') + 1:]

        # Allow custom staging paths for packages
        self.path = None

        # Check versions in the versions dict.
        for v in self.versions:
            assert (isinstance(v, Version))

        # Check version descriptors
        for v in sorted(self.versions):
            assert (isinstance(self.versions[v], dict))

        # Version-ize the keys in versions dict
        try:
            self.versions = dict((Version(v), h)
                                 for v, h in self.versions.items())
        except ValueError as e:
            raise ValueError("In package %s: %s" % (self.name, e.message))

        # stage used to build this package.
        self._stage = None

        # Init fetch strategy and url to None
        self._fetcher = None
        self.url = getattr(self.__class__, 'url', None)

        # Fix up self.url if this package fetches with a URLFetchStrategy.
        # This makes self.url behave sanely.
        if self.spec.versions.concrete:
            # TODO: this is a really roundabout way of determining the type
            # TODO: of fetch to do. figure out a more sane fetch
            # TODO: strategy/package init order (right now it's conflated with
            # TODO: stage, package, and the tests make assumptions)
            f = fs.for_package_version(self, self.version)
            if isinstance(f, fs.URLFetchStrategy):
                self.url = self.url_for_version(self.spec.version)

        # Set a default list URL (place to find available versions)
        if not hasattr(self, 'list_url'):
            self.list_url = None

        if not hasattr(self, 'list_depth'):
            self.list_depth = 0

        # Set up some internal variables for timing.
        self._fetch_time = 0.0
        self._total_time = 0.0

        if self.is_extension:
            spack.repo.get(self.extendee_spec)._check_extendable()

        self.extra_args = {}

    def possible_dependencies(self, transitive=True, visited=None):
        """Return set of possible transitive dependencies of this package.

        Args:
            transitive (bool): include all transitive dependencies if True,
                only direct dependencies if False.
        """
        if visited is None:
            visited = set()

        visited.add(self.name)
        for name in self.dependencies:
            spec = spack.spec.Spec(name)

            if not spec.virtual:
                visited.add(name)
                if transitive:
                    pkg = spack.repo.get(name)
                    pkg.possible_dependencies(transitive, visited)
            else:
                for provider in spack.repo.providers_for(spec):
                    visited.add(provider.name)
                    if transitive:
                        pkg = spack.repo.get(provider.name)
                        pkg.possible_dependencies(transitive, visited)

        return visited

    @property
    def package_dir(self):
        """Return the directory where the package.py file lives."""
        return os.path.abspath(os.path.dirname(self.module.__file__))

    @property
    def global_license_dir(self):
        """Returns the directory where global license files for all
           packages are stored."""
        spack_root = ancestor(__file__, 4)
        return join_path(spack_root, 'etc', 'spack', 'licenses')

    @property
    def global_license_file(self):
        """Returns the path where a global license file for this
           particular package should be stored."""
        if not self.license_files:
            return
        return join_path(self.global_license_dir, self.name,
                         os.path.basename(self.license_files[0]))

    @property
    def version(self):
        if not self.spec.versions.concrete:
            raise ValueError("Can only get of package with concrete version.")
        return self.spec.versions[0]

    @memoized
    def version_urls(self):
        """Return a list of URLs for different versions of this
           package, sorted by version.  A version's URL only appears
           in this list if it has an explicitly defined URL."""
        version_urls = {}
        for v in sorted(self.versions):
            args = self.versions[v]
            if 'url' in args:
                version_urls[v] = args['url']
        return version_urls

    def nearest_url(self, version):
        """Finds the URL for the next lowest version with a URL.
           If there is no lower version with a URL, uses the
           package url property. If that isn't there, uses a
           *higher* URL, and if that isn't there raises an error.
        """
        version_urls = self.version_urls()
        url = getattr(self.__class__, 'url', None)

        for v in version_urls:
            if v > version and url:
                break
            if version_urls[v]:
                url = version_urls[v]
        return url

    # TODO: move this out of here and into some URL extrapolation module?
    def url_for_version(self, version):
        """Returns a URL from which the specified version of this package
        may be downloaded.

        version: class Version
            The version for which a URL is sought.

        See Class Version (version.py)
        """
        if not isinstance(version, Version):
            version = Version(version)

        cls = self.__class__
        if not (hasattr(cls, 'url') or self.version_urls()):
            raise NoURLError(cls)

        # If we have a specific URL for this version, don't extrapolate.
        version_urls = self.version_urls()
        if version in version_urls:
            return version_urls[version]

        # If we have no idea, try to substitute the version.
        return spack.url.substitute_version(
            self.nearest_url(version), self.url_version(version))

    def _make_resource_stage(self, root_stage, fetcher, resource):
        resource_stage_folder = self._resource_stage(resource)
        resource_mirror = spack.mirror.mirror_archive_path(
            self.spec, fetcher, resource.name)
        stage = ResourceStage(resource.fetcher,
                              root=root_stage,
                              resource=resource,
                              name=resource_stage_folder,
                              mirror_path=resource_mirror,
                              path=self.path)
        return stage

    def _make_root_stage(self, fetcher):
        # Construct a mirror path (TODO: get this out of package.py)
        mp = spack.mirror.mirror_archive_path(self.spec, fetcher)
        # Construct a path where the stage should build..
        s = self.spec
        stage_name = "%s-%s-%s" % (s.name, s.version, s.dag_hash())

        def download_search():
            dynamic_fetcher = fs.from_list_url(self)
            return [dynamic_fetcher] if dynamic_fetcher else []

        stage = Stage(fetcher, mirror_path=mp, name=stage_name, path=self.path,
                      search_fn=download_search)
        return stage

    def _make_stage(self):
        # Construct a composite stage on top of the composite FetchStrategy
        composite_fetcher = self.fetcher
        composite_stage = StageComposite()
        resources = self._get_needed_resources()
        for ii, fetcher in enumerate(composite_fetcher):
            if ii == 0:
                # Construct root stage first
                stage = self._make_root_stage(fetcher)
            else:
                # Construct resource stage
                resource = resources[ii - 1]  # ii == 0 is root!
                stage = self._make_resource_stage(composite_stage[0], fetcher,
                                                  resource)
            # Append the item to the composite
            composite_stage.append(stage)

        return composite_stage

    @property
    def stage(self):
        """Get the build staging area for this package.

        This automatically instantiates a ``Stage`` object if the package
        doesn't have one yet, but it does not create the Stage directory
        on the filesystem.
        """
        if not self.spec.concrete:
            raise ValueError("Can only get a stage for a concrete package.")
        if self._stage is None:
            self._stage = self._make_stage()
        return self._stage

    @stage.setter
    def stage(self, stage):
        """Allow a stage object to be set to override the default."""
        self._stage = stage

    @property
    def env_path(self):
        return os.path.join(self.stage.source_path, 'spack-build.env')

    @property
    def log_path(self):
        return os.path.join(self.stage.source_path, 'spack-build.out')

    def _make_fetcher(self):
        # Construct a composite fetcher that always contains at least
        # one element (the root package). In case there are resources
        # associated with the package, append their fetcher to the
        # composite.
        root_fetcher = fs.for_package_version(self, self.version)
        fetcher = fs.FetchStrategyComposite()  # Composite fetcher
        fetcher.append(root_fetcher)  # Root fetcher is always present
        resources = self._get_needed_resources()
        for resource in resources:
            fetcher.append(resource.fetcher)
        return fetcher

    @property
    def fetcher(self):
        if not self.spec.versions.concrete:
            raise ValueError(
                "Can only get a fetcher for a package with concrete versions.")
        if not self._fetcher:
            self._fetcher = self._make_fetcher()
        return self._fetcher

    @fetcher.setter
    def fetcher(self, f):
        self._fetcher = f

    def dependencies_of_type(self, *deptypes):
        """Get dependencies that can possibly have these deptypes.

        This analyzes the package and determines which dependencies *can*
        be a certain kind of dependency. Note that they may not *always*
        be this kind of dependency, since dependencies can be optional,
        so something may be a build dependency in one configuration and a
        run dependency in another.
        """
        return dict(
            (name, conds) for name, conds in self.dependencies.items()
            if any(dt in self.dependencies[name][cond].type
                   for cond in conds for dt in deptypes))

    @property
    def extendee_spec(self):
        """
        Spec of the extendee of this package, or None if it is not an extension
        """
        if not self.extendees:
            return None

        # TODO: allow more than one extendee.
        name = next(iter(self.extendees))

        # If the extendee is in the spec's deps already, return that.
        for dep in self.spec.traverse(deptypes=('link', 'run')):
            if name == dep.name:
                return dep

        # if the spec is concrete already, then it extends something
        # that is an *optional* dependency, and the dep isn't there.
        if self.spec._concrete:
            return None
        else:
            # If it's not concrete, then return the spec from the
            # extends() directive since that is all we know so far.
            spec, kwargs = self.extendees[name]
            return spec

    @property
    def extendee_args(self):
        """
        Spec of the extendee of this package, or None if it is not an extension
        """
        if not self.extendees:
            return None

        # TODO: allow multiple extendees.
        name = next(iter(self.extendees))
        return self.extendees[name][1]

    @property
    def is_extension(self):
        # if it is concrete, it's only an extension if it actually
        # dependes on the extendee.
        if self.spec._concrete:
            return self.extendee_spec is not None
        else:
            # If not, then it's an extension if it *could* be an extension
            return bool(self.extendees)

    def extends(self, spec):
        '''
        Returns True if this package extends the given spec.

        If ``self.spec`` is concrete, this returns whether this package extends
        the given spec.

        If ``self.spec`` is not concrete, this returns whether this package may
        extend the given spec.
        '''
        if spec.name not in self.extendees:
            return False
        s = self.extendee_spec
        return s and spec.satisfies(s)

    def is_activated(self, view):
        """Return True if package is activated."""
        if not self.is_extension:
            raise ValueError(
                "is_activated called on package that is not an extension.")
        extensions_layout = view.extensions_layout
        exts = extensions_layout.extension_map(self.extendee_spec)
        return (self.name in exts) and (exts[self.name] == self.spec)

    def provides(self, vpkg_name):
        """
        True if this package provides a virtual package with the specified name
        """
        return any(s.name == vpkg_name for s in self.provided)

    @property
    def installed(self):
        return os.path.isdir(self.prefix)

    @property
    def prefix(self):
        """Get the prefix into which this package should be installed."""
        return self.spec.prefix

    @property
    def architecture(self):
        """Get the spack.architecture.Arch object that represents the
        environment in which this package will be built."""
        if not self.spec.concrete:
            raise ValueError("Can only get the arch for concrete package.")
        return spack.architecture.arch_for_spec(self.spec.architecture)

    @property
    def compiler(self):
        """Get the spack.compiler.Compiler object used to build this package"""
        if not self.spec.concrete:
            raise ValueError("Can only get a compiler for a concrete package.")
        return spack.compilers.compiler_for_spec(self.spec.compiler,
                                                 self.spec.architecture)

    def url_version(self, version):
        """
        Given a version, this returns a string that should be substituted
        into the package's URL to download that version.

        By default, this just returns the version string. Subclasses may need
        to override this, e.g. for boost versions where you need to ensure that
        there are _'s in the download URL.
        """
        return str(version)

    def remove_prefix(self):
        """
        Removes the prefix for a package along with any empty parent
        directories
        """
        spack.store.layout.remove_install_directory(self.spec)

    def do_fetch(self, mirror_only=False):
        """
        Creates a stage directory and downloads the tarball for this package.
        Working directory will be set to the stage directory.
        """
        if not self.spec.concrete:
            raise ValueError("Can only fetch concrete packages.")

        start_time = time.time()
        if spack.do_checksum and self.version not in self.versions:
            tty.warn("There is no checksum on file to fetch %s safely." %
                     self.spec.cformat('$_$@'))

            # Ask the user whether to skip the checksum if we're
            # interactive, but just fail if non-interactive.
            ck_msg = "Add a checksum or use --no-checksum to skip this check."
            ignore_checksum = False
            if sys.stdout.isatty():
                ignore_checksum = tty.get_yes_or_no("  Fetch anyway?",
                                                    default=False)
                if ignore_checksum:
                    tty.msg("Fetching with no checksum.", ck_msg)

            if not ignore_checksum:
                raise FetchError("Will not fetch %s" %
                                 self.spec.format('$_$@'), ck_msg)

        self.stage.create()
        self.stage.fetch(mirror_only)
        self._fetch_time = time.time() - start_time

        if spack.do_checksum and self.version in self.versions:
            self.stage.check()

        self.stage.cache_local()

    def do_stage(self, mirror_only=False):
        """Unpacks and expands the fetched tarball."""
        if not self.spec.concrete:
            raise ValueError("Can only stage concrete packages.")

        self.do_fetch(mirror_only)     # this will create the stage
        self.stage.expand_archive()

        if not os.listdir(self.stage.path):
            raise FetchError("Archive was empty for %s" % self.name)

    @classmethod
    def lookup_patch(cls, sha256):
        """Look up a patch associated with this package by its sha256 sum.

        Args:
            sha256 (str): sha256 sum of the patch to look up

        Returns:
            (Patch): ``Patch`` object with the given hash, or ``None`` if
                not found.

        To do the lookup, we build an index lazily.  This allows us to
        avoid computing a sha256 for *every* patch and on every package
        load.  With lazy hashing, we only compute hashes on lookup, which
        usually happens at build time.

        """
        if cls._patches_by_hash is None:
            cls._patches_by_hash = {}

            # Add patches from the class
            for cond, patch_list in cls.patches.items():
                for patch in patch_list:
                    cls._patches_by_hash[patch.sha256] = patch

            # and patches on dependencies
            for name, conditions in cls.dependencies.items():
                for cond, dependency in conditions.items():
                    for pcond, patch_list in dependency.patches.items():
                        for patch in patch_list:
                            cls._patches_by_hash[patch.sha256] = patch

        return cls._patches_by_hash.get(sha256, None)

    def do_patch(self):
        """Applies patches if they haven't been applied already."""
        if not self.spec.concrete:
            raise ValueError("Can only patch concrete packages.")

        # Kick off the stage first.  This creates the stage.
        self.do_stage()

        # Package can add its own patch function.
        has_patch_fun = hasattr(self, 'patch') and callable(self.patch)

        # Get the patches from the spec (this is a shortcut for the MV-variant)
        patches = self.spec.patches

        # If there are no patches, note it.
        if not patches and not has_patch_fun:
            tty.msg("No patches needed for %s" % self.name)
            return

        # Construct paths to special files in the archive dir used to
        # keep track of whether patches were successfully applied.
        archive_dir = self.stage.source_path
        good_file = join_path(archive_dir, '.spack_patched')
        no_patches_file = join_path(archive_dir, '.spack_no_patches')
        bad_file = join_path(archive_dir, '.spack_patch_failed')

        # If we encounter an archive that failed to patch, restage it
        # so that we can apply all the patches again.
        if os.path.isfile(bad_file):
            tty.msg("Patching failed last time. Restaging.")
            self.stage.restage()

        # If this file exists, then we already applied all the patches.
        if os.path.isfile(good_file):
            tty.msg("Already patched %s" % self.name)
            return
        elif os.path.isfile(no_patches_file):
            tty.msg("No patches needed for %s" % self.name)
            return

        # Apply all the patches for specs that match this one
        patched = False
        for patch in patches:
            try:
                with working_dir(self.stage.source_path):
                    patch.apply(self.stage)
                tty.msg('Applied patch %s' % patch.path_or_url)
                patched = True
            except spack.error.SpackError:
                # Touch bad file if anything goes wrong.
                tty.msg('Patch %s failed.' % patch.path_or_url)
                touch(bad_file)
                raise

        if has_patch_fun:
            try:
                with working_dir(self.stage.source_path):
                    self.patch()
                tty.msg("Ran patch() for %s" % self.name)
                patched = True
            except spack.multimethod.NoSuchMethodError:
                # We are running a multimethod without a default case.
                # If there's no default it means we don't need to patch.
                if not patched:
                    # if we didn't apply a patch from a patch()
                    # directive, AND the patch function didn't apply, say
                    # no patches are needed.  Otherwise, we already
                    # printed a message for each patch.
                    tty.msg("No patches needed for %s" % self.name)
            except spack.error.SpackError:
                tty.msg("patch() function failed for %s" % self.name)
                touch(bad_file)
                raise

        # Get rid of any old failed file -- patches have either succeeded
        # or are not needed.  This is mostly defensive -- it's needed
        # if the restage() method doesn't clean *everything* (e.g., for a repo)
        if os.path.isfile(bad_file):
            os.remove(bad_file)

        # touch good or no patches file so that we skip next time.
        if patched:
            touch(good_file)
        else:
            touch(no_patches_file)

    @property
    def namespace(self):
        namespace, dot, module = self.__module__.rpartition('.')
        return namespace

    def do_fake_install(self):
        """Make a fake install directory containing fake executables,
        headers, and libraries."""

        name = self.name
        library_name = 'lib' + self.name
        dso_suffix = '.dylib' if sys.platform == 'darwin' else '.so'
        chmod = which('chmod')

        mkdirp(self.prefix.bin)
        touch(join_path(self.prefix.bin, name))
        chmod('+x', join_path(self.prefix.bin, name))

        mkdirp(self.prefix.include)
        touch(join_path(self.prefix.include, name + '.h'))

        mkdirp(self.prefix.lib)
        touch(join_path(self.prefix.lib, library_name + dso_suffix))
        touch(join_path(self.prefix.lib, library_name + '.a'))

        mkdirp(self.prefix.man.man1)

        packages_dir = spack.store.layout.build_packages_path(self.spec)
        dump_packages(self.spec, packages_dir)

    def _if_make_target_execute(self, target):
        try:
            # Check if we have a makefile
            file = [x for x in ('Makefile', 'makefile') if os.path.exists(x)]
            file = file.pop()
        except IndexError:
            tty.msg('No Makefile found in the build directory')
            return

        # Check if 'target' is in the makefile
        regex = re.compile('^' + target + ':')
        with open(file, 'r') as f:
            matches = [line for line in f.readlines() if regex.match(line)]

        if not matches:
            tty.msg("Target '" + target + ":' not found in Makefile")
            return

        # Execute target
        inspect.getmodule(self).make(target)

    def _if_ninja_target_execute(self, target):
        # Check if we have a ninja build script
        if not os.path.exists('build.ninja'):
            tty.msg('No ninja build script found in the build directory')
            return

        # Check if 'target' is in the ninja build script
        regex = re.compile('^build ' + target + ':')
        with open('build.ninja', 'r') as f:
            matches = [line for line in f.readlines() if regex.match(line)]

        if not matches:
            tty.msg("Target 'build " + target + ":' not found in build.ninja")
            return

        # Execute target
        inspect.getmodule(self).ninja(target)

    def _get_needed_resources(self):
        resources = []
        # Select the resources that are needed for this build
        for when_spec, resource_list in self.resources.items():
            if when_spec in self.spec:
                resources.extend(resource_list)
        # Sorts the resources by the length of the string representing their
        # destination. Since any nested resource must contain another
        # resource's name in its path, it seems that should work
        resources = sorted(resources, key=lambda res: len(res.destination))
        return resources

    def _resource_stage(self, resource):
        pieces = ['resource', resource.name, self.spec.dag_hash()]
        resource_stage_folder = '-'.join(pieces)
        return resource_stage_folder

    @contextlib.contextmanager
    def _stage_and_write_lock(self):
        """Prefix lock nested in a stage."""
        with self.stage:
            with spack.store.db.prefix_write_lock(self.spec):
                yield

    def _process_external_package(self, explicit):
        """Helper function to process external packages.

        Runs post install hooks and registers the package in the DB.

        Args:
            explicit (bool): if the package was requested explicitly by
                the user, False if it was pulled in as a dependency of an
                explicit package.
        """
        if self.spec.external_module:
            message = '{s.name}@{s.version} : has external module in {module}'
            tty.msg(message.format(s=self, module=self.spec.external_module))
            message = '{s.name}@{s.version} : is actually installed in {path}'
            tty.msg(message.format(s=self, path=self.spec.external_path))
        else:
            message = '{s.name}@{s.version} : externally installed in {path}'
            tty.msg(message.format(s=self, path=self.spec.external_path))
        try:
            # Check if the package was already registered in the DB
            # If this is the case, then just exit
            rec = spack.store.db.get_record(self.spec)
            message = '{s.name}@{s.version} : already registered in DB'
            tty.msg(message.format(s=self))
            # Update the value of rec.explicit if it is necessary
            self._update_explicit_entry_in_db(rec, explicit)

        except KeyError:
            # If not register it and generate the module file
            # For external packages we just need to run
            # post-install hooks to generate module files
            message = '{s.name}@{s.version} : generating module file'
            tty.msg(message.format(s=self))
            spack.hooks.post_install(self.spec)
            # Add to the DB
            message = '{s.name}@{s.version} : registering into DB'
            tty.msg(message.format(s=self))
            spack.store.db.add(self.spec, None, explicit=explicit)

    def _update_explicit_entry_in_db(self, rec, explicit):
        if explicit and not rec.explicit:
            with spack.store.db.write_transaction():
                rec = spack.store.db.get_record(self.spec)
                rec.explicit = True
                message = '{s.name}@{s.version} : marking the package explicit'
                tty.msg(message.format(s=self))

    def try_install_from_binary_cache(self, explicit):
        tty.msg('Searching for binary cache of %s' % self.name)
        specs = binary_distribution.get_specs()
        binary_spec = spack.spec.Spec.from_dict(self.spec.to_dict())
        binary_spec._mark_concrete()
        if binary_spec not in specs:
            return False
        tty.msg('Installing %s from binary cache' % self.name)
        tarball = binary_distribution.download_tarball(binary_spec)
        binary_distribution.extract_tarball(
            binary_spec, tarball, yes_to_all=False, force=False)
        spack.store.db.add(self.spec, spack.store.layout, explicit=explicit)
        return True

    def do_install(self,
                   keep_prefix=False,
                   keep_stage=False,
                   install_source=False,
                   install_deps=True,
                   skip_patch=False,
                   verbose=False,
                   make_jobs=None,
                   fake=False,
                   explicit=False,
                   dirty=None,
                   **kwargs):
        """Called by commands to install a package and its dependencies.

        Package implementations should override install() to describe
        their build process.

        Args:
            keep_prefix (bool): Keep install prefix on failure. By default,
                destroys it.
            keep_stage (bool): By default, stage is destroyed only if there
                are no exceptions during build. Set to True to keep the stage
                even with exceptions.
            install_source (bool): By default, source is not installed, but
                for debugging it might be useful to keep it around.
            install_deps (bool): Install dependencies before installing this
                package
            skip_patch (bool): Skip patch stage of build if True.
            verbose (bool): Display verbose build output (by default,
                suppresses it)
            make_jobs (int): Number of make jobs to use for install. Default
                is ncpus
            fake (bool): Don't really build; install fake stub files instead.
            explicit (bool): True if package was explicitly installed, False
                if package was implicitly installed (as a dependency).
            dirty (bool): Don't clean the build environment before installing.
            force (bool): Install again, even if already installed.
        """
        if not self.spec.concrete:
            raise ValueError("Can only install concrete packages: %s."
                             % self.spec.name)

        # For external packages the workflow is simplified, and basically
        # consists in module file generation and registration in the DB
        if self.spec.external:
            return self._process_external_package(explicit)

        restage = kwargs.get('restage', False)
        partial = self.check_for_unfinished_installation(keep_prefix, restage)

        # Ensure package is not already installed
        layout = spack.store.layout
        with spack.store.db.prefix_read_lock(self.spec):
            if partial:
                tty.msg(
                    "Continuing from partial install of %s" % self.name)
            elif layout.check_installed(self.spec):
                msg = '{0.name} is already installed in {0.prefix}'
                tty.msg(msg.format(self))
                rec = spack.store.db.get_record(self.spec)
                # In case the stage directory has already been created,
                # this ensures it's removed after we checked that the spec
                # is installed
                if keep_stage is False:
                    self.stage.destroy()

                return self._update_explicit_entry_in_db(rec, explicit)

        self._do_install_pop_kwargs(kwargs)

        # First, install dependencies recursively.
        if install_deps:
            tty.debug('Installing {0} dependencies'.format(self.name))
            for dep in self.spec.traverse(order='post', root=False):
                dep.package.do_install(
                    install_deps=False,
                    explicit=False,
                    keep_prefix=keep_prefix,
                    keep_stage=keep_stage,
                    install_source=install_source,
                    fake=fake,
                    skip_patch=skip_patch,
                    verbose=verbose,
                    make_jobs=make_jobs,
                    dirty=dirty,
                    **kwargs)

        tty.msg(colorize('@*{Installing} @*g{%s}' % self.name))

        if kwargs.get('use_cache', False):
            if self.try_install_from_binary_cache(explicit):
                tty.msg('Successfully installed %s from binary cache'
                        % self.name)
                print_pkg(self.prefix)
                spack.hooks.post_install(self.spec)
                return

            tty.msg('No binary for %s found: installing from source'
                    % self.name)

        # Set run_tests flag before starting build.
        self.run_tests = spack.package_testing.check(self.name)

        # Set parallelism before starting build.
        self.make_jobs = make_jobs

        # Then install the package itself.
        def build_process():
            """This implements the process forked for each build.

            Has its own process and python module space set up by
            build_environment.fork().

            This function's return value is returned to the parent process.
            """

            start_time = time.time()
            if not fake:
                if not skip_patch:
                    self.do_patch()
                else:
                    self.do_stage()

            tty.msg(
                'Building {0} [{1}]'.format(self.name, self.build_system_class)
            )

            # get verbosity from do_install() parameter or saved value
            echo = verbose
            if PackageBase._verbose is not None:
                echo = PackageBase._verbose

            self.stage.keep = keep_stage
            with self._stage_and_write_lock():
                # Run the pre-install hook in the child process after
                # the directory is created.
                spack.hooks.pre_install(self.spec)
                if fake:
                    self.do_fake_install()
                else:
                    source_path = self.stage.source_path
                    if install_source and os.path.isdir(source_path):
                        src_target = join_path(
                            self.spec.prefix, 'share', self.name, 'src')
                        tty.msg('Copying source to {0}'.format(src_target))
                        install_tree(self.stage.source_path, src_target)

                    # Do the real install in the source directory.
                    with working_dir(self.stage.source_path):
                        # Save the build environment in a file before building.
                        dump_environment(self.env_path)

                        # Spawn a daemon that reads from a pipe and redirects
                        # everything to log_path
                        with log_output(self.log_path, echo, True) as logger:
                            for phase_name, phase_attr in zip(
                                    self.phases, self._InstallPhase_phases):

                                with logger.force_echo():
                                    tty.msg(
                                        "Executing phase: '%s'" % phase_name)

                                # Redirect stdout and stderr to daemon pipe
                                phase = getattr(self, phase_attr)
                                phase(self.spec, self.prefix)

                    echo = logger.echo
                    self.log()

                # Run post install hooks before build stage is removed.
                spack.hooks.post_install(self.spec)

            # Stop timer.
            self._total_time = time.time() - start_time
            build_time = self._total_time - self._fetch_time

            tty.msg("Successfully installed %s" % self.name,
                    "Fetch: %s.  Build: %s.  Total: %s." %
                    (_hms(self._fetch_time), _hms(build_time),
                     _hms(self._total_time)))
            print_pkg(self.prefix)

            # preserve verbosity across runs
            return echo

        try:
            # Create the install prefix and fork the build process.
            if not os.path.exists(self.prefix):
                spack.store.layout.create_install_directory(self.spec)

            # Fork a child to do the actual installation
            # we preserve verbosity settings across installs.
            PackageBase._verbose = spack.build_environment.fork(
                self, build_process, dirty=dirty, fake=fake)

            # If we installed then we should keep the prefix
            keep_prefix = self.last_phase is None or keep_prefix
            # note: PARENT of the build process adds the new package to
            # the database, so that we don't need to re-read from file.
            spack.store.db.add(
                self.spec, spack.store.layout, explicit=explicit
            )
        except directory_layout.InstallDirectoryAlreadyExistsError:
            # Abort install if install directory exists.
            # But do NOT remove it (you'd be overwriting someone else's stuff)
            tty.warn("Keeping existing install prefix in place.")
            raise
        except StopIteration as e:
            # A StopIteration exception means that do_install
            # was asked to stop early from clients
            tty.msg(e.message)
            tty.msg(
                'Package stage directory : {0}'.format(self.stage.source_path)
            )
        finally:
            # Remove the install prefix if anything went wrong during install.
            if not keep_prefix:
                self.remove_prefix()

            # The subprocess *may* have removed the build stage. Mark it
            # not created so that the next time self.stage is invoked, we
            # check the filesystem for it.
            self.stage.created = False

    def check_for_unfinished_installation(
            self, keep_prefix=False, restage=False):
        """Check for leftover files from partially-completed prior install to
           prepare for a new install attempt. Options control whether these
           files are reused (vs. destroyed). This function considers a package
           fully-installed if there is a DB entry for it (in that way, it is
           more strict than Package.installed). The return value is used to
           indicate when the prefix exists but the install is not complete.
        """
        if self.spec.external:
            raise ExternalPackageError("Attempted to repair external spec %s" %
                                       self.spec.name)

        with spack.store.db.prefix_write_lock(self.spec):
            try:
                record = spack.store.db.get_record(self.spec)
                installed_in_db = record.installed if record else False
            except KeyError:
                installed_in_db = False

            partial = False
            if not installed_in_db and os.path.isdir(self.prefix):
                if not keep_prefix:
                    self.remove_prefix()
                else:
                    partial = True

        stage_is_managed_in_spack = self.stage.path.startswith(
            spack.stage_path)
        if restage and stage_is_managed_in_spack:
            self.stage.destroy()
            self.stage.create()

        return partial

    def _do_install_pop_kwargs(self, kwargs):
        """Pops kwargs from do_install before starting the installation

        Args:
            kwargs:
              'stop_at': last installation phase to be executed (or None)

        """
        self.last_phase = kwargs.pop('stop_at', None)
        if self.last_phase is not None and self.last_phase not in self.phases:
            tty.die('\'{0}\' is not an allowed phase for package {1}'
                    .format(self.last_phase, self.name))

    def log(self):
        # Copy provenance into the install directory on success
        log_install_path = spack.store.layout.build_log_path(self.spec)
        env_install_path = spack.store.layout.build_env_path(self.spec)
        packages_dir = spack.store.layout.build_packages_path(self.spec)

        # Remove first if we're overwriting another build
        # (can happen with spack setup)
        try:
            # log_install_path and env_install_path are inside this
            shutil.rmtree(packages_dir)
        except Exception:
            # FIXME : this potentially catches too many things...
            pass

        install(self.log_path, log_install_path)
        install(self.env_path, env_install_path)
        dump_packages(self.spec, packages_dir)

    def sanity_check_prefix(self):
        """This function checks whether install succeeded."""

        def check_paths(path_list, filetype, predicate):
            if isinstance(path_list, string_types):
                path_list = [path_list]

            for path in path_list:
                abs_path = os.path.join(self.prefix, path)
                if not predicate(abs_path):
                    raise InstallError(
                        "Install failed for %s. No such %s in prefix: %s" %
                        (self.name, filetype, path))

        check_paths(self.sanity_check_is_file, 'file', os.path.isfile)
        check_paths(self.sanity_check_is_dir, 'directory', os.path.isdir)

        installed = set(os.listdir(self.prefix))
        installed.difference_update(
            spack.store.layout.hidden_file_paths)
        if not installed:
            raise InstallError(
                "Install failed for %s.  Nothing was installed!" % self.name)

    @property
    def build_log_path(self):
        if self.installed:
            return spack.store.layout.build_log_path(self.spec)
        else:
            return join_path(self.stage.source_path, 'spack-build.out')

    @property
    def module(self):
        """Use this to add variables to the class's module's scope.
           This lets us use custom syntax in the install method.
        """
        return __import__(self.__class__.__module__,
                          fromlist=[self.__class__.__name__])

    def setup_environment(self, spack_env, run_env):
        """Set up the compile and runtime environments for a package.

        ``spack_env`` and ``run_env`` are ``EnvironmentModifications``
        objects. Package authors can call methods on them to alter
        the environment within Spack and at runtime.

        Both ``spack_env`` and ``run_env`` are applied within the build
        process, before this package's ``install()`` method is called.

        Modifications in ``run_env`` will *also* be added to the
        generated environment modules for this package.

        Default implementation does nothing, but this can be
        overridden if the package needs a particular environment.

        Example:

        1. Qt extensions need ``QTDIR`` set.

        Args:
            spack_env (EnvironmentModifications): List of environment
                modifications to be applied when this package is built
                within Spack.
            run_env (EnvironmentModifications): List of environment
                modifications to be applied when this package is run outside
                of Spack. These are added to the resulting module file.
        """
        pass

    def setup_dependent_environment(self, spack_env, run_env, dependent_spec):
        """Set up the environment of packages that depend on this one.

        This is similar to ``setup_environment``, but it is used to
        modify the compile and runtime environments of packages that
        *depend* on this one. This gives packages like Python and
        others that follow the extension model a way to implement
        common environment or compile-time settings for dependencies.

        This is useful if there are some common steps to installing
        all extensions for a certain package.

        Example:

        1. Installing python modules generally requires ``PYTHONPATH`` to point
           to the ``lib/pythonX.Y/site-packages`` directory in the module's
           install prefix. This method could be used to set that variable.

        Args:
            spack_env (EnvironmentModifications): List of environment
                modifications to be applied when the dependent package is
                built within Spack.
            run_env (EnvironmentModifications): List of environment
                modifications to be applied when the dependent package is
                run outside of Spack. These are added to the resulting
                module file.
            dependent_spec (Spec): The spec of the dependent package
                about to be built. This allows the extendee (self) to query
                the dependent's state. Note that *this* package's spec is
                available as ``self.spec``.
        """
        pass

    def setup_dependent_package(self, module, dependent_spec):
        """Set up Python module-scope variables for dependent packages.

        Called before the install() method of dependents.

        Default implementation does nothing, but this can be
        overridden by an extendable package to set up the module of
        its extensions. This is useful if there are some common steps
        to installing all extensions for a certain package.

        Examples:

        1. Extensions often need to invoke the ``python`` interpreter
           from the Python installation being extended. This routine
           can put a ``python()`` Executable object in the module scope
           for the extension package to simplify extension installs.

        2. MPI compilers could set some variables in the dependent's
           scope that point to ``mpicc``, ``mpicxx``, etc., allowing
           them to be called by common name regardless of which MPI is used.

        3. BLAS/LAPACK implementations can set some variables
           indicating the path to their libraries, since these
           paths differ by BLAS/LAPACK implementation.

        Args:
            module (spack.package.PackageBase.module): The Python ``module``
                object of the dependent package. Packages can use this to set
                module-scope variables for the dependent to use.

            dependent_spec (Spec): The spec of the dependent package
                about to be built. This allows the extendee (self) to
                query the dependent's state.  Note that *this*
                package's spec is available as ``self.spec``.
        """
        pass

    def inject_flags(self, name, flags):
        """
        flag_handler that injects all flags through the compiler wrapper.
        """
        return (flags, None, None)

    def env_flags(self, name, flags):
        """
        flag_handler that adds all flags to canonical environment variables.
        """
        return (None, flags, None)

    def build_system_flags(self, name, flags):
        """
        flag_handler that passes flags to the build system arguments.  Any
        package using `build_system_flags` must also implement
        `flags_to_build_system_args`, or derive from a class that
        implements it.  Currently, AutotoolsPackage and CMakePackage
        implement it.
        """
        return (None, None, flags)

    flag_handler = inject_flags
    # The flag handler method is called for each of the allowed compiler flags.
    # It returns a triple of inject_flags, env_flags, build_system_flags.
    # The flags returned as inject_flags are injected through the spack
    #  compiler wrappers.
    # The flags returned as env_flags are passed to the build system through
    #  the environment variables of the same name.
    # The flags returned as build_system_flags are passed to the build system
    #  package subclass to be turned into the appropriate part of the standard
    #  arguments. This is implemented for build system classes where
    #  appropriate and will otherwise raise a NotImplementedError.

    def flags_to_build_system_args(self, flags):
        # Takes flags as a dict name: list of values
        if any(v for v in flags.values()):
            msg = 'The {0} build system'.format(self.__class__.__name__)
            msg += ' cannot take command line arguments for compiler flags'
            raise NotImplementedError(msg)

    @staticmethod
    def uninstall_by_spec(spec, force=False):
        if not os.path.isdir(spec.prefix):
            # prefix may not exist, but DB may be inconsistent. Try to fix by
            # removing, but omit hooks.
            specs = spack.store.db.query(spec, installed=True)
            if specs:
                spack.store.db.remove(specs[0])
                tty.msg("Removed stale DB entry for %s" % spec.short_spec)
                return
            else:
                raise InstallError(str(spec) + " is not installed.")

        if not force:
            dependents = spack.store.db.installed_relatives(
                spec, 'parents', True)
            if dependents:
                raise PackageStillNeededError(spec, dependents)

        # Try to get the pcakage for the spec
        try:
            pkg = spec.package
        except spack.repository.UnknownEntityError:
            pkg = None

        # Pre-uninstall hook runs first.
        with spack.store.db.prefix_write_lock(spec):

            if pkg is not None:
                spack.hooks.pre_uninstall(spec)

            # Uninstalling in Spack only requires removing the prefix.
            if not spec.external:
                msg = 'Deleting package prefix [{0}]'
                tty.debug(msg.format(spec.short_spec))
                spack.store.layout.remove_install_directory(spec)
            # Delete DB entry
            msg = 'Deleting DB entry [{0}]'
            tty.debug(msg.format(spec.short_spec))
            spack.store.db.remove(spec)

        if pkg is not None:
            spack.hooks.post_uninstall(spec)

        tty.msg("Successfully uninstalled %s" % spec.short_spec)

    def do_uninstall(self, force=False):
        """Uninstall this package by spec."""
        # delegate to instance-less method.
        Package.uninstall_by_spec(self.spec, force)

    def _check_extendable(self):
        if not self.extendable:
            raise ValueError("Package %s is not extendable!" % self.name)

    def _sanity_check_extension(self):
        if not self.is_extension:
            raise ActivationError("This package is not an extension.")

        extendee_package = self.extendee_spec.package
        extendee_package._check_extendable()

        if not extendee_package.installed:
            raise ActivationError(
                "Can only (de)activate extensions for installed packages.")
        if not self.installed:
            raise ActivationError("Extensions must first be installed.")
        if self.extendee_spec.name not in self.extendees:
            raise ActivationError("%s does not extend %s!" %
                                  (self.name, self.extendee.name))

<<<<<<< HEAD
    def do_activate(self, view=None, force=False, verbose=True):
=======
    def do_activate(self, with_dependencies=True, ignore_conflicts=False,
                    verbose=True, extensions_layout=None):
>>>>>>> e3951c2a
        """Called on an extension to invoke the extendee's activate method.

        Commands should call this routine, and should not call
        activate() directly.
        """
        if verbose:
            tty.msg("Activating extension %s for %s" %
                    (self.spec.cshort_spec, self.extendee_spec.cshort_spec))

        self._sanity_check_extension()
        if not view:
            view = YamlFilesystemView(
                self.extendee_spec.prefix, spack.store.layout)

        extensions_layout = view.extensions_layout

        extensions_layout.check_extension_conflict(
            self.extendee_spec, self.spec)

        # Activate any package dependencies that are also extensions.
        if with_dependencies:
            for spec in self.dependency_activations():
                if not spec.package.is_activated(view):
                    spec.package.do_activate(
<<<<<<< HEAD
                        view, force=force, verbose=verbose)

        self.extendee_spec.package.activate(
            self, view, **self.extendee_args)
=======
                        with_dependencies=with_dependencies,
                        ignore_conflicts=ignore_conflicts,
                        verbose=verbose,
                        extensions_layout=extensions_layout)

        self.extendee_spec.package.activate(
            self, extensions_layout=extensions_layout,
            ignore_conflicts=ignore_conflicts, **self.extendee_args)
>>>>>>> e3951c2a

        extensions_layout.add_extension(self.extendee_spec, self.spec)

        if verbose:
            tty.msg(
                "Activated extension %s for %s" %
                (self.spec.short_spec,
                 self.extendee_spec.cformat("$_$@$+$%@")))

    def dependency_activations(self):
        return (spec for spec in self.spec.traverse(root=False, deptype='run')
                if spec.package.extends(self.extendee_spec))

<<<<<<< HEAD
    def activate(self, extension, view, **kwargs):
        """
        Add the extension to the specified view.
=======
    def activate(self, extension, ignore_conflicts=False, **kwargs):
        """Make extension package usable by linking all its files to a target
        provided by the directory layout (depending if the user wants to
        activate globally or in a specified file system view).
>>>>>>> e3951c2a

        Package authors can override this method to support other
        extension mechanisms.  Spack internals (commands, hooks, etc.)
        should call do_activate() method so that proper checks are
        always executed.
        """
        view.merge(extension.spec, ignore=kwargs.get('ignore', None))

<<<<<<< HEAD
    def do_deactivate(self, view=None, **kwargs):
=======
        def ignore(filename):
            return (filename in spack.store.layout.hidden_file_paths or
                    kwargs.get('ignore', lambda f: False)(filename))

        tree = LinkTree(extension.prefix)

        conflict = tree.find_conflict(target, ignore=ignore)
        if not conflict:
            pass
        elif ignore_conflicts:
            tty.warn("While activating %s, found conflict %s" %
                     (self.spec.cshort_spec, conflict))
        else:
            raise ExtensionConflictError(conflict)

        tree.merge(target, ignore=ignore, link=extensions_layout.link,
                   ignore_conflicts=ignore_conflicts)

    def do_deactivate(self, **kwargs):
>>>>>>> e3951c2a
        """Called on the extension to invoke extendee's deactivate() method.

        `remove_dependents=True` deactivates extensions depending on this
        package instead of raising an error.
        """
        self._sanity_check_extension()
        force = kwargs.get('force', False)
        verbose = kwargs.get("verbose", True)
        remove_dependents = kwargs.get("remove_dependents", False)

        if not view:
            view = YamlFilesystemView(
                self.extendee_spec.prefix, spack.store.layout)
        extensions_layout = view.extensions_layout

        # Allow a force deactivate to happen.  This can unlink
        # spurious files if something was corrupted.
        if not force:
            extensions_layout.check_activated(
                self.extendee_spec, self.spec)

            activated = extensions_layout.extension_map(
                self.extendee_spec)
            for name, aspec in activated.items():
                if aspec == self.spec:
                    continue
                for dep in aspec.traverse(deptype='run'):
                    if self.spec == dep:
                        if remove_dependents:
                            aspec.package.do_deactivate(**kwargs)
                        else:
                            msg = ("Cannot deactivate %s because %s is "
                                   "activated and depends on it.")
                            raise ActivationError(
                                msg % (self.spec.cshort_spec,
                                       aspec.cshort_spec))

        self.extendee_spec.package.deactivate(
            self, view, **self.extendee_args)

        # redundant activation check -- makes SURE the spec is not
        # still activated even if something was wrong above.
        if self.is_activated(view):
            extensions_layout.remove_extension(
                self.extendee_spec, self.spec)

        if verbose:
            tty.msg(
                "Deactivated extension %s for %s" %
                (self.spec.short_spec,
                 self.extendee_spec.cformat("$_$@$+$%@")))

    def deactivate(self, extension, view, **kwargs):
        """
        Remove all extension files from the specified view.

        Package authors can override this method to support other
        extension mechanisms.  Spack internals (commands, hooks, etc.)
        should call do_deactivate() method so that proper checks are
        always executed.
        """
        view.unmerge(extension.spec, ignore=kwargs.get('ignore', None))

    def view(self):
        return YamlFilesystemView(self.prefix, spack.store.layout)

    def do_restage(self):
        """Reverts expanded/checked out source to a pristine state."""
        self.stage.restage()

    def do_clean(self):
        """Removes the package's build stage and source tarball."""
        self.stage.destroy()

    def format_doc(self, **kwargs):
        """Wrap doc string at 72 characters and format nicely"""
        indent = kwargs.get('indent', 0)

        if not self.__doc__:
            return ""

        doc = re.sub(r'\s+', ' ', self.__doc__)
        lines = textwrap.wrap(doc, 72)
        results = StringIO()
        for line in lines:
            results.write((" " * indent) + line + "\n")
        return results.getvalue()

    @property
    def all_urls(self):
        urls = []
        if self.url:
            urls.append(self.url)

        for args in self.versions.values():
            if 'url' in args:
                urls.append(args['url'])
        return urls

    def fetch_remote_versions(self):
        """Try to find remote versions of this package using the
           list_url and any other URLs described in the package file."""
        if not self.all_urls:
            raise spack.util.web.VersionFetchError(self.__class__)

        try:
            return spack.util.web.find_versions_of_archive(
                self.all_urls, self.list_url, self.list_depth)
        except spack.util.web.NoNetworkConnectionError as e:
            tty.die("Package.fetch_versions couldn't connect to:", e.url,
                    e.message)

    @property
    def rpath(self):
        """Get the rpath this package links with, as a list of paths."""
        rpaths = [self.prefix.lib, self.prefix.lib64]
        deps = self.spec.dependencies(deptype='link')
        rpaths.extend(d.prefix.lib for d in deps
                      if os.path.isdir(d.prefix.lib))
        rpaths.extend(d.prefix.lib64 for d in deps
                      if os.path.isdir(d.prefix.lib64))
        return rpaths

    @property
    def rpath_args(self):
        """
        Get the rpath args as a string, with -Wl,-rpath, for each element
        """
        return " ".join("-Wl,-rpath,%s" % p for p in self.rpath)

    build_time_test_callbacks = None

    @on_package_attributes(run_tests=True)
    def _run_default_build_time_test_callbacks(self):
        """Tries to call all the methods that are listed in the attribute
        ``build_time_test_callbacks`` if ``self.run_tests is True``.

        If ``build_time_test_callbacks is None`` returns immediately.
        """
        if self.build_time_test_callbacks is None:
            return

        for name in self.build_time_test_callbacks:
            try:
                fn = getattr(self, name)
                tty.msg('RUN-TESTS: build-time tests [{0}]'.format(name))
                fn()
            except AttributeError:
                msg = 'RUN-TESTS: method not implemented [{0}]'
                tty.warn(msg.format(name))

    install_time_test_callbacks = None

    @on_package_attributes(run_tests=True)
    def _run_default_install_time_test_callbacks(self):
        """Tries to call all the methods that are listed in the attribute
        ``install_time_test_callbacks`` if ``self.run_tests is True``.

        If ``install_time_test_callbacks is None`` returns immediately.
        """
        if self.install_time_test_callbacks is None:
            return

        for name in self.install_time_test_callbacks:
            try:
                fn = getattr(self, name)
                tty.msg('RUN-TESTS: install-time tests [{0}]'.format(name))
                fn()
            except AttributeError:
                msg = 'RUN-TESTS: method not implemented [{0}]'
                tty.warn(msg.format(name))


class Package(PackageBase):
    """General purpose class with a single ``install``
    phase that needs to be coded by packagers.
    """
    #: The one and only phase
    phases = ['install']
    #: This attribute is used in UI queries that require to know which
    #: build-system class we are using
    build_system_class = 'Package'
    # This will be used as a registration decorator in user
    # packages, if need be
    run_after('install')(PackageBase.sanity_check_prefix)


def install_dependency_symlinks(pkg, spec, prefix):
    """Execute a dummy install and flatten dependencies"""
    flatten_dependencies(spec, prefix)


def use_cray_compiler_names():
    """Compiler names for builds that rely on cray compiler names."""
    os.environ['CC'] = 'cc'
    os.environ['CXX'] = 'CC'
    os.environ['FC'] = 'ftn'
    os.environ['F77'] = 'ftn'


def flatten_dependencies(spec, flat_dir):
    """Make each dependency of spec present in dir via symlink."""
    for dep in spec.traverse(root=False):
        name = dep.name

        dep_path = spack.store.layout.path_for_spec(dep)
        dep_files = LinkTree(dep_path)

        os.mkdir(flat_dir + '/' + name)

        conflict = dep_files.find_conflict(flat_dir + '/' + name)
        if conflict:
            raise DependencyConflictError(conflict)

        dep_files.merge(flat_dir + '/' + name)


def dump_packages(spec, path):
    """Dump all package information for a spec and its dependencies.

       This creates a package repository within path for every
       namespace in the spec DAG, and fills the repos wtih package
       files and patch files for every node in the DAG.
    """
    mkdirp(path)

    # Copy in package.py files from any dependencies.
    # Note that we copy them in as they are in the *install* directory
    # NOT as they are in the repository, because we want a snapshot of
    # how *this* particular build was done.
    for node in spec.traverse(deptype=all):
        if node is not spec:
            # Locate the dependency package in the install tree and find
            # its provenance information.
            source = spack.store.layout.build_packages_path(node)
            source_repo_root = join_path(source, node.namespace)

            # There's no provenance installed for the source package.  Skip it.
            # User can always get something current from the builtin repo.
            if not os.path.isdir(source_repo_root):
                continue

            # Create a source repo and get the pkg directory out of it.
            try:
                source_repo = spack.repository.Repo(source_repo_root)
                source_pkg_dir = source_repo.dirname_for_package_name(
                    node.name)
            except spack.repository.RepoError:
                tty.warn("Warning: Couldn't copy in provenance for %s" %
                         node.name)

        # Create a destination repository
        dest_repo_root = join_path(path, node.namespace)
        if not os.path.exists(dest_repo_root):
            spack.repository.create_repo(dest_repo_root)
        repo = spack.repository.Repo(dest_repo_root)

        # Get the location of the package in the dest repo.
        dest_pkg_dir = repo.dirname_for_package_name(node.name)
        if node is not spec:
            install_tree(source_pkg_dir, dest_pkg_dir)
        else:
            spack.repo.dump_provenance(node, dest_pkg_dir)


def print_pkg(message):
    """Outputs a message with a package icon."""
    from llnl.util.tty.color import cwrite
    cwrite('@*g{[+]} ')
    print(message)


def _hms(seconds):
    """Convert time in seconds to hours, minutes, seconds."""
    m, s = divmod(seconds, 60)
    h, m = divmod(m, 60)

    parts = []
    if h:
        parts.append("%dh" % h)
    if m:
        parts.append("%dm" % m)
    if s:
        parts.append("%.2fs" % s)
    return ' '.join(parts)


class FetchError(spack.error.SpackError):
    """Raised when something goes wrong during fetch."""

    def __init__(self, message, long_msg=None):
        super(FetchError, self).__init__(message, long_msg)


class InstallError(spack.error.SpackError):
    """Raised when something goes wrong during install or uninstall."""

    def __init__(self, message, long_msg=None):
        super(InstallError, self).__init__(message, long_msg)


class ExternalPackageError(InstallError):
    """Raised by install() when a package is only for external use."""


class PackageStillNeededError(InstallError):
    """Raised when package is still needed by another on uninstall."""

    def __init__(self, spec, dependents):
        super(PackageStillNeededError, self).__init__("Cannot uninstall %s" %
                                                      spec)
        self.spec = spec
        self.dependents = dependents


class PackageError(spack.error.SpackError):
    """Raised when something is wrong with a package definition."""

    def __init__(self, message, long_msg=None):
        super(PackageError, self).__init__(message, long_msg)


class PackageVersionError(PackageError):
    """Raised when a version URL cannot automatically be determined."""

    def __init__(self, version):
        super(PackageVersionError, self).__init__(
            "Cannot determine a URL automatically for version %s" % version,
            "Please provide a url for this version in the package.py file.")


class NoURLError(PackageError):
    """Raised when someone tries to build a URL for a package with no URLs."""

    def __init__(self, cls):
        super(NoURLError, self).__init__(
            "Package %s has no version with a URL." % cls.__name__)


class ExtensionError(PackageError):

    pass


class ActivationError(ExtensionError):

    def __init__(self, msg, long_msg=None):
        super(ActivationError, self).__init__(msg, long_msg)


class DependencyConflictError(spack.error.SpackError):
    """Raised when the dependencies cannot be flattened as asked for."""

    def __init__(self, conflict):
        super(DependencyConflictError, self).__init__(
            "%s conflicts with another file in the flattened directory." % (
                conflict))<|MERGE_RESOLUTION|>--- conflicted
+++ resolved
@@ -1825,12 +1825,7 @@
             raise ActivationError("%s does not extend %s!" %
                                   (self.name, self.extendee.name))
 
-<<<<<<< HEAD
-    def do_activate(self, view=None, force=False, verbose=True):
-=======
-    def do_activate(self, with_dependencies=True, ignore_conflicts=False,
-                    verbose=True, extensions_layout=None):
->>>>>>> e3951c2a
+    def do_activate(self, view=None, with_dependencies=True, verbose=True):
         """Called on an extension to invoke the extendee's activate method.
 
         Commands should call this routine, and should not call
@@ -1855,21 +1850,11 @@
             for spec in self.dependency_activations():
                 if not spec.package.is_activated(view):
                     spec.package.do_activate(
-<<<<<<< HEAD
-                        view, force=force, verbose=verbose)
+                        view, with_dependencies=with_dependencies,
+                        verbose=verbose)
 
         self.extendee_spec.package.activate(
             self, view, **self.extendee_args)
-=======
-                        with_dependencies=with_dependencies,
-                        ignore_conflicts=ignore_conflicts,
-                        verbose=verbose,
-                        extensions_layout=extensions_layout)
-
-        self.extendee_spec.package.activate(
-            self, extensions_layout=extensions_layout,
-            ignore_conflicts=ignore_conflicts, **self.extendee_args)
->>>>>>> e3951c2a
 
         extensions_layout.add_extension(self.extendee_spec, self.spec)
 
@@ -1883,16 +1868,9 @@
         return (spec for spec in self.spec.traverse(root=False, deptype='run')
                 if spec.package.extends(self.extendee_spec))
 
-<<<<<<< HEAD
     def activate(self, extension, view, **kwargs):
         """
         Add the extension to the specified view.
-=======
-    def activate(self, extension, ignore_conflicts=False, **kwargs):
-        """Make extension package usable by linking all its files to a target
-        provided by the directory layout (depending if the user wants to
-        activate globally or in a specified file system view).
->>>>>>> e3951c2a
 
         Package authors can override this method to support other
         extension mechanisms.  Spack internals (commands, hooks, etc.)
@@ -1901,29 +1879,7 @@
         """
         view.merge(extension.spec, ignore=kwargs.get('ignore', None))
 
-<<<<<<< HEAD
     def do_deactivate(self, view=None, **kwargs):
-=======
-        def ignore(filename):
-            return (filename in spack.store.layout.hidden_file_paths or
-                    kwargs.get('ignore', lambda f: False)(filename))
-
-        tree = LinkTree(extension.prefix)
-
-        conflict = tree.find_conflict(target, ignore=ignore)
-        if not conflict:
-            pass
-        elif ignore_conflicts:
-            tty.warn("While activating %s, found conflict %s" %
-                     (self.spec.cshort_spec, conflict))
-        else:
-            raise ExtensionConflictError(conflict)
-
-        tree.merge(target, ignore=ignore, link=extensions_layout.link,
-                   ignore_conflicts=ignore_conflicts)
-
-    def do_deactivate(self, **kwargs):
->>>>>>> e3951c2a
         """Called on the extension to invoke extendee's deactivate() method.
 
         `remove_dependents=True` deactivates extensions depending on this
