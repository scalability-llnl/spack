--- conflicted
+++ resolved
@@ -831,11 +831,7 @@
     def do_install(self,
                    keep_prefix=False,  keep_stage=False, ignore_deps=False,
                    skip_patch=False, verbose=False, make_jobs=None, fake=False,
-<<<<<<< HEAD
-                   install_phases = {'configure', 'build', 'install', 'provenance'}):
-=======
                    install_phases = set(['configure', 'build', 'install', 'provenance'])):
->>>>>>> 0426796d
         """Called by commands to install a package and its dependencies.
 
         Package implementations should override install() to describe
@@ -1405,11 +1401,7 @@
         spconfig_fname = 'spconfig.py'
         with open(spconfig_fname, 'w') as fout:
             fout.write(\
-<<<<<<< HEAD
-r"""#!{}
-=======
 r"""#!%s
->>>>>>> 0426796d
 #
 
 import sys
@@ -1419,38 +1411,19 @@
 def cmdlist(str):
 	return list(x.strip().replace("'",'') for x in str.split('\n') if x)
 env = dict()
-<<<<<<< HEAD
-""".format(sys.executable))
-=======
 """ % sys.executable)
->>>>>>> 0426796d
 
             env_vars = sorted(list(env.keys()))
             for name in env_vars:
                 val = env[name]
                 if string.find(name, 'PATH') < 0:
-<<<<<<< HEAD
-                    fout.write('env[{}] = {}\n'.format(repr(name),repr(val)))
-=======
                     fout.write('env[%s] = %s\n' % (repr(name),repr(val)))
->>>>>>> 0426796d
                 else:
                     if name == 'CMAKE_TRANSITIVE_INCLUDE_PATH':
                         sep = ';'
                     else:
                         sep = ':'
 
-<<<<<<< HEAD
-                    fout.write('env[{}] = "{}".join(cmdlist("""\n'.format(repr(name),sep))
-                    for part in string.split(val, sep):
-                        fout.write('    {}\n'.format(part))
-                    fout.write('"""))\n')
-
-            fout.write('\ncmd = cmdlist("""\n')
-            fout.write('{}\n'.format(cmd[0]))
-            for arg in cmd[1:]:
-                fout.write('    {}\n'.format(arg))
-=======
                     fout.write('env[%s] = "%s".join(cmdlist("""\n' % (repr(name),sep))
                     for part in string.split(val, sep):
                         fout.write('    %s\n' % part)
@@ -1460,7 +1433,6 @@
             fout.write('%s\n' % cmd[0])
             for arg in cmd[1:]:
                 fout.write('    %s\n' % arg)
->>>>>>> 0426796d
             fout.write('""") + sys.argv[1:]\n')
             fout.write('\nproc = subprocess.Popen(cmd, env=env)\nproc.wait()\n')
         make_executable(spconfig_fname)
