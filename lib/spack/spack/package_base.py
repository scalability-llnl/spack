# Copyright 2013-2022 Lawrence Livermore National Security, LLC and other
# Spack Project Developers. See the top-level COPYRIGHT file for details.
#
# SPDX-License-Identifier: (Apache-2.0 OR MIT)

"""This is where most of the action happens in Spack.

The spack package class structure is based strongly on Homebrew
(http://brew.sh/), mainly because Homebrew makes it very easy to create
packages.
"""

import base64
import collections
import contextlib
import copy
import functools
import glob
import hashlib
import inspect
import os
import re
import shutil
import sys
import textwrap
import time
import traceback
import types
import warnings
from typing import Any, Callable, Dict, List, Optional  # novm

import six

import llnl.util.filesystem as fsys
import llnl.util.tty as tty
from llnl.util.lang import memoized, nullcontext
from llnl.util.link_tree import LinkTree

import spack.compilers
import spack.config
import spack.dependency
import spack.directives
import spack.directory_layout
import spack.environment
import spack.error
import spack.fetch_strategy as fs
import spack.hooks
import spack.mirror
import spack.mixins
import spack.multimethod
import spack.paths
import spack.repo
import spack.store
import spack.url
import spack.util.environment
import spack.util.web
from spack.filesystem_view import YamlFilesystemView
from spack.install_test import TestFailure, TestSuite
from spack.installer import InstallError, PackageInstaller
from spack.stage import ResourceStage, Stage, StageComposite, stage_prefix
from spack.util.executable import ProcessError, which
from spack.util.package_hash import package_hash
from spack.util.path import win_exe_ext
from spack.util.prefix import Prefix
from spack.version import Version

"""Allowed URL schemes for spack packages."""
_ALLOWED_URL_SCHEMES = ["http", "https", "ftp", "file", "git"]


# Filename for the Spack build/install log.
_spack_build_logfile = 'spack-build-out.txt'

# Filename for the Spack build/install environment file.
_spack_build_envfile = 'spack-build-env.txt'

# Filename for the Spack build/install environment modifications file.
_spack_build_envmodsfile = 'spack-build-env-mods.txt'

# Filename for the Spack install phase-time test log.
_spack_install_test_log = 'install-time-test-log.txt'

# Filename of json with total build and phase times (seconds)
_spack_times_log = 'install_times.json'

# Filename for the Spack configure args file.
_spack_configure_argsfile = 'spack-configure-args.txt'


def preferred_version(pkg):
    """
    Returns a sorted list of the preferred versions of the package.

    Arguments:
        pkg (Package): The package whose versions are to be assessed.
    """
    # Here we sort first on the fact that a version is marked
    # as preferred in the package, then on the fact that the
    # version is not develop, then lexicographically
    key_fn = lambda v: (pkg.versions[v].get('preferred', False),
                        not v.isdevelop(),
                        v)
    return sorted(pkg.versions, key=key_fn).pop()


class InstallPhase(object):
    """Manages a single phase of the installation.

    This descriptor stores at creation time the name of the method it should
    search for execution. The method is retrieved at __get__ time, so that
    it can be overridden by subclasses of whatever class declared the phases.

    It also provides hooks to execute arbitrary callbacks before and after
    the phase.
    """

    def __init__(self, name):
        self.name = name
        self.run_before = []
        self.run_after = []

    def __get__(self, instance, owner):
        # The caller is a class that is trying to customize
        # my behavior adding something
        if instance is None:
            return self
        # If instance is there the caller wants to execute the
        # install phase, thus return a properly set wrapper
        phase = getattr(instance, self.name)

        @functools.wraps(phase)
        def phase_wrapper(spec, prefix):
            # Check instance attributes at the beginning of a phase
            self._on_phase_start(instance)
            # Execute phase pre-conditions,
            # and give them the chance to fail
            for callback in self.run_before:
                callback(instance)
            phase(spec, prefix)
            # Execute phase sanity_checks,
            # and give them the chance to fail
            for callback in self.run_after:
                callback(instance)
            # Check instance attributes at the end of a phase
            self._on_phase_exit(instance)
        return phase_wrapper

    def _on_phase_start(self, instance):
        # If a phase has a matching stop_before_phase attribute,
        # stop the installation process raising a StopPhase
        if getattr(instance, 'stop_before_phase', None) == self.name:
            from spack.build_environment import StopPhase
            raise StopPhase('Stopping before \'{0}\' phase'.format(self.name))

    def _on_phase_exit(self, instance):
        # If a phase has a matching last_phase attribute,
        # stop the installation process raising a StopPhase
        if getattr(instance, 'last_phase', None) == self.name:
            from spack.build_environment import StopPhase
            raise StopPhase('Stopping at \'{0}\' phase'.format(self.name))

    def copy(self):
        try:
            return copy.deepcopy(self)
        except TypeError:
            # This bug-fix was not back-ported in Python 2.6
            # http://bugs.python.org/issue1515
            other = InstallPhase(self.name)
            other.run_before.extend(self.run_before)
            other.run_after.extend(self.run_after)
            return other


#: Registers which are the detectable packages, by repo and package name
#: Need a pass of package repositories to be filled.
detectable_packages = collections.defaultdict(list)


class DetectablePackageMeta(object):
    """Check if a package is detectable and add default implementations
    for the detection function.
    """
    def __init__(cls, name, bases, attr_dict):
        if hasattr(cls, 'executables') and hasattr(cls, 'libraries'):
            msg = "a package can have either an 'executables' or 'libraries' attribute"
            msg += " [package '{0.name}' defines both]"
            raise spack.error.SpackError(msg.format(cls))

        # On windows, extend the list of regular expressions to look for
        # filenames ending with ".exe"
        # (in some cases these regular expressions include "$" to avoid
        # pulling in filenames with unexpected suffixes, but this allows
        # for example detecting "foo.exe" when the package writer specified
        # that "foo" was a possible executable.

        # If a package has the executables or libraries  attribute then it's
        # assumed to be detectable
        if hasattr(cls, 'executables') or hasattr(cls, 'libraries'):
            @property
            def platform_executables(self):
                def to_windows_exe(exe):
                    if exe.endswith('$'):
                        exe = exe.replace('$', '%s$' % win_exe_ext())
                    else:
                        exe += win_exe_ext()
                    return exe
                plat_exe = []
                if hasattr(self, 'executables'):
                    for exe in self.executables:
                        if sys.platform == 'win32':
                            exe = to_windows_exe(exe)
                        plat_exe.append(exe)
                return plat_exe

            @classmethod
            def determine_spec_details(cls, prefix, objs_in_prefix):
                """Allow ``spack external find ...`` to locate installations.

                Args:
                    prefix (str): the directory containing the executables
                                  or libraries
                    objs_in_prefix (set): the executables or libraries that
                                          match the regex

                Returns:
                    The list of detected specs for this package
                """
                objs_by_version = collections.defaultdict(list)
                # The default filter function is the identity function for the
                # list of executables
                filter_fn = getattr(cls, 'filter_detected_exes',
                                    lambda x, exes: exes)
                objs_in_prefix = filter_fn(prefix, objs_in_prefix)
                for obj in objs_in_prefix:
                    try:
                        version_str = cls.determine_version(obj)
                        if version_str:
                            objs_by_version[version_str].append(obj)
                    except Exception as e:
                        msg = ('An error occurred when trying to detect '
                               'the version of "{0}" [{1}]')
                        tty.debug(msg.format(obj, str(e)))

                specs = []
                for version_str, objs in objs_by_version.items():
                    variants = cls.determine_variants(objs, version_str)
                    # Normalize output to list
                    if not isinstance(variants, list):
                        variants = [variants]

                    for variant in variants:
                        if isinstance(variant, six.string_types):
                            variant = (variant, {})
                        variant_str, extra_attributes = variant
                        spec_str = '{0}@{1} {2}'.format(
                            cls.name, version_str, variant_str
                        )

                        # Pop a few reserved keys from extra attributes, since
                        # they have a different semantics
                        external_path = extra_attributes.pop('prefix', None)
                        external_modules = extra_attributes.pop(
                            'modules', None
                        )
                        try:
                            spec = spack.spec.Spec(
                                spec_str,
                                external_path=external_path,
                                external_modules=external_modules
                            )
                        except Exception as e:
                            msg = 'Parsing failed [spec_str="{0}", error={1}]'
                            tty.debug(msg.format(spec_str, str(e)))
                        else:
                            specs.append(spack.spec.Spec.from_detection(
                                spec, extra_attributes=extra_attributes
                            ))

                return sorted(specs)

            @classmethod
            def determine_variants(cls, objs, version_str):
                return ''

            # Register the class as a detectable package
            detectable_packages[cls.namespace].append(cls.name)

            # Attach function implementations to the detectable class
            default = False
            if not hasattr(cls, 'determine_spec_details'):
                default = True
                cls.determine_spec_details = determine_spec_details

            if default and not hasattr(cls, 'determine_version'):
                msg = ('the package "{0}" in the "{1}" repo needs to define'
                       ' the "determine_version" method to be detectable')
                NotImplementedError(msg.format(cls.name, cls.namespace))

            if default and not hasattr(cls, 'determine_variants'):
                cls.determine_variants = determine_variants

            # This function should not be overridden by subclasses,
            # as it is not designed for bespoke pkg detection but rather
            # on a per-platform basis
            if 'platform_executables' in cls.__dict__.keys():
                raise PackageError("Packages should not override platform_executables")
            cls.platform_executables = platform_executables

        super(DetectablePackageMeta, cls).__init__(name, bases, attr_dict)


class PackageMeta(
    DetectablePackageMeta,
    spack.directives.DirectiveMeta,
    spack.mixins.PackageMixinsMeta,
    spack.multimethod.MultiMethodMeta
):
    """
    Package metaclass for supporting directives (e.g., depends_on) and phases
    """
    phase_fmt = '_InstallPhase_{0}'

    # These are accessed only through getattr, by name
    _InstallPhase_run_before = {}  # type: Dict[str, List[Callable]]
    _InstallPhase_run_after = {}  # type: Dict[str, List[Callable]]

    def __new__(cls, name, bases, attr_dict):
        """
        Instance creation is preceded by phase attribute transformations.

        Conveniently transforms attributes to permit extensible phases by
        iterating over the attribute 'phases' and creating / updating private
        InstallPhase attributes in the class that will be initialized in
        __init__.
        """
        if 'phases' in attr_dict:
            # Turn the strings in 'phases' into InstallPhase instances
            # and add them as private attributes
            _InstallPhase_phases = [PackageMeta.phase_fmt.format(x) for x in attr_dict['phases']]  # NOQA: ignore=E501
            for phase_name, callback_name in zip(_InstallPhase_phases, attr_dict['phases']):  # NOQA: ignore=E501
                attr_dict[phase_name] = InstallPhase(callback_name)
            attr_dict['_InstallPhase_phases'] = _InstallPhase_phases

        def _flush_callbacks(check_name):
            # Name of the attribute I am going to check it exists
            check_attr = PackageMeta.phase_fmt.format(check_name)
            checks = getattr(cls, check_attr)
            if checks:
                for phase_name, funcs in checks.items():
                    phase_attr = PackageMeta.phase_fmt.format(phase_name)
                    try:
                        # Search for the phase in the attribute dictionary
                        phase = attr_dict[phase_attr]
                    except KeyError:
                        # If it is not there it's in the bases
                        # and we added a check. We need to copy
                        # and extend
                        for base in bases:
                            phase = getattr(base, phase_attr, None)
                            if phase is not None:
                                break

                        phase = attr_dict[phase_attr] = phase.copy()
                    getattr(phase, check_name).extend(funcs)
                # Clear the attribute for the next class
                setattr(cls, check_attr, {})

        _flush_callbacks('run_before')
        _flush_callbacks('run_after')

        # Reset names for packages that inherit from another
        # package with a different name
        attr_dict['_name'] = None

        return super(PackageMeta, cls).__new__(cls, name, bases, attr_dict)

    @staticmethod
    def register_callback(check_type, *phases):
        def _decorator(func):
            attr_name = PackageMeta.phase_fmt.format(check_type)
            check_list = getattr(PackageMeta, attr_name)
            for item in phases:
                checks = check_list.setdefault(item, [])
                checks.append(func)
            setattr(PackageMeta, attr_name, check_list)
            return func
        return _decorator

    @property
    def package_dir(self):
        """Directory where the package.py file lives."""
        return os.path.abspath(os.path.dirname(self.module.__file__))

    @property
    def module(self):
        """Module object (not just the name) that this package is defined in.

        We use this to add variables to package modules.  This makes
        install() methods easier to write (e.g., can call configure())
        """
        return __import__(self.__module__, fromlist=[self.__name__])

    @property
    def namespace(self):
        """Spack namespace for the package, which identifies its repo."""
        return spack.repo.namespace_from_fullname(self.__module__)

    @property
    def fullname(self):
        """Name of this package, including the namespace"""
        return '%s.%s' % (self.namespace, self.name)

    @property
    def fullnames(self):
        """
        Fullnames for this package and any packages from which it inherits.
        """
        fullnames = []
        for cls in inspect.getmro(self):
            namespace = getattr(cls, 'namespace', None)
            if namespace:
                fullnames.append('%s.%s' % (namespace, self.name))
            if namespace == 'builtin':
                # builtin packages cannot inherit from other repos
                break
        return fullnames

    @property
    def name(self):
        """The name of this package.

        The name of a package is the name of its Python module, without
        the containing module names.
        """
        if self._name is None:
            self._name = self.module.__name__
            if '.' in self._name:
                self._name = self._name[self._name.rindex('.') + 1:]
        return self._name


def run_before(*phases):
    """Registers a method of a package to be run before a given phase"""
    return PackageMeta.register_callback('run_before', *phases)


def run_after(*phases):
    """Registers a method of a package to be run after a given phase"""
    return PackageMeta.register_callback('run_after', *phases)


def on_package_attributes(**attr_dict):
    """Decorator: executes instance function only if object has attr valuses.

    Executes the decorated method only if at the moment of calling the
    instance has attributes that are equal to certain values.

    Args:
        attr_dict (dict): dictionary mapping attribute names to their
            required values
    """
    def _execute_under_condition(func):

        @functools.wraps(func)
        def _wrapper(instance, *args, **kwargs):
            # If all the attributes have the value we require, then execute
            has_all_attributes = all(
                [hasattr(instance, key) for key in attr_dict]
            )
            if has_all_attributes:
                has_the_right_values = all(
                    [getattr(instance, key) == value for key, value in attr_dict.items()]  # NOQA: ignore=E501
                )
                if has_the_right_values:
                    func(instance, *args, **kwargs)
        return _wrapper

    return _execute_under_condition


class PackageViewMixin(object):
    """This collects all functionality related to adding installed Spack
    package to views. Packages can customize how they are added to views by
    overriding these functions.
    """
    def view_source(self):
        """The source root directory that will be added to the view: files are
        added such that their path relative to the view destination matches
        their path relative to the view source.
        """
        return self.spec.prefix

    def view_destination(self, view):
        """The target root directory: each file is added relative to this
        directory.
        """
        return view.get_projection_for_spec(self.spec)

    def view_file_conflicts(self, view, merge_map):
        """Report any files which prevent adding this package to the view. The
        default implementation looks for any files which already exist.
        Alternative implementations may allow some of the files to exist in
        the view (in this case they would be omitted from the results).
        """
        return set(dst for dst in merge_map.values() if os.path.lexists(dst))

    def add_files_to_view(self, view, merge_map, skip_if_exists=True):
        """Given a map of package files to destination paths in the view, add
        the files to the view. By default this adds all files. Alternative
        implementations may skip some files, for example if other packages
        linked into the view already include the file.

        Args:
            view (spack.filesystem_view.FilesystemView): the view that's updated
            merge_map (dict): maps absolute source paths to absolute dest paths for
                all files in from this package.
            skip_if_exists (bool): when True, don't link files in view when they
                already exist. When False, always link files, without checking
                if they already exist.
        """
        if skip_if_exists:
            for src, dst in merge_map.items():
                if not os.path.lexists(dst):
                    view.link(src, dst, spec=self.spec)
        else:
            for src, dst in merge_map.items():
                view.link(src, dst, spec=self.spec)

    def remove_files_from_view(self, view, merge_map):
        """Given a map of package files to files currently linked in the view,
        remove the files from the view. The default implementation removes all
        files. Alternative implementations may not remove all files. For
        example if two packages include the same file, it should only be
        removed when both packages are removed.
        """
        view.remove_files(merge_map.values())


def test_log_pathname(test_stage, spec):
    """Build the pathname of the test log file

    Args:
        test_stage (str): path to the test stage directory
        spec (spack.spec.Spec): instance of the spec under test

    Returns:
        (str): the pathname of the test log file
    """
    return os.path.join(test_stage,
                        'test-{0}-out.txt'.format(TestSuite.test_pkg_id(spec)))


class PackageBase(six.with_metaclass(PackageMeta, PackageViewMixin, object)):
    """This is the superclass for all spack packages.

    ***The Package class***

    At its core, a package consists of a set of software to be installed.
    A package may focus on a piece of software and its associated software
    dependencies or it may simply be a set, or bundle, of software.  The
    former requires defining how to fetch, verify (via, e.g., sha256), build,
    and install that software and the packages it depends on, so that
    dependencies can be installed along with the package itself.   The latter,
    sometimes referred to as a ``no-source`` package, requires only defining
    the packages to be built.

    Packages are written in pure Python.

    There are two main parts of a Spack package:

      1. **The package class**.  Classes contain ``directives``, which are
         special functions, that add metadata (versions, patches,
         dependencies, and other information) to packages (see
         ``directives.py``). Directives provide the constraints that are
         used as input to the concretizer.

      2. **Package instances**. Once instantiated, a package is
         essentially a software installer.  Spack calls methods like
         ``do_install()`` on the ``Package`` object, and it uses those to
         drive user-implemented methods like ``patch()``, ``install()``, and
         other build steps.  To install software, an instantiated package
         needs a *concrete* spec, which guides the behavior of the various
         install methods.

    Packages are imported from repos (see ``repo.py``).

    **Package DSL**

    Look in ``lib/spack/docs`` or check https://spack.readthedocs.io for
    the full documentation of the package domain-specific language.  That
    used to be partially documented here, but as it grew, the docs here
    became increasingly out of date.

    **Package Lifecycle**

    A package's lifecycle over a run of Spack looks something like this:

    .. code-block:: python

       p = Package()             # Done for you by spack

       p.do_fetch()              # downloads tarball from a URL (or VCS)
       p.do_stage()              # expands tarball in a temp directory
       p.do_patch()              # applies patches to expanded source
       p.do_install()            # calls package's install() function
       p.do_uninstall()          # removes install directory

    although packages that do not have code have nothing to fetch so omit
    ``p.do_fetch()``.

    There are also some other commands that clean the build area:

    .. code-block:: python

       p.do_clean()              # removes the stage directory entirely
       p.do_restage()            # removes the build directory and
                                 # re-expands the archive.

    The convention used here is that a ``do_*`` function is intended to be
    called internally by Spack commands (in ``spack.cmd``).  These aren't for
    package writers to override, and doing so may break the functionality
    of the Package class.

    Package creators have a lot of freedom, and they could technically
    override anything in this class.  That is not usually required.

    For most use cases.  Package creators typically just add attributes
    like ``homepage`` and, for a code-based package, ``url``, or functions
    such as ``install()``.
    There are many custom ``Package`` subclasses in the
    ``spack.build_systems`` package that make things even easier for
    specific build systems.

    """
    #
    # These are default values for instance variables.
    #

    #: A list or set of build time test functions to be called when tests
    #: are executed or 'None' if there are no such test functions.
    build_time_test_callbacks = None  # type: Optional[List[str]]

    #: By default, packages are not virtual
    #: Virtual packages override this attribute
    virtual = False

    #: Most Spack packages are used to install source or binary code while
    #: those that do not can be used to install a set of other Spack packages.
    has_code = True

    #: A list or set of install time test functions to be called when tests
    #: are executed or 'None' if there are no such test functions.
    install_time_test_callbacks = None  # type: Optional[List[str]]

    #: By default we build in parallel.  Subclasses can override this.
    parallel = True

    #: By default do not run tests within package's install()
    run_tests = False

    # FIXME: this is a bad object-oriented design, should be moved to Clang.
    #: By default do not setup mockup XCode on macOS with Clang
    use_xcode = False

    #: Most packages are NOT extendable. Set to True if you want extensions.
    extendable = False

    #: When True, add RPATHs for the entire DAG. When False, add RPATHs only
    #: for immediate dependencies.
    transitive_rpaths = True

    #: List of prefix-relative file paths (or a single path). If these do
    #: not exist after install, or if they exist but are not files,
    #: sanity checks fail.
    sanity_check_is_file = []  # type: List[str]

    #: List of prefix-relative directory paths (or a single path). If
    #: these do not exist after install, or if they exist but are not
    #: directories, sanity checks will fail.
    sanity_check_is_dir = []  # type: List[str]

    #: List of glob expressions. Each expression must either be
    #: absolute or relative to the package source path.
    #: Matching artifacts found at the end of the build process will be
    #: copied in the same directory tree as _spack_build_logfile and
    #: _spack_build_envfile.
    archive_files = []  # type: List[str]

    #: Boolean. Set to ``True`` for packages that require a manual download.
    #: This is currently used by package sanity tests and generation of a
    #: more meaningful fetch failure error.
    manual_download = False

    #: Set of additional options used when fetching package versions.
    fetch_options = {}  # type: Dict[str, Any]

    #
    # Set default licensing information
    #
    #: Boolean. If set to ``True``, this software requires a license.
    #: If set to ``False``, all of the ``license_*`` attributes will
    #: be ignored. Defaults to ``False``.
    license_required = False

    #: String. Contains the symbol used by the license manager to denote
    #: a comment. Defaults to ``#``.
    license_comment = '#'

    #: List of strings. These are files that the software searches for when
    #: looking for a license. All file paths must be relative to the
    #: installation directory. More complex packages like Intel may require
    #: multiple licenses for individual components. Defaults to the empty list.
    license_files = []  # type: List[str]

    #: List of strings. Environment variables that can be set to tell the
    #: software where to look for a license if it is not in the usual location.
    #: Defaults to the empty list.
    license_vars = []  # type: List[str]

    #: String. A URL pointing to license setup instructions for the software.
    #: Defaults to the empty string.
    license_url = ''

    #: Verbosity level, preserved across installs.
    _verbose = None

    #: index of patches by sha256 sum, built lazily
    _patches_by_hash = None

    #: Package homepage where users can find more information about the package
    homepage = None  # type: str

    #: Default list URL (place to find available versions)
    list_url = None  # type: str

    #: Link depth to which list_url should be searched for new versions
    list_depth = 0

    #: List of strings which contains GitHub usernames of package maintainers.
    #: Do not include @ here in order not to unnecessarily ping the users.
    maintainers = []  # type: List[str]

    #: List of attributes to be excluded from a package's hash.
    metadata_attrs = [
        "homepage",
        "url",
        "urls",
        "list_url",
        "extendable",
        "parallel",
        "make_jobs",
        "maintainers",
        "tags",
    ]

    #: Boolean. If set to ``True``, the smoke/install test requires a compiler.
    #: This is currently used by smoke tests to ensure a compiler is available
    #: to build a custom test code.
    test_requires_compiler = False

    #: List of test failures encountered during a smoke/install test run.
    test_failures = None

    #: TestSuite instance used to manage smoke/install tests for one or more
    #: specs.
    test_suite = None

    def __init__(self, spec):
        # this determines how the package should be built.
        self.spec = spec

        # Allow custom staging paths for packages
        self.path = None

        # Keep track of whether or not this package was installed from
        # a binary cache.
        self.installed_from_binary_cache = False

        # Ensure that only one of these two attributes are present
        if getattr(self, 'url', None) and getattr(self, 'urls', None):
            msg = "a package can have either a 'url' or a 'urls' attribute"
            msg += " [package '{0.name}' defines both]"
            raise ValueError(msg.format(self))

        # init internal variables
        self._stage = None
        self._fetcher = None

        # Set up timing variables
        self._fetch_time = 0.0

        if self.is_extension:
            spack.repo.get(self.extendee_spec)._check_extendable()

        super(PackageBase, self).__init__()

    @classmethod
    def possible_dependencies(
            cls, transitive=True, expand_virtuals=True, deptype='all',
            visited=None, missing=None, virtuals=None):
        """Return dict of possible dependencies of this package.

        Args:
            transitive (bool or None): return all transitive dependencies if
                True, only direct dependencies if False (default True)..
            expand_virtuals (bool or None): expand virtual dependencies into
                all possible implementations (default True)
            deptype (str or tuple or None): dependency types to consider
            visited (dict or None): dict of names of dependencies visited so
                far, mapped to their immediate dependencies' names.
            missing (dict or None): dict to populate with packages and their
                *missing* dependencies.
            virtuals (set): if provided, populate with virtuals seen so far.

        Returns:
            (dict): dictionary mapping dependency names to *their*
                immediate dependencies

        Each item in the returned dictionary maps a (potentially
        transitive) dependency of this package to its possible
        *immediate* dependencies. If ``expand_virtuals`` is ``False``,
        virtual package names wil be inserted as keys mapped to empty
        sets of dependencies.  Virtuals, if not expanded, are treated as
        though they have no immediate dependencies.

        Missing dependencies by default are ignored, but if a
        missing dict is provided, it will be populated with package names
        mapped to any dependencies they have that are in no
        repositories. This is only populated if transitive is True.

        Note: the returned dict *includes* the package itself.

        """
        deptype = spack.dependency.canonical_deptype(deptype)

        visited = {} if visited is None else visited
        missing = {} if missing is None else missing

        visited.setdefault(cls.name, set())

        for name, conditions in cls.dependencies.items():
            # check whether this dependency could be of the type asked for
            types = [dep.type for cond, dep in conditions.items()]
            types = set.union(*types)
            if not any(d in types for d in deptype):
                continue

            # expand virtuals if enabled, otherwise just stop at virtuals
            if spack.repo.path.is_virtual(name):
                if virtuals is not None:
                    virtuals.add(name)
                if expand_virtuals:
                    providers = spack.repo.path.providers_for(name)
                    dep_names = [spec.name for spec in providers]
                else:
                    visited.setdefault(cls.name, set()).add(name)
                    visited.setdefault(name, set())
                    continue
            else:
                dep_names = [name]

            # add the dependency names to the visited dict
            visited.setdefault(cls.name, set()).update(set(dep_names))

            # recursively traverse dependencies
            for dep_name in dep_names:
                if dep_name in visited:
                    continue

                visited.setdefault(dep_name, set())

                # skip the rest if not transitive
                if not transitive:
                    continue

                try:
                    dep_cls = spack.repo.path.get_pkg_class(dep_name)
                except spack.repo.UnknownPackageError:
                    # log unknown packages
                    missing.setdefault(cls.name, set()).add(dep_name)
                    continue

                dep_cls.possible_dependencies(
                    transitive, expand_virtuals, deptype, visited, missing,
                    virtuals)

        return visited

    def enum_constraints(self, visited=None):
        """Return transitive dependency constraints on this package."""
        if visited is None:
            visited = set()
        visited.add(self.name)

        names = []
        clauses = []

        for name in self.dependencies:
            if name not in visited and not spack.spec.Spec(name).virtual:
                pkg = spack.repo.get(name)
                dvis, dnames, dclauses = pkg.enum_constraints(visited)
                visited |= dvis
                names.extend(dnames)
                clauses.extend(dclauses)

        return visited

    # package_dir and module are *class* properties (see PackageMeta),
    # but to make them work on instances we need these defs as well.
    @property
    def package_dir(self):
        """Directory where the package.py file lives."""
        return type(self).package_dir

    @property
    def module(self):
        """Module object that this package is defined in."""
        return type(self).module

    @property
    def namespace(self):
        """Spack namespace for the package, which identifies its repo."""
        return type(self).namespace

    @property
    def fullname(self):
        """Name of this package, including namespace: namespace.name."""
        return type(self).fullname

    @property
    def fullnames(self):
        return type(self).fullnames

    @property
    def name(self):
        """Name of this package (the module without parent modules)."""
        return type(self).name

    @property
    def global_license_dir(self):
        """Returns the directory where global license files for all
           packages are stored."""
        return os.path.join(spack.paths.prefix, 'etc', 'spack', 'licenses')

    @property
    def global_license_file(self):
        """Returns the path where a global license file for this
           particular package should be stored."""
        if not self.license_files:
            return
        return os.path.join(self.global_license_dir, self.name,
                            os.path.basename(self.license_files[0]))

    @property
    def version(self):
        if not self.spec.versions.concrete:
            raise ValueError("Version requested for a package that"
                             " does not have a concrete version.")
        return self.spec.versions[0]

    @memoized
    def version_urls(self):
        """OrderedDict of explicitly defined URLs for versions of this package.

        Return:
           An OrderedDict (version -> URL) different versions of this
           package, sorted by version.

        A version's URL only appears in the result if it has an an
        explicitly defined ``url`` argument. So, this list may be empty
        if a package only defines ``url`` at the top level.
        """
        version_urls = collections.OrderedDict()
        for v, args in sorted(self.versions.items()):
            if 'url' in args:
                version_urls[v] = args['url']
        return version_urls

    def nearest_url(self, version):
        """Finds the URL with the "closest" version to ``version``.

        This uses the following precedence order:

          1. Find the next lowest or equal version with a URL.
          2. If no lower URL, return the next *higher* URL.
          3. If no higher URL, return None.

        """
        version_urls = self.version_urls()

        if version in version_urls:
            return version_urls[version]

        last_url = None
        for v, u in self.version_urls().items():
            if v > version:
                if last_url:
                    return last_url
            last_url = u

        return last_url

    def url_for_version(self, version):
        """Returns a URL from which the specified version of this package
        may be downloaded.

        version: class Version
            The version for which a URL is sought.

        See Class Version (version.py)
        """
        return self._implement_all_urls_for_version(version)[0]

    def all_urls_for_version(self, version, custom_url_for_version=None):
        """Returns all URLs derived from version_urls(), url, urls, and
        list_url (if it contains a version) in a package in that order.

        version: class Version
            The version for which a URL is sought.

        See Class Version (version.py)
        """
        uf = None
        if type(self).url_for_version != Package.url_for_version:
            uf = self.url_for_version
        return self._implement_all_urls_for_version(version, uf)

    def _implement_all_urls_for_version(self, version, custom_url_for_version=None):
        if not isinstance(version, Version):
            version = Version(version)

        urls = []

        # If we have a specific URL for this version, don't extrapolate.
        version_urls = self.version_urls()
        if version in version_urls:
            urls.append(version_urls[version])

        # if there is a custom url_for_version, use it
        if custom_url_for_version is not None:
            u = custom_url_for_version(version)
            if u not in urls and u is not None:
                urls.append(u)

        def sub_and_add(u):
            if u is None:
                return
            # skip the url if there is no version to replace
            try:
                spack.url.parse_version(u)
            except spack.url.UndetectableVersionError:
                return
            nu = spack.url.substitute_version(u, self.url_version(version))

            urls.append(nu)
        # If no specific URL, use the default, class-level URL
        sub_and_add(getattr(self, 'url', None))
        for u in getattr(self, 'urls', []):
            sub_and_add(u)

        sub_and_add(getattr(self, 'list_url', None))

        # if no version-bearing URLs can be found, try them raw
        if not urls:
            default_url = getattr(self, "url", getattr(self, "urls", [None])[0])

            # if no exact match AND no class-level default, use the nearest URL
            if not default_url:
                default_url = self.nearest_url(version)

                # if there are NO URLs to go by, then we can't do anything
                if not default_url:
                    raise NoURLError(self.__class__)
            urls.append(
                spack.url.substitute_version(
                    default_url, self.url_version(version)
                )
            )

        return urls

    def find_valid_url_for_version(self, version):
        """Returns a URL from which the specified version of this package
        may be downloaded after testing whether the url is valid. Will try
        url, urls, and list_url before failing.

        version: class Version
            The version for which a URL is sought.

        See Class Version (version.py)
        """
        urls = self.all_urls_for_version(version)

        for u in urls:
            if spack.util.web.url_exists(u):
                return u

        return None

    def _make_resource_stage(self, root_stage, fetcher, resource):
        resource_stage_folder = self._resource_stage(resource)
        mirror_paths = spack.mirror.mirror_archive_paths(
            fetcher,
            os.path.join(self.name, "%s-%s" % (resource.name, self.version)))
        stage = ResourceStage(resource.fetcher,
                              root=root_stage,
                              resource=resource,
                              name=resource_stage_folder,
                              mirror_paths=mirror_paths,
                              path=self.path)
        return stage

    def _download_search(self):
        dynamic_fetcher = fs.from_list_url(self)
        return [dynamic_fetcher] if dynamic_fetcher else []

    def _make_root_stage(self, fetcher):
        # Construct a mirror path (TODO: get this out of package.py)
        mirror_paths = spack.mirror.mirror_archive_paths(
            fetcher,
            os.path.join(self.name, "%s-%s" % (self.name, self.version)),
            self.spec)
        # Construct a path where the stage should build..
        s = self.spec
        stage_name = "{0}{1}-{2}-{3}".format(stage_prefix, s.name, s.version,
                                             s.dag_hash())

        stage = Stage(fetcher, mirror_paths=mirror_paths, name=stage_name,
                      path=self.path, search_fn=self._download_search)
        return stage

    def _make_stage(self):
        # If it's a dev package (not transitively), use a DIY stage object
        dev_path_var = self.spec.variants.get('dev_path', None)
        if dev_path_var:
            return spack.stage.DIYStage(dev_path_var.value)

        # Construct a composite stage on top of the composite FetchStrategy
        composite_fetcher = self.fetcher
        composite_stage = StageComposite()
        resources = self._get_needed_resources()
        for ii, fetcher in enumerate(composite_fetcher):
            if ii == 0:
                # Construct root stage first
                stage = self._make_root_stage(fetcher)
            else:
                # Construct resource stage
                resource = resources[ii - 1]  # ii == 0 is root!
                stage = self._make_resource_stage(composite_stage[0], fetcher,
                                                  resource)
            # Append the item to the composite
            composite_stage.append(stage)

        return composite_stage

    @property
    def stage(self):
        """Get the build staging area for this package.

        This automatically instantiates a ``Stage`` object if the package
        doesn't have one yet, but it does not create the Stage directory
        on the filesystem.
        """
        if not self.spec.versions.concrete:
            raise ValueError(
                "Cannot retrieve stage for package without concrete version.")
        if self._stage is None:
            self._stage = self._make_stage()
        return self._stage

    @stage.setter
    def stage(self, stage):
        """Allow a stage object to be set to override the default."""
        self._stage = stage

    @property
    def env_path(self):
        """Return the build environment file path associated with staging."""
        # Backward compatibility: Return the name of an existing log path;
        # otherwise, return the current install env path name.
        old_filename = os.path.join(self.stage.path, 'spack-build.env')
        if os.path.exists(old_filename):
            return old_filename
        else:
            return os.path.join(self.stage.path, _spack_build_envfile)

    @property
    def env_mods_path(self):
        """
        Return the build environment modifications file path associated with
        staging.
        """
        return os.path.join(self.stage.path, _spack_build_envmodsfile)

    @property
    def metadata_dir(self):
        """Return the install metadata directory."""
        return spack.store.layout.metadata_path(self.spec)

    @property
    def install_env_path(self):
        """
        Return the build environment file path on successful installation.
        """
        # Backward compatibility: Return the name of an existing log path;
        # otherwise, return the current install env path name.
        old_filename = os.path.join(self.metadata_dir, 'build.env')
        if os.path.exists(old_filename):
            return old_filename
        else:
            return os.path.join(self.metadata_dir, _spack_build_envfile)

    @property
    def log_path(self):
        """Return the build log file path associated with staging."""
        # Backward compatibility: Return the name of an existing log path.
        for filename in ['spack-build.out', 'spack-build.txt']:
            old_log = os.path.join(self.stage.path, filename)
            if os.path.exists(old_log):
                return old_log

        # Otherwise, return the current log path name.
        return os.path.join(self.stage.path, _spack_build_logfile)

    @property
    def phase_log_files(self):
        """Find sorted phase log files written to the staging directory"""
        logs_dir = os.path.join(self.stage.path, "spack-build-*-out.txt")
        log_files = glob.glob(logs_dir)
        log_files.sort()
        return log_files

    @property
    def install_log_path(self):
        """Return the build log file path on successful installation."""
        # Backward compatibility: Return the name of an existing install log.
        for filename in ['build.out', 'build.txt']:
            old_log = os.path.join(self.metadata_dir, filename)
            if os.path.exists(old_log):
                return old_log

        # Otherwise, return the current install log path name.
        return os.path.join(self.metadata_dir, _spack_build_logfile)

    @property
    def configure_args_path(self):
        """Return the configure args file path associated with staging."""
        return os.path.join(self.stage.path, _spack_configure_argsfile)

    @property
    def test_install_log_path(self):
        """Return the install phase-time test log file path, if set."""
        return getattr(self, 'test_log_file', None)

    @property
    def install_test_install_log_path(self):
        """Return the install location for the install phase-time test log."""
        return fsys.join_path(self.metadata_dir, _spack_install_test_log)

    @property
    def times_log_path(self):
        """Return the times log json file."""
        return os.path.join(self.metadata_dir, _spack_times_log)

    @property
    def install_configure_args_path(self):
        """Return the configure args file path on successful installation."""
        return os.path.join(self.metadata_dir, _spack_configure_argsfile)

    @property
    def install_test_root(self):
        """Return the install test root directory."""
        return os.path.join(self.metadata_dir, 'test')

    @property
    def installed(self):
        msg = ('the "PackageBase.installed" property is deprecated and will be '
               'removed in Spack v0.19, use "Spec.installed" instead')
        warnings.warn(msg)
        return self.spec.installed

    @property
    def installed_upstream(self):
        msg = ('the "PackageBase.installed_upstream" property is deprecated and will '
               'be removed in Spack v0.19, use "Spec.installed_upstream" instead')
        warnings.warn(msg)
        return self.spec.installed_upstream

    def _make_fetcher(self):
        # Construct a composite fetcher that always contains at least
        # one element (the root package). In case there are resources
        # associated with the package, append their fetcher to the
        # composite.
        root_fetcher = fs.for_package_version(self, self.version)
        fetcher = fs.FetchStrategyComposite()  # Composite fetcher
        fetcher.append(root_fetcher)  # Root fetcher is always present
        resources = self._get_needed_resources()
        for resource in resources:
            fetcher.append(resource.fetcher)
        return fetcher

    @property
    def fetcher(self):
        if not self.spec.versions.concrete:
            raise ValueError("Cannot retrieve fetcher for"
                             " package without concrete version.")
        if not self._fetcher:
            self._fetcher = self._make_fetcher()
        return self._fetcher

    @fetcher.setter
    def fetcher(self, f):
        self._fetcher = f

    def dependencies_of_type(self, *deptypes):
        """Get dependencies that can possibly have these deptypes.

        This analyzes the package and determines which dependencies *can*
        be a certain kind of dependency. Note that they may not *always*
        be this kind of dependency, since dependencies can be optional,
        so something may be a build dependency in one configuration and a
        run dependency in another.
        """
        return dict(
            (name, conds) for name, conds in self.dependencies.items()
            if any(dt in self.dependencies[name][cond].type
                   for cond in conds for dt in deptypes))

    @property
    def extendee_spec(self):
        """
        Spec of the extendee of this package, or None if it is not an extension
        """
        if not self.extendees:
            return None

        deps = []

        # If the extendee is in the spec's deps already, return that.
        for dep in self.spec.traverse(deptype=('link', 'run')):
            if dep.name in self.extendees:
                deps.append(dep)

        # TODO: allow more than one active extendee.
        if deps:
            assert len(deps) == 1
            return deps[0]

        # if the spec is concrete already, then it extends something
        # that is an *optional* dependency, and the dep isn't there.
        if self.spec._concrete:
            return None
        else:
            # TODO: do something sane here with more than one extendee
            # If it's not concrete, then return the spec from the
            # extends() directive since that is all we know so far.
            spec, kwargs = next(iter(self.extendees.items()))
            return spec

    @property
    def extendee_args(self):
        """
        Spec of the extendee of this package, or None if it is not an extension
        """
        if not self.extendees:
            return None

        # TODO: allow multiple extendees.
        name = next(iter(self.extendees))
        return self.extendees[name][1]

    @property
    def is_extension(self):
        # if it is concrete, it's only an extension if it actually
        # dependes on the extendee.
        if self.spec._concrete:
            return self.extendee_spec is not None
        else:
            # If not, then it's an extension if it *could* be an extension
            return bool(self.extendees)

    def extends(self, spec):
        '''
        Returns True if this package extends the given spec.

        If ``self.spec`` is concrete, this returns whether this package extends
        the given spec.

        If ``self.spec`` is not concrete, this returns whether this package may
        extend the given spec.
        '''
        if spec.name not in self.extendees:
            return False
        s = self.extendee_spec
        return s and spec.satisfies(s)

    def is_activated(self, view):
        """Return True if package is activated."""
        if not self.is_extension:
            raise ValueError(
                "is_activated called on package that is not an extension.")
        if self.extendee_spec.installed_upstream:
            # If this extends an upstream package, it cannot be activated for
            # it. This bypasses construction of the extension map, which can
            # can fail when run in the context of a downstream Spack instance
            return False
        extensions_layout = view.extensions_layout
        exts = extensions_layout.extension_map(self.extendee_spec)
        return (self.name in exts) and (exts[self.name] == self.spec)

    def provides(self, vpkg_name):
        """
        True if this package provides a virtual package with the specified name
        """
        return any(
            any(self.spec.satisfies(c) for c in constraints)
            for s, constraints in self.provided.items() if s.name == vpkg_name
        )

    @property
    def virtuals_provided(self):
        """
        virtual packages provided by this package with its spec
        """
        return [vspec for vspec, constraints in self.provided.items()
                if any(self.spec.satisfies(c) for c in constraints)]

    @property
    def prefix(self):
        """Get the prefix into which this package should be installed."""
        return self.spec.prefix

    @property  # type: ignore[misc]
    @memoized
    def compiler(self):
        """Get the spack.compiler.Compiler object used to build this package"""
        if not self.spec.concrete:
            raise ValueError("Can only get a compiler for a concrete package.")

        return spack.compilers.compiler_for_spec(self.spec.compiler,
                                                 self.spec.architecture)

    def url_version(self, version):
        """
        Given a version, this returns a string that should be substituted
        into the package's URL to download that version.

        By default, this just returns the version string. Subclasses may need
        to override this, e.g. for boost versions where you need to ensure that
        there are _'s in the download URL.
        """
        return str(version)

    def remove_prefix(self):
        """
        Removes the prefix for a package along with any empty parent
        directories
        """
        spack.store.layout.remove_install_directory(self.spec)

    @property
    def download_instr(self):
        """
        Defines the default manual download instructions.  Packages can
        override the property to provide more information.

        Returns:
            (str):  default manual download instructions
        """
        required = ('Manual download is required for {0}. '
                    .format(self.spec.name) if self.manual_download else '')
        return ('{0}Refer to {1} for download instructions.'
                .format(required, self.spec.package.homepage))

    def do_fetch(self, mirror_only=False):
        """
        Creates a stage directory and downloads the tarball for this package.
        Working directory will be set to the stage directory.
        """
        if not self.has_code or self.spec.external:
            tty.debug('No fetch required for {0}'.format(self.name))
            return

        checksum = spack.config.get('config:checksum')
        fetch = self.stage.managed_by_spack
        if checksum and fetch and (self.version not in self.versions) \
                and (not self.version.is_commit):
            tty.warn("There is no checksum on file to fetch %s safely." %
                     self.spec.cformat('{name}{@version}'))

            # Ask the user whether to skip the checksum if we're
            # interactive, but just fail if non-interactive.
            ck_msg = "Add a checksum or use --no-checksum to skip this check."
            ignore_checksum = False
            if sys.stdout.isatty():
                ignore_checksum = tty.get_yes_or_no("  Fetch anyway?",
                                                    default=False)
                if ignore_checksum:
                    tty.debug('Fetching with no checksum. {0}'
                              .format(ck_msg))

            if not ignore_checksum:
                raise FetchError("Will not fetch %s" %
                                 self.spec.format('{name}{@version}'), ck_msg)

        deprecated = spack.config.get('config:deprecated')
        if not deprecated and self.versions.get(
                self.version, {}).get('deprecated', False):
            tty.warn("{0} is deprecated and may be removed in a future Spack "
                     "release.".format(
                         self.spec.format('{name}{@version}')))

            # Ask the user whether to install deprecated version if we're
            # interactive, but just fail if non-interactive.
            dp_msg = ("If you are willing to be a maintainer for this version "
                      "of the package, submit a PR to remove `deprecated=False"
                      "`, or use `--deprecated` to skip this check.")
            ignore_deprecation = False
            if sys.stdout.isatty():
                ignore_deprecation = tty.get_yes_or_no("  Fetch anyway?",
                                                       default=False)

                if ignore_deprecation:
                    tty.debug("Fetching deprecated version. {0}".format(
                        dp_msg))

            if not ignore_deprecation:
                raise FetchError("Will not fetch {0}".format(
                    self.spec.format('{name}{@version}')), dp_msg)

        self.stage.create()
        err_msg = None if not self.manual_download else self.download_instr
        start_time = time.time()
        self.stage.fetch(mirror_only, err_msg=err_msg)
        self._fetch_time = time.time() - start_time

        if checksum and self.version in self.versions:
            self.stage.check()

        self.stage.cache_local()

        for patch in self.spec.patches:
            patch.fetch()
            if patch.stage:
                patch.stage.cache_local()

    def do_stage(self, mirror_only=False):
        """Unpacks and expands the fetched tarball."""
        # Always create the stage directory at this point.  Why?  A no-code
        # package may want to use the installation process to install metadata.
        self.stage.create()

        # Fetch/expand any associated code.
        if self.has_code:
            self.do_fetch(mirror_only)
            self.stage.expand_archive()

            if not os.listdir(self.stage.path):
                raise FetchError("Archive was empty for %s" % self.name)
        else:
            # Support for post-install hooks requires a stage.source_path
            fsys.mkdirp(self.stage.source_path)

    def do_patch(self):
        """Applies patches if they haven't been applied already."""
        if not self.spec.concrete:
            raise ValueError("Can only patch concrete packages.")

        # Kick off the stage first.  This creates the stage.
        self.do_stage()

        # Package can add its own patch function.
        has_patch_fun = hasattr(self, 'patch') and callable(self.patch)

        # Get the patches from the spec (this is a shortcut for the MV-variant)
        patches = self.spec.patches

        # If there are no patches, note it.
        if not patches and not has_patch_fun:
            tty.msg('No patches needed for {0}'.format(self.name))
            return

        # Construct paths to special files in the archive dir used to
        # keep track of whether patches were successfully applied.
        archive_dir = self.stage.source_path
        good_file = os.path.join(archive_dir, '.spack_patched')
        no_patches_file = os.path.join(archive_dir, '.spack_no_patches')
        bad_file = os.path.join(archive_dir, '.spack_patch_failed')

        # If we encounter an archive that failed to patch, restage it
        # so that we can apply all the patches again.
        if os.path.isfile(bad_file):
            tty.debug('Patching failed last time. Restaging.')
            self.stage.restage()

        # If this file exists, then we already applied all the patches.
        if os.path.isfile(good_file):
            tty.msg('Already patched {0}'.format(self.name))
            return
        elif os.path.isfile(no_patches_file):
            tty.msg('No patches needed for {0}'.format(self.name))
            return

        # Apply all the patches for specs that match this one
        patched = False
        for patch in patches:
            try:
                with fsys.working_dir(self.stage.source_path):
                    patch.apply(self.stage)
                tty.msg('Applied patch {0}'.format(patch.path_or_url))
                patched = True
            except spack.error.SpackError as e:
                tty.debug(e)

                # Touch bad file if anything goes wrong.
                tty.msg('Patch %s failed.' % patch.path_or_url)
                fsys.touch(bad_file)
                raise

        if has_patch_fun:
            try:
                with fsys.working_dir(self.stage.source_path):
                    self.patch()
                tty.msg('Ran patch() for {0}'.format(self.name))
                patched = True
            except spack.multimethod.NoSuchMethodError:
                # We are running a multimethod without a default case.
                # If there's no default it means we don't need to patch.
                if not patched:
                    # if we didn't apply a patch from a patch()
                    # directive, AND the patch function didn't apply, say
                    # no patches are needed.  Otherwise, we already
                    # printed a message for each patch.
                    tty.msg('No patches needed for {0}'.format(self.name))
            except spack.error.SpackError as e:
                tty.debug(e)

                # Touch bad file if anything goes wrong.
                tty.msg('patch() function failed for {0}'.format(self.name))
                fsys.touch(bad_file)
                raise

        # Get rid of any old failed file -- patches have either succeeded
        # or are not needed.  This is mostly defensive -- it's needed
        # if the restage() method doesn't clean *everything* (e.g., for a repo)
        if os.path.isfile(bad_file):
            os.remove(bad_file)

        # touch good or no patches file so that we skip next time.
        if patched:
            fsys.touch(good_file)
        else:
            fsys.touch(no_patches_file)

    @classmethod
    def all_patches(cls):
        """Retrieve all patches associated with the package.

        Retrieves patches on the package itself as well as patches on the
        dependencies of the package."""
        patches = []
        for _, patch_list in cls.patches.items():
            for patch in patch_list:
                patches.append(patch)

        pkg_deps = cls.dependencies
        for dep_name in pkg_deps:
            for _, dependency in pkg_deps[dep_name].items():
                for _, patch_list in dependency.patches.items():
                    for patch in patch_list:
                        patches.append(patch)

        return patches

    def content_hash(self, content=None):
        """Create a hash based on the artifacts and patches used to build this package.

        This includes:
            * source artifacts (tarballs, repositories) used to build;
            * content hashes (``sha256``'s) of all patches applied by Spack; and
            * canonicalized contents the ``package.py`` recipe used to build.

        This hash is only included in Spack's DAG hash for concrete specs, but if it
        happens to be called on a package with an abstract spec, only applicable (i.e.,
        determinable) portions of the hash will be included.

        """
        # list of components to make up the hash
        hash_content = []

        # source artifacts/repositories
        # TODO: resources
        if self.spec.versions.concrete:
            try:
                source_id = fs.for_package_version(self, self.version).source_id()
            except (fs.ExtrapolationError, fs.InvalidArgsError):
                # ExtrapolationError happens if the package has no fetchers defined.
                # InvalidArgsError happens when there are version directives with args,
                #     but none of them identifies an actual fetcher.
                source_id = None

            if not source_id:
                # TODO? in cases where a digest or source_id isn't available,
                # should this attempt to download the source and set one? This
                # probably only happens for source repositories which are
                # referenced by branch name rather than tag or commit ID.
                env = spack.environment.active_environment()
                from_local_sources = env and env.is_develop(self.spec)
                if not self.spec.external and not from_local_sources:
                    message = 'Missing a source id for {s.name}@{s.version}'
                    tty.warn(message.format(s=self))
                hash_content.append(''.encode('utf-8'))
            else:
                hash_content.append(source_id.encode('utf-8'))

        # patch sha256's
        if self.spec.concrete:
            hash_content.extend(
                ':'.join((p.sha256, str(p.level))).encode('utf-8')
                for p in self.spec.patches
            )

        # package.py contents
        hash_content.append(package_hash(self.spec, source=content).encode('utf-8'))

        # put it all together and encode as base32
        b32_hash = base64.b32encode(
            hashlib.sha256(
                bytes().join(sorted(hash_content))
            ).digest()
        ).lower()

        # convert from bytes if running python 3
        if sys.version_info[0] >= 3:
            b32_hash = b32_hash.decode('utf-8')

        return b32_hash

    def _has_make_target(self, target):
        """Checks to see if 'target' is a valid target in a Makefile.

        Parameters:
            target (str): the target to check for

        Returns:
            bool: True if 'target' is found, else False
        """
        # Prevent altering LC_ALL for 'make' outside this function
        make = copy.deepcopy(inspect.getmodule(self).make)

        # Use English locale for missing target message comparison
        make.add_default_env('LC_ALL', 'C')

        # Check if we have a Makefile
        for makefile in ['GNUmakefile', 'Makefile', 'makefile']:
            if os.path.exists(makefile):
                break
        else:
            tty.debug('No Makefile found in the build directory')
            return False

        # Check if 'target' is a valid target.
        #
        # `make -n target` performs a "dry run". It prints the commands that
        # would be run but doesn't actually run them. If the target does not
        # exist, you will see one of the following error messages:
        #
        # GNU Make:
        #     make: *** No rule to make target `test'.  Stop.
        #           *** No rule to make target 'test'.  Stop.
        #
        # BSD Make:
        #     make: don't know how to make test. Stop
        missing_target_msgs = [
            "No rule to make target `{0}'.  Stop.",
            "No rule to make target '{0}'.  Stop.",
            "don't know how to make {0}. Stop",
        ]

        kwargs = {
            'fail_on_error': False,
            'output': os.devnull,
            'error': str,
        }

        stderr = make('-n', target, **kwargs)

        for missing_target_msg in missing_target_msgs:
            if missing_target_msg.format(target) in stderr:
                tty.debug("Target '{0}' not found in {1}"
                          .format(target, makefile))
                return False

        return True

    def _if_make_target_execute(self, target, *args, **kwargs):
        """Runs ``make target`` if 'target' is a valid target in the Makefile.

        Parameters:
            target (str): the target to potentially execute
        """
        if self._has_make_target(target):
            # Execute target
            inspect.getmodule(self).make(target, *args, **kwargs)

    def _has_ninja_target(self, target):
        """Checks to see if 'target' is a valid target in a Ninja build script.

        Parameters:
            target (str): the target to check for

        Returns:
            bool: True if 'target' is found, else False
        """
        ninja = inspect.getmodule(self).ninja

        # Check if we have a Ninja build script
        if not os.path.exists('build.ninja'):
            tty.debug('No Ninja build script found in the build directory')
            return False

        # Get a list of all targets in the Ninja build script
        # https://ninja-build.org/manual.html#_extra_tools
        all_targets = ninja('-t', 'targets', 'all', output=str).split('\n')

        # Check if 'target' is a valid target
        matches = [line for line in all_targets
                   if line.startswith(target + ':')]

        if not matches:
            tty.debug("Target '{0}' not found in build.ninja"
                      .format(target))
            return False

        return True

    def _if_ninja_target_execute(self, target, *args, **kwargs):
        """Runs ``ninja target`` if 'target' is a valid target in the Ninja
        build script.

        Parameters:
            target (str): the target to potentially execute
        """
        if self._has_ninja_target(target):
            # Execute target
            inspect.getmodule(self).ninja(target, *args, **kwargs)

    def _get_needed_resources(self):
        resources = []
        # Select the resources that are needed for this build
        if self.spec.concrete:
            for when_spec, resource_list in self.resources.items():
                if when_spec in self.spec:
                    resources.extend(resource_list)
        else:
            for when_spec, resource_list in self.resources.items():
                # Note that variant checking is always strict for specs where
                # the name is not specified. But with strict variant checking,
                # only variants mentioned in 'other' are checked. Here we only
                # want to make sure that no constraints in when_spec
                # conflict with the spec, so we need to invoke
                # when_spec.satisfies(self.spec) vs.
                # self.spec.satisfies(when_spec)
                if when_spec.satisfies(self.spec, strict=False):
                    resources.extend(resource_list)
        # Sorts the resources by the length of the string representing their
        # destination. Since any nested resource must contain another
        # resource's name in its path, it seems that should work
        resources = sorted(resources, key=lambda res: len(res.destination))
        return resources

    def _resource_stage(self, resource):
        pieces = ['resource', resource.name, self.spec.dag_hash()]
        resource_stage_folder = '-'.join(pieces)
        return resource_stage_folder

    @contextlib.contextmanager
    def _stage_and_write_lock(self):
        """Prefix lock nested in a stage."""
        with self.stage:
            with spack.store.db.prefix_write_lock(self.spec):
                yield

    def do_install(self, **kwargs):
        """Called by commands to install a package and or its dependencies.

        Package implementations should override install() to describe
        their build process.

        Args:
            cache_only (bool): Fail if binary package unavailable.
            dirty (bool): Don't clean the build environment before installing.
            explicit (bool): True if package was explicitly installed, False
                if package was implicitly installed (as a dependency).
            fail_fast (bool): Fail if any dependency fails to install;
                otherwise, the default is to install as many dependencies as
                possible (i.e., best effort installation).
            fake (bool): Don't really build; install fake stub files instead.
            force (bool): Install again, even if already installed.
            install_deps (bool): Install dependencies before installing this
                package
            install_source (bool): By default, source is not installed, but
                for debugging it might be useful to keep it around.
            keep_prefix (bool): Keep install prefix on failure. By default,
                destroys it.
            keep_stage (bool): By default, stage is destroyed only if there
                are no exceptions during build. Set to True to keep the stage
                even with exceptions.
            restage (bool): Force spack to restage the package source.
            skip_patch (bool): Skip patch stage of build if True.
            stop_before (InstallPhase): stop execution before this
                installation phase (or None)
            stop_at (InstallPhase): last installation phase to be executed
                (or None)
            tests (bool or list or set): False to run no tests, True to test
                all packages, or a list of package names to run tests for some
            use_cache (bool): Install from binary package, if available.
            verbose (bool): Display verbose build output (by default,
                suppresses it)
        """
        # Non-transitive dev specs need to keep the dev stage and be built from
        # source every time. Transitive ones just need to be built from source.
        dev_path_var = self.spec.variants.get('dev_path', None)
        if dev_path_var:
            kwargs['keep_stage'] = True

        builder = PackageInstaller([(self, kwargs)])
        builder.install()

    def cache_extra_test_sources(self, srcs):
        """Copy relative source paths to the corresponding install test subdir

        This method is intended as an optional install test setup helper for
        grabbing source files/directories during the installation process and
        copying them to the installation test subdirectory for subsequent use
        during install testing.

        Args:
            srcs (str or list): relative path for files and or
                subdirectories located in the staged source path that are to
                be copied to the corresponding location(s) under the install
                testing directory.
        """
        paths = [srcs] if isinstance(srcs, six.string_types) else srcs

        for path in paths:
            src_path = os.path.join(self.stage.source_path, path)
            dest_path = os.path.join(self.install_test_root, path)
            if os.path.isdir(src_path):
                fsys.install_tree(src_path, dest_path)
            else:
                fsys.mkdirp(os.path.dirname(dest_path))
                fsys.copy(src_path, dest_path)

    @contextlib.contextmanager
    def _setup_test(self, verbose, externals):
        self.test_failures = []
        if self.test_suite:
            self.test_log_file = self.test_suite.log_file_for_spec(self.spec)
            self.tested_file = self.test_suite.tested_file_for_spec(self.spec)
            pkg_id = self.test_suite.test_pkg_id(self.spec)
        else:
            self.test_log_file = fsys.join_path(
                self.stage.path, _spack_install_test_log)
            pkg_id = self.spec.format('{name}-{version}-{hash:7}')
        fsys.touch(self.test_log_file)  # Otherwise log_parse complains

        with tty.log.log_output(self.test_log_file, verbose) as logger:
            with logger.force_echo():
                tty.msg('Testing package {0}'.format(pkg_id))

            # use debug print levels for log file to record commands
            old_debug = tty.is_debug()
            tty.set_debug(True)

            try:
                yield logger
            finally:
                # reset debug level
                tty.set_debug(old_debug)

    def do_test(self, dirty=False, externals=False):
        if self.test_requires_compiler:
            compilers = spack.compilers.compilers_for_spec(
                self.spec.compiler, arch_spec=self.spec.architecture)
            if not compilers:
                tty.error('Skipping tests for package %s\n' %
                          self.spec.format('{name}-{version}-{hash:7}') +
                          'Package test requires missing compiler %s' %
                          self.spec.compiler)
                return

        kwargs = {
            'dirty': dirty, 'fake': False, 'context': 'test',
            'externals': externals
        }
        if tty.is_verbose():
            kwargs['verbose'] = True
        spack.build_environment.start_build_process(
            self, test_process, kwargs)

    def test(self):
        # Defer tests to virtual and concrete packages
        pass

    def run_test(self, exe, options=[], expected=[], status=0,
                 installed=False, purpose='', skip_missing=False,
                 work_dir=None):
        """Run the test and confirm the expected results are obtained

        Log any failures and continue, they will be re-raised later

        Args:
            exe (str): the name of the executable
            options (str or list): list of options to pass to the runner
            expected (str or list): list of expected output strings.
                Each string is a regex expected to match part of the output.
            status (int or list): possible passing status values
                with 0 meaning the test is expected to succeed
            installed (bool): if ``True``, the executable must be in the
                install prefix
            purpose (str): message to display before running test
            skip_missing (bool): skip the test if the executable is not
                in the install prefix bin directory or the provided work_dir
            work_dir (str or None): path to the smoke test directory
        """
        wdir = '.' if work_dir is None else work_dir
        with fsys.working_dir(wdir, create=True):
            try:
                runner = which(exe)
                if runner is None and skip_missing:
                    return
                assert runner is not None, \
                    "Failed to find executable '{0}'".format(exe)

                self._run_test_helper(
                    runner, options, expected, status, installed, purpose)
                print("PASSED")
                return True
            except BaseException as e:
                # print a summary of the error to the log file
                # so that cdash and junit reporters know about it
                exc_type, _, tb = sys.exc_info()
                print('FAILED: {0}'.format(e))
                import traceback

                # remove the current call frame to exclude the extract_stack
                # call from the error
                stack = traceback.extract_stack()[:-1]

                # Package files have a line added at import time, so we re-read
                # the file to make line numbers match. We have to subtract two
                # from the line number because the original line number is
                # inflated once by the import statement and the lines are
                # displaced one by the import statement.
                for i, entry in enumerate(stack):
                    filename, lineno, function, text = entry
                    if spack.repo.is_package_file(filename):
                        with open(filename, 'r') as f:
                            lines = f.readlines()
                        new_lineno = lineno - 2
                        text = lines[new_lineno]
                        stack[i] = (filename, new_lineno, function, text)

                # Format the stack to print and print it
                out = traceback.format_list(stack)
                for line in out:
                    print(line.rstrip('\n'))

                if exc_type is spack.util.executable.ProcessError:
                    out = six.StringIO()
                    spack.build_environment.write_log_summary(
                        out, 'test', self.test_log_file, last=1)
                    m = out.getvalue()
                else:
                    # We're below the package context, so get context from
                    # stack instead of from traceback.
                    # The traceback is truncated here, so we can't use it to
                    # traverse the stack.
                    m = '\n'.join(
                        spack.build_environment.get_package_context(tb)
                    )

                exc = e  # e is deleted after this block

                # If we fail fast, raise another error
                if spack.config.get('config:fail_fast', False):
                    raise TestFailure([(exc, m)])
                else:
                    self.test_failures.append((exc, m))
                return False

    def _run_test_helper(self, runner, options, expected, status, installed,
                         purpose):
        status = [status] if isinstance(status, six.integer_types) else status
        expected = [expected] if isinstance(expected, six.string_types) else \
            expected
        options = [options] if isinstance(options, six.string_types) else \
            options

        if purpose:
            tty.msg(purpose)
        else:
            tty.debug('test: {0}: expect command status in {1}'
                      .format(runner.name, status))

        if installed:
            msg = "Executable '{0}' expected in prefix".format(runner.name)
            msg += ", found in {0} instead".format(runner.path)
            assert runner.path.startswith(self.spec.prefix), msg

        try:
            output = runner(*options, output=str.split, error=str.split)

            assert 0 in status, \
                'Expected {0} execution to fail'.format(runner.name)
        except ProcessError as err:
            output = str(err)
            match = re.search(r'exited with status ([0-9]+)', output)
            if not (match and int(match.group(1)) in status):
                raise

        for check in expected:
            cmd = ' '.join([runner.name] + options)
            msg = "Expected '{0}' to match output of `{1}`".format(check, cmd)
            msg += '\n\nOutput: {0}'.format(output)
            assert re.search(check, output), msg

    def unit_test_check(self):
        """Hook for unit tests to assert things about package internals.

        Unit tests can override this function to perform checks after
        ``Package.install`` and all post-install hooks run, but before
        the database is updated.

        The overridden function may indicate that the install procedure
        should terminate early (before updating the database) by
        returning ``False`` (or any value such that ``bool(result)`` is
        ``False``).

        Return:
            (bool): ``True`` to continue, ``False`` to skip ``install()``
        """
        return True

    def sanity_check_prefix(self):
        """This function checks whether install succeeded."""

        def check_paths(path_list, filetype, predicate):
            if isinstance(path_list, six.string_types):
                path_list = [path_list]

            for path in path_list:
                abs_path = os.path.join(self.prefix, path)
                if not predicate(abs_path):
                    raise InstallError(
                        "Install failed for %s. No such %s in prefix: %s" %
                        (self.name, filetype, path))

        check_paths(self.sanity_check_is_file, 'file', os.path.isfile)
        check_paths(self.sanity_check_is_dir, 'directory', os.path.isdir)

        installed = set(os.listdir(self.prefix))
        installed.difference_update(
            spack.store.layout.hidden_file_regexes)
        if not installed:
            raise InstallError(
                "Install failed for %s.  Nothing was installed!" % self.name)

    def apply_macos_rpath_fixups(self):
        """On Darwin, make installed libraries more easily relocatable.

        Some build systems (handrolled, autotools, makefiles) can set their own
        rpaths that are duplicated by spack's compiler wrapper. This fixup
        interrogates, and postprocesses if necessary, all libraries installed
        by the code.

        It should be added as a @run_after to packaging systems (or individual
        packages) that do not install relocatable libraries by default.
        """
        if 'platform=darwin' not in self.spec:
            return

        from spack.relocate import fixup_macos_rpaths
        fixup_macos_rpaths(self.spec)

    @property
    def build_log_path(self):
        """
        Return the expected (or current) build log file path.  The path points
        to the staging build file until the software is successfully installed,
        when it points to the file in the installation directory.
        """
        return self.install_log_path if self.spec.installed else self.log_path

    @classmethod
    def inject_flags(cls, name, flags):
        """
        flag_handler that injects all flags through the compiler wrapper.
        """
        return flags, None, None

    @classmethod
    def env_flags(cls, name, flags):
        """
        flag_handler that adds all flags to canonical environment variables.
        """
        return None, flags, None

    @classmethod
    def build_system_flags(cls, name, flags):
        """
        flag_handler that passes flags to the build system arguments.  Any
        package using `build_system_flags` must also implement
        `flags_to_build_system_args`, or derive from a class that
        implements it.  Currently, AutotoolsPackage and CMakePackage
        implement it.
        """
        return None, None, flags

    def setup_build_environment(self, env):
        """Sets up the build environment for a package.

        This method will be called before the current package prefix exists in
        Spack's store.

        Args:
            env (spack.util.environment.EnvironmentModifications): environment
                modifications to be applied when the package is built. Package authors
                can call methods on it to alter the build environment.
        """
        pass

    def setup_run_environment(self, env):
        """Sets up the run environment for a package.

        Args:
            env (spack.util.environment.EnvironmentModifications): environment
                modifications to be applied when the package is run. Package authors
                can call methods on it to alter the run environment.
        """
        pass

    def setup_dependent_build_environment(self, env, dependent_spec):
        """Sets up the build environment of packages that depend on this one.

        This is similar to ``setup_build_environment``, but it is used to
        modify the build environments of packages that *depend* on this one.

        This gives packages like Python and others that follow the extension
        model a way to implement common environment or compile-time settings
        for dependencies.

        This method will be called before the dependent package prefix exists
        in Spack's store.

        Examples:
            1. Installing python modules generally requires ``PYTHONPATH``
            to point to the ``lib/pythonX.Y/site-packages`` directory in the
            module's install prefix. This method could be used to set that
            variable.

        Args:
            env (spack.util.environment.EnvironmentModifications): environment
                modifications to be applied when the dependent package is built.
                Package authors can call methods on it to alter the build environment.

            dependent_spec (spack.spec.Spec): the spec of the dependent package
                about to be built. This allows the extendee (self) to query
                the dependent's state. Note that *this* package's spec is
                available as ``self.spec``
        """
        pass

    def setup_dependent_run_environment(self, env, dependent_spec):
        """Sets up the run environment of packages that depend on this one.

        This is similar to ``setup_run_environment``, but it is used to
        modify the run environments of packages that *depend* on this one.

        This gives packages like Python and others that follow the extension
        model a way to implement common environment or run-time settings
        for dependencies.

        Args:
            env (spack.util.environment.EnvironmentModifications): environment
                modifications to be applied when the dependent package is run.
                Package authors can call methods on it to alter the build environment.

            dependent_spec (spack.spec.Spec): The spec of the dependent package
                about to be run. This allows the extendee (self) to query
                the dependent's state. Note that *this* package's spec is
                available as ``self.spec``
        """
        pass

    def setup_dependent_package(self, module, dependent_spec):
        """Set up Python module-scope variables for dependent packages.

        Called before the install() method of dependents.

        Default implementation does nothing, but this can be
        overridden by an extendable package to set up the module of
        its extensions. This is useful if there are some common steps
        to installing all extensions for a certain package.

        Examples:

        1. Extensions often need to invoke the ``python`` interpreter
           from the Python installation being extended. This routine
           can put a ``python()`` Executable object in the module scope
           for the extension package to simplify extension installs.

        2. MPI compilers could set some variables in the dependent's
           scope that point to ``mpicc``, ``mpicxx``, etc., allowing
           them to be called by common name regardless of which MPI is used.

        3. BLAS/LAPACK implementations can set some variables
           indicating the path to their libraries, since these
           paths differ by BLAS/LAPACK implementation.

        Args:
            module (spack.package.PackageBase.module): The Python ``module``
                object of the dependent package. Packages can use this to set
                module-scope variables for the dependent to use.

            dependent_spec (spack.spec.Spec): The spec of the dependent package
                about to be built. This allows the extendee (self) to
                query the dependent's state.  Note that *this*
                package's spec is available as ``self.spec``.
        """
        pass

<<<<<<< HEAD
    flag_handler = inject_flags
=======
    _flag_handler = None

    @property
    def flag_handler(self):
        if self._flag_handler is None:
            self._flag_handler = PackageBase.inject_flags
        return self._flag_handler

    @flag_handler.setter
    def flag_handler(self, var):
        self._flag_handler = var

>>>>>>> 9a4e5f2a
    # The flag handler method is called for each of the allowed compiler flags.
    # It returns a triple of inject_flags, env_flags, build_system_flags.
    # The flags returned as inject_flags are injected through the spack
    #  compiler wrappers.
    # The flags returned as env_flags are passed to the build system through
    #  the environment variables of the same name.
    # The flags returned as build_system_flags are passed to the build system
    #  package subclass to be turned into the appropriate part of the standard
    #  arguments. This is implemented for build system classes where
    #  appropriate and will otherwise raise a NotImplementedError.

    def flags_to_build_system_args(self, flags):
        # Takes flags as a dict name: list of values
        if any(v for v in flags.values()):
            msg = 'The {0} build system'.format(self.__class__.__name__)
            msg += ' cannot take command line arguments for compiler flags'
            raise NotImplementedError(msg)

    @staticmethod
    def uninstall_by_spec(spec, force=False, deprecator=None):
        if not os.path.isdir(spec.prefix):
            # prefix may not exist, but DB may be inconsistent. Try to fix by
            # removing, but omit hooks.
            specs = spack.store.db.query(spec, installed=True)
            if specs:
                if deprecator:
                    spack.store.db.deprecate(specs[0], deprecator)
                    tty.debug('Deprecating stale DB entry for {0}'
                              .format(spec.short_spec))
                else:
                    spack.store.db.remove(specs[0])
                    tty.debug('Removed stale DB entry for {0}'
                              .format(spec.short_spec))
                return
            else:
                raise InstallError(str(spec) + " is not installed.")

        if not force:
            dependents = spack.store.db.installed_relatives(
                spec,
                direction='parents',
                transitive=True,
                deptype=("link", "run"),
            )
            if dependents:
                raise PackageStillNeededError(spec, dependents)

        # Try to get the package for the spec
        try:
            pkg = spec.package
        except spack.repo.UnknownEntityError:
            pkg = None

        # Pre-uninstall hook runs first.
        with spack.store.db.prefix_write_lock(spec):

            if pkg is not None:
                try:
                    spack.hooks.pre_uninstall(spec)
                except Exception as error:
                    if force:
                        error_msg = (
                            "One or more pre_uninstall hooks have failed"
                            " for {0}, but Spack is continuing with the"
                            " uninstall".format(str(spec)))
                        if isinstance(error, spack.error.SpackError):
                            error_msg += (
                                "\n\nError message: {0}".format(str(error)))
                        tty.warn(error_msg)
                        # Note that if the uninstall succeeds then we won't be
                        # seeing this error again and won't have another chance
                        # to run the hook.
                    else:
                        raise

            # Uninstalling in Spack only requires removing the prefix.
            if not spec.external:
                msg = 'Deleting package prefix [{0}]'
                tty.debug(msg.format(spec.short_spec))
                # test if spec is already deprecated, not whether we want to
                # deprecate it now
                deprecated = bool(spack.store.db.deprecator(spec))
                spack.store.layout.remove_install_directory(spec, deprecated)
            # Delete DB entry
            if deprecator:
                msg = 'deprecating DB entry [{0}] in favor of [{1}]'
                tty.debug(msg.format(spec.short_spec, deprecator.short_spec))
                spack.store.db.deprecate(spec, deprecator)
            else:
                msg = 'Deleting DB entry [{0}]'
                tty.debug(msg.format(spec.short_spec))
                spack.store.db.remove(spec)

        if pkg is not None:
            try:
                spack.hooks.post_uninstall(spec)
            except Exception:
                # If there is a failure here, this is our only chance to do
                # something about it: at this point the Spec has been removed
                # from the DB and prefix, so the post-uninstallation hooks
                # will not have another chance to run.
                error_msg = (
                    "One or more post-uninstallation hooks failed for"
                    " {0}, but the prefix has been removed (if it is not"
                    " external).".format(str(spec)))
                tb_msg = traceback.format_exc()
                error_msg += "\n\nThe error:\n\n{0}".format(tb_msg)
                tty.warn(error_msg)

        tty.msg('Successfully uninstalled {0}'.format(spec.short_spec))

    def do_uninstall(self, force=False):
        """Uninstall this package by spec."""
        # delegate to instance-less method.
        Package.uninstall_by_spec(self.spec, force)

    def do_deprecate(self, deprecator, link_fn):
        """Deprecate this package in favor of deprecator spec"""
        spec = self.spec

        # Check whether package to deprecate has active extensions
        if self.extendable:
            view = spack.filesystem_view.YamlFilesystemView(spec.prefix,
                                                            spack.store.layout)
            active_exts = view.extensions_layout.extension_map(spec).values()
            if active_exts:
                short = spec.format('{name}/{hash:7}')
                m = "Spec %s has active extensions\n" % short
                for active in active_exts:
                    m += '        %s\n' % active.format('{name}/{hash:7}')
                    m += "Deactivate extensions before deprecating %s" % short
                tty.die(m)

        # Check whether package to deprecate is an active extension
        if self.is_extension:
            extendee = self.extendee_spec
            view = spack.filesystem_view.YamlFilesystemView(extendee.prefix,
                                                            spack.store.layout)

            if self.is_activated(view):
                short = spec.format('{name}/{hash:7}')
                short_ext = extendee.format('{name}/{hash:7}')
                msg = "Spec %s is an active extension of %s\n" % (short,
                                                                  short_ext)
                msg += "Deactivate %s to be able to deprecate it" % short
                tty.die(msg)

        # Install deprecator if it isn't installed already
        if not spack.store.db.query(deprecator):
            deprecator.package.do_install()

        old_deprecator = spack.store.db.deprecator(spec)
        if old_deprecator:
            # Find this specs yaml file from its old deprecation
            self_yaml = spack.store.layout.deprecated_file_path(spec,
                                                                old_deprecator)
        else:
            self_yaml = spack.store.layout.spec_file_path(spec)

        # copy spec metadata to "deprecated" dir of deprecator
        depr_yaml = spack.store.layout.deprecated_file_path(spec,
                                                            deprecator)
        fsys.mkdirp(os.path.dirname(depr_yaml))
        shutil.copy2(self_yaml, depr_yaml)

        # Any specs deprecated in favor of this spec are re-deprecated in
        # favor of its new deprecator
        for deprecated in spack.store.db.specs_deprecated_by(spec):
            deprecated.package.do_deprecate(deprecator, link_fn)

        # Now that we've handled metadata, uninstall and replace with link
        Package.uninstall_by_spec(spec, force=True, deprecator=deprecator)
        link_fn(deprecator.prefix, spec.prefix)

    def _check_extendable(self):
        if not self.extendable:
            raise ValueError("Package %s is not extendable!" % self.name)

    def _sanity_check_extension(self):
        if not self.is_extension:
            raise ActivationError("This package is not an extension.")

        extendee_package = self.extendee_spec.package
        extendee_package._check_extendable()

        if not self.extendee_spec.installed:
            raise ActivationError(
                "Can only (de)activate extensions for installed packages.")
        if not self.spec.installed:
            raise ActivationError("Extensions must first be installed.")
        if self.extendee_spec.name not in self.extendees:
            raise ActivationError("%s does not extend %s!" %
                                  (self.name, self.extendee.name))

    def do_activate(self, view=None, with_dependencies=True, verbose=True):
        """Called on an extension to invoke the extendee's activate method.

        Commands should call this routine, and should not call
        activate() directly.
        """
        if verbose:
            tty.msg('Activating extension {0} for {1}'.format(
                self.spec.cshort_spec, self.extendee_spec.cshort_spec))

        self._sanity_check_extension()
        if not view:
            view = YamlFilesystemView(
                self.extendee_spec.prefix, spack.store.layout)

        extensions_layout = view.extensions_layout

        try:
            extensions_layout.check_extension_conflict(
                self.extendee_spec, self.spec)
        except spack.directory_layout.ExtensionAlreadyInstalledError as e:
            # already installed, let caller know
            tty.msg(e.message)
            return

        # Activate any package dependencies that are also extensions.
        if with_dependencies:
            for spec in self.dependency_activations():
                if not spec.package.is_activated(view):
                    spec.package.do_activate(
                        view, with_dependencies=with_dependencies,
                        verbose=verbose)

        self.extendee_spec.package.activate(
            self, view, **self.extendee_args)

        extensions_layout.add_extension(self.extendee_spec, self.spec)

        if verbose:
            tty.debug('Activated extension {0} for {1}'.format(
                self.spec.cshort_spec, self.extendee_spec.cshort_spec))

    def dependency_activations(self):
        return (spec for spec in self.spec.traverse(root=False, deptype='run')
                if spec.package.extends(self.extendee_spec))

    def activate(self, extension, view, **kwargs):
        """
        Add the extension to the specified view.

        Package authors can override this function to maintain some
        centralized state related to the set of activated extensions
        for a package.

        Spack internals (commands, hooks, etc.) should call
        do_activate() method so that proper checks are always executed.
        """
        view.merge(extension.spec, ignore=kwargs.get('ignore', None))

    def do_deactivate(self, view=None, **kwargs):
        """Remove this extension package from the specified view. Called
        on the extension to invoke extendee's deactivate() method.

        `remove_dependents=True` deactivates extensions depending on this
        package instead of raising an error.
        """
        self._sanity_check_extension()
        force = kwargs.get('force', False)
        verbose = kwargs.get('verbose', True)
        remove_dependents = kwargs.get('remove_dependents', False)

        if verbose:
            tty.msg('Deactivating extension {0} for {1}'.format(
                self.spec.cshort_spec, self.extendee_spec.cshort_spec))

        if not view:
            view = YamlFilesystemView(
                self.extendee_spec.prefix, spack.store.layout)
        extensions_layout = view.extensions_layout

        # Allow a force deactivate to happen.  This can unlink
        # spurious files if something was corrupted.
        if not force:
            extensions_layout.check_activated(
                self.extendee_spec, self.spec)

            activated = extensions_layout.extension_map(
                self.extendee_spec)
            for name, aspec in activated.items():
                if aspec == self.spec:
                    continue
                for dep in aspec.traverse(deptype='run'):
                    if self.spec == dep:
                        if remove_dependents:
                            aspec.package.do_deactivate(**kwargs)
                        else:
                            msg = ('Cannot deactivate {0} because {1} is '
                                   'activated and depends on it')
                            raise ActivationError(msg.format(
                                self.spec.cshort_spec, aspec.cshort_spec))

        self.extendee_spec.package.deactivate(
            self, view, **self.extendee_args)

        # redundant activation check -- makes SURE the spec is not
        # still activated even if something was wrong above.
        if self.is_activated(view):
            extensions_layout.remove_extension(
                self.extendee_spec, self.spec)

        if verbose:
            tty.debug('Deactivated extension {0} for {1}'.format(
                self.spec.cshort_spec, self.extendee_spec.cshort_spec))

    def deactivate(self, extension, view, **kwargs):
        """
        Remove all extension files from the specified view.

        Package authors can override this method to support other
        extension mechanisms.  Spack internals (commands, hooks, etc.)
        should call do_deactivate() method so that proper checks are
        always executed.
        """
        view.unmerge(extension.spec, ignore=kwargs.get('ignore', None))

    def view(self):
        """Create a view with the prefix of this package as the root.
        Extensions added to this view will modify the installation prefix of
        this package.
        """
        return YamlFilesystemView(self.prefix, spack.store.layout)

    def do_restage(self):
        """Reverts expanded/checked out source to a pristine state."""
        self.stage.restage()

    def do_clean(self):
        """Removes the package's build stage and source tarball."""
        for patch in self.spec.patches:
            patch.clean()

        self.stage.destroy()

    def format_doc(self, **kwargs):
        """Wrap doc string at 72 characters and format nicely"""
        indent = kwargs.get('indent', 0)

        if not self.__doc__:
            return ""

        doc = re.sub(r'\s+', ' ', self.__doc__)
        lines = textwrap.wrap(doc, 72)
        results = six.StringIO()
        for line in lines:
            results.write((" " * indent) + line + "\n")
        return results.getvalue()

    @property
    def all_urls(self):
        """A list of all URLs in a package.

        Check both class-level and version-specific URLs.

        Returns:
            list: a list of URLs
        """
        urls = []
        if hasattr(self, 'url') and self.url:
            urls.append(self.url)

        # fetch from first entry in urls to save time
        if hasattr(self, 'urls') and self.urls:
            urls.append(self.urls[0])

        for args in self.versions.values():
            if 'url' in args:
                urls.append(args['url'])
        return urls

    def fetch_remote_versions(self, concurrency=128):
        """Find remote versions of this package.

        Uses ``list_url`` and any other URLs listed in the package file.

        Returns:
            dict: a dictionary mapping versions to URLs
        """
        if not self.all_urls:
            return {}

        try:
            return spack.util.web.find_versions_of_archive(
                self.all_urls,
                self.list_url,
                self.list_depth,
                concurrency,
                reference_package=self,
            )
        except spack.util.web.NoNetworkConnectionError as e:
            tty.die("Package.fetch_versions couldn't connect to:", e.url,
                    e.message)

    @property
    def rpath(self):
        """Get the rpath this package links with, as a list of paths."""
        rpaths = [self.prefix.lib, self.prefix.lib64]
        deps = self.spec.dependencies(deptype='link')
        rpaths.extend(d.prefix.lib for d in deps
                      if os.path.isdir(d.prefix.lib))
        rpaths.extend(d.prefix.lib64 for d in deps
                      if os.path.isdir(d.prefix.lib64))
        return rpaths

    @property
    def rpath_args(self):
        """
        Get the rpath args as a string, with -Wl,-rpath, for each element
        """
        return " ".join("-Wl,-rpath,%s" % p for p in self.rpath)

    def _run_test_callbacks(self, method_names, callback_type='install'):
        """Tries to call all of the listed methods, returning immediately
           if the list is None."""
        if method_names is None:
            return

        fail_fast = spack.config.get('config:fail_fast', False)

        with self._setup_test(verbose=False, externals=False) as logger:
            # Report running each of the methods in the build log
            print_test_message(
                logger, 'Running {0}-time tests'.format(callback_type), True)

            for name in method_names:
                try:
                    fn = getattr(self, name)

                    msg = 'RUN-TESTS: {0}-time tests [{1}]' \
                        .format(callback_type, name),
                    print_test_message(logger, msg, True)

                    fn()
                except AttributeError as e:
                    msg = 'RUN-TESTS: method not implemented [{0}]' \
                        .format(name),
                    print_test_message(logger, msg, True)

                    self.test_failures.append((e, msg))
                    if fail_fast:
                        break

            # Raise any collected failures here
            if self.test_failures:
                raise TestFailure(self.test_failures)

    @on_package_attributes(run_tests=True)
    def _run_default_build_time_test_callbacks(self):
        """Tries to call all the methods that are listed in the attribute
        ``build_time_test_callbacks`` if ``self.run_tests is True``.
        """
        self._run_test_callbacks(self.build_time_test_callbacks, 'build')

    @on_package_attributes(run_tests=True)
    def _run_default_install_time_test_callbacks(self):
        """Tries to call all the methods that are listed in the attribute
        ``install_time_test_callbacks`` if ``self.run_tests is True``.
        """
        self._run_test_callbacks(self.install_time_test_callbacks, 'install')


def has_test_method(pkg):
    """Determine if the package defines its own stand-alone test method.

    Args:
        pkg (str): the package being checked

    Returns:
        (bool): ``True`` if the package overrides the default method; else
            ``False``
    """
    if not inspect.isclass(pkg):
        tty.die('{0}: is not a class, it is {1}'.format(pkg, type(pkg)))

    return (
        (issubclass(pkg, PackageBase) and pkg.test != PackageBase.test) or
        (isinstance(pkg, PackageBase) and pkg.test.__func__ != PackageBase.test)
    )


def print_test_message(logger, msg, verbose):
    if verbose:
        with logger.force_echo():
            tty.msg(msg)
    else:
        tty.msg(msg)


def test_process(pkg, kwargs):
    verbose = kwargs.get('verbose', False)
    externals = kwargs.get('externals', False)

    with pkg._setup_test(verbose, externals) as logger:
        if pkg.spec.external and not externals:
            print_test_message(
                logger, 'Skipped tests for external package', verbose)
            return

        # run test methods from the package and all virtuals it
        # provides virtuals have to be deduped by name
        v_names = list(set([vspec.name
                            for vspec in pkg.virtuals_provided]))

        # hack for compilers that are not dependencies (yet)
        # TODO: this all eventually goes away
        c_names = ('gcc', 'intel', 'intel-parallel-studio', 'pgi')
        if pkg.name in c_names:
            v_names.extend(['c', 'cxx', 'fortran'])
        if pkg.spec.satisfies('llvm+clang'):
            v_names.extend(['c', 'cxx'])

        test_specs = [pkg.spec] + [spack.spec.Spec(v_name)
                                   for v_name in sorted(v_names)]

        ran_actual_test_function = False
        try:
            with fsys.working_dir(pkg.test_suite.test_dir_for_spec(pkg.spec)):
                for spec in test_specs:
                    pkg.test_suite.current_test_spec = spec
                    # Fail gracefully if a virtual has no package/tests
                    try:
                        spec_pkg = spec.package
                    except spack.repo.UnknownPackageError:
                        continue

                    # copy installed test sources cache into test cache dir
                    if spec.concrete:
                        cache_source = spec_pkg.install_test_root
                        cache_dir = pkg.test_suite.current_test_cache_dir
                        if (os.path.isdir(cache_source) and
                                not os.path.exists(cache_dir)):
                            fsys.install_tree(cache_source, cache_dir)

                    # copy test data into test data dir
                    data_source = Prefix(spec_pkg.package_dir).test
                    data_dir = pkg.test_suite.current_test_data_dir
                    if (os.path.isdir(data_source) and
                            not os.path.exists(data_dir)):
                        # We assume data dir is used read-only
                        # maybe enforce this later
                        shutil.copytree(data_source, data_dir)

                    # grab the function for each method so we can call
                    # it with the package
                    test_fn = spec_pkg.__class__.test
                    if not isinstance(test_fn, types.FunctionType):
                        test_fn = test_fn.__func__

                    # Skip any test methods consisting solely of 'pass'
                    # since they do not contribute to package testing.
                    source = (inspect.getsource(test_fn)).splitlines()[1:]
                    lines = (ln.strip() for ln in source)
                    statements = [ln for ln in lines if not ln.startswith('#')]
                    if len(statements) > 0 and statements[0] == 'pass':
                        continue

                    # Run the tests
                    ran_actual_test_function = True
                    context = logger.force_echo if verbose else nullcontext
                    with context():
                        test_fn(pkg)

            # If fail-fast was on, we error out above
            # If we collect errors, raise them in batch here
            if pkg.test_failures:
                raise TestFailure(pkg.test_failures)

        finally:
            # flag the package as having been tested (i.e., ran one or more
            # non-pass-only methods
            if ran_actual_test_function:
                fsys.touch(pkg.tested_file)
            else:
                print_test_message(logger, 'No tests to run', verbose)


inject_flags = PackageBase.inject_flags
env_flags = PackageBase.env_flags
build_system_flags = PackageBase.build_system_flags


class BundlePackage(PackageBase):
    """General purpose bundle, or no-code, package class."""
    #: There are no phases by default but the property is required to support
    #: post-install hooks (e.g., for module generation).
    phases = []  # type: List[str]
    #: This attribute is used in UI queries that require to know which
    #: build-system class we are using
    build_system_class = 'BundlePackage'

    #: Bundle packages do not have associated source or binary code.
    has_code = False


class Package(PackageBase):
    """General purpose class with a single ``install``
    phase that needs to be coded by packagers.
    """
    #: The one and only phase
    phases = ['install']
    #: This attribute is used in UI queries that require to know which
    #: build-system class we are using
    build_system_class = 'Package'
    # This will be used as a registration decorator in user
    # packages, if need be
    run_after('install')(PackageBase.sanity_check_prefix)
    # On macOS, force rpaths for shared library IDs and remove duplicate rpaths
    run_after('install')(PackageBase.apply_macos_rpath_fixups)


def install_dependency_symlinks(pkg, spec, prefix):
    """
    Execute a dummy install and flatten dependencies.

    This routine can be used in a ``package.py`` definition by setting
    ``install = install_dependency_symlinks``.

    This feature comes in handy for creating a common location for the
    the installation of third-party libraries.
    """
    flatten_dependencies(spec, prefix)


def use_cray_compiler_names():
    """Compiler names for builds that rely on cray compiler names."""
    os.environ['CC'] = 'cc'
    os.environ['CXX'] = 'CC'
    os.environ['FC'] = 'ftn'
    os.environ['F77'] = 'ftn'


def flatten_dependencies(spec, flat_dir):
    """Make each dependency of spec present in dir via symlink."""
    for dep in spec.traverse(root=False):
        name = dep.name

        dep_path = spack.store.layout.path_for_spec(dep)
        dep_files = LinkTree(dep_path)

        os.mkdir(flat_dir + '/' + name)

        conflict = dep_files.find_conflict(flat_dir + '/' + name)
        if conflict:
            raise DependencyConflictError(conflict)

        dep_files.merge(flat_dir + '/' + name)


def possible_dependencies(*pkg_or_spec, **kwargs):
    """Get the possible dependencies of a number of packages.

    See ``PackageBase.possible_dependencies`` for details.
    """
    packages = []
    for pos in pkg_or_spec:
        if isinstance(pos, PackageMeta):
            packages.append(pos)
            continue

        if not isinstance(pos, spack.spec.Spec):
            pos = spack.spec.Spec(pos)

        if spack.repo.path.is_virtual(pos.name):
            packages.extend(
                p.package_class
                for p in spack.repo.path.providers_for(pos.name)
            )
            continue
        else:
            packages.append(pos.package_class)

    visited = {}
    for pkg in packages:
        pkg.possible_dependencies(visited=visited, **kwargs)

    return visited


class FetchError(spack.error.SpackError):
    """Raised when something goes wrong during fetch."""

    def __init__(self, message, long_msg=None):
        super(FetchError, self).__init__(message, long_msg)


class PackageStillNeededError(InstallError):
    """Raised when package is still needed by another on uninstall."""
    def __init__(self, spec, dependents):
        super(PackageStillNeededError, self).__init__("Cannot uninstall %s" %
                                                      spec)
        self.spec = spec
        self.dependents = dependents


class PackageError(spack.error.SpackError):
    """Raised when something is wrong with a package definition."""
    def __init__(self, message, long_msg=None):
        super(PackageError, self).__init__(message, long_msg)


class PackageVersionError(PackageError):
    """Raised when a version URL cannot automatically be determined."""
    def __init__(self, version):
        super(PackageVersionError, self).__init__(
            "Cannot determine a URL automatically for version %s" % version,
            "Please provide a url for this version in the package.py file.")


class NoURLError(PackageError):
    """Raised when someone tries to build a URL for a package with no URLs."""

    def __init__(self, cls):
        super(NoURLError, self).__init__(
            "Package %s has no version with a URL." % cls.__name__)


class InvalidPackageOpError(PackageError):
    """Raised when someone tries perform an invalid operation on a package."""


class ExtensionError(PackageError):
    """Superclass for all errors having to do with extension packages."""


class ActivationError(ExtensionError):
    """Raised when there are problems activating an extension."""
    def __init__(self, msg, long_msg=None):
        super(ActivationError, self).__init__(msg, long_msg)


class DependencyConflictError(spack.error.SpackError):
    """Raised when the dependencies cannot be flattened as asked for."""
    def __init__(self, conflict):
        super(DependencyConflictError, self).__init__(
            "%s conflicts with another file in the flattened directory." % (
                conflict))<|MERGE_RESOLUTION|>--- conflicted
+++ resolved
@@ -2331,9 +2331,6 @@
         """
         pass
 
-<<<<<<< HEAD
-    flag_handler = inject_flags
-=======
     _flag_handler = None
 
     @property
@@ -2346,7 +2343,6 @@
     def flag_handler(self, var):
         self._flag_handler = var
 
->>>>>>> 9a4e5f2a
     # The flag handler method is called for each of the allowed compiler flags.
     # It returns a triple of inject_flags, env_flags, build_system_flags.
     # The flags returned as inject_flags are injected through the spack
