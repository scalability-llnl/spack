# Copyright 2013-2021 Lawrence Livermore National Security, LLC and other
# Spack Project Developers. See the top-level COPYRIGHT file for details.
#
# SPDX-License-Identifier: (Apache-2.0 OR MIT)

"""Defines paths that are part of Spack's directory structure.

Do not import other ``spack`` modules here. This module is used
throughout Spack and should bring in a minimal number of external
dependencies.
"""
import os
from llnl.util.filesystem import ancestor

#: This file lives in $prefix/lib/spack/spack/__file__
prefix = ancestor(__file__, 4)

#: User configuration location
user_config_path = os.path.expanduser('~/.spack')

#: synonym for prefix
spack_root = prefix

#: bin directory in the spack prefix
bin_path = os.path.join(prefix, "bin")

#: The spack script itself
spack_script = os.path.join(bin_path, "spack")

#: The sbang script in the spack installation
sbang_script = os.path.join(bin_path, "sbang")

# spack directory hierarchy
lib_path              = os.path.join(prefix, "lib", "spack")
external_path         = os.path.join(lib_path, "external")
build_env_path        = os.path.join(lib_path, "env")
module_path           = os.path.join(lib_path, "spack")
command_path          = os.path.join(module_path, "cmd")
analyzers_path        = os.path.join(module_path, "analyzers")
platform_path         = os.path.join(module_path, 'platforms')
compilers_path        = os.path.join(module_path, "compilers")
build_systems_path    = os.path.join(module_path, 'build_systems')
operating_system_path = os.path.join(module_path, 'operating_systems')
test_path             = os.path.join(module_path, "test")
hooks_path            = os.path.join(module_path, "hooks")
var_path              = os.path.join(prefix, "var", "spack")
repos_path            = os.path.join(var_path, "repos")
tests_path            = os.path.join(var_path, "tests")
share_path            = os.path.join(prefix, "share", "spack")
user_share_path       = os.path.join(user_config_path, "share", "spack")

# Default cache locations (can be changed in config)
default_misc_cache_path = os.path.join(user_config_path, 'cache')
default_source_cache_path = os.path.join(user_config_path, 'downloads')

# Paths to built-in Spack repositories.
packages_path      = os.path.join(repos_path, "builtin")
mock_packages_path = os.path.join(repos_path, "builtin.mock")

<<<<<<< HEAD
=======
#: User configuration location
user_config_path = os.path.expanduser('~/.spack')
user_bootstrap_path = os.path.join(user_config_path, 'bootstrap')
user_bootstrap_store = os.path.join(user_bootstrap_path, 'store')
>>>>>>> ecb7d6dc

opt_path        = os.path.join(prefix, "opt")
etc_path        = os.path.join(prefix, "etc")
system_etc_path = '/etc'

# GPG paths.
gpg_keys_path      = os.path.join(var_path, "gpg")
mock_gpg_data_path = os.path.join(var_path, "gpg.mock", "data")
mock_gpg_keys_path = os.path.join(var_path, "gpg.mock", "keys")
gpg_path           = os.path.join(opt_path, "spack", "gpg")<|MERGE_RESOLUTION|>--- conflicted
+++ resolved
@@ -57,13 +57,10 @@
 packages_path      = os.path.join(repos_path, "builtin")
 mock_packages_path = os.path.join(repos_path, "builtin.mock")
 
-<<<<<<< HEAD
-=======
 #: User configuration location
 user_config_path = os.path.expanduser('~/.spack')
 user_bootstrap_path = os.path.join(user_config_path, 'bootstrap')
 user_bootstrap_store = os.path.join(user_bootstrap_path, 'store')
->>>>>>> ecb7d6dc
 
 opt_path        = os.path.join(prefix, "opt")
 etc_path        = os.path.join(prefix, "etc")
