--- conflicted
+++ resolved
@@ -154,14 +154,8 @@
     def _avail_targets(self):
         '''Return a list of available CrayPE CPU targets.'''
         if getattr(self, '_craype_targets', None) is None:
-<<<<<<< HEAD
-            modulecmd = which("modulecmd")
-            modulecmd.add_default_arg("python")
-            output = modulecmd('avail', '-t', 'craype-', output=str, error=str)
-=======
             module = get_module_cmd()
             output = module('avail', '-t', 'craype-', output=str, error=str)
->>>>>>> c9a80b6d
             craype_modules = _get_modules_in_modulecmd_output(output)
             self._craype_targets = targets = []
             _fill_craype_targets_from_modules(targets, craype_modules)
