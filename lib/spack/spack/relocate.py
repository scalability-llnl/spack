--- conflicted
+++ resolved
@@ -4,10 +4,6 @@
 # SPDX-License-Identifier: (Apache-2.0 OR MIT)
 import collections
 import itertools
-<<<<<<< HEAD
-import multiprocessing.pool
-=======
->>>>>>> 6b03c9f2
 import os
 import re
 import shutil
