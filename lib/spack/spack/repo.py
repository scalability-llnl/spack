--- conflicted
+++ resolved
@@ -700,26 +700,20 @@
         """
         return any(repo.exists(pkg_name) for repo in self.repos)
 
-<<<<<<< HEAD
     def is_virtual(self, pkg_name, use_index=True):
         """True if the package with this name is virtual, False otherwise.
 
         Set `use_index` False when calling from a code block that could
         be run during the computation of the provider index."""
         have_name = pkg_name is not None
+        if have_name and not isinstance(pkg_name, str):
+            raise ValueError(
+                "is_virtual(): expected package name, got %s" % type(pkg_name))
         if use_index:
             return have_name and pkg_name in self.provider_index
         else:
             return have_name and (not self.exists(pkg_name) or
                                   self.get_pkg_class(pkg_name).virtual)
-=======
-    def is_virtual(self, pkg_name):
-        """True if the package with this name is virtual, False otherwise."""
-        if not isinstance(pkg_name, str):
-            raise ValueError(
-                "is_virtual(): expected package name, got %s" % type(pkg_name))
-        return pkg_name in self.provider_index
->>>>>>> 89181f25
 
     def __contains__(self, pkg_name):
         return self.exists(pkg_name)
