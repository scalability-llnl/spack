--- conflicted
+++ resolved
@@ -169,37 +169,22 @@
                 except spack.build_environment.InstallError as e:
                     # An InstallError is considered a failure (the recipe
                     # didn't work correctly)
-<<<<<<< HEAD
                     error = e
-                    package['result'] = 'failure'
-                    package['message'] = e.message or 'Installation failure'
-                    package['stdout'] = fetch_log(pkg, do_fn, self.dir)
-                    package['stdout'] += package['message']
-                    package['exception'] = e.traceback
-=======
                     package["result"] = "failure"
                     package["message"] = e.message or "Installation failure"
                     package["stdout"] = fetch_log(pkg, do_fn, self.dir)
                     package["stdout"] += package["message"]
                     package["exception"] = e.traceback
->>>>>>> a8691124
                     raise
 
                 except (Exception, BaseException) as e:
                     # Everything else is an error (the installation
                     # failed outside of the child process)
-<<<<<<< HEAD
                     error = e
-                    package['result'] = 'error'
-                    package['stdout'] = fetch_log(pkg, do_fn, self.dir)
-                    package['message'] = str(e) or 'Unknown error'
-                    package['exception'] = traceback.format_exc()
-=======
                     package["result"] = "error"
                     package["stdout"] = fetch_log(pkg, do_fn, self.dir)
                     package["message"] = str(e) or "Unknown error"
                     package["exception"] = traceback.format_exc()
->>>>>>> a8691124
                     raise
 
                 finally:
@@ -215,9 +200,9 @@
                     try:
                         item = next((
                             x for x in self.specs
-                            if x['name'] == name
+                            if x["name"] == name
                         ))
-                        item['packages'].append(package)
+                        item["packages"].append(package)
                     except StopIteration:
                         pass
 
