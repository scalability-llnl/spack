--- conflicted
+++ resolved
@@ -68,7 +68,6 @@
         "labels": {"type": "object"},
         # Use a custom template to render the recipe
         "template": {"type": "string", "default": None},
-<<<<<<< HEAD
         # Add a custom extra section at the bottom of a stage
         "extra_instructions": {
             "type": "object",
@@ -80,8 +79,6 @@
                 "final": {"type": "string"},
             },
         },
-=======
->>>>>>> 65d3221a
         # Reserved for properties that are specific to each format
         "singularity": {
             "type": "object",
