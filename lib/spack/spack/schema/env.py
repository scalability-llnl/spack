# Copyright 2013-2024 Lawrence Livermore National Security, LLC and other
# Spack Project Developers. See the top-level COPYRIGHT file for details.
#
# SPDX-License-Identifier: (Apache-2.0 OR MIT)

"""Schema for env.yaml configuration file.

.. literalinclude:: _spack_root/lib/spack/spack/schema/env.py
   :lines: 19-
"""
from typing import Any, Dict

from llnl.util.lang import union_dicts

import spack.schema.merged

from .spec_list import spec_list_schema

#: Top level key in a manifest file
TOP_LEVEL_KEY = "spack"

include_concrete = {"type": "array", "default": [], "items": {"type": "string"}}

properties: Dict[str, Any] = {
    "spack": {
        "type": "object",
        "default": {},
        "additionalProperties": False,
        "properties": union_dicts(
            # merged configuration scope schemas
            spack.schema.merged.properties,
            # extra environment schema properties
            {
                "include": {"type": "array", "default": [], "items": {"type": "string"}},
                "specs": spec_list_schema,
                "include_concrete": include_concrete,
            },
        ),
    }
}

schema = {
    "$schema": "http://json-schema.org/draft-07/schema#",
    "title": "Spack environment file schema",
    "type": "object",
    "additionalProperties": False,
<<<<<<< HEAD
    "properties": {
        "spack": {
            "type": "object",
            "default": {},
            "additionalProperties": False,
            "properties": union_dicts(
                # Include deprecated "gitlab-ci" section
                spack.schema.gitlab_ci.properties,
                # merged configuration scope schemas
                spack.schema.merged.properties,
                # extra environment schema properties
                {
                    "include": {"type": "array", "default": [], "items": {"type": "string"}},
                    "develop": {
                        "type": "object",
                        "default": {},
                        "additionalProperties": False,
                        "patternProperties": {
                            r"\w[\w-]*": {
                                "type": "object",
                                "additionalProperties": False,
                                "properties": {
                                    "spec": {"type": "string"},
                                    "path": {"type": "string"},
                                },
                            }
                        },
                    },
                    "specs": spack.schema.spec_list_schema,
                    "detect-changes-with-git": {"type": "boolean", "default": False},
                    "view": {
                        "anyOf": [
                            {"type": "boolean"},
                            {"type": "string"},
                            {
                                "type": "object",
                                "patternProperties": {
                                    r"\w+": {
                                        "required": ["root"],
                                        "additionalProperties": False,
                                        "properties": {
                                            "root": {"type": "string"},
                                            "link": {
                                                "type": "string",
                                                "pattern": "(roots|all|run)",
                                            },
                                            "link_type": {"type": "string"},
                                            "select": {
                                                "type": "array",
                                                "items": {"type": "string"},
                                            },
                                            "exclude": {
                                                "type": "array",
                                                "items": {"type": "string"},
                                            },
                                            "projections": projections_scheme,
                                        },
                                    }
                                },
                            },
                        ]
                    },
                },
            ),
        }
    },
=======
    "properties": properties,
>>>>>>> 112e47cc
}


def update(data):
    """Update the data in place to remove deprecated properties.

    Args:
        data (dict): dictionary to be updated

    Returns:
        True if data was changed, False otherwise
    """
    # There are not currently any deprecated attributes in this section
    # that have not been removed
    return False<|MERGE_RESOLUTION|>--- conflicted
+++ resolved
@@ -34,6 +34,7 @@
                 "include": {"type": "array", "default": [], "items": {"type": "string"}},
                 "specs": spec_list_schema,
                 "include_concrete": include_concrete,
+                "detect-changes-with-git": {"type": "boolean", "default": False},
             },
         ),
     }
@@ -44,76 +45,7 @@
     "title": "Spack environment file schema",
     "type": "object",
     "additionalProperties": False,
-<<<<<<< HEAD
-    "properties": {
-        "spack": {
-            "type": "object",
-            "default": {},
-            "additionalProperties": False,
-            "properties": union_dicts(
-                # Include deprecated "gitlab-ci" section
-                spack.schema.gitlab_ci.properties,
-                # merged configuration scope schemas
-                spack.schema.merged.properties,
-                # extra environment schema properties
-                {
-                    "include": {"type": "array", "default": [], "items": {"type": "string"}},
-                    "develop": {
-                        "type": "object",
-                        "default": {},
-                        "additionalProperties": False,
-                        "patternProperties": {
-                            r"\w[\w-]*": {
-                                "type": "object",
-                                "additionalProperties": False,
-                                "properties": {
-                                    "spec": {"type": "string"},
-                                    "path": {"type": "string"},
-                                },
-                            }
-                        },
-                    },
-                    "specs": spack.schema.spec_list_schema,
-                    "detect-changes-with-git": {"type": "boolean", "default": False},
-                    "view": {
-                        "anyOf": [
-                            {"type": "boolean"},
-                            {"type": "string"},
-                            {
-                                "type": "object",
-                                "patternProperties": {
-                                    r"\w+": {
-                                        "required": ["root"],
-                                        "additionalProperties": False,
-                                        "properties": {
-                                            "root": {"type": "string"},
-                                            "link": {
-                                                "type": "string",
-                                                "pattern": "(roots|all|run)",
-                                            },
-                                            "link_type": {"type": "string"},
-                                            "select": {
-                                                "type": "array",
-                                                "items": {"type": "string"},
-                                            },
-                                            "exclude": {
-                                                "type": "array",
-                                                "items": {"type": "string"},
-                                            },
-                                            "projections": projections_scheme,
-                                        },
-                                    }
-                                },
-                            },
-                        ]
-                    },
-                },
-            ),
-        }
-    },
-=======
     "properties": properties,
->>>>>>> 112e47cc
 }
 
 
