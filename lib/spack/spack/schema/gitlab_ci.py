# Copyright 2013-2022 Lawrence Livermore National Security, LLC and other
# Spack Project Developers. See the top-level COPYRIGHT file for details.
#
# SPDX-License-Identifier: (Apache-2.0 OR MIT)

"""Schema for gitlab-ci.yaml configuration file.

.. literalinclude:: ../spack/schema/gitlab_ci.py
   :lines: 13-
"""

from llnl.util.lang import union_dicts

image_schema = {
    "oneOf": [
        {"type": "string"},
        {
            "type": "object",
            "properties": {
                "name": {"type": "string"},
                "entrypoint": {
                    "type": "array",
                    "items": {
                        "type": "string",
                    },
                },
            },
        },
    ],
}

runner_attributes_schema_items = {
    "image": image_schema,
    "tags": {"type": "array", "items": {"type": "string"}},
    "variables": {
        "type": "object",
        "patternProperties": {
            r"[\w\d\-_\.]+": {
                "type": "string",
            },
        },
    },
    "before_script": {"type": "array", "items": {"type": "string"}},
    "script": {"type": "array", "items": {"type": "string"}},
    "after_script": {"type": "array", "items": {"type": "string"}},
}

runner_selector_schema = {
    "type": "object",
    "additionalProperties": False,
    "required": ["tags"],
    "properties": runner_attributes_schema_items,
}


core_shared_properties = union_dicts(
    runner_attributes_schema_items,
    {
        "bootstrap": {
            "type": "array",
            "items": {
                "anyOf": [
                    {
                        "type": "string",
                    },
                    {
                        "type": "object",
                        "additionalProperties": False,
                        "required": ["name"],
                        "properties": {
                            "name": {
                                "type": "string",
                            },
                            "compiler-agnostic": {
                                "type": "boolean",
                                "default": False,
                            },
                        },
                    },
                ],
            },
        },
        "mappings": {
            "type": "array",
            "items": {
                "type": "object",
                "additionalProperties": False,
                "required": ["match"],
                "properties": {
                    "match": {
                        "type": "array",
                        "items": {
                            "type": "string",
                        },
                    },
                    "runner-attributes": runner_selector_schema,
                },
            },
        },
<<<<<<< HEAD
        'service-job-attributes': runner_selector_schema,
        'signing-job-attributes': runner_selector_schema,
        'rebuild-index': {'type': 'boolean'},
        'broken-specs-url': {'type': 'string'},
=======
        "service-job-attributes": runner_selector_schema,
        "signing-job-attributes": runner_selector_schema,
        "rebuild-index": {"type": "boolean"},
        "broken-specs-url": {"type": "string"},
>>>>>>> b1e499d0
    },
)

gitlab_ci_properties = {
    "anyOf": [
        {
            "type": "object",
            "additionalProperties": False,
            "required": ["mappings"],
            "properties": union_dicts(
                core_shared_properties,
                {
                    "enable-artifacts-buildcache": {
                        "type": "boolean",
                    },
                },
            ),
        },
        {
            "type": "object",
            "additionalProperties": False,
            "required": ["mappings"],
            "properties": union_dicts(
                core_shared_properties,
                {
                    "temporary-storage-url-prefix": {
                        "type": "string",
                    },
                },
            ),
        },
    ]
}

#: Properties for inclusion in other schemas
properties = {
    "gitlab-ci": gitlab_ci_properties,
}

#: Full schema with metadata
schema = {
    "$schema": "http://json-schema.org/draft-07/schema#",
    "title": "Spack gitlab-ci configuration file schema",
    "type": "object",
    "additionalProperties": False,
    "properties": properties,
}<|MERGE_RESOLUTION|>--- conflicted
+++ resolved
@@ -97,17 +97,10 @@
                 },
             },
         },
-<<<<<<< HEAD
-        'service-job-attributes': runner_selector_schema,
-        'signing-job-attributes': runner_selector_schema,
-        'rebuild-index': {'type': 'boolean'},
-        'broken-specs-url': {'type': 'string'},
-=======
         "service-job-attributes": runner_selector_schema,
         "signing-job-attributes": runner_selector_schema,
         "rebuild-index": {"type": "boolean"},
         "broken-specs-url": {"type": "string"},
->>>>>>> b1e499d0
     },
 )
 
