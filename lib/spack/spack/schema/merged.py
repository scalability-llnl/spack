# Copyright 2013-2023 Lawrence Livermore National Security, LLC and other
# Spack Project Developers. See the top-level COPYRIGHT file for details.
#
# SPDX-License-Identifier: (Apache-2.0 OR MIT)

"""Schema for configuration merged into one file.

.. literalinclude:: _spack_root/lib/spack/spack/schema/merged.py
   :lines: 39-
"""
from llnl.util.lang import union_dicts

import spack.schema.bootstrap
import spack.schema.cdash
import spack.schema.ci
import spack.schema.compilers
import spack.schema.concretizer
import spack.schema.config
import spack.schema.container
<<<<<<< HEAD
import spack.schema.develop
import spack.schema.gitlab_ci
=======
>>>>>>> b013a2de
import spack.schema.mirrors
import spack.schema.modules
import spack.schema.packages
import spack.schema.repos
import spack.schema.upstreams

#: Properties for inclusion in other schemas
properties = union_dicts(
    spack.schema.bootstrap.properties,
    spack.schema.cdash.properties,
    spack.schema.compilers.properties,
    spack.schema.concretizer.properties,
    spack.schema.config.properties,
    spack.schema.container.properties,
<<<<<<< HEAD
    spack.schema.develop.properties,
    spack.schema.gitlab_ci.properties,
=======
    spack.schema.ci.properties,
>>>>>>> b013a2de
    spack.schema.mirrors.properties,
    spack.schema.modules.properties,
    spack.schema.packages.properties,
    spack.schema.repos.properties,
    spack.schema.upstreams.properties,
)


#: Full schema with metadata
schema = {
    "$schema": "http://json-schema.org/draft-07/schema#",
    "title": "Spack merged configuration file schema",
    "type": "object",
    "additionalProperties": False,
    "properties": properties,
}<|MERGE_RESOLUTION|>--- conflicted
+++ resolved
@@ -17,11 +17,7 @@
 import spack.schema.concretizer
 import spack.schema.config
 import spack.schema.container
-<<<<<<< HEAD
 import spack.schema.develop
-import spack.schema.gitlab_ci
-=======
->>>>>>> b013a2de
 import spack.schema.mirrors
 import spack.schema.modules
 import spack.schema.packages
@@ -36,12 +32,8 @@
     spack.schema.concretizer.properties,
     spack.schema.config.properties,
     spack.schema.container.properties,
-<<<<<<< HEAD
+    spack.schema.ci.properties,
     spack.schema.develop.properties,
-    spack.schema.gitlab_ci.properties,
-=======
-    spack.schema.ci.properties,
->>>>>>> b013a2de
     spack.schema.mirrors.properties,
     spack.schema.modules.properties,
     spack.schema.packages.properties,
