--- conflicted
+++ resolved
@@ -34,13 +34,9 @@
 
 dictionary_of_strings = {"type": "object", "patternProperties": {r"\w[\w-]*": {"type": "string"}}}
 
-<<<<<<< HEAD
 dependency_selection = {
-    'type': 'string', 'enum': ['none', 'direct', 'external', 'all']
-}
-=======
-dependency_selection = {"type": "string", "enum": ["none", "direct", "all"]}
->>>>>>> a8691124
+    "type": "string", "enum": ["none", "direct", "external", "all"]
+}
 
 module_file_configuration = {
     "type": "object",
