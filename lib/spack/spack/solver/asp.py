--- conflicted
+++ resolved
@@ -2523,11 +2523,6 @@
         """
         check_packages_exist(specs)
 
-<<<<<<< HEAD
-        self.possible_virtuals = set(x.name for x in specs if x.virtual)
-
-=======
->>>>>>> 29d784e5
         node_counter = _create_counter(specs, tests=self.tests)
         self.possible_virtuals = node_counter.possible_virtuals()
         self.pkgs = node_counter.possible_dependencies()
