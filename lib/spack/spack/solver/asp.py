--- conflicted
+++ resolved
@@ -1041,7 +1041,6 @@
 ConditionSpecCache = Dict[str, Dict[ConditionSpecKey, ConditionIdFunctionPair]]
 
 
-<<<<<<< HEAD
 class track_dependencies(TransformFunction):
     def __call__(self, input_spec: spack.spec.Spec, requirements: List[AspFunction]):
         return requirements + [fn.attr("track_dependencies", input_spec.name)]
@@ -1079,7 +1078,8 @@
         return requirements + [
             fn.attr("external_conditions_hold", input_spec.name, self.external_id)
         ]
-=======
+
+
 class ConstraintOrigin(enum.Enum):
     """Generates identifiers that can be pased into the solver attached
     to constraints, and then later retrieved to determine the origin of
@@ -1174,7 +1174,6 @@
         ctxt.source = self.source
         ctxt.transform = self.transform_imposed
         return ctxt
->>>>>>> 77e2187e
 
 
 class SpackSolverSetup:
@@ -1224,7 +1223,9 @@
         # list of unique libc specs targeted by compilers (or an educated guess if no compiler)
         self.libcs: List[spack.spec.Spec] = []
 
-<<<<<<< HEAD
+        # If true, we have to load the code for synthesizing splices
+        self.enable_splicing: bool = spack.config.CONFIG.get("concretizer:splice:automatic")
+
         self.generated_ids: Set[str] = set()
 
     def new_id(self, elements, fail_on_error=True):
@@ -1241,10 +1242,6 @@
                 return None
         self.generated_ids.add(uniq_id)
         return uniq_id
-=======
-        # If true, we have to load the code for synthesizing splices
-        self.enable_splicing: bool = spack.config.CONFIG.get("concretizer:splice:automatic")
->>>>>>> 77e2187e
 
     def pkg_version_rules(self, pkg):
         """Output declared versions of a package.
@@ -1313,16 +1310,12 @@
     def conflict_rules(self, pkg):
         for when_spec, conflict_specs in pkg.conflicts.items():
             when_spec_msg = "conflict constraint %s" % str(when_spec)
-<<<<<<< HEAD
             when_spec_id = self.condition(
                 when_spec,
-                name=pkg.name,
+                required_name=pkg.name,
                 msg=when_spec_msg,
                 id_context=["conflict-when", pkg.name] + list(conflict_specs),
             )
-=======
-            when_spec_id = self.condition(when_spec, required_name=pkg.name, msg=when_spec_msg)
->>>>>>> 77e2187e
 
             for conflict_spec, conflict_msg in conflict_specs:
                 conflict_spec = spack.spec.Spec(conflict_spec)
@@ -1339,14 +1332,9 @@
                 conflict_spec_msg = f"conflict is triggered when {str(spec_for_msg)}"
                 conflict_spec_id = self.condition(
                     conflict_spec,
-<<<<<<< HEAD
-                    name=conflict_spec.name or pkg.name,
+                    required_name=conflict_spec.name or pkg.name,
                     msg=conflict_spec_msg,
                     id_context=["conflict", pkg.name, when_spec, conflict_spec],
-=======
-                    required_name=conflict_spec.name or pkg.name,
-                    msg=conflict_spec_msg,
->>>>>>> 77e2187e
                 )
                 self.gen.fact(
                     fn.pkg_fact(
@@ -1360,13 +1348,9 @@
             condition_msg = f"{pkg.name} needs the {', '.join(sorted(languages))} language"
             if when_spec != spack.spec.Spec():
                 condition_msg += f" when {when_spec}"
-<<<<<<< HEAD
             condition_id = self.condition(
-                when_spec, name=pkg.name, msg=condition_msg, id_context=["lang"]
+                when_spec, required_name=pkg.name, msg=condition_msg, id_context=["lang"]
             )
-=======
-            condition_id = self.condition(when_spec, required_name=pkg.name, msg=condition_msg)
->>>>>>> 77e2187e
             for language in sorted(languages):
                 self.gen.fact(fn.pkg_fact(pkg.name, fn.language(condition_id, language)))
         self.gen.newline()
@@ -1436,19 +1420,10 @@
         # dependencies
         self.package_dependencies_rules(pkg)
 
-<<<<<<< HEAD
-=======
         # splices
         if self.enable_splicing:
             self.package_splice_rules(pkg)
 
-        # virtual preferences
-        self.virtual_preferences(
-            pkg.name,
-            lambda v, p, i: self.gen.fact(fn.pkg_fact(pkg.name, fn.provider_preference(v, p, i))),
-        )
-
->>>>>>> 77e2187e
         self.package_requirement_rules(pkg)
 
         # trigger and effect tables
@@ -1496,34 +1471,12 @@
     ):
         pkg_fact = lambda f: self.gen.fact(fn.pkg_fact(pkg.name, f))
 
-<<<<<<< HEAD
-            if spack.spec.Spec() in when:
-                # unconditional variant
-                self.gen.fact(fn.pkg_fact(pkg.name, fn.variant(name)))
-            else:
-                # conditional variant
-                for w in when:
-                    msg = "%s has variant %s" % (pkg.name, name)
-                    if str(w):
-                        msg += " when %s" % w
-
-                    cond_id = self.condition(
-                        w, name=pkg.name, msg=msg, id_context=["variant", pkg.name, variant, when]
-                    )
-                    self.gen.fact(fn.pkg_fact(pkg.name, fn.conditional_variant(cond_id, name)))
-
-            single_value = not variant.multi
-            if single_value:
-                self.gen.fact(fn.pkg_fact(pkg.name, fn.variant_single_value(name)))
-                self.gen.fact(
-                    fn.pkg_fact(
-                        pkg.name, fn.variant_default_value_from_package_py(name, variant.default)
-                    )
-=======
+        # TODO: it looks like the integer IDs are in this case required
+        # for weighting purposes
         # Every variant id has a unique definition (conditional or unconditional), and
         # higher variant id definitions take precedence when variants intersect.
-        vid = next(self._id_counter)
-
+
+        vid = self.new_id(["variant", pkg.name, variant_def, when])
         # used to find a variant id from its variant definition (for variant values on specs)
         self.variant_ids_by_def_id[id(variant_def)] = vid
 
@@ -1554,7 +1507,8 @@
 
         elif isinstance(values, vt.DisjointSetsOfValues):
             union = set()
-            for sid, s in enumerate(values.sets):
+            for s in values.sets:
+                sid = self.new_id(["disjoint-sets-variant", pkg.name, name] + list(sorted(s)))
                 for value in s:
                     pkg_fact(fn.variant_value_from_disjoint_sets(vid, value, sid))
                 union.update(s)
@@ -1585,7 +1539,7 @@
                     required_name=pkg.name,
                     imposed_name=pkg.name,
                     msg=f"{pkg.name} variant {name} has value '{value.value}' when {value.when}",
->>>>>>> 77e2187e
+                    id_context=["variant"],
                 )
             else:
                 vstring = f"{name}='{value.value}'"
@@ -1597,75 +1551,18 @@
                     variant_has_value,
                     required_name=pkg.name,
                     msg=f"invalid variant value: {vstring}",
+                    id_context=["invalid-variant"],
                 )
                 constraint_id = self.condition(
                     spack.spec.Spec(),
                     required_name=pkg.name,
                     msg="empty (total) conflict constraint",
+                    id_context=["variant-conflict"],
                 )
                 msg = f"variant value {vstring} is conditionally disabled"
                 pkg_fact(fn.conflict(trigger_id, constraint_id, msg))
 
-<<<<<<< HEAD
-            values = variant.values
-            if values is None:
-                values = []
-            elif isinstance(values, spack.variant.DisjointSetsOfValues):
-                union = set()
-                # Encode the disjoint sets in the logic program
-                for s in values.sets:
-                    sid = self.new_id(["disjoint-sets-variant", pkg.name, name] + list(sorted(s)))
-                    for value in s:
-                        self.gen.fact(
-                            fn.pkg_fact(
-                                pkg.name, fn.variant_value_from_disjoint_sets(name, value, sid)
-                            )
-                        )
-                    union.update(s)
-                values = union
-
-            # make sure that every variant has at least one possible value
-            if not values:
-                values = [variant.default]
-
-            for value in sorted(values):
-                if getattr(value, "when", True) is not True:  # when=True means unconditional
-                    condition_spec = spack.spec.Spec("{0}={1}".format(name, value))
-                    if value.when is False:
-                        # This value is a conflict
-                        # Cannot just prevent listing it as a possible value because it could
-                        # also come in as a possible value from the command line
-                        trigger_id = self.condition(
-                            condition_spec,
-                            name=pkg.name,
-                            msg="invalid variant value {0}={1}".format(name, value),
-                            id_context=["invalid-variant"],
-                        )
-                        constraint_id = self.condition(
-                            spack.spec.Spec(),
-                            name=pkg.name,
-                            msg="empty (total) conflict constraint",
-                            id_context=["variant-conflict"],
-                        )
-                        msg = "variant {0}={1} is conditionally disabled".format(name, value)
-                        self.gen.fact(
-                            fn.pkg_fact(pkg.name, fn.conflict(trigger_id, constraint_id, msg))
-                        )
-                    else:
-                        imposed = spack.spec.Spec(value.when)
-                        imposed.name = pkg.name
-
-                        self.condition(
-                            required_spec=condition_spec,
-                            imposed_spec=imposed,
-                            name=pkg.name,
-                            msg="%s variant %s value %s when %s" % (pkg.name, name, value, when),
-                            id_context=["variant"],
-                        )
-                self.gen.fact(fn.pkg_fact(pkg.name, fn.variant_possible_value(name, value)))
-=======
         self.gen.newline()
->>>>>>> 77e2187e
 
     def define_auto_variant(self, name: str, multi: bool):
         self.gen.h3(f"Special variant: {name}")
@@ -1688,12 +1585,8 @@
         named_cond: spack.spec.Spec,
         cache: ConditionSpecCache,
         body: bool,
-<<<<<<< HEAD
-        transform: Optional[TransformFunction] = None,
+        context: ConditionIdContext,
         id_context: Optional[List] = None,
-=======
-        context: ConditionIdContext,
->>>>>>> 77e2187e
     ) -> int:
         """Get the id for one half of a condition (either a trigger or an imposed constraint).
 
@@ -1712,23 +1605,17 @@
         if result:
             return result[0]
 
-<<<<<<< HEAD
-        if transform:
-            transform_id = transform.stable_function_id
+        if context.transform:
+            transform_id = context.transform.stable_function_id
         else:
             transform_id = None
         id_context = id_context or []
-
         cond_id = self.new_id(["_get_condition_id", named_cond, transform_id] + id_context)
-        requirements = self.spec_clauses(named_cond, body=body)
-        if transform:
-            requirements = transform(named_cond, requirements)
-=======
-        cond_id = next(self._id_counter)
+
         requirements = self.spec_clauses(named_cond, body=body, context=context)
         if context.transform:
             requirements = context.transform(named_cond, requirements)
->>>>>>> 77e2187e
+
         pkg_cache[named_cond_key] = (cond_id, requirements)
 
         return cond_id
@@ -1741,13 +1628,8 @@
         required_name: Optional[str] = None,
         imposed_name: Optional[str] = None,
         msg: Optional[str] = None,
-<<<<<<< HEAD
-        transform_required: Optional[TransformFunction] = None,
-        transform_imposed: Optional[TransformFunction] = rm_node(),
+        context: Optional[ConditionContext] = None,
         id_context: Optional[List] = None,
-=======
-        context: Optional[ConditionContext] = None,
->>>>>>> 77e2187e
     ):
         """Generate facts for a dependency or virtual provider condition.
 
@@ -1768,11 +1650,8 @@
         if not required_name:
             raise ValueError(f"Must provide a name for anonymous condition: '{required_spec}'")
 
-<<<<<<< HEAD
         id_context = id_context or []
 
-        with spec_with_name(required_spec, name):
-=======
         if not context:
             context = ConditionContext()
             context.transform_imposed = remove_node
@@ -1783,30 +1662,15 @@
                 raise ValueError(f"Must provide a name for imposed constraint: '{imposed_spec}'")
 
         with named_spec(required_spec, required_name), named_spec(imposed_spec, imposed_name):
->>>>>>> 77e2187e
             # Check if we can emit the requirements before updating the condition ID counter.
             # In this way, if a condition can't be emitted but the exception is handled in the
             # caller, we won't emit partial facts.
-
-<<<<<<< HEAD
             condition_id = self.new_id(
                 ["condition", required_spec, name, imposed_spec] + id_context
             )
-            self.gen.fact(fn.pkg_fact(required_spec.name, fn.condition(condition_id)))
-            self.gen.fact(fn.condition_reason(condition_id, msg))
-
-            trigger_id = self._get_condition_id(
-                required_spec,
-                cache=self._trigger_cache,
-                body=True,
-                transform=transform_required,
-                id_context=id_context,
-=======
-            condition_id = next(self._id_counter)
             requirement_context = context.requirement_context()
             trigger_id = self._get_condition_id(
-                required_spec, cache=self._trigger_cache, body=True, context=requirement_context
->>>>>>> 77e2187e
+                required_spec, cache=self._trigger_cache, body=True, context=requirement_context, id_context=id_context
             )
             self.gen.fact(fn.pkg_fact(required_spec.name, fn.condition(condition_id)))
             self.gen.fact(fn.condition_reason(condition_id, msg))
@@ -1818,15 +1682,7 @@
 
             impose_context = context.impose_context()
             effect_id = self._get_condition_id(
-<<<<<<< HEAD
-                imposed_spec,
-                cache=self._effect_cache,
-                body=False,
-                transform=transform_imposed,
-                id_context=id_context,
-=======
-                imposed_spec, cache=self._effect_cache, body=False, context=impose_context
->>>>>>> 77e2187e
+                imposed_spec, cache=self._effect_cache, body=False, context=impose_context, id_context=id_context
             )
             self.gen.fact(
                 fn.pkg_fact(required_spec.name, fn.condition_effect(condition_id, effect_id))
@@ -1854,13 +1710,9 @@
                     continue
 
                 msg = f"{pkg.name} provides {vpkg} when {when}"
-<<<<<<< HEAD
                 condition_id = self.condition(
-                    when, vpkg, pkg.name, msg, id_context=["provided-when", pkg.name, when, vpkg]
+                    when, vpkg, required_name=pkg.name, msg=msg, id_context=["provided-when", pkg.name, when, vpkg]
                 )
-=======
-                condition_id = self.condition(when, vpkg, required_name=pkg.name, msg=msg)
->>>>>>> 77e2187e
                 self.gen.fact(
                     fn.pkg_fact(when.name, fn.provider_condition(condition_id, vpkg.name))
                 )
@@ -1868,14 +1720,10 @@
 
         for when, sets_of_virtuals in pkg.provided_together.items():
             condition_id = self.condition(
-<<<<<<< HEAD
                 when,
-                name=pkg.name,
-                msg="Virtuals are provided together",
-                id_context=["provided-together", pkg.name, when],
-=======
-                when, required_name=pkg.name, msg="Virtuals are provided together"
->>>>>>> 77e2187e
+                required_name=pkg.name,
+                msg="Virtuals are provided together"
+                id_context=["provided-together", pkg.name, when]
             )
             for virtuals_together in sets_of_virtuals:
                 set_id = self.new_id(
@@ -1911,16 +1759,6 @@
                 else:
                     pass
 
-<<<<<<< HEAD
-                self.condition(
-                    cond,
-                    dep.spec,
-                    name=pkg.name,
-                    msg=msg,
-                    transform_required=track_dependencies(),
-                    transform_imposed=dependency_holds(pkg, depflag),
-                    id_context=["dep-rule"],
-=======
                 def track_dependencies(input_spec, requirements):
                     return requirements + [fn.attr("track_dependencies", input_spec.name)]
 
@@ -1936,12 +1774,11 @@
                 context = ConditionContext()
                 context.source = ConstraintOrigin.append_type_suffix(
                     pkg.name, ConstraintOrigin.DEPENDS_ON
->>>>>>> 77e2187e
                 )
                 context.transform_required = track_dependencies
                 context.transform_imposed = dependency_holds
 
-                self.condition(cond, dep.spec, required_name=pkg.name, msg=msg, context=context)
+                self.condition(cond, dep.spec, required_name=pkg.name, msg=msg, context=context, id_context=["dep-rule"])
 
                 self.gen.newline()
 
@@ -2083,14 +1920,10 @@
                 msg = f"condition to activate requirement {requirement_grp_id}"
                 try:
                     main_condition_id = self.condition(
-<<<<<<< HEAD
                         rule.condition,
-                        name=pkg_name,
+                        required_name=pkg_name,
                         msg=msg,
-                        id_context=["requirement-grp-cnd", pkg_name, requirement_grp_id],
-=======
-                        rule.condition, required_name=pkg_name, msg=msg
->>>>>>> 77e2187e
+                        id_context=["requirement-grp-cnd", pkg_name, requirement_grp_id]
                     )
                 except Exception as e:
                     if rule.kind != RequirementKind.DEFAULT:
@@ -2120,32 +1953,22 @@
                     when_spec = spack.spec.Spec(pkg_name)
 
                 try:
-<<<<<<< HEAD
-                    # With virtual we want to emit "node" and "virtual_node" in imposed specs
-                    transform: Optional[TransformFunction] = rm_node()
-                    if virtual:
-                        transform = None
-=======
                     context = ConditionContext()
                     context.source = ConstraintOrigin.append_type_suffix(
                         pkg_name, ConstraintOrigin.REQUIRE
                     )
                     if not virtual:
-                        context.transform_imposed = remove_node
+                        context.transform_imposed = rm_node()
                     # else: for virtuals we want to emit "node" and
                     # "virtual_node" in imposed specs
->>>>>>> 77e2187e
 
                     member_id = self.condition(
                         required_spec=when_spec,
                         imposed_spec=spec,
                         required_name=pkg_name,
                         msg=f"{input_spec} is a requirement for package {pkg_name}",
-<<<<<<< HEAD
-                        id_context=["requirement-grp-member", pkg_name, requirement_grp_id],
-=======
                         context=context,
->>>>>>> 77e2187e
+                        id_context=["requirement-grp-member", pkg_name, requirement_grp_id]
                     )
                 except Exception as e:
                     # Do not raise if the rule comes from the 'all' subsection, since usability
@@ -2257,15 +2080,10 @@
                     warnings.warn(f"cannot use the external spec {spec}: needs a concrete version")
                     continue
 
-                def external_imposition(input_spec, requirements):
-                    return requirements + [
-                        fn.attr("external_conditions_hold", input_spec.name, local_idx)
-                    ]
-
                 try:
                     context = ConditionContext()
-                    context.transform_imposed = external_imposition
-                    self.condition(spec, spec, msg=msg, context=context)
+                    context.transform_imposed = external_imposition(spec, external_id=parsed_to_id[spec])
+                    self.condition(spec, spec, msg=msg, context=context, id_context=["external"])
                 except (spack.error.SpecError, RuntimeError) as e:
                     warnings.warn(f"while setting up external spec {spec}: {e}")
                     continue
@@ -2275,35 +2093,13 @@
 
             # Order the external versions to prefer more recent versions
             # even if specs in packages.yaml are not ordered that way
-<<<<<<< HEAD
             external_versions = [x.version for x in external_specs]
             weighted_versions = list(enumerate(sorted(external_versions, reverse=True)))
             for v_weight, version in weighted_versions:
-=======
-            external_versions = [
-                (v, idx, external_id)
-                for idx, (v, external_id) in enumerate(sorted(external_versions, reverse=True))
-            ]
-            for version, idx, external_id in external_versions:
->>>>>>> 77e2187e
                 self.declared_versions[pkg_name].append(
                     DeclaredVersion(version=version, idx=v_weight, origin=Provenance.EXTERNAL)
                 )
 
-<<<<<<< HEAD
-            # Declare external conditions with a local index into packages.yaml
-            for spec in external_specs:
-                msg = "%s available as external when satisfying %s" % (spec.name, spec)
-
-                transform_fn = external_imposition(spec, external_id=parsed_to_id[spec])
-                self.condition(
-                    spec, spec, msg=msg, transform_imposed=transform_fn, id_context=["external"]
-                )
-                self.possible_versions[spec.name].add(spec.version)
-                self.gen.newline()
-
-=======
->>>>>>> 77e2187e
             self.trigger_rules()
             self.effect_rules()
 
@@ -3227,15 +3023,10 @@
             if imposed_spec_key in cache:
                 effect_id, requirements = cache[imposed_spec_key]
             else:
-<<<<<<< HEAD
                 effect_id = self.new_id(["effect", spec])
-                requirements = self.spec_clauses(spec)
-=======
-                effect_id = next(self._id_counter)
                 context = SourceContext()
                 context.source = "literal"
                 requirements = self.spec_clauses(spec, context=context)
->>>>>>> 77e2187e
             root_name = spec.name
             for clause in requirements:
                 clause_name = clause.args[0]
@@ -3765,16 +3556,11 @@
         """
         return NodeArgument(id="0", pkg=pkg)
 
-<<<<<<< HEAD
     def __init__(self, specs, hash_lookup=None, external_lookup=None):
-        self._specs = {}
-=======
-    def __init__(self, specs, hash_lookup=None):
         self._specs: Dict[NodeArgument, spack.spec.Spec] = {}
 
         # Matches parent nodes to splice node
         self._splices: Dict[NodeArgument, List[Splice]] = {}
->>>>>>> 77e2187e
         self._result = None
         self._command_line_specs = specs
         self._flag_sources: Dict[Tuple[NodeArgument, str], Set[str]] = collections.defaultdict(
@@ -3783,12 +3569,8 @@
 
         # Pass in as arguments reusable specs and plug them in
         # from this dictionary during reconstruction
-<<<<<<< HEAD
-        self._hash_lookup = hash_lookup or {}
+        self._hash_lookup = hash_lookup or ConcreteSpecsByHash()
         self._external_lookup = external_lookup or {}
-=======
-        self._hash_lookup = hash_lookup or ConcreteSpecsByHash()
->>>>>>> 77e2187e
 
     def hash(self, node, h):
         if node not in self._specs:
