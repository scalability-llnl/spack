# Copyright 2013-2024 Lawrence Livermore National Security, LLC and other
# Spack Project Developers. See the top-level COPYRIGHT file for details.
#
# SPDX-License-Identifier: (Apache-2.0 OR MIT)
import collections
import collections.abc
import copy
import enum
import functools
import itertools
import os
import pathlib
import pprint
import re
import sys
import types
import typing
import warnings
from contextlib import contextmanager
from typing import Callable, Dict, Iterator, List, NamedTuple, Optional, Set, Tuple, Type, Union

import archspec.cpu

import llnl.util.lang
import llnl.util.tty as tty
from llnl.util.lang import elide_list

import spack
import spack.binary_distribution
import spack.bootstrap.core
import spack.compilers
import spack.concretize
import spack.config
import spack.deptypes as dt
import spack.environment as ev
import spack.error
import spack.package_base
import spack.package_prefs
import spack.platforms
import spack.repo
import spack.spec
import spack.store
import spack.util.crypto
import spack.util.libc
import spack.util.path
import spack.util.timer
import spack.variant as vt
import spack.version as vn
import spack.version.git_ref_lookup
from spack import traverse
from spack.config import get_mark_from_yaml_data
from spack.error import SpecSyntaxError

from .core import (
    AspFunction,
    NodeArgument,
    ast_sym,
    ast_type,
    clingo,
    clingo_cffi,
    extract_args,
    fn,
    parse_files,
    parse_term,
)
from .counter import FullDuplicatesCounter, MinimalDuplicatesCounter, NoDuplicatesCounter
from .version_order import concretization_version_order

GitOrStandardVersion = Union[spack.version.GitVersion, spack.version.StandardVersion]

TransformFunction = Callable[["spack.spec.Spec", List[AspFunction]], List[AspFunction]]

#: Enable the addition of a runtime node
WITH_RUNTIME = sys.platform != "win32"

#: Data class that contain configuration on what a
#: clingo solve should output.
#:
#: Args:
#:     timers (bool):  Print out coarse timers for different solve phases.
#:     stats (bool): Whether to output Clingo's internal solver statistics.
#:     out: Optional output stream for the generated ASP program.
#:     setup_only (bool): if True, stop after setup and don't solve (default False).
OutputConfiguration = collections.namedtuple(
    "OutputConfiguration", ["timers", "stats", "out", "setup_only"]
)

#: Default output configuration for a solve
DEFAULT_OUTPUT_CONFIGURATION = OutputConfiguration(
    timers=False, stats=False, out=None, setup_only=False
)


def default_clingo_control():
    """Return a control object with the default settings used in Spack"""
    control = clingo().Control()
    control.configuration.configuration = "tweety"
    control.configuration.solver.heuristic = "Domain"
    control.configuration.solver.opt_strategy = "usc,one"
    return control


class Provenance(enum.IntEnum):
    """Enumeration of the possible provenances of a version."""

    # A spec literal
    SPEC = enum.auto()
    # A dev spec literal
    DEV_SPEC = enum.auto()
    # An external spec declaration
    EXTERNAL = enum.auto()
    # The 'packages' section of the configuration
    PACKAGES_YAML = enum.auto()
    # A package requirement
    PACKAGE_REQUIREMENT = enum.auto()
    # A 'package.py' file
    PACKAGE_PY = enum.auto()
    # An installed spec
    INSTALLED = enum.auto()
    # lower provenance for installed git refs so concretizer prefers StandardVersion installs
    INSTALLED_GIT_VERSION = enum.auto()
    # A runtime injected from another package (e.g. a compiler)
    RUNTIME = enum.auto()

    def __str__(self):
        return f"{self._name_.lower()}"


@contextmanager
def named_spec(
    spec: Optional["spack.spec.Spec"], name: Optional[str]
) -> Iterator[Optional["spack.spec.Spec"]]:
    """Context manager to temporarily set the name of a spec"""
    if spec is None or name is None:
        yield spec
        return

    old_name = spec.name
    spec.name = name
    try:
        yield spec
    finally:
        spec.name = old_name


class RequirementKind(enum.Enum):
    """Purpose / provenance of a requirement"""

    #: Default requirement expressed under the 'all' attribute of packages.yaml
    DEFAULT = enum.auto()
    #: Requirement expressed on a virtual package
    VIRTUAL = enum.auto()
    #: Requirement expressed on a specific package
    PACKAGE = enum.auto()


class DeclaredVersion(NamedTuple):
    """Data class to contain information on declared versions used in the solve"""

    #: String representation of the version
    version: str
    #: Unique index assigned to this version
    idx: int
    #: Provenance of the version
    origin: Provenance


# Below numbers are used to map names of criteria to the order
# they appear in the solution. See concretize.lp

# The space of possible priorities for optimization targets
# is partitioned in the following ranges:
#
# [0-100) Optimization criteria for software being reused
# [100-200) Fixed criteria that are higher priority than reuse, but lower than build
# [200-300) Optimization criteria for software being built
# [300-1000) High-priority fixed criteria
# [1000-inf) Error conditions
#
# Each optimization target is a minimization with optimal value 0.

#: High fixed priority offset for criteria that supersede all build criteria
high_fixed_priority_offset = 300

#: Priority offset for "build" criteria (regular criterio shifted to
#: higher priority for specs we have to build)
build_priority_offset = 200

#: Priority offset of "fixed" criteria (those w/o build criteria)
fixed_priority_offset = 100


def build_criteria_names(costs, arg_tuples):
    """Construct an ordered mapping from criteria names to costs."""
    # pull optimization criteria names out of the solution
    priorities_names = []

    num_fixed = 0
    num_high_fixed = 0
    for args in arg_tuples:
        priority, name = args[:2]
        priority = int(priority)

        # add the priority of this opt criterion and its name
        priorities_names.append((priority, name))

        # if the priority is less than fixed_priority_offset, then it
        # has an associated build priority -- the same criterion but for
        # nodes that we have to build.
        if priority < fixed_priority_offset:
            build_priority = priority + build_priority_offset
            priorities_names.append((build_priority, name))
        elif priority >= high_fixed_priority_offset:
            num_high_fixed += 1
        else:
            num_fixed += 1

    # sort the criteria by priority
    priorities_names = sorted(priorities_names, reverse=True)

    # We only have opt-criterion values for non-error types
    # error type criteria are excluded (they come first)
    error_criteria = len(costs) - len(priorities_names)
    costs = costs[error_criteria:]

    # split list into three parts: build criteria, fixed criteria, non-build criteria
    num_criteria = len(priorities_names)
    num_build = (num_criteria - num_fixed - num_high_fixed) // 2

    build_start_idx = num_high_fixed
    fixed_start_idx = num_high_fixed + num_build
    installed_start_idx = num_high_fixed + num_build + num_fixed

    high_fixed = priorities_names[:build_start_idx]
    build = priorities_names[build_start_idx:fixed_start_idx]
    fixed = priorities_names[fixed_start_idx:installed_start_idx]
    installed = priorities_names[installed_start_idx:]

    # mapping from priority to index in cost list
    indices = dict((p, i) for i, (p, n) in enumerate(priorities_names))

    # make a list that has each name with its build and non-build costs
    criteria = [(cost, None, name) for cost, (p, name) in zip(costs[:build_start_idx], high_fixed)]
    criteria += [
        (cost, None, name)
        for cost, (p, name) in zip(costs[fixed_start_idx:installed_start_idx], fixed)
    ]

    for (i, name), (b, _) in zip(installed, build):
        criteria.append((costs[indices[i]], costs[indices[b]], name))

    return criteria


def issequence(obj):
    if isinstance(obj, str):
        return False
    return isinstance(obj, (collections.abc.Sequence, types.GeneratorType))


def listify(args):
    if len(args) == 1 and issequence(args[0]):
        return list(args[0])
    return list(args)


def packagize(pkg):
    if isinstance(pkg, str):
        return spack.repo.PATH.get_pkg_class(pkg)
    else:
        return pkg


def specify(spec):
    if isinstance(spec, spack.spec.Spec):
        return spec
    return spack.spec.Spec(spec)


def remove_node(spec: spack.spec.Spec, facts: List[AspFunction]) -> List[AspFunction]:
    """Transformation that removes all "node" and "virtual_node" from the input list of facts."""
    return list(filter(lambda x: x.args[0] not in ("node", "virtual_node"), facts))


def _create_counter(specs: List[spack.spec.Spec], tests: bool):
    strategy = spack.config.CONFIG.get("concretizer:duplicates:strategy", "none")
    if strategy == "full":
        return FullDuplicatesCounter(specs, tests=tests)
    if strategy == "minimal":
        return MinimalDuplicatesCounter(specs, tests=tests)
    return NoDuplicatesCounter(specs, tests=tests)


def all_libcs() -> Set[spack.spec.Spec]:
    """Return a set of all libc specs targeted by any configured compiler. If none, fall back to
    libc determined from the current Python process if dynamically linked."""

    libcs = {
        c.default_libc
        for c in spack.compilers.all_compilers_from(spack.config.CONFIG)
        if c.default_libc
    }

    if libcs:
        return libcs

    libc = spack.util.libc.libc_from_current_python_process()
    return {libc} if libc else set()


def libc_is_compatible(lhs: spack.spec.Spec, rhs: spack.spec.Spec) -> List[spack.spec.Spec]:
    return (
        lhs.name == rhs.name
        and lhs.external_path == rhs.external_path
        and lhs.version >= rhs.version
    )


def using_libc_compatibility() -> bool:
    """Returns True if we are currently using libc compatibility"""
    return spack.platforms.host().name == "linux"


def c_compiler_runs(compiler: spack.compiler.Compiler) -> bool:
    return compiler.compiler_verbose_output is not None


def extend_flag_list(flag_list, new_flags):
    """Extend a list of flags, preserving order and precedence.

    Add new_flags at the end of flag_list.  If any flags in new_flags are
    already in flag_list, they are moved to the end so that they take
    higher precedence on the compile line.

    """
    for flag in new_flags:
        if flag in flag_list:
            flag_list.remove(flag)
        flag_list.append(flag)


def check_packages_exist(specs):
    """Ensure all packages mentioned in specs exist."""
    repo = spack.repo.PATH
    for spec in specs:
        for s in spec.traverse():
            try:
                check_passed = repo.repo_for_pkg(s).exists(s.name) or repo.is_virtual(s.name)
            except Exception as e:
                msg = "Cannot find package: {0}".format(str(e))
                check_passed = False
                tty.debug(msg)

            if not check_passed:
                raise spack.repo.UnknownPackageError(str(s.fullname))


class Result:
    """Result of an ASP solve."""

    def __init__(self, specs, asp=None):
        self.asp = asp
        self.satisfiable = None
        self.optimal = None
        self.warnings = None
        self.nmodels = 0

        # Saved control object for reruns when necessary
        self.control = None

        # specs ordered by optimization level
        self.answers = []
        self.cores = []

        # names of optimization criteria
        self.criteria = []

        # Abstract user requests
        self.abstract_specs = specs

        # Concrete specs
        self._concrete_specs_by_input = None
        self._concrete_specs = None
        self._unsolved_specs = None

    def format_core(self, core):
        """
        Format an unsatisfiable core for human readability

        Returns a list of strings, where each string is the human readable
        representation of a single fact in the core, including a newline.

        Modeled after traceback.format_stack.
        """
        error_msg = (
            "Internal Error: ASP Result.control not populated. Please report to the spack"
            " maintainers"
        )
        assert self.control, error_msg

        symbols = dict((a.literal, a.symbol) for a in self.control.symbolic_atoms)

        core_symbols = []
        for atom in core:
            sym = symbols[atom]
            core_symbols.append(sym)

        return sorted(str(symbol) for symbol in core_symbols)

    def minimize_core(self, core):
        """
        Return a subset-minimal subset of the core.

        Clingo cores may be thousands of lines when two facts are sufficient to
        ensure unsatisfiability. This algorithm reduces the core to only those
        essential facts.
        """
        error_msg = (
            "Internal Error: ASP Result.control not populated. Please report to the spack"
            " maintainers"
        )
        assert self.control, error_msg

        min_core = core[:]
        for fact in core:
            # Try solving without this fact
            min_core.remove(fact)
            ret = self.control.solve(assumptions=min_core)
            if not ret.unsatisfiable:
                min_core.append(fact)
        return min_core

    def minimal_cores(self):
        """
        Return a list of subset-minimal unsatisfiable cores.
        """
        return [self.minimize_core(core) for core in self.cores]

    def format_minimal_cores(self):
        """List of facts for each core

        Separate cores are separated by an empty line
        """
        string_list = []
        for core in self.minimal_cores():
            if string_list:
                string_list.append("\n")
            string_list.extend(self.format_core(core))
        return string_list

    def format_cores(self):
        """List of facts for each core

        Separate cores are separated by an empty line
        Cores are not minimized
        """
        string_list = []
        for core in self.cores:
            if string_list:
                string_list.append("\n")
            string_list.extend(self.format_core(core))
        return string_list

    def raise_if_unsat(self):
        """
        Raise an appropriate error if the result is unsatisfiable.

        The error is an SolverError, and includes the minimized cores
        resulting from the solve, formatted to be human readable.
        """
        if self.satisfiable:
            return

        constraints = self.abstract_specs
        if len(constraints) == 1:
            constraints = constraints[0]

        conflicts = self.format_minimal_cores()
        raise SolverError(constraints, conflicts=conflicts)

    @property
    def specs(self):
        """List of concretized specs satisfying the initial
        abstract request.
        """
        if self._concrete_specs is None:
            self._compute_specs_from_answer_set()
        return self._concrete_specs

    @property
    def unsolved_specs(self):
        """List of tuples pairing abstract input specs that were not
        solved with their associated candidate spec from the solver
        (if the solve completed).
        """
        if self._unsolved_specs is None:
            self._compute_specs_from_answer_set()
        return self._unsolved_specs

    @property
    def specs_by_input(self):
        if self._concrete_specs_by_input is None:
            self._compute_specs_from_answer_set()
        return self._concrete_specs_by_input

    def _compute_specs_from_answer_set(self):
        if not self.satisfiable:
            self._concrete_specs = []
            self._unsolved_specs = list((x, None) for x in self.abstract_specs)
            self._concrete_specs_by_input = {}
            return

        self._concrete_specs, self._unsolved_specs = [], []
        self._concrete_specs_by_input = {}
        best = min(self.answers)
        opt, _, answer = best
        for input_spec in self.abstract_specs:
            node = SpecBuilder.make_node(pkg=input_spec.name)
            if input_spec.virtual:
                providers = [
                    spec.name for spec in answer.values() if spec.package.provides(input_spec.name)
                ]
                node = SpecBuilder.make_node(pkg=providers[0])
            candidate = answer.get(node)

<<<<<<< HEAD
            if candidate and candidate.satisfies(
                input_spec
            ):
=======
            if candidate and candidate.build_spec.satisfies(input_spec):
                if not candidate.satisfies(input_spec):
                    tty.warn(
                        "explicit splice configuration has caused the concretized spec"
                        f" {candidate} not to satisfy the input spec {input_spec}"
                    )
>>>>>>> 34c89c0f
                self._concrete_specs.append(answer[node])
                self._concrete_specs_by_input[input_spec] = answer[node]
            else:
                self._unsolved_specs.append((input_spec, candidate))

    @staticmethod
    def format_unsolved(unsolved_specs):
        """Create a message providing info on unsolved user specs and for
        each one show the associated candidate spec from the solver (if
        there is one).
        """
        msg = "Unsatisfied input specs:"
        for input_spec, candidate in unsolved_specs:
            msg += f"\n\tInput spec: {str(input_spec)}"
            if candidate:
                msg += f"\n\tCandidate spec: {str(candidate)}"
            else:
                msg += "\n\t(No candidate specs from solver)"
        return msg


def _normalize_packages_yaml(packages_yaml):
    normalized_yaml = copy.copy(packages_yaml)
    for pkg_name in packages_yaml:
        is_virtual = spack.repo.PATH.is_virtual(pkg_name)
        if pkg_name == "all" or not is_virtual:
            continue

        # Remove the virtual entry from the normalized configuration
        data = normalized_yaml.pop(pkg_name)
        is_buildable = data.get("buildable", True)
        if not is_buildable:
            for provider in spack.repo.PATH.providers_for(pkg_name):
                entry = normalized_yaml.setdefault(provider.name, {})
                entry["buildable"] = False

        externals = data.get("externals", [])

        def keyfn(x):
            return spack.spec.Spec(x["spec"]).name

        for provider, specs in itertools.groupby(externals, key=keyfn):
            entry = normalized_yaml.setdefault(provider, {})
            entry.setdefault("externals", []).extend(specs)

    return normalized_yaml


def _is_checksummed_git_version(v):
    return isinstance(v, vn.GitVersion) and v.is_commit


def _is_checksummed_version(version_info: Tuple[GitOrStandardVersion, dict]):
    """Returns true iff the version is not a moving target"""
    version, info = version_info
    if isinstance(version, spack.version.StandardVersion):
        if any(h in info for h in spack.util.crypto.hashes.keys()) or "checksum" in info:
            return True
        return "commit" in info and len(info["commit"]) == 40
    return _is_checksummed_git_version(version)


def _spec_with_default_name(spec_str, name):
    """Return a spec with a default name if none is provided, used for requirement specs"""
    spec = spack.spec.Spec(spec_str)
    if not spec.name:
        spec.name = name
    return spec


def _external_config_with_implicit_externals(configuration):
    # Read packages.yaml and normalize it, so that it will not contain entries referring to
    # virtual packages.
    packages_yaml = _normalize_packages_yaml(configuration.get("packages"))

    # Add externals for libc from compilers on Linux
    if not using_libc_compatibility():
        return packages_yaml

    for compiler in spack.compilers.all_compilers_from(configuration):
        libc = compiler.default_libc
        if libc:
            entry = {"spec": f"{libc} %{compiler.spec}", "prefix": libc.external_path}
            packages_yaml.setdefault(libc.name, {}).setdefault("externals", []).append(entry)
    return packages_yaml


class ErrorHandler:
    def __init__(self, model, input_specs: List[spack.spec.Spec]):
        self.model = model
        self.input_specs = input_specs
        self.full_model = None

    def multiple_values_error(self, attribute, pkg):
        return f'Cannot select a single "{attribute}" for package "{pkg}"'

    def no_value_error(self, attribute, pkg):
        return f'Cannot select a single "{attribute}" for package "{pkg}"'

    def _get_cause_tree(
        self,
        cause: Tuple[str, str],
        conditions: Dict[str, str],
        condition_causes: List[Tuple[Tuple[str, str], Tuple[str, str]]],
        seen: Set,
        indent: str = "        ",
    ) -> List[str]:
        """
        Implementation of recursion for self.get_cause_tree. Much of this operates on tuples
        (condition_id, set_id) in which the latter idea means that the condition represented by
        the former held in the condition set represented by the latter.
        """
        seen.add(cause)
        parents = [c for e, c in condition_causes if e == cause and c not in seen]
        local = "required because %s " % conditions[cause[0]]

        return [indent + local] + [
            c
            for parent in parents
            for c in self._get_cause_tree(
                parent, conditions, condition_causes, seen, indent=indent + "  "
            )
        ]

    def get_cause_tree(self, cause: Tuple[str, str]) -> List[str]:
        """
        Get the cause tree associated with the given cause.

        Arguments:
            cause: The root cause of the tree (final condition)

        Returns:
            A list of strings describing the causes, formatted to display tree structure.
        """
        conditions: Dict[str, str] = dict(extract_args(self.full_model, "condition_reason"))
        condition_causes: List[Tuple[Tuple[str, str], Tuple[str, str]]] = list(
            ((Effect, EID), (Cause, CID))
            for Effect, EID, Cause, CID in extract_args(self.full_model, "condition_cause")
        )
        return self._get_cause_tree(cause, conditions, condition_causes, set())

    def handle_error(self, msg, *args):
        """Handle an error state derived by the solver."""
        if msg == "multiple_values_error":
            return self.multiple_values_error(*args)

        if msg == "no_value_error":
            return self.no_value_error(*args)

        try:
            idx = args.index("startcauses")
        except ValueError:
            msg_args = args
            causes = []
        else:
            msg_args = args[:idx]
            cause_args = args[idx + 1 :]
            cause_args_conditions = cause_args[::2]
            cause_args_ids = cause_args[1::2]
            causes = list(zip(cause_args_conditions, cause_args_ids))

        msg = msg.format(*msg_args)

        # For variant formatting, we sometimes have to construct specs
        # to format values properly. Find/replace all occurances of
        # Spec(...) with the string representation of the spec mentioned
        specs_to_construct = re.findall(r"Spec\(([^)]*)\)", msg)
        for spec_str in specs_to_construct:
            msg = msg.replace("Spec(%s)" % spec_str, str(spack.spec.Spec(spec_str)))

        for cause in set(causes):
            for c in self.get_cause_tree(cause):
                msg += f"\n{c}"

        return msg

    def message(self, errors) -> str:
        input_specs = ", ".join(elide_list([f"`{s}`" for s in self.input_specs], 5))
        header = f"failed to concretize {input_specs} for the following reasons:"
        messages = (
            f"    {idx+1:2}. {self.handle_error(msg, *args)}"
            for idx, (_, msg, args) in enumerate(errors)
        )
        return "\n".join((header, *messages))

    def raise_if_errors(self):
        initial_error_args = extract_args(self.model, "error")
        if not initial_error_args:
            return

        error_causation = clingo().Control()

        parent_dir = pathlib.Path(__file__).parent
        errors_lp = parent_dir / "error_messages.lp"

        def on_model(model):
            self.full_model = model.symbols(shown=True, terms=True)

        with error_causation.backend() as backend:
            for atom in self.model:
                atom_id = backend.add_atom(atom)
                backend.add_rule([atom_id], [], choice=False)

            error_causation.load(str(errors_lp))
            error_causation.ground([("base", []), ("error_messages", [])])
            _ = error_causation.solve(on_model=on_model)

        # No choices so there will be only one model
        error_args = extract_args(self.full_model, "error")
        errors = sorted(
            [(int(priority), msg, args) for priority, msg, *args in error_args], reverse=True
        )
        try:
            msg = self.message(errors)
        except Exception as e:
            msg = (
                f"unexpected error during concretization [{str(e)}]. "
                f"Please report a bug at https://github.com/spack/spack/issues"
            )
            raise spack.error.SpackError(msg) from e
        raise UnsatisfiableSpecError(msg)


class RequirementRule(NamedTuple):
    """Data class to collect information on a requirement"""

    pkg_name: str
    policy: str
    requirements: List["spack.spec.Spec"]
    condition: "spack.spec.Spec"
    kind: RequirementKind
    message: Optional[str]


class KnownCompiler(NamedTuple):
    """Data class to collect information on compilers"""

    spec: "spack.spec.Spec"
    os: str
    target: str
    available: bool
    compiler_obj: Optional["spack.compiler.Compiler"]

    def _key(self):
        return self.spec, self.os, self.target

    def __eq__(self, other: object):
        if not isinstance(other, KnownCompiler):
            return NotImplemented
        return self._key() == other._key()

    def __hash__(self):
        return hash(self._key())


class PyclingoDriver:
    def __init__(self, cores=True):
        """Driver for the Python clingo interface.

        Arguments:
            cores (bool): whether to generate unsatisfiable cores for better
                error reporting.
        """
        self.cores = cores
        # This attribute will be reset at each call to solve
        self.control = None

    def solve(self, setup, specs, reuse=None, output=None, control=None, allow_deprecated=False):
        """Set up the input and solve for dependencies of ``specs``.

        Arguments:
            setup (SpackSolverSetup): An object to set up the ASP problem.
            specs (list): List of ``Spec`` objects to solve for.
            reuse (None or list): list of concrete specs that can be reused
            output (None or OutputConfiguration): configuration object to set
                the output of this solve.
            control (clingo.Control): configuration for the solver. If None,
                default values will be used
            allow_deprecated: if True, allow deprecated versions in the solve

        Return:
            A tuple of the solve result, the timer for the different phases of the
            solve, and the internal statistics from clingo.
        """
        # avoid circular import
        import spack.bootstrap

        output = output or DEFAULT_OUTPUT_CONFIGURATION
        timer = spack.util.timer.Timer()

        # Initialize the control object for the solver
        self.control = control or default_clingo_control()

        # ensure core deps are present on Windows
        # needs to modify active config scope, so cannot be run within
        # bootstrap config scope
        if sys.platform == "win32":
            tty.debug("Ensuring basic dependencies {win-sdk, wgl} available")
            spack.bootstrap.core.ensure_winsdk_external_or_raise()

        timer.start("setup")
        asp_problem = setup.setup(specs, reuse=reuse, allow_deprecated=allow_deprecated)
        if output.out is not None:
            output.out.write(asp_problem)
        if output.setup_only:
            return Result(specs), None, None
        timer.stop("setup")

        timer.start("load")
        # Add the problem instance
        self.control.add("base", [], asp_problem)
        # Load the file itself
        parent_dir = os.path.dirname(__file__)
        self.control.load(os.path.join(parent_dir, "concretize.lp"))
        self.control.load(os.path.join(parent_dir, "heuristic.lp"))
        self.control.load(os.path.join(parent_dir, "display.lp"))
        if not setup.concretize_everything:
            self.control.load(os.path.join(parent_dir, "when_possible.lp"))

        # Binary compatibility is based on libc on Linux, and on the os tag elsewhere
        if using_libc_compatibility():
            self.control.load(os.path.join(parent_dir, "libc_compatibility.lp"))
        else:
            self.control.load(os.path.join(parent_dir, "os_compatibility.lp"))

        timer.stop("load")

        # Grounding is the first step in the solve -- it turns our facts
        # and first-order logic rules into propositional logic.
        timer.start("ground")
        self.control.ground([("base", [])])
        timer.stop("ground")

        # With a grounded program, we can run the solve.
        models = []  # stable models if things go well
        cores = []  # unsatisfiable cores if they do not

        def on_model(model):
            models.append((model.cost, model.symbols(shown=True, terms=True)))

        solve_kwargs = {
            "assumptions": setup.assumptions,
            "on_model": on_model,
            "on_core": cores.append,
        }

        if clingo_cffi():
            solve_kwargs["on_unsat"] = cores.append

        timer.start("solve")
        solve_result = self.control.solve(**solve_kwargs)
        timer.stop("solve")

        # once done, construct the solve result
        result = Result(specs)
        result.satisfiable = solve_result.satisfiable

        if result.satisfiable:
            # get the best model
            builder = SpecBuilder(specs, hash_lookup=setup.reusable_and_possible)
            min_cost, best_model = min(models)

            # first check for errors
            error_handler = ErrorHandler(best_model, specs)
            error_handler.raise_if_errors()

            # build specs from spec attributes in the model
            spec_attrs = [(name, tuple(rest)) for name, *rest in extract_args(best_model, "attr")]
            answers = builder.build_specs(spec_attrs)

            # add best spec to the results
            result.answers.append((list(min_cost), 0, answers))

            # get optimization criteria
            criteria_args = extract_args(best_model, "opt_criterion")
            result.criteria = build_criteria_names(min_cost, criteria_args)

            # record the number of models the solver considered
            result.nmodels = len(models)

            # record the possible dependencies in the solve
            result.possible_dependencies = setup.pkgs

        elif cores:
            result.control = self.control
            result.cores.extend(cores)

        if output.timers:
            timer.write_tty()
            print()

        if output.stats:
            print("Statistics:")
            pprint.pprint(self.control.statistics)

        result.raise_if_unsat()

        if result.satisfiable and result.unsolved_specs and setup.concretize_everything:
            unsolved_str = Result.format_unsolved(result.unsolved_specs)
            raise InternalConcretizerError(
                "Internal Spack error: the solver completed but produced specs"
                " that do not satisfy the request. Please report a bug at "
                f"https://github.com/spack/spack/issues\n\t{unsolved_str}"
            )

        return result, timer, self.control.statistics


class ConcreteSpecsByHash(collections.abc.Mapping):
    """Mapping containing concrete specs keyed by DAG hash.

    The mapping is ensured to be consistent, i.e. if a spec in the mapping has a dependency with
    hash X, it is ensured to be the same object in memory as the spec keyed by X.
    """

    def __init__(self) -> None:
        self.data: Dict[str, spack.spec.Spec] = {}
        self.explicit: Set[str] = set()

    def __getitem__(self, dag_hash: str) -> spack.spec.Spec:
        return self.data[dag_hash]

    def explicit_items(self) -> Iterator[Tuple[str, spack.spec.Spec]]:
        """Iterate on items that have been added explicitly, and not just as a dependency
        of other nodes.
        """
        for h, s in self.items():
            # We need to make an exception for gcc-runtime, until we can splice it.
            if h in self.explicit or s.name == "gcc-runtime":
                yield h, s

    def add(self, spec: spack.spec.Spec) -> bool:
        """Adds a new concrete spec to the mapping. Returns True if the spec was just added,
        False if the spec was already in the mapping.

        Calling this function marks the spec as added explicitly.

        Args:
            spec: spec to be added

        Raises:
            ValueError: if the spec is not concrete
        """
        if not spec.concrete:
            msg = (
                f"trying to store the non-concrete spec '{spec}' in a container "
                f"that only accepts concrete"
            )
            raise ValueError(msg)

        dag_hash = spec.dag_hash()
        self.explicit.add(dag_hash)
        if dag_hash in self.data:
            return False

        # Here we need to iterate on the input and rewire the copy.
        self.data[spec.dag_hash()] = spec.copy(deps=False)
        nodes_to_reconstruct = [spec]

        while nodes_to_reconstruct:
            input_parent = nodes_to_reconstruct.pop()
            container_parent = self.data[input_parent.dag_hash()]

            for edge in input_parent.edges_to_dependencies():
                input_child = edge.spec
                container_child = self.data.get(input_child.dag_hash())
                # Copy children that don't exist yet
                if container_child is None:
                    container_child = input_child.copy(deps=False)
                    self.data[input_child.dag_hash()] = container_child
                    nodes_to_reconstruct.append(input_child)

                # Rewire edges
                container_parent.add_dependency_edge(
                    dependency_spec=container_child, depflag=edge.depflag, virtuals=edge.virtuals
                )
        return True

    def __len__(self) -> int:
        return len(self.data)

    def __iter__(self):
        return iter(self.data)


# types for condition caching in solver setup
ConditionSpecKey = Tuple[str, Optional[TransformFunction]]
ConditionIdFunctionPair = Tuple[int, List[AspFunction]]
ConditionSpecCache = Dict[str, Dict[ConditionSpecKey, ConditionIdFunctionPair]]


class ConstraintOrigin(enum.Enum):
    """Generates identifiers that can be pased into the solver attached
    to constraints, and then later retrieved to determine the origin of
    those constraints when ``SpecBuilder`` creates Specs from the solve
    result.
    """

    DEPENDS_ON = 1
    REQUIRE = 2

    @staticmethod
    def _SUFFIXES() -> Dict["ConstraintOrigin", str]:
        return {ConstraintOrigin.DEPENDS_ON: "_dep", ConstraintOrigin.REQUIRE: "_req"}

    @staticmethod
    def append_type_suffix(pkg_id: str, kind: "ConstraintOrigin") -> str:
        """Given a package identifier and a constraint kind, generate a string ID."""
        suffix = ConstraintOrigin._SUFFIXES()[kind]
        return f"{pkg_id}{suffix}"

    @staticmethod
    def strip_type_suffix(source: str) -> Tuple[int, Optional[str]]:
        """Take a combined package/type ID generated by
        ``append_type_suffix``, and extract the package ID and
        an associated weight.
        """
        if not source:
            return -1, None
        for kind, suffix in ConstraintOrigin._SUFFIXES().items():
            if source.endswith(suffix):
                return kind.value, source[: -len(suffix)]
        return -1, source


class SourceContext:
    """Tracks context in which a Spec's clause-set is generated (i.e.
    with ``SpackSolverSetup.spec_clauses``).

    Facts generated for the spec may include this context.
    """

    def __init__(self):
        # This can be "literal" for constraints that come from a user
        # spec (e.g. from the command line); it can be the output of
        # `ConstraintOrigin.append_type_suffix`; the default is "none"
        # (which means it isn't important to keep track of the source
        # in that case).
        self.source = "none"


class ConditionIdContext(SourceContext):
    """Derived from a ``ConditionContext``: for clause-sets generated by
    imposed/required specs, stores an associated transform.

    This is primarily used for tracking whether we are generating clauses
    in the context of a required spec, or for an imposed spec.

    Is not a subclass of ``ConditionContext`` because it exists in a
    lower-level context with less information.
    """

    def __init__(self):
        super().__init__()
        self.transform = None


class ConditionContext(SourceContext):
    """Tracks context in which a condition (i.e. ``SpackSolverSetup.condition``)
    is generated (e.g. for a `depends_on`).

    This may modify the required/imposed specs generated as relevant
    for the context.
    """

    def __init__(self):
        super().__init__()
        # transformation applied to facts from the required spec. Defaults
        # to leave facts as they are.
        self.transform_required = None
        # transformation applied to facts from the imposed spec. Defaults
        # to removing "node" and "virtual_node" facts.
        self.transform_imposed = None

    def requirement_context(self) -> ConditionIdContext:
        ctxt = ConditionIdContext()
        ctxt.source = self.source
        ctxt.transform = self.transform_required
        return ctxt

    def impose_context(self) -> ConditionIdContext:
        ctxt = ConditionIdContext()
        ctxt.source = self.source
        ctxt.transform = self.transform_imposed
        return ctxt


class SpackSolverSetup:
    """Class to set up and run a Spack concretization solve."""

    def __init__(self, tests: bool = False):
        # these are all initialized in setup()
        self.gen: "ProblemInstanceBuilder" = ProblemInstanceBuilder()
        self.possible_virtuals: Set[str] = set()

        self.assumptions: List[Tuple["clingo.Symbol", bool]] = []  # type: ignore[name-defined]
        self.declared_versions: Dict[str, List[DeclaredVersion]] = collections.defaultdict(list)
        self.possible_versions: Dict[str, Set[GitOrStandardVersion]] = collections.defaultdict(set)
        self.deprecated_versions: Dict[str, Set[GitOrStandardVersion]] = collections.defaultdict(
            set
        )

        self.possible_compilers: List = []
        self.possible_oses: Set = set()
        self.variant_values_from_specs: Set = set()
        self.version_constraints: Set = set()
        self.target_constraints: Set = set()
        self.default_targets: List = []
        self.compiler_version_constraints: Set = set()
        self.post_facts: List = []
        self.variant_ids_by_def_id: Dict[int, int] = {}

        self.reusable_and_possible: ConcreteSpecsByHash = ConcreteSpecsByHash()

        self._id_counter: Iterator[int] = itertools.count()
        self._trigger_cache: ConditionSpecCache = collections.defaultdict(dict)
        self._effect_cache: ConditionSpecCache = collections.defaultdict(dict)

        # Caches to optimize the setup phase of the solver
        self.target_specs_cache = None

        # whether to add installed/binary hashes to the solve
        self.tests = tests

        # If False allows for input specs that are not solved
        self.concretize_everything = True

        # Set during the call to setup
        self.pkgs: Set[str] = set()
        self.explicitly_required_namespaces: Dict[str, str] = {}

        # list of unique libc specs targeted by compilers (or an educated guess if no compiler)
        self.libcs: List[spack.spec.Spec] = []

    def pkg_version_rules(self, pkg):
        """Output declared versions of a package.

        This uses self.declared_versions so that we include any versions
        that arise from a spec.
        """

        def key_fn(version):
            # Origins are sorted by "provenance" first, see the Provenance enumeration above
            return version.origin, version.idx

        if isinstance(pkg, str):
            pkg = self.pkg_class(pkg)

        declared_versions = self.declared_versions[pkg.name]
        partially_sorted_versions = sorted(set(declared_versions), key=key_fn)

        most_to_least_preferred = []
        for _, group in itertools.groupby(partially_sorted_versions, key=key_fn):
            most_to_least_preferred.extend(
                list(sorted(group, reverse=True, key=lambda x: vn.ver(x.version)))
            )

        for weight, declared_version in enumerate(most_to_least_preferred):
            self.gen.fact(
                fn.pkg_fact(
                    pkg.name,
                    fn.version_declared(
                        declared_version.version, weight, str(declared_version.origin)
                    ),
                )
            )

        # Declare deprecated versions for this package, if any
        deprecated = self.deprecated_versions[pkg.name]
        for v in sorted(deprecated):
            self.gen.fact(fn.pkg_fact(pkg.name, fn.deprecated_version(v)))

    def spec_versions(self, spec):
        """Return list of clauses expressing spec's version constraints."""
        spec = specify(spec)
        msg = "Internal Error: spec with no name occured. Please report to the spack maintainers."
        assert spec.name, msg

        if spec.concrete:
            return [fn.attr("version", spec.name, spec.version)]

        if spec.versions == vn.any_version:
            return []

        # record all version constraints for later
        self.version_constraints.add((spec.name, spec.versions))
        return [fn.attr("node_version_satisfies", spec.name, spec.versions)]

    def target_ranges(self, spec, single_target_fn):
        target = spec.architecture.target

        # Check if the target is a concrete target
        if str(target) in archspec.cpu.TARGETS:
            return [single_target_fn(spec.name, target)]

        self.target_constraints.add(target)
        return [fn.attr("node_target_satisfies", spec.name, target)]

    def conflict_rules(self, pkg):
        for when_spec, conflict_specs in pkg.conflicts.items():
            when_spec_msg = "conflict constraint %s" % str(when_spec)
            when_spec_id = self.condition(when_spec, required_name=pkg.name, msg=when_spec_msg)

            for conflict_spec, conflict_msg in conflict_specs:
                conflict_spec = spack.spec.Spec(conflict_spec)
                if conflict_msg is None:
                    conflict_msg = f"{pkg.name}: "
                    if when_spec == spack.spec.Spec():
                        conflict_msg += f"conflicts with '{conflict_spec}'"
                    else:
                        conflict_msg += f"'{conflict_spec}' conflicts with '{when_spec}'"

                spec_for_msg = conflict_spec
                if conflict_spec == spack.spec.Spec():
                    spec_for_msg = spack.spec.Spec(pkg.name)
                conflict_spec_msg = f"conflict is triggered when {str(spec_for_msg)}"
                conflict_spec_id = self.condition(
                    conflict_spec,
                    required_name=conflict_spec.name or pkg.name,
                    msg=conflict_spec_msg,
                )
                self.gen.fact(
                    fn.pkg_fact(
                        pkg.name, fn.conflict(conflict_spec_id, when_spec_id, conflict_msg)
                    )
                )
                self.gen.newline()

    def package_languages(self, pkg):
        for when_spec, languages in pkg.languages.items():
            condition_msg = f"{pkg.name} needs the {', '.join(sorted(languages))} language"
            if when_spec != spack.spec.Spec():
                condition_msg += f" when {when_spec}"
            condition_id = self.condition(when_spec, required_name=pkg.name, msg=condition_msg)
            for language in sorted(languages):
                self.gen.fact(fn.pkg_fact(pkg.name, fn.language(condition_id, language)))
        self.gen.newline()

    def config_compatible_os(self):
        """Facts about compatible os's specified in configs"""
        self.gen.h2("Compatible OS from concretizer config file")
        os_data = spack.config.get("concretizer:os_compatible", {})
        for recent, reusable in os_data.items():
            for old in reusable:
                self.gen.fact(fn.os_compatible(recent, old))
                self.gen.newline()

    def compiler_facts(self):
        """Facts about available compilers."""

        self.gen.h2("Available compilers")
        for compiler_id, compiler in enumerate(self.possible_compilers):
            self.gen.fact(fn.compiler_id(compiler_id))
            self.gen.fact(fn.compiler_name(compiler_id, compiler.spec.name))
            self.gen.fact(fn.compiler_version(compiler_id, compiler.spec.version))

            if compiler.os:
                self.gen.fact(fn.compiler_os(compiler_id, compiler.os))

            if compiler.target is not None:
                self.gen.fact(fn.compiler_target(compiler_id, compiler.target))

            if compiler.compiler_obj is not None:
                c = compiler.compiler_obj
                for flag_type, flags in c.flags.items():
                    flag_group = " ".join(flags)
                    for flag in flags:
                        self.gen.fact(fn.compiler_flag(compiler_id, flag_type, flag, flag_group))

            if compiler.available:
                self.gen.fact(fn.compiler_available(compiler_id))

            self.gen.fact(fn.compiler_weight(compiler_id, compiler_id))
            self.gen.newline()

    def package_requirement_rules(self, pkg):
        parser = RequirementParser(spack.config.CONFIG)
        self.emit_facts_from_requirement_rules(parser.rules(pkg))

    def pkg_rules(self, pkg, tests):
        pkg = self.pkg_class(pkg)

        # Namespace of the package
        self.gen.fact(fn.pkg_fact(pkg.name, fn.namespace(pkg.namespace)))

        # versions
        self.pkg_version_rules(pkg)
        self.gen.newline()

        # languages
        self.package_languages(pkg)

        # variants
        self.variant_rules(pkg)

        # conflicts
        self.conflict_rules(pkg)

        # virtuals
        self.package_provider_rules(pkg)

        # dependencies
        self.package_dependencies_rules(pkg)

        # virtual preferences
        self.virtual_preferences(
            pkg.name,
            lambda v, p, i: self.gen.fact(fn.pkg_fact(pkg.name, fn.provider_preference(v, p, i))),
        )

        self.package_requirement_rules(pkg)

        # trigger and effect tables
        self.trigger_rules()
        self.effect_rules()

    def trigger_rules(self):
        """Flushes all the trigger rules collected so far, and clears the cache."""
        if not self._trigger_cache:
            return

        self.gen.h2("Trigger conditions")
        for name in self._trigger_cache:
            cache = self._trigger_cache[name]
            for (spec_str, _), (trigger_id, requirements) in cache.items():
                self.gen.fact(fn.pkg_fact(name, fn.trigger_id(trigger_id)))
                self.gen.fact(fn.pkg_fact(name, fn.trigger_msg(spec_str)))
                for predicate in requirements:
                    self.gen.fact(fn.condition_requirement(trigger_id, *predicate.args))
                self.gen.newline()
        self._trigger_cache.clear()

    def effect_rules(self):
        """Flushes all the effect rules collected so far, and clears the cache."""
        if not self._effect_cache:
            return

        self.gen.h2("Imposed requirements")
        for name in self._effect_cache:
            cache = self._effect_cache[name]
            for (spec_str, _), (effect_id, requirements) in cache.items():
                self.gen.fact(fn.pkg_fact(name, fn.effect_id(effect_id)))
                self.gen.fact(fn.pkg_fact(name, fn.effect_msg(spec_str)))
                for predicate in requirements:
                    self.gen.fact(fn.imposed_constraint(effect_id, *predicate.args))
                self.gen.newline()
        self._effect_cache.clear()

    def define_variant(
        self,
        pkg: "Type[spack.package_base.PackageBase]",
        name: str,
        when: spack.spec.Spec,
        variant_def: vt.Variant,
    ):
        pkg_fact = lambda f: self.gen.fact(fn.pkg_fact(pkg.name, f))

        # Every variant id has a unique definition (conditional or unconditional), and
        # higher variant id definitions take precedence when variants intersect.
        vid = next(self._id_counter)

        # used to find a variant id from its variant definition (for variant values on specs)
        self.variant_ids_by_def_id[id(variant_def)] = vid

        if when == spack.spec.Spec():
            # unconditional variant
            pkg_fact(fn.variant_definition(name, vid))
        else:
            # conditional variant
            msg = f"Package {pkg.name} has variant '{name}' when {when}"
            cond_id = self.condition(when, required_name=pkg.name, msg=msg)
            pkg_fact(fn.variant_condition(name, vid, cond_id))

        # record type so we can construct the variant when we read it back in
        self.gen.fact(fn.variant_type(vid, variant_def.variant_type.value))

        if variant_def.sticky:
            pkg_fact(fn.variant_sticky(vid))

        # define defaults for this variant definition
        defaults = variant_def.make_default().value if variant_def.multi else [variant_def.default]
        for val in sorted(defaults):
            pkg_fact(fn.variant_default_value_from_package_py(vid, val))

        # define possible values for this variant definition
        values = variant_def.values
        if values is None:
            values = []

        elif isinstance(values, vt.DisjointSetsOfValues):
            union = set()
            for sid, s in enumerate(values.sets):
                for value in s:
                    pkg_fact(fn.variant_value_from_disjoint_sets(vid, value, sid))
                union.update(s)
            values = union

        # ensure that every variant has at least one possible value.
        if not values:
            values = [variant_def.default]

        for value in sorted(values):
            pkg_fact(fn.variant_possible_value(vid, value))

            # when=True means unconditional, so no need for conditional values
            if getattr(value, "when", True) is True:
                continue

            # now we have to handle conditional values
            quoted_value = spack.parser.quote_if_needed(str(value))
            vstring = f"{name}={quoted_value}"
            variant_has_value = spack.spec.Spec(vstring)

            if value.when:
                # the conditional value is always "possible", but it imposes its when condition as
                # a constraint if the conditional value is taken. This may seem backwards, but it
                # ensures that the conditional can only occur when its condition holds.
                self.condition(
                    required_spec=variant_has_value,
                    imposed_spec=value.when,
                    required_name=pkg.name,
                    imposed_name=pkg.name,
                    msg=f"{pkg.name} variant {name} has value '{quoted_value}' when {value.when}",
                )
            else:
                # We know the value is never allowed statically (when was false), but we can't just
                # ignore it b/c it could come in as a possible value and we need a good error msg.
                # So, it's a conflict -- if the value is somehow used, it'll trigger an error.
                trigger_id = self.condition(
                    variant_has_value,
                    required_name=pkg.name,
                    msg=f"invalid variant value: {vstring}",
                )
                constraint_id = self.condition(
                    spack.spec.Spec(),
                    required_name=pkg.name,
                    msg="empty (total) conflict constraint",
                )
                msg = f"variant value {vstring} is conditionally disabled"
                pkg_fact(fn.conflict(trigger_id, constraint_id, msg))

        self.gen.newline()

    def define_auto_variant(self, name: str, multi: bool):
        self.gen.h3(f"Special variant: {name}")
        vid = next(self._id_counter)
        self.gen.fact(fn.auto_variant(name, vid))
        self.gen.fact(
            fn.variant_type(
                vid, vt.VariantType.MULTI.value if multi else vt.VariantType.SINGLE.value
            )
        )

    def variant_rules(self, pkg: "Type[spack.package_base.PackageBase]"):
        for name in pkg.variant_names():
            self.gen.h3(f"Variant {name} in package {pkg.name}")
            for when, variant_def in pkg.variant_definitions(name):
                self.define_variant(pkg, name, when, variant_def)

    def _get_condition_id(
        self,
        named_cond: spack.spec.Spec,
        cache: ConditionSpecCache,
        body: bool,
        context: ConditionIdContext,
    ) -> int:
        """Get the id for one half of a condition (either a trigger or an imposed constraint).

        Construct a key from the condition spec and any associated transformation, and
        cache the ASP functions that they imply. The saved functions will be output
        later in ``trigger_rules()`` and ``effect_rules()``.

        Returns:
            The id of the cached trigger or effect.

        """
        pkg_cache = cache[named_cond.name]

        named_cond_key = (str(named_cond), context.transform)
        result = pkg_cache.get(named_cond_key)
        if result:
            return result[0]

        cond_id = next(self._id_counter)
        requirements = self.spec_clauses(named_cond, body=body, context=context)
        if context.transform:
            requirements = context.transform(named_cond, requirements)
        pkg_cache[named_cond_key] = (cond_id, requirements)

        return cond_id

    def condition(
        self,
        required_spec: spack.spec.Spec,
        imposed_spec: Optional[spack.spec.Spec] = None,
        *,
        required_name: Optional[str] = None,
        imposed_name: Optional[str] = None,
        msg: Optional[str] = None,
        context: Optional[ConditionContext] = None,
    ):
        """Generate facts for a dependency or virtual provider condition.

        Arguments:
            required_spec: the constraints that triggers this condition
            imposed_spec: the constraints that are imposed when this condition is triggered
            required_name: name for ``required_spec``
                (required if required_spec is anonymous, ignored if not)
            imposed_name: name for ``imposed_spec``
                (required if imposed_spec is anonymous, ignored if not)
            msg: description of the condition
            context: if provided, indicates how to modify the clause-sets for the required/imposed
                specs based on the type of constraint they are generated for (e.g. `depends_on`)
        Returns:
            int: id of the condition created by this function
        """
        required_name = required_spec.name or required_name
        if not required_name:
            raise ValueError(f"Must provide a name for anonymous condition: '{required_spec}'")

        if not context:
            context = ConditionContext()
            context.transform_imposed = remove_node

        if imposed_spec:
            imposed_name = imposed_spec.name or imposed_name
            if not imposed_name:
                raise ValueError(f"Must provide a name for imposed constraint: '{imposed_spec}'")

        with named_spec(required_spec, required_name), named_spec(imposed_spec, imposed_name):
            # Check if we can emit the requirements before updating the condition ID counter.
            # In this way, if a condition can't be emitted but the exception is handled in the
            # caller, we won't emit partial facts.

            condition_id = next(self._id_counter)
            requirement_context = context.requirement_context()
            trigger_id = self._get_condition_id(
                required_spec, cache=self._trigger_cache, body=True, context=requirement_context
            )
            self.gen.fact(fn.pkg_fact(required_spec.name, fn.condition(condition_id)))
            self.gen.fact(fn.condition_reason(condition_id, msg))
            self.gen.fact(
                fn.pkg_fact(required_spec.name, fn.condition_trigger(condition_id, trigger_id))
            )
            if not imposed_spec:
                return condition_id

            impose_context = context.impose_context()
            effect_id = self._get_condition_id(
                imposed_spec, cache=self._effect_cache, body=False, context=impose_context
            )
            self.gen.fact(
                fn.pkg_fact(required_spec.name, fn.condition_effect(condition_id, effect_id))
            )

            return condition_id

    def impose(self, condition_id, imposed_spec, node=True, body=False):
        imposed_constraints = self.spec_clauses(imposed_spec, body=body)
        for pred in imposed_constraints:
            # imposed "node"-like conditions are no-ops
            if not node and pred.args[0] in ("node", "virtual_node"):
                continue
            self.gen.fact(fn.imposed_constraint(condition_id, *pred.args))

    def package_provider_rules(self, pkg):
        for vpkg_name in pkg.provided_virtual_names():
            if vpkg_name not in self.possible_virtuals:
                continue
            self.gen.fact(fn.pkg_fact(pkg.name, fn.possible_provider(vpkg_name)))

        for when, provided in pkg.provided.items():
            for vpkg in provided:
                if vpkg.name not in self.possible_virtuals:
                    continue

                msg = f"{pkg.name} provides {vpkg} when {when}"
                condition_id = self.condition(when, vpkg, required_name=pkg.name, msg=msg)
                self.gen.fact(
                    fn.pkg_fact(when.name, fn.provider_condition(condition_id, vpkg.name))
                )
            self.gen.newline()

        for when, sets_of_virtuals in pkg.provided_together.items():
            condition_id = self.condition(
                when, required_name=pkg.name, msg="Virtuals are provided together"
            )
            for set_id, virtuals_together in enumerate(sets_of_virtuals):
                for name in virtuals_together:
                    self.gen.fact(
                        fn.pkg_fact(pkg.name, fn.provided_together(condition_id, set_id, name))
                    )
            self.gen.newline()

    def package_dependencies_rules(self, pkg):
        """Translate 'depends_on' directives into ASP logic."""
        for cond, deps_by_name in sorted(pkg.dependencies.items()):
            for _, dep in sorted(deps_by_name.items()):
                depflag = dep.depflag
                # Skip test dependencies if they're not requested
                if not self.tests:
                    depflag &= ~dt.TEST

                # ... or if they are requested only for certain packages
                elif not isinstance(self.tests, bool) and pkg.name not in self.tests:
                    depflag &= ~dt.TEST

                # if there are no dependency types to be considered
                # anymore, don't generate the dependency
                if not depflag:
                    continue

                msg = f"{pkg.name} depends on {dep.spec}"
                if cond != spack.spec.Spec():
                    msg += f" when {cond}"
                else:
                    pass

                def track_dependencies(input_spec, requirements):
                    return requirements + [fn.attr("track_dependencies", input_spec.name)]

                def dependency_holds(input_spec, requirements):
                    return remove_node(input_spec, requirements) + [
                        fn.attr(
                            "dependency_holds", pkg.name, input_spec.name, dt.flag_to_string(t)
                        )
                        for t in dt.ALL_FLAGS
                        if t & depflag
                    ]

                context = ConditionContext()
                context.source = ConstraintOrigin.append_type_suffix(
                    pkg.name, ConstraintOrigin.DEPENDS_ON
                )
                context.transform_required = track_dependencies
                context.transform_imposed = dependency_holds

                self.condition(cond, dep.spec, required_name=pkg.name, msg=msg, context=context)

                self.gen.newline()

    def virtual_preferences(self, pkg_name, func):
        """Call func(vspec, provider, i) for each of pkg's provider prefs."""
        config = spack.config.get("packages")
        pkg_prefs = config.get(pkg_name, {}).get("providers", {})
        for vspec, providers in pkg_prefs.items():
            if vspec not in self.possible_virtuals:
                continue

            for i, provider in enumerate(providers):
                provider_name = spack.spec.Spec(provider).name
                func(vspec, provider_name, i)
            self.gen.newline()

    def provider_defaults(self):
        self.gen.h2("Default virtual providers")
        self.virtual_preferences(
            "all", lambda v, p, i: self.gen.fact(fn.default_provider_preference(v, p, i))
        )

    def provider_requirements(self):
        self.gen.h2("Requirements on virtual providers")
        parser = RequirementParser(spack.config.CONFIG)
        for virtual_str in sorted(self.possible_virtuals):
            rules = parser.rules_from_virtual(virtual_str)
            if rules:
                self.emit_facts_from_requirement_rules(rules)
                self.trigger_rules()
                self.effect_rules()

    def emit_facts_from_requirement_rules(self, rules: List[RequirementRule]):
        """Generate facts to enforce requirements.

        Args:
            rules: rules for which we want facts to be emitted
        """
        for requirement_grp_id, rule in enumerate(rules):
            virtual = rule.kind == RequirementKind.VIRTUAL

            pkg_name, policy, requirement_grp = rule.pkg_name, rule.policy, rule.requirements
            requirement_weight = 0

            # Write explicitly if a requirement is conditional or not
            if rule.condition != spack.spec.Spec():
                msg = f"condition to activate requirement {requirement_grp_id}"
                try:
                    main_condition_id = self.condition(
                        rule.condition, required_name=pkg_name, msg=msg
                    )
                except Exception as e:
                    if rule.kind != RequirementKind.DEFAULT:
                        raise RuntimeError(
                            "cannot emit requirements for the solver: " + str(e)
                        ) from e
                    continue

                self.gen.fact(
                    fn.requirement_conditional(pkg_name, requirement_grp_id, main_condition_id)
                )

            self.gen.fact(fn.requirement_group(pkg_name, requirement_grp_id))
            self.gen.fact(fn.requirement_policy(pkg_name, requirement_grp_id, policy))
            if rule.message:
                self.gen.fact(fn.requirement_message(pkg_name, requirement_grp_id, rule.message))
            self.gen.newline()

            for input_spec in requirement_grp:
                spec = spack.spec.Spec(input_spec)
                if not spec.name:
                    spec.name = pkg_name
                spec.attach_git_version_lookup()

                when_spec = spec
                if virtual:
                    when_spec = spack.spec.Spec(pkg_name)

                try:
                    context = ConditionContext()
                    context.source = ConstraintOrigin.append_type_suffix(
                        pkg_name, ConstraintOrigin.REQUIRE
                    )
                    if not virtual:
                        context.transform_imposed = remove_node
                    # else: for virtuals we want to emit "node" and
                    # "virtual_node" in imposed specs

                    member_id = self.condition(
                        required_spec=when_spec,
                        imposed_spec=spec,
                        required_name=pkg_name,
                        msg=f"{input_spec} is a requirement for package {pkg_name}",
                        context=context,
                    )
                except Exception as e:
                    # Do not raise if the rule comes from the 'all' subsection, since usability
                    # would be impaired. If a rule does not apply for a specific package, just
                    # discard it.
                    if rule.kind != RequirementKind.DEFAULT:
                        raise RuntimeError(
                            "cannot emit requirements for the solver: " + str(e)
                        ) from e
                    continue

                self.gen.fact(fn.requirement_group_member(member_id, pkg_name, requirement_grp_id))
                self.gen.fact(fn.requirement_has_weight(member_id, requirement_weight))
                self.gen.newline()
                requirement_weight += 1

    def external_packages(self):
        """Facts on external packages, from packages.yaml and implicit externals."""
        packages_yaml = _external_config_with_implicit_externals(spack.config.CONFIG)

        self.gen.h1("External packages")
        spec_filters = []
        concretizer_yaml = spack.config.get("concretizer")
        reuse_yaml = concretizer_yaml.get("reuse")
        if isinstance(reuse_yaml, typing.Mapping):
            default_include = reuse_yaml.get("include", [])
            default_exclude = reuse_yaml.get("exclude", [])
            libc_externals = list(all_libcs())
            for source in reuse_yaml.get("from", []):
                if source["type"] != "external":
                    continue

                include = source.get("include", default_include)
                if include:
                    # Since libcs are implicit externals, we need to implicitly include them
                    include = include + libc_externals
                exclude = source.get("exclude", default_exclude)
                spec_filters.append(
                    SpecFilter(
                        factory=lambda: [],
                        is_usable=lambda x: True,
                        include=include,
                        exclude=exclude,
                    )
                )

        for pkg_name, data in packages_yaml.items():
            if pkg_name == "all":
                continue

            # package isn't a possible dependency and can't be in the solution
            if pkg_name not in self.pkgs:
                continue

            # This package is not among possible dependencies
            if pkg_name not in self.pkgs:
                continue

            # Check if the external package is buildable. If it is
            # not then "external(<pkg>)" is a fact, unless we can
            # reuse an already installed spec.
            external_buildable = data.get("buildable", True)
            if not external_buildable:
                self.gen.fact(fn.buildable_false(pkg_name))

            # Read a list of all the specs for this package
            externals = data.get("externals", [])
            candidate_specs = [
                spack.spec.parse_with_version_concrete(x["spec"]) for x in externals
            ]

            selected_externals = set()
            if spec_filters:
                for current_filter in spec_filters:
                    current_filter.factory = lambda: candidate_specs
                    selected_externals.update(current_filter.selected_specs())

            # Emit facts for externals specs. Note that "local_idx" is the index of the spec
            # in packages:<pkg_name>:externals. This means:
            #
            # packages:<pkg_name>:externals[local_idx].spec == spec
            external_versions = []
            for local_idx, spec in enumerate(candidate_specs):
                msg = f"{spec.name} available as external when satisfying {spec}"

                if spec_filters and spec not in selected_externals:
                    continue

                if not spec.versions.concrete:
                    warnings.warn(f"cannot use the external spec {spec}: needs a concrete version")
                    continue

                def external_imposition(input_spec, requirements):
                    return requirements + [
                        fn.attr("external_conditions_hold", input_spec.name, local_idx)
                    ]

                try:
                    context = ConditionContext()
                    context.transform_imposed = external_imposition
                    self.condition(spec, spec, msg=msg, context=context)
                except (spack.error.SpecError, RuntimeError) as e:
                    warnings.warn(f"while setting up external spec {spec}: {e}")
                    continue
                external_versions.append((spec.version, local_idx))
                self.possible_versions[spec.name].add(spec.version)
                self.gen.newline()

            # Order the external versions to prefer more recent versions
            # even if specs in packages.yaml are not ordered that way
            external_versions = [
                (v, idx, external_id)
                for idx, (v, external_id) in enumerate(sorted(external_versions, reverse=True))
            ]
            for version, idx, external_id in external_versions:
                self.declared_versions[pkg_name].append(
                    DeclaredVersion(version=version, idx=idx, origin=Provenance.EXTERNAL)
                )

            self.trigger_rules()
            self.effect_rules()

    def preferred_variants(self, pkg_name):
        """Facts on concretization preferences, as read from packages.yaml"""
        preferences = spack.package_prefs.PackagePrefs
        preferred_variants = preferences.preferred_variants(pkg_name)
        if not preferred_variants:
            return

        for variant_name in sorted(preferred_variants):
            variant = preferred_variants[variant_name]

            # perform validation of the variant and values
            try:
                variant_defs = vt.prevalidate_variant_value(self.pkg_class(pkg_name), variant)
            except (vt.InvalidVariantValueError, KeyError, ValueError) as e:
                tty.debug(
                    f"[SETUP]: rejected {str(variant)} as a preference for {pkg_name}: {str(e)}"
                )
                continue

            for value in variant.value_as_tuple:
                for variant_def in variant_defs:
                    self.variant_values_from_specs.add((pkg_name, id(variant_def), value))
                self.gen.fact(
                    fn.variant_default_value_from_packages_yaml(pkg_name, variant.name, value)
                )

    def target_preferences(self):
        key_fn = spack.package_prefs.PackagePrefs("all", "target")

        if not self.target_specs_cache:
            self.target_specs_cache = [
                spack.spec.Spec("target={0}".format(target_name))
                for _, target_name in self.default_targets
            ]

        package_targets = self.target_specs_cache[:]
        package_targets.sort(key=key_fn)
        for i, preferred in enumerate(package_targets):
            self.gen.fact(fn.target_weight(str(preferred.architecture.target), i))

    def spec_clauses(
        self,
        spec: spack.spec.Spec,
        *,
        body: bool = False,
        transitive: bool = True,
        expand_hashes: bool = False,
        concrete_build_deps=False,
        required_from: Optional[str] = None,
        context: Optional[SourceContext] = None,
    ) -> List[AspFunction]:
        """Wrap a call to `_spec_clauses()` into a try/except block with better error handling.

        Arguments are as for ``_spec_clauses()`` except ``required_from``.

        Arguments:
            required_from: name of package that caused this call.
        """
        try:
            clauses = self._spec_clauses(
                spec,
                body=body,
                transitive=transitive,
                expand_hashes=expand_hashes,
                concrete_build_deps=concrete_build_deps,
                context=context,
            )
        except RuntimeError as exc:
            msg = str(exc)
            if required_from:
                msg += f" [required from package '{required_from}']"
            raise RuntimeError(msg)
        return clauses

    def _spec_clauses(
        self,
        spec: spack.spec.Spec,
        *,
        body: bool = False,
        transitive: bool = True,
        expand_hashes: bool = False,
        concrete_build_deps: bool = False,
        context: Optional[SourceContext] = None,
    ) -> List[AspFunction]:
        """Return a list of clauses for a spec mandates are true.

        Arguments:
            spec: the spec to analyze
            body: if True, generate clauses to be used in rule bodies (final values) instead
                of rule heads (setters).
            transitive: if False, don't generate clauses from dependencies (default True)
            expand_hashes: if True, descend into hashes of concrete specs (default False)
            concrete_build_deps: if False, do not include pure build deps of concrete specs
                (as they have no effect on runtime constraints)
            context: tracks what constraint this clause set is generated for (e.g. a
                `depends_on` constraint in a package.py file)

        Normally, if called with ``transitive=True``, ``spec_clauses()`` just generates
        hashes for the dependency requirements of concrete specs. If ``expand_hashes``
        is ``True``, we'll *also* output all the facts implied by transitive hashes,
        which are redundant during a solve but useful outside of one (e.g.,
        for spec ``diff``).
        """
        clauses = []

        f: Union[Type[_Head], Type[_Body]] = _Body if body else _Head

        if spec.name:
            clauses.append(f.node(spec.name) if not spec.virtual else f.virtual_node(spec.name))
        if spec.namespace:
            clauses.append(f.namespace(spec.name, spec.namespace))

        clauses.extend(self.spec_versions(spec))

        # seed architecture at the root (we'll propagate later)
        # TODO: use better semantics.
        arch = spec.architecture
        if arch:
            if arch.platform:
                clauses.append(f.node_platform(spec.name, arch.platform))
            if arch.os:
                clauses.append(f.node_os(spec.name, arch.os))
            if arch.target:
                clauses.extend(self.target_ranges(spec, f.node_target))

        # variants
        for vname, variant in sorted(spec.variants.items()):
            # TODO: variant="*" means 'variant is defined to something', which used to
            # be meaningless in concretization, as all variants had to be defined. But
            # now that variants can be conditional, it should force a variant to exist.
            if variant.value == ("*",):
                continue

            for value in variant.value_as_tuple:
                # ensure that the value *can* be valid for the spec
                if spec.name and not spec.concrete and not spec.virtual:
                    variant_defs = vt.prevalidate_variant_value(
                        self.pkg_class(spec.name), variant, spec
                    )

                    # Record that that this is a valid possible value. Accounts for
                    # int/str/etc., where valid values can't be listed in the package
                    for variant_def in variant_defs:
                        self.variant_values_from_specs.add((spec.name, id(variant_def), value))

                if not variant.propagate or vname in self.pkg_class(spec.name).variants:
                    clauses.append(f.variant_value(spec.name, vname, value))

                if variant.propagate:
                    clauses.append(f.propagate(spec.name, fn.variant_value(vname, value)))
                    if vname in self.pkg_class(spec.name).variants:
                        clauses.append(f.variant_value(spec.name, vname, value))

        # compiler and compiler version
        if spec.compiler:
            clauses.append(f.node_compiler(spec.name, spec.compiler.name))

            if spec.compiler.concrete:
                clauses.append(
                    f.node_compiler_version(spec.name, spec.compiler.name, spec.compiler.version)
                )

            elif spec.compiler.versions and spec.compiler.versions != vn.any_version:
                # The condition above emits a facts only if we have an actual constraint
                # on the compiler version, and avoids emitting them if any version is fine
                clauses.append(
                    fn.attr(
                        "node_compiler_version_satisfies",
                        spec.name,
                        spec.compiler.name,
                        spec.compiler.versions,
                    )
                )
                self.compiler_version_constraints.add(spec.compiler)

        # compiler flags
        source = context.source if context else "none"
        for flag_type, flags in spec.compiler_flags.items():
            flag_group = " ".join(flags)
            for flag in flags:
                clauses.append(
                    f.node_flag(spec.name, fn.node_flag(flag_type, flag, flag_group, source))
                )
                if not spec.concrete and flag.propagate is True:
                    clauses.append(
                        f.propagate(
                            spec.name,
                            fn.node_flag(flag_type, flag, flag_group, source),
                            fn.edge_types("link", "run"),
                        )
                    )

        # dependencies
        if spec.concrete:
            # older specs do not have package hashes, so we have to do this carefully
            package_hash = getattr(spec, "_package_hash", None)
            if package_hash:
                clauses.append(fn.attr("package_hash", spec.name, package_hash))
            clauses.append(fn.attr("hash", spec.name, spec.dag_hash()))

        edges = spec.edges_from_dependents()
        virtuals = [x for x in itertools.chain.from_iterable([edge.virtuals for edge in edges])]
        if not body:
            for virtual in virtuals:
                clauses.append(fn.attr("provider_set", spec.name, virtual))
                clauses.append(fn.attr("virtual_node", virtual))
        else:
            for virtual in virtuals:
                clauses.append(fn.attr("virtual_on_incoming_edges", spec.name, virtual))

        # If the spec is external and concrete, we allow all the libcs on the system
        if spec.external and spec.concrete and using_libc_compatibility():
            for libc in self.libcs:
                clauses.append(fn.attr("compatible_libc", spec.name, libc.name, libc.version))

        # add all clauses from dependencies
        if transitive:
            # TODO: Eventually distinguish 2 deps on the same pkg (build and link)
            for dspec in spec.edges_to_dependencies():
                dep = dspec.spec

                if spec.concrete:
                    # GCC runtime is solved again by clingo, even on concrete specs, to give
                    # the possibility to reuse specs built against a different runtime.
                    if dep.name == "gcc-runtime":
                        continue

                    # libc is also solved again by clingo, but in this case the compatibility
                    # is not encoded in the parent node - so we need to emit explicit facts
                    if "libc" in dspec.virtuals:
                        for libc in self.libcs:
                            if libc_is_compatible(libc, dep):
                                clauses.append(
                                    fn.attr("compatible_libc", spec.name, libc.name, libc.version)
                                )
                        continue

                    # We know dependencies are real for concrete specs. For abstract
                    # specs they just mean the dep is somehow in the DAG.
                    for dtype in dt.ALL_FLAGS:
                        if not dspec.depflag & dtype:
                            continue
                        # skip build dependencies of already-installed specs
                        if concrete_build_deps or dtype != dt.BUILD:
                            clauses.append(
                                fn.attr(
                                    "depends_on", spec.name, dep.name, dt.flag_to_string(dtype)
                                )
                            )
                            for virtual_name in dspec.virtuals:
                                clauses.append(
                                    fn.attr("virtual_on_edge", spec.name, dep.name, virtual_name)
                                )
                                clauses.append(fn.attr("virtual_node", virtual_name))

                    # imposing hash constraints for all but pure build deps of
                    # already-installed concrete specs.
                    if concrete_build_deps or dspec.depflag != dt.BUILD:
                        clauses.append(fn.attr("hash", dep.name, dep.dag_hash()))

                # if the spec is abstract, descend into dependencies.
                # if it's concrete, then the hashes above take care of dependency
                # constraints, but expand the hashes if asked for.
                if not spec.concrete or expand_hashes:
                    clauses.extend(
                        self._spec_clauses(
                            dep,
                            body=body,
                            expand_hashes=expand_hashes,
                            concrete_build_deps=concrete_build_deps,
                            context=context,
                        )
                    )

        return clauses

    def define_package_versions_and_validate_preferences(
        self, possible_pkgs: Set[str], *, require_checksum: bool, allow_deprecated: bool
    ):
        """Declare any versions in specs not declared in packages."""
        packages_yaml = spack.config.get("packages")
        for pkg_name in possible_pkgs:
            pkg_cls = self.pkg_class(pkg_name)

            # All the versions from the corresponding package.py file. Since concepts
            # like being a "develop" version or being preferred exist only at a
            # package.py level, sort them in this partial list here
            package_py_versions = sorted(
                pkg_cls.versions.items(), key=concretization_version_order, reverse=True
            )

            if require_checksum and pkg_cls.has_code:
                package_py_versions = [
                    x for x in package_py_versions if _is_checksummed_version(x)
                ]

            for idx, (v, version_info) in enumerate(package_py_versions):
                if version_info.get("deprecated", False):
                    self.deprecated_versions[pkg_name].add(v)
                    if not allow_deprecated:
                        continue

                self.possible_versions[pkg_name].add(v)
                self.declared_versions[pkg_name].append(
                    DeclaredVersion(version=v, idx=idx, origin=Provenance.PACKAGE_PY)
                )

            if pkg_name not in packages_yaml or "version" not in packages_yaml[pkg_name]:
                continue

            version_defs: List[GitOrStandardVersion] = []

            for vstr in packages_yaml[pkg_name]["version"]:
                v = vn.ver(vstr)

                if isinstance(v, vn.GitVersion):
                    if not require_checksum or v.is_commit:
                        version_defs.append(v)
                else:
                    matches = [x for x in self.possible_versions[pkg_name] if x.satisfies(v)]
                    matches.sort(reverse=True)
                    if not matches:
                        raise spack.error.ConfigError(
                            f"Preference for version {v} does not match any known "
                            f"version of {pkg_name} (in its package.py or any external)"
                        )
                    version_defs.extend(matches)

            for weight, vdef in enumerate(llnl.util.lang.dedupe(version_defs)):
                self.declared_versions[pkg_name].append(
                    DeclaredVersion(version=vdef, idx=weight, origin=Provenance.PACKAGES_YAML)
                )
                self.possible_versions[pkg_name].add(vdef)

    def define_ad_hoc_versions_from_specs(
        self, specs, origin, *, allow_deprecated: bool, require_checksum: bool
    ):
        """Add concrete versions to possible versions from lists of CLI/dev specs."""
        for s in traverse.traverse_nodes(specs):
            # If there is a concrete version on the CLI *that we know nothing
            # about*, add it to the known versions. Use idx=0, which is the
            # best possible, so they're guaranteed to be used preferentially.
            version = s.versions.concrete

            if version is None or (any((v == version) for v in self.possible_versions[s.name])):
                continue

            if require_checksum and not _is_checksummed_git_version(version):
                raise UnsatisfiableSpecError(
                    s.format("No matching version for constraint {name}{@versions}")
                )

            if not allow_deprecated and version in self.deprecated_versions[s.name]:
                continue

            declared = DeclaredVersion(version=version, idx=0, origin=origin)
            self.declared_versions[s.name].append(declared)
            self.possible_versions[s.name].add(version)

    def _supported_targets(self, compiler_name, compiler_version, targets):
        """Get a list of which targets are supported by the compiler.

        Results are ordered most to least recent.
        """
        supported = []

        for target in targets:
            try:
                with warnings.catch_warnings():
                    warnings.simplefilter("ignore")
                    target.optimization_flags(compiler_name, str(compiler_version))
                supported.append(target)
            except archspec.cpu.UnsupportedMicroarchitecture:
                continue
            except ValueError:
                continue

        return sorted(supported, reverse=True)

    def platform_defaults(self):
        self.gen.h2("Default platform")
        platform = spack.platforms.host()
        self.gen.fact(fn.node_platform_default(platform))
        self.gen.fact(fn.allowed_platform(platform))

    def os_defaults(self, specs):
        self.gen.h2("Possible operating systems")
        platform = spack.platforms.host()

        # create set of OS's to consider
        buildable = set(platform.operating_sys.keys())

        # Consider any OS's mentioned on the command line. We need this to
        # cross-concretize in CI, and for some tests.
        # TODO: OS should really be more than just a label -- rework this.
        for spec in specs:
            if spec.architecture and spec.architecture.os:
                buildable.add(spec.architecture.os)

        # make directives for buildable OS's
        for build_os in sorted(buildable):
            self.gen.fact(fn.buildable_os(build_os))

        def keyfun(os):
            return (
                os == platform.default_os,  # prefer default
                os not in buildable,  # then prefer buildables
                os,  # then sort by name
            )

        all_oses = buildable.union(self.possible_oses)
        ordered_oses = sorted(all_oses, key=keyfun, reverse=True)

        # output the preference order of OS's for the concretizer to choose
        for i, os_name in enumerate(ordered_oses):
            self.gen.fact(fn.os(os_name, i))

    def target_defaults(self, specs):
        """Add facts about targets and target compatibility."""
        self.gen.h2("Default target")

        platform = spack.platforms.host()
        uarch = archspec.cpu.TARGETS.get(platform.default)

        self.gen.h2("Target compatibility")

        # Construct the list of targets which are compatible with the host
        candidate_targets = [uarch] + uarch.ancestors

        # Get configuration options
        granularity = spack.config.get("concretizer:targets:granularity")
        host_compatible = spack.config.get("concretizer:targets:host_compatible")

        # Add targets which are not compatible with the current host
        if not host_compatible:
            additional_targets_in_family = sorted(
                [
                    t
                    for t in archspec.cpu.TARGETS.values()
                    if (t.family.name == uarch.family.name and t not in candidate_targets)
                ],
                key=lambda x: len(x.ancestors),
                reverse=True,
            )
            candidate_targets += additional_targets_in_family

        # Check if we want only generic architecture
        if granularity == "generic":
            candidate_targets = [t for t in candidate_targets if t.vendor == "generic"]

        # Add targets explicitly requested from specs
        for spec in specs:
            if not spec.architecture or not spec.architecture.target:
                continue

            target = archspec.cpu.TARGETS.get(spec.target.name)
            if not target:
                self.target_ranges(spec, None)
                continue

            if target not in candidate_targets and not host_compatible:
                candidate_targets.append(target)
                for ancestor in target.ancestors:
                    if ancestor not in candidate_targets:
                        candidate_targets.append(ancestor)

        best_targets = {uarch.family.name}
        for compiler_id, known_compiler in enumerate(self.possible_compilers):
            if not known_compiler.available:
                continue

            compiler = known_compiler.compiler_obj
            # Stub support for cross-compilation, to be expanded later
            if known_compiler.target is not None and compiler.target not in (
                str(uarch.family),
                "any",
            ):
                self.gen.fact(fn.compiler_supports_target(compiler_id, compiler.target))
                self.gen.newline()
                continue

            supported = self._supported_targets(compiler.name, compiler.version, candidate_targets)

            # If we can't find supported targets it may be due to custom
            # versions in the spec, e.g. gcc@foo. Try to match the
            # real_version from the compiler object to get more accurate
            # results.
            if not supported:
                supported = self._supported_targets(
                    compiler.name, compiler.real_version, candidate_targets
                )

            if not supported:
                continue

            for target in supported:
                best_targets.add(target.name)
                self.gen.fact(fn.compiler_supports_target(compiler_id, target.name))

            self.gen.fact(fn.compiler_supports_target(compiler_id, uarch.family.name))
            self.gen.newline()

        i = 0  # TODO compute per-target offset?
        for target in candidate_targets:
            self.gen.fact(fn.target(target.name))
            self.gen.fact(fn.target_family(target.name, target.family.name))
            self.gen.fact(fn.target_compatible(target.name, target.name))
            # Code for ancestor can run on target
            for ancestor in target.ancestors:
                self.gen.fact(fn.target_compatible(target.name, ancestor.name))

            # prefer best possible targets; weight others poorly so
            # they're not used unless set explicitly
            # these are stored to be generated as facts later offset by the
            # number of preferred targets
            if target.name in best_targets:
                self.default_targets.append((i, target.name))
                i += 1
            else:
                self.default_targets.append((100, target.name))
            self.gen.newline()

        self.default_targets = list(sorted(set(self.default_targets)))

        self.target_preferences()

    def virtual_providers(self):
        self.gen.h2("Virtual providers")
        for vspec in sorted(self.possible_virtuals):
            self.gen.fact(fn.virtual(vspec))
        self.gen.newline()

    def define_version_constraints(self):
        """Define what version_satisfies(...) means in ASP logic."""
        for pkg_name, versions in sorted(self.version_constraints):
            # generate facts for each package constraint and the version
            # that satisfies it
            for v in sorted(v for v in self.possible_versions[pkg_name] if v.satisfies(versions)):
                self.gen.fact(fn.pkg_fact(pkg_name, fn.version_satisfies(versions, v)))

            self.gen.newline()

    def collect_virtual_constraints(self):
        """Define versions for constraints on virtuals.

        Must be called before define_version_constraints().
        """
        # aggregate constraints into per-virtual sets
        constraint_map = collections.defaultdict(lambda: set())
        for pkg_name, versions in self.version_constraints:
            if not spack.repo.PATH.is_virtual(pkg_name):
                continue
            constraint_map[pkg_name].add(versions)

        # extract all the real versions mentioned in version ranges
        def versions_for(v):
            if isinstance(v, vn.StandardVersion):
                return [v]
            elif isinstance(v, vn.ClosedOpenRange):
                return [v.lo, vn._prev_version(v.hi)]
            elif isinstance(v, vn.VersionList):
                return sum((versions_for(e) for e in v), [])
            else:
                raise TypeError("expected version type, found: %s" % type(v))

        # define a set of synthetic possible versions for virtuals, so
        # that `version_satisfies(Package, Constraint, Version)` has the
        # same semantics for virtuals as for regular packages.
        for pkg_name, versions in sorted(constraint_map.items()):
            possible_versions = set(sum([versions_for(v) for v in versions], []))
            for version in sorted(possible_versions):
                self.possible_versions[pkg_name].add(version)

    def define_compiler_version_constraints(self):
        for constraint in sorted(self.compiler_version_constraints):
            for compiler_id, compiler in enumerate(self.possible_compilers):
                if compiler.spec.satisfies(constraint):
                    self.gen.fact(
                        fn.compiler_version_satisfies(
                            constraint.name, constraint.versions, compiler_id
                        )
                    )
        self.gen.newline()

    def define_target_constraints(self):
        def _all_targets_satisfiying(single_constraint):
            allowed_targets = []

            if ":" not in single_constraint:
                return [single_constraint]

            t_min, _, t_max = single_constraint.partition(":")
            for test_target in archspec.cpu.TARGETS.values():
                # Check lower bound
                if t_min and not t_min <= test_target:
                    continue

                # Check upper bound
                if t_max and not t_max >= test_target:
                    continue

                allowed_targets.append(test_target)
            return allowed_targets

        cache = {}
        for target_constraint in sorted(self.target_constraints, key=lambda x: x.name):
            # Construct the list of allowed targets for this constraint
            allowed_targets = []
            for single_constraint in str(target_constraint).split(","):
                if single_constraint not in cache:
                    cache[single_constraint] = _all_targets_satisfiying(single_constraint)
                allowed_targets.extend(cache[single_constraint])

            for target in allowed_targets:
                self.gen.fact(fn.target_satisfies(target_constraint, target))
            self.gen.newline()

    def define_variant_values(self):
        """Validate variant values from the command line.

        Add valid variant values from the command line to the possible values for
        variant definitions.

        """
        # Tell the concretizer about possible values from specs seen in spec_clauses().
        # We might want to order these facts by pkg and name if we are debugging.
        for pkg_name, variant_def_id, value in self.variant_values_from_specs:
            vid = self.variant_ids_by_def_id[variant_def_id]
            self.gen.fact(fn.pkg_fact(pkg_name, fn.variant_possible_value(vid, value)))

    def register_concrete_spec(self, spec, possible):
        # tell the solver about any installed packages that could
        # be dependencies (don't tell it about the others)
        if spec.name not in possible:
            return

        try:
            # Only consider installed packages for repo we know
            spack.repo.PATH.get(spec)
        except (spack.repo.UnknownNamespaceError, spack.repo.UnknownPackageError) as e:
            tty.debug(f"[REUSE] Issues when trying to reuse {spec.short_spec}: {str(e)}")
            return

        self.reusable_and_possible.add(spec)

    def concrete_specs(self):
        """Emit facts for reusable specs"""
        for h, spec in self.reusable_and_possible.explicit_items():
            # this indicates that there is a spec like this installed
            self.gen.fact(fn.installed_hash(spec.name, h))
            # this describes what constraints it imposes on the solve
            self.impose(h, spec, body=True)
            self.gen.newline()
            # Declare as possible parts of specs that are not in package.py
            # - Add versions to possible versions
            # - Add OS to possible OS's
            for dep in spec.traverse():
                self.possible_versions[dep.name].add(dep.version)
                if isinstance(dep.version, vn.GitVersion):
                    self.declared_versions[dep.name].append(
                        DeclaredVersion(
                            version=dep.version, idx=0, origin=Provenance.INSTALLED_GIT_VERSION
                        )
                    )
                else:
                    self.declared_versions[dep.name].append(
                        DeclaredVersion(version=dep.version, idx=0, origin=Provenance.INSTALLED)
                    )
                self.possible_oses.add(dep.os)

    def define_concrete_input_specs(self, specs, possible):
        # any concrete specs in the input spec list
        for input_spec in specs:
            for spec in input_spec.traverse():
                if spec.concrete:
                    self.register_concrete_spec(spec, possible)

    def setup(
        self,
        specs: List[spack.spec.Spec],
        *,
        reuse: Optional[List[spack.spec.Spec]] = None,
        allow_deprecated: bool = False,
    ) -> str:
        """Generate an ASP program with relevant constraints for specs.

        This calls methods on the solve driver to set up the problem with
        facts and rules from all possible dependencies of the input
        specs, as well as constraints from the specs themselves.

        Arguments:
            specs: list of Specs to solve
            reuse: list of concrete specs that can be reused
            allow_deprecated: if True adds deprecated versions into the solve
        """
        check_packages_exist(specs)

        node_counter = _create_counter(specs, tests=self.tests)
        self.possible_virtuals = node_counter.possible_virtuals()
        self.pkgs = node_counter.possible_dependencies()
        self.libcs = sorted(all_libcs())  # type: ignore[type-var]

        # Fail if we already know an unreachable node is requested
        for spec in specs:
            missing_deps = [
                str(d) for d in spec.traverse() if d.name not in self.pkgs and not d.virtual
            ]
            if missing_deps:
                raise spack.spec.InvalidDependencyError(spec.name, missing_deps)

        for node in traverse.traverse_nodes(specs):
            if node.namespace is not None:
                self.explicitly_required_namespaces[node.name] = node.namespace

        self.gen = ProblemInstanceBuilder()
        compiler_parser = CompilerParser(configuration=spack.config.CONFIG).with_input_specs(specs)

        if using_libc_compatibility():
            for libc in self.libcs:
                self.gen.fact(fn.host_libc(libc.name, libc.version))

        if not allow_deprecated:
            self.gen.fact(fn.deprecated_versions_not_allowed())

        # Calculate develop specs
        # they will be used in addition to command line specs
        # in determining known versions/targets/os
        dev_specs: Tuple[spack.spec.Spec, ...] = ()
        env = ev.active_environment()
        if env:
            dev_specs = tuple(
                spack.spec.Spec(info["spec"]).constrained(
                    "dev_path=%s"
                    % spack.util.path.canonicalize_path(info["path"], default_wd=env.path)
                )
                for name, info in env.dev_specs.items()
            )
        specs = tuple(specs)  # ensure compatible types to add

        self.gen.h1("Reusable concrete specs")
        self.define_concrete_input_specs(specs, self.pkgs)
        if reuse:
            self.gen.fact(fn.optimize_for_reuse())
            for reusable_spec in reuse:
                compiler_parser.add_compiler_from_concrete_spec(reusable_spec)
                self.register_concrete_spec(reusable_spec, self.pkgs)
        self.concrete_specs()

        self.possible_compilers = compiler_parser.possible_compilers()

        self.gen.h1("Generic statements on possible packages")
        node_counter.possible_packages_facts(self.gen, fn)

        self.gen.h1("Possible flags on nodes")
        for flag in spack.spec.FlagMap.valid_compiler_flags():
            self.gen.fact(fn.flag_type(flag))
        self.gen.newline()

        self.gen.h1("General Constraints")
        self.config_compatible_os()
        self.compiler_facts()

        # architecture defaults
        self.platform_defaults()
        self.os_defaults(specs + dev_specs)
        self.target_defaults(specs + dev_specs)

        self.virtual_providers()
        self.provider_defaults()
        self.provider_requirements()
        self.external_packages()

        # TODO: make a config option for this undocumented feature
        checksummed = "SPACK_CONCRETIZER_REQUIRE_CHECKSUM" in os.environ
        self.define_package_versions_and_validate_preferences(
            self.pkgs, allow_deprecated=allow_deprecated, require_checksum=checksummed
        )
        self.define_ad_hoc_versions_from_specs(
            specs, Provenance.SPEC, allow_deprecated=allow_deprecated, require_checksum=checksummed
        )
        self.define_ad_hoc_versions_from_specs(
            dev_specs,
            Provenance.DEV_SPEC,
            allow_deprecated=allow_deprecated,
            require_checksum=checksummed,
        )
        self.validate_and_define_versions_from_requirements(
            allow_deprecated=allow_deprecated, require_checksum=checksummed
        )

        self.gen.h1("Package Constraints")
        for pkg in sorted(self.pkgs):
            self.gen.h2("Package rules: %s" % pkg)
            self.pkg_rules(pkg, tests=self.tests)
            self.gen.h2("Package preferences: %s" % pkg)
            self.preferred_variants(pkg)

        self.gen.h1("Special variants")
        self.define_auto_variant("dev_path", multi=False)
        self.define_auto_variant("patches", multi=True)

        self.gen.h1("Develop specs")
        # Inject dev_path from environment
        for ds in dev_specs:
            self.condition(spack.spec.Spec(ds.name), ds, msg="%s is a develop spec" % ds.name)
            self.trigger_rules()
            self.effect_rules()

        self.gen.h1("Spec Constraints")
        self.literal_specs(specs)

        self.gen.h1("Variant Values defined in specs")
        self.define_variant_values()

        if WITH_RUNTIME:
            self.gen.h1("Runtimes")
            self.define_runtime_constraints()

        self.gen.h1("Version Constraints")
        self.collect_virtual_constraints()
        self.define_version_constraints()

        self.gen.h1("Compiler Version Constraints")
        self.define_compiler_version_constraints()

        self.gen.h1("Target Constraints")
        self.define_target_constraints()

        self.gen.h1("Internal errors")
        self.internal_errors()

        return self.gen.value()

    def internal_errors(self):
        parent_dir = os.path.dirname(__file__)

        def visit(node):
            if ast_type(node) == clingo().ast.ASTType.Rule:
                for term in node.body:
                    if ast_type(term) == clingo().ast.ASTType.Literal:
                        if ast_type(term.atom) == clingo().ast.ASTType.SymbolicAtom:
                            name = ast_sym(term.atom).name
                            if name == "internal_error":
                                arg = ast_sym(ast_sym(term.atom).arguments[0])
                                symbol = AspFunction(name)(arg.string)
                                self.assumptions.append((parse_term(str(symbol)), True))
                                self.gen.asp_problem.append(f"{{ {symbol} }}.\n")

        path = os.path.join(parent_dir, "concretize.lp")
        parse_files([path], visit)

    def define_runtime_constraints(self):
        """Define the constraints to be imposed on the runtimes"""
        recorder = RuntimePropertyRecorder(self)

        for compiler in self.possible_compilers:
            compiler_with_different_cls_names = {
                "oneapi": "intel-oneapi-compilers",
                "clang": "llvm",
            }
            compiler_cls_name = compiler_with_different_cls_names.get(
                compiler.spec.name, compiler.spec.name
            )
            try:
                compiler_cls = spack.repo.PATH.get_pkg_class(compiler_cls_name)
                if hasattr(compiler_cls, "runtime_constraints"):
                    compiler_cls.runtime_constraints(spec=compiler.spec, pkg=recorder)
            except spack.repo.UnknownPackageError:
                pass

            # Inject libc from available compilers, on Linux
            if not compiler.available:
                continue

            current_libc = compiler.compiler_obj.default_libc

            if using_libc_compatibility() and current_libc:
                recorder("*").depends_on(
                    "libc", when=f"%{compiler.spec}", type="link", description="Add libc"
                )
                recorder("*").depends_on(
                    str(current_libc),
                    when=f"%{compiler.spec}",
                    type="link",
                    description="Add libc",
                )

        recorder.consume_facts()

    def literal_specs(self, specs):
        for spec in specs:
            self.gen.h2("Spec: %s" % str(spec))
            condition_id = next(self._id_counter)
            trigger_id = next(self._id_counter)

            # Special condition triggered by "literal_solved"
            self.gen.fact(fn.literal(trigger_id))
            self.gen.fact(fn.pkg_fact(spec.name, fn.condition_trigger(condition_id, trigger_id)))
            self.gen.fact(fn.condition_reason(condition_id, f"{spec} requested explicitly"))

            imposed_spec_key = str(spec), None
            cache = self._effect_cache[spec.name]
            if imposed_spec_key in cache:
                effect_id, requirements = cache[imposed_spec_key]
            else:
                effect_id = next(self._id_counter)
                context = SourceContext()
                context.source = "literal"
                requirements = self.spec_clauses(spec, context=context)
            root_name = spec.name
            for clause in requirements:
                clause_name = clause.args[0]
                if clause_name == "variant_set":
                    requirements.append(
                        fn.attr("variant_default_value_from_cli", *clause.args[1:])
                    )
                elif clause_name in ("node", "virtual_node", "hash"):
                    # These facts are needed to compute the "condition_set" of the root
                    pkg_name = clause.args[1]
                    self.gen.fact(fn.mentioned_in_literal(trigger_id, root_name, pkg_name))

            requirements.append(fn.attr("virtual_root" if spec.virtual else "root", spec.name))
            cache[imposed_spec_key] = (effect_id, requirements)
            self.gen.fact(fn.pkg_fact(spec.name, fn.condition_effect(condition_id, effect_id)))

            if self.concretize_everything:
                self.gen.fact(fn.solve_literal(trigger_id))

        self.effect_rules()

    def validate_and_define_versions_from_requirements(
        self, *, allow_deprecated: bool, require_checksum: bool
    ):
        """If package requirements mention concrete versions that are not mentioned
        elsewhere, then we need to collect those to mark them as possible
        versions. If they are abstract and statically have no match, then we
        need to throw an error. This function assumes all possible versions are already
        registered in self.possible_versions."""
        for pkg_name, d in spack.config.get("packages").items():
            if pkg_name == "all" or "require" not in d:
                continue

            for s in traverse.traverse_nodes(self._specs_from_requires(pkg_name, d["require"])):
                name, versions = s.name, s.versions

                if name not in self.pkgs or versions == spack.version.any_version:
                    continue

                s.attach_git_version_lookup()
                v = versions.concrete

                if not v:
                    # If the version is not concrete, check it's statically concretizable. If
                    # not throw an error, which is just so that users know they need to change
                    # their config, instead of getting a hard to decipher concretization error.
                    if not any(x for x in self.possible_versions[name] if x.satisfies(versions)):
                        raise spack.error.ConfigError(
                            f"Version requirement {versions} on {pkg_name} for {name} "
                            f"cannot match any known version from package.py or externals"
                        )
                    continue

                if v in self.possible_versions[name]:
                    continue

                if not allow_deprecated and v in self.deprecated_versions[name]:
                    continue

                # If concrete an not yet defined, conditionally define it, like we do for specs
                # from the command line.
                if not require_checksum or _is_checksummed_git_version(v):
                    self.declared_versions[name].append(
                        DeclaredVersion(version=v, idx=0, origin=Provenance.PACKAGE_REQUIREMENT)
                    )
                    self.possible_versions[name].add(v)

    def _specs_from_requires(self, pkg_name, section):
        """Collect specs from a requirement rule"""
        if isinstance(section, str):
            yield _spec_with_default_name(section, pkg_name)
            return

        for spec_group in section:
            if isinstance(spec_group, str):
                yield _spec_with_default_name(spec_group, pkg_name)
                continue

            # Otherwise it is an object. The object can contain a single
            # "spec" constraint, or a list of them with "any_of" or
            # "one_of" policy.
            if "spec" in spec_group:
                yield _spec_with_default_name(spec_group["spec"], pkg_name)
                continue

            key = "one_of" if "one_of" in spec_group else "any_of"
            for s in spec_group[key]:
                yield _spec_with_default_name(s, pkg_name)

    def pkg_class(self, pkg_name: str) -> typing.Type["spack.package_base.PackageBase"]:
        request = pkg_name
        if pkg_name in self.explicitly_required_namespaces:
            namespace = self.explicitly_required_namespaces[pkg_name]
            request = f"{namespace}.{pkg_name}"
        return spack.repo.PATH.get_pkg_class(request)


class _Head:
    """ASP functions used to express spec clauses in the HEAD of a rule"""

    node = fn.attr("node")
    namespace = fn.attr("namespace_set")
    virtual_node = fn.attr("virtual_node")
    node_platform = fn.attr("node_platform_set")
    node_os = fn.attr("node_os_set")
    node_target = fn.attr("node_target_set")
    variant_value = fn.attr("variant_set")
    node_compiler = fn.attr("node_compiler_set")
    node_compiler_version = fn.attr("node_compiler_version_set")
    node_flag = fn.attr("node_flag_set")
    propagate = fn.attr("propagate")


class _Body:
    """ASP functions used to express spec clauses in the BODY of a rule"""

    node = fn.attr("node")
    namespace = fn.attr("namespace")
    virtual_node = fn.attr("virtual_node")
    node_platform = fn.attr("node_platform")
    node_os = fn.attr("node_os")
    node_target = fn.attr("node_target")
    variant_value = fn.attr("variant_value")
    node_compiler = fn.attr("node_compiler")
    node_compiler_version = fn.attr("node_compiler_version")
    node_flag = fn.attr("node_flag")
    propagate = fn.attr("propagate")


class ProblemInstanceBuilder:
    """Provides an interface to construct a problem instance.

    Once all the facts and rules have been added, the problem instance can be retrieved with:

    >>> builder = ProblemInstanceBuilder()
    >>> ...
    >>> problem_instance = builder.value()

    The problem instance can be added directly to the "control" structure of clingo.
    """

    def __init__(self):
        self.asp_problem = []

    def fact(self, atom: AspFunction) -> None:
        symbol = atom.symbol() if hasattr(atom, "symbol") else atom
        self.asp_problem.append(f"{str(symbol)}.\n")

    def append(self, rule: str) -> None:
        self.asp_problem.append(rule)

    def title(self, header: str, char: str) -> None:
        self.asp_problem.append("\n")
        self.asp_problem.append("%" + (char * 76))
        self.asp_problem.append("\n")
        self.asp_problem.append(f"% {header}\n")
        self.asp_problem.append("%" + (char * 76))
        self.asp_problem.append("\n")

    def h1(self, header: str) -> None:
        self.title(header, "=")

    def h2(self, header: str) -> None:
        self.title(header, "-")

    def h3(self, header: str):
        self.asp_problem.append(f"% {header}\n")

    def newline(self):
        self.asp_problem.append("\n")

    def value(self) -> str:
        return "".join(self.asp_problem)


def parse_spec_from_yaml_string(string: str) -> "spack.spec.Spec":
    """Parse a spec from YAML and add file/line info to errors, if it's available.

    Parse a ``Spec`` from the supplied string, but also intercept any syntax errors and
    add file/line information for debugging using file/line annotations from the string.

    Arguments:
        string: a string representing a ``Spec`` from config YAML.

    """
    try:
        return spack.spec.Spec(string)
    except SpecSyntaxError as e:
        mark = get_mark_from_yaml_data(string)
        if mark:
            msg = f"{mark.name}:{mark.line + 1}: {str(e)}"
            raise SpecSyntaxError(msg) from e
        raise e


class RequirementParser:
    """Parses requirements from package.py files and configuration, and returns rules."""

    def __init__(self, configuration):
        self.config = configuration

    def rules(self, pkg: "spack.package_base.PackageBase") -> List[RequirementRule]:
        result = []
        result.extend(self.rules_from_package_py(pkg))
        result.extend(self.rules_from_require(pkg))
        result.extend(self.rules_from_prefer(pkg))
        result.extend(self.rules_from_conflict(pkg))
        return result

    def rules_from_package_py(self, pkg) -> List[RequirementRule]:
        rules = []
        for when_spec, requirement_list in pkg.requirements.items():
            for requirements, policy, message in requirement_list:
                rules.append(
                    RequirementRule(
                        pkg_name=pkg.name,
                        policy=policy,
                        requirements=requirements,
                        kind=RequirementKind.PACKAGE,
                        condition=when_spec,
                        message=message,
                    )
                )
        return rules

    def rules_from_virtual(self, virtual_str: str) -> List[RequirementRule]:
        requirements = self.config.get("packages", {}).get(virtual_str, {}).get("require", [])
        return self._rules_from_requirements(
            virtual_str, requirements, kind=RequirementKind.VIRTUAL
        )

    def rules_from_require(self, pkg: "spack.package_base.PackageBase") -> List[RequirementRule]:
        kind, requirements = self._raw_yaml_data(pkg, section="require")
        return self._rules_from_requirements(pkg.name, requirements, kind=kind)

    def rules_from_prefer(self, pkg: "spack.package_base.PackageBase") -> List[RequirementRule]:
        result = []
        kind, preferences = self._raw_yaml_data(pkg, section="prefer")
        for item in preferences:
            spec, condition, message = self._parse_prefer_conflict_item(item)
            result.append(
                # A strong preference is defined as:
                #
                # require:
                # - any_of: [spec_str, "@:"]
                RequirementRule(
                    pkg_name=pkg.name,
                    policy="any_of",
                    requirements=[spec, spack.spec.Spec("@:")],
                    kind=kind,
                    message=message,
                    condition=condition,
                )
            )
        return result

    def rules_from_conflict(self, pkg: "spack.package_base.PackageBase") -> List[RequirementRule]:
        result = []
        kind, conflicts = self._raw_yaml_data(pkg, section="conflict")
        for item in conflicts:
            spec, condition, message = self._parse_prefer_conflict_item(item)
            result.append(
                # A conflict is defined as:
                #
                # require:
                # - one_of: [spec_str, "@:"]
                RequirementRule(
                    pkg_name=pkg.name,
                    policy="one_of",
                    requirements=[spec, spack.spec.Spec("@:")],
                    kind=kind,
                    message=message,
                    condition=condition,
                )
            )
        return result

    def _parse_prefer_conflict_item(self, item):
        # The item is either a string or an object with at least a "spec" attribute
        if isinstance(item, str):
            spec = parse_spec_from_yaml_string(item)
            condition = spack.spec.Spec()
            message = None
        else:
            spec = parse_spec_from_yaml_string(item["spec"])
            condition = spack.spec.Spec(item.get("when"))
            message = item.get("message")
        return spec, condition, message

    def _raw_yaml_data(self, pkg: "spack.package_base.PackageBase", *, section: str):
        config = self.config.get("packages")
        data = config.get(pkg.name, {}).get(section, [])
        kind = RequirementKind.PACKAGE
        if not data:
            data = config.get("all", {}).get(section, [])
            kind = RequirementKind.DEFAULT
        return kind, data

    def _rules_from_requirements(
        self, pkg_name: str, requirements, *, kind: RequirementKind
    ) -> List[RequirementRule]:
        """Manipulate requirements from packages.yaml, and return a list of tuples
        with a uniform structure (name, policy, requirements).
        """
        if isinstance(requirements, str):
            requirements = [requirements]

        rules = []
        for requirement in requirements:
            # A string is equivalent to a one_of group with a single element
            if isinstance(requirement, str):
                requirement = {"one_of": [requirement]}

            for policy in ("spec", "one_of", "any_of"):
                if policy not in requirement:
                    continue

                constraints = requirement[policy]
                # "spec" is for specifying a single spec
                if policy == "spec":
                    constraints = [constraints]
                    policy = "one_of"

                # validate specs from YAML first, and fail with line numbers if parsing fails.
                constraints = [
                    parse_spec_from_yaml_string(constraint) for constraint in constraints
                ]
                when_str = requirement.get("when")
                when = parse_spec_from_yaml_string(when_str) if when_str else spack.spec.Spec()

                constraints = [
                    x
                    for x in constraints
                    if not self.reject_requirement_constraint(pkg_name, constraint=x, kind=kind)
                ]
                if not constraints:
                    continue

                rules.append(
                    RequirementRule(
                        pkg_name=pkg_name,
                        policy=policy,
                        requirements=constraints,
                        kind=kind,
                        message=requirement.get("message"),
                        condition=when,
                    )
                )
        return rules

    def reject_requirement_constraint(
        self, pkg_name: str, *, constraint: spack.spec.Spec, kind: RequirementKind
    ) -> bool:
        """Returns True if a requirement constraint should be rejected"""
        if kind == RequirementKind.DEFAULT:
            # Requirements under all: are applied only if they are satisfiable considering only
            # package rules, so e.g. variants must exist etc. Otherwise, they are rejected.
            try:
                s = spack.spec.Spec(pkg_name)
                s.constrain(constraint)
                s.validate_or_raise()
            except spack.error.SpackError as e:
                tty.debug(
                    f"[SETUP] Rejecting the default '{constraint}' requirement "
                    f"on '{pkg_name}': {str(e)}",
                    level=2,
                )
                return True
        return False


class CompilerParser:
    """Parses configuration files, and builds a list of possible compilers for the solve."""

    def __init__(self, configuration) -> None:
        self.compilers: Set[KnownCompiler] = set()
        for c in spack.compilers.all_compilers_from(configuration):
            if using_libc_compatibility() and not c_compiler_runs(c):
                tty.debug(
                    f"the C compiler {c.cc} does not exist, or does not run correctly."
                    f" The compiler {c.spec} will not be used during concretization."
                )
                continue

            if using_libc_compatibility() and not c.default_libc:
                warnings.warn(
                    f"cannot detect libc from {c.spec}. The compiler will not be used "
                    f"during concretization."
                )
                continue

            target = c.target if c.target != "any" else None
            candidate = KnownCompiler(
                spec=c.spec, os=c.operating_system, target=target, available=True, compiler_obj=c
            )
            if candidate in self.compilers:
                warnings.warn(
                    f"duplicate found for {c.spec} on {c.operating_system}/{c.target}. "
                    f"Edit your compilers.yaml configuration to remove it."
                )
                continue

            self.compilers.add(candidate)

    def with_input_specs(self, input_specs: List["spack.spec.Spec"]) -> "CompilerParser":
        """Accounts for input specs when building the list of possible compilers.

        Args:
            input_specs: specs to be concretized
        """
        strict = spack.concretize.CHECK_COMPILER_EXISTENCE
        default_os = str(spack.platforms.host().default_os)
        default_target = str(archspec.cpu.host().family)
        for s in traverse.traverse_nodes(input_specs):
            # we don't need to validate compilers for already-built specs
            if s.concrete or not s.compiler:
                continue

            version = s.compiler.versions.concrete

            if not version or any(item.spec.satisfies(s.compiler) for item in self.compilers):
                continue

            # Error when a compiler is not found and strict mode is enabled
            if strict:
                raise spack.concretize.UnavailableCompilerVersionError(s.compiler)

            # Make up a compiler matching the input spec. This is for bootstrapping.
            compiler_cls = spack.compilers.class_for_compiler_name(s.compiler.name)
            compiler_obj = compiler_cls(
                s.compiler, operating_system=default_os, target=default_target, paths=[None] * 4
            )
            self.compilers.add(
                KnownCompiler(
                    spec=s.compiler,
                    os=default_os,
                    target=default_target,
                    available=True,
                    compiler_obj=compiler_obj,
                )
            )

        return self

    def add_compiler_from_concrete_spec(self, spec: "spack.spec.Spec") -> None:
        """Account for compilers that are coming from concrete specs, through reuse.

        Args:
            spec: concrete spec to be reused
        """
        assert spec.concrete, "the spec argument must be concrete"
        candidate = KnownCompiler(
            spec=spec.compiler,
            os=str(spec.architecture.os),
            target=str(spec.architecture.target.family),
            available=False,
            compiler_obj=None,
        )
        self.compilers.add(candidate)

    def possible_compilers(self) -> List[KnownCompiler]:
        # Here we have to sort two times, first sort by name and ascending version
        result = sorted(self.compilers, key=lambda x: (x.spec.name, x.spec.version), reverse=True)
        # Then stable sort to prefer available compilers and account for preferences
        ppk = spack.package_prefs.PackagePrefs("all", "compiler", all=False)
        result.sort(key=lambda x: (not x.available, ppk(x.spec)))
        return result


class RuntimePropertyRecorder:
    """An object of this class is injected in callbacks to compilers, to let them declare
    properties of the runtimes they support and of the runtimes they provide, and to add
    runtime dependencies to the nodes using said compiler.

    The usage of the object is the following. First, a runtime package name or the wildcard
    "*" are passed as an argument to __call__, to set which kind of package we are referring to.
    Then we can call one method with a directive-like API.

    Examples:
        >>> pkg = RuntimePropertyRecorder(setup)
        >>> # Every package compiled with %gcc has a link dependency on 'gcc-runtime'
        >>> pkg("*").depends_on(
        ...     "gcc-runtime",
        ...     when="%gcc",
        ...     type="link",
        ...     description="If any package uses %gcc, it depends on gcc-runtime"
        ... )
        >>> # The version of gcc-runtime is the same as the %gcc used to "compile" it
        >>> pkg("gcc-runtime").requires("@=9.4.0", when="%gcc@=9.4.0")
    """

    def __init__(self, setup):
        self._setup = setup
        self.rules = []
        self.runtime_conditions = set()
        # State of this object set in the __call__ method, and reset after
        # each directive-like method
        self.current_package = None

    def __call__(self, package_name: str) -> "RuntimePropertyRecorder":
        """Sets a package name for the next directive-like method call"""
        assert self.current_package is None, f"state was already set to '{self.current_package}'"
        self.current_package = package_name
        return self

    def reset(self):
        """Resets the current state."""
        self.current_package = None

    def depends_on(
        self,
        dependency_str: str,
        *,
        when: str,
        type: str,
        description: str,
        languages: Optional[List[str]] = None,
    ) -> None:
        """Injects conditional dependencies on packages.

        Conditional dependencies can be either "real" packages or virtual dependencies.

        Args:
            dependency_str: the dependency spec to inject
            when: anonymous condition to be met on a package to have the dependency
            type: dependency type
            languages: languages needed by the package for the dependency to be considered
            description: human-readable description of the rule for adding the dependency
        """
        # TODO: The API for this function is not final, and is still subject to change. At
        # TODO: the moment, we implemented only the features strictly needed for the
        # TODO: functionality currently provided by Spack, and we assert nothing else is required.
        msg = "the 'depends_on' method can be called only with pkg('*')"
        assert self.current_package == "*", msg

        when_spec = spack.spec.Spec(when)
        assert when_spec.name is None, "only anonymous when specs are accepted"

        dependency_spec = spack.spec.Spec(dependency_str)
        if dependency_spec.versions != vn.any_version:
            self._setup.version_constraints.add((dependency_spec.name, dependency_spec.versions))

        placeholder = "XXX"
        node_variable = "node(ID, Package)"
        when_spec.name = placeholder

        body_clauses = self._setup.spec_clauses(when_spec, body=True)
        body_str = (
            f"  {f',{os.linesep}  '.join(str(x) for x in body_clauses)},\n"
            f"  not external({node_variable}),\n"
            f"  not runtime(Package)"
        ).replace(f'"{placeholder}"', f"{node_variable}")
        if languages:
            body_str += ",\n"
            for language in languages:
                body_str += f'  attr("language", {node_variable}, "{language}")'

        head_clauses = self._setup.spec_clauses(dependency_spec, body=False)

        runtime_pkg = dependency_spec.name

        is_virtual = head_clauses[0].args[0] == "virtual_node"
        main_rule = (
            f"% {description}\n"
            f'1 {{ attr("depends_on", {node_variable}, node(0..X-1, "{runtime_pkg}"), "{type}") :'
            f' max_dupes("{runtime_pkg}", X)}} 1:-\n'
            f"{body_str}.\n\n"
        )
        if is_virtual:
            main_rule = (
                f"% {description}\n"
                f'attr("dependency_holds", {node_variable}, "{runtime_pkg}", "{type}") :-\n'
                f"{body_str}.\n\n"
            )

        self.rules.append(main_rule)
        for clause in head_clauses:
            if clause.args[0] == "node":
                continue
            runtime_node = f'node(RuntimeID, "{runtime_pkg}")'
            head_str = str(clause).replace(f'"{runtime_pkg}"', runtime_node)
            depends_on_constraint = (
                f'  attr("depends_on", {node_variable}, {runtime_node}, "{type}"),\n'
            )
            if is_virtual:
                depends_on_constraint = (
                    f'  attr("depends_on", {node_variable}, ProviderNode, "{type}"),\n'
                    f"  provider(ProviderNode, {runtime_node}),\n"
                )

            rule = f"{head_str} :-\n" f"{depends_on_constraint}" f"{body_str}.\n\n"
            self.rules.append(rule)

        self.reset()

    def requires(self, impose: str, *, when: str):
        """Injects conditional requirements on a given package.

        Args:
            impose: constraint to be imposed
            when: condition triggering the constraint
        """
        msg = "the 'requires' method cannot be called with pkg('*') or without setting the package"
        assert self.current_package is not None and self.current_package != "*", msg

        imposed_spec = spack.spec.Spec(f"{self.current_package}{impose}")
        when_spec = spack.spec.Spec(f"{self.current_package}{when}")

        assert imposed_spec.versions.concrete, f"{impose} must have a concrete version"
        assert when_spec.compiler.concrete, f"{when} must have a concrete compiler"

        # Add versions to possible versions
        for s in (imposed_spec, when_spec):
            if not s.versions.concrete:
                continue
            self._setup.possible_versions[s.name].add(s.version)
            self._setup.declared_versions[s.name].append(
                DeclaredVersion(version=s.version, idx=0, origin=Provenance.RUNTIME)
            )

        self.runtime_conditions.add((imposed_spec, when_spec))
        self.reset()

    def propagate(self, constraint_str: str, *, when: str):
        msg = "the 'propagate' method can be called only with pkg('*')"
        assert self.current_package == "*", msg

        when_spec = spack.spec.Spec(when)
        assert when_spec.name is None, "only anonymous when specs are accepted"

        placeholder = "XXX"
        node_variable = "node(ID, Package)"
        when_spec.name = placeholder

        body_clauses = self._setup.spec_clauses(when_spec, body=True)
        body_str = (
            f"  {f',{os.linesep}  '.join(str(x) for x in body_clauses)},\n"
            f"  not external({node_variable}),\n"
            f"  not runtime(Package)"
        ).replace(f'"{placeholder}"', f"{node_variable}")

        constraint_spec = spack.spec.Spec(constraint_str)
        assert constraint_spec.name is None, "only anonymous constraint specs are accepted"

        constraint_spec.name = placeholder
        constraint_clauses = self._setup.spec_clauses(constraint_spec, body=False)
        for clause in constraint_clauses:
            if clause.args[0] == "node_compiler_version_satisfies":
                self._setup.compiler_version_constraints.add(constraint_spec.compiler)
                args = f'"{constraint_spec.compiler.name}", "{constraint_spec.compiler.versions}"'
                head_str = f"propagate({node_variable}, node_compiler_version_satisfies({args}))"
                rule = f"{head_str} :-\n{body_str}.\n\n"
                self.rules.append(rule)

        self.reset()

    def consume_facts(self):
        """Consume the facts collected by this object, and emits rules and
        facts for the runtimes.
        """
        self._setup.gen.h2("Runtimes: rules")
        self._setup.gen.newline()
        for rule in self.rules:
            self._setup.gen.append(rule)

        self._setup.gen.h2("Runtimes: conditions")
        for runtime_pkg in spack.repo.PATH.packages_with_tags("runtime"):
            self._setup.gen.fact(fn.runtime(runtime_pkg))
            self._setup.gen.fact(fn.possible_in_link_run(runtime_pkg))
            self._setup.gen.newline()
            # Inject version rules for runtimes (versions are declared based
            # on the available compilers)
            self._setup.pkg_version_rules(runtime_pkg)

        for imposed_spec, when_spec in self.runtime_conditions:
            msg = f"{when_spec} requires {imposed_spec} at runtime"
            _ = self._setup.condition(when_spec, imposed_spec=imposed_spec, msg=msg)

        self._setup.trigger_rules()
        self._setup.effect_rules()


class SpecBuilder:
    """Class with actions to rebuild a spec from ASP results."""

    #: Regex for attributes that don't need actions b/c they aren't used to construct specs.
    ignored_attributes = re.compile(
        "|".join(
            [
                r"^.*_propagate$",
                r"^.*_satisfies$",
                r"^.*_set$",
                r"^compatible_libc$",
                r"^dependency_holds$",
                r"^external_conditions_hold$",
                r"^node_compiler$",
                r"^package_hash$",
                r"^root$",
                r"^track_dependencies$",
                r"^variant_default_value_from_cli$",
                r"^virtual_node$",
                r"^virtual_on_incoming_edges$",
                r"^virtual_root$",
            ]
        )
    )

    @staticmethod
    def make_node(*, pkg: str) -> NodeArgument:
        """Given a package name, returns the string representation of the "min_dupe_id" node in
        the ASP encoding.

        Args:
            pkg: name of a package
        """
        return NodeArgument(id="0", pkg=pkg)

    def __init__(
        self, specs: List[spack.spec.Spec], *, hash_lookup: Optional[ConcreteSpecsByHash] = None
    ):
        self._specs: Dict[NodeArgument, spack.spec.Spec] = {}
        self._result = None
        self._command_line_specs = specs
        self._flag_sources: Dict[Tuple[NodeArgument, str], Set[str]] = collections.defaultdict(
            lambda: set()
        )

        # Pass in as arguments reusable specs and plug them in
        # from this dictionary during reconstruction
        self._hash_lookup = hash_lookup or ConcreteSpecsByHash()

    def hash(self, node, h):
        if node not in self._specs:
            self._specs[node] = self._hash_lookup[h]

    def node(self, node):
        if node not in self._specs:
            self._specs[node] = spack.spec.Spec(node.pkg)
            for flag_type in spack.spec.FlagMap.valid_compiler_flags():
                self._specs[node].compiler_flags[flag_type] = []

    def _arch(self, node):
        arch = self._specs[node].architecture
        if not arch:
            arch = spack.spec.ArchSpec()
            self._specs[node].architecture = arch
        return arch

    def namespace(self, node, namespace):
        self._specs[node].namespace = namespace

    def node_platform(self, node, platform):
        self._arch(node).platform = platform

    def node_os(self, node, os):
        self._arch(node).os = os

    def node_target(self, node, target):
        self._arch(node).target = target

    def variant_selected(self, node, name, value, variant_type, variant_id):
        spec = self._specs[node]
        variant = spec.variants.get(name)
        if not variant:
            spec.variants[name] = vt.VariantType(variant_type).variant_class(name, value)
        else:
            assert variant_type == vt.VariantType.MULTI.value, (
                f"Can't have multiple values for single-valued variant: "
                f"{node}, {name}, {value}, {variant_type}, {variant_id}"
            )
            variant.append(value)

    def version(self, node, version):
        self._specs[node].versions = vn.VersionList([vn.Version(version)])

    def node_compiler_version(self, node, compiler, version):
        self._specs[node].compiler = spack.spec.CompilerSpec(compiler)
        self._specs[node].compiler.versions = vn.VersionList([vn.Version(version)])

    def node_flag(self, node, node_flag):
        self._specs[node].compiler_flags.add_flag(
            node_flag.flag_type, node_flag.flag, False, node_flag.flag_group, node_flag.source
        )

    def external_spec_selected(self, node, idx):
        """This means that the external spec and index idx has been selected for this package."""
        packages_yaml = _external_config_with_implicit_externals(spack.config.CONFIG)
        spec_info = packages_yaml[node.pkg]["externals"][int(idx)]
        self._specs[node].external_path = spec_info.get("prefix", None)
        self._specs[node].external_modules = spack.spec.Spec._format_module_list(
            spec_info.get("modules", None)
        )
        self._specs[node].extra_attributes = spec_info.get("extra_attributes", {})

        # If this is an extension, update the dependencies to include the extendee
        package = self._specs[node].package_class(self._specs[node])
        extendee_spec = package.extendee_spec

        if extendee_spec:
            extendee_node = SpecBuilder.make_node(pkg=extendee_spec.name)
            package.update_external_dependencies(self._specs.get(extendee_node, None))

    def depends_on(self, parent_node, dependency_node, type):
        dependency_spec = self._specs[dependency_node]
        edges = self._specs[parent_node].edges_to_dependencies(name=dependency_spec.name)
        edges = [x for x in edges if id(x.spec) == id(dependency_spec)]
        depflag = dt.flag_from_string(type)

        if not edges:
            self._specs[parent_node].add_dependency_edge(
                self._specs[dependency_node], depflag=depflag, virtuals=()
            )
        else:
            edges[0].update_deptypes(depflag=depflag)

    def virtual_on_edge(self, parent_node, provider_node, virtual):
        dependencies = self._specs[parent_node].edges_to_dependencies(name=(provider_node.pkg))
        provider_spec = self._specs[provider_node]
        dependencies = [x for x in dependencies if id(x.spec) == id(provider_spec)]
        assert len(dependencies) == 1, f"{virtual}: {provider_node.pkg}"
        dependencies[0].update_virtuals((virtual,))

    def reorder_flags(self):
        """For each spec, determine the order of compiler flags applied to it.

        The solver determines which flags are on nodes; this routine
        imposes order afterwards. The order is:

        1. Flags applied in compiler definitions should come first
        2. Flags applied by dependents are ordered topologically (with a
           dependency on `traverse` to resolve the partial order into a
           stable total order)
        3. Flags from requirements are then applied (requirements always
           come from the package and never a parent)
        4. Command-line flags should come last

        Additionally, for each source (requirements, compiler, command line, and
        dependents), flags from that source should retain their order and grouping:
        e.g. for `y cflags="-z -a"` "-z" and "-a" should never have any intervening
        flags inserted, and should always appear in that order.
        """
        # reverse compilers so we get highest priority compilers that share a spec
        compilers = dict(
            (c.spec, c) for c in reversed(spack.compilers.all_compilers_from(spack.config.CONFIG))
        )
        cmd_specs = dict((s.name, s) for spec in self._command_line_specs for s in spec.traverse())

        for spec in self._specs.values():
            # if bootstrapping, compiler is not in config and has no flags
            flagmap_from_compiler = {}
            if spec.compiler in compilers:
                flagmap_from_compiler = compilers[spec.compiler].flags

            for flag_type in spec.compiler_flags.valid_compiler_flags():
                node = SpecBuilder.make_node(pkg=spec.name)

                ordered_flags = []

                # 1. Put compiler flags first
                from_compiler = tuple(flagmap_from_compiler.get(flag_type, []))
                extend_flag_list(ordered_flags, from_compiler)

                # 2. Add all sources (the compiler is one of them, so skip any
                # flag group that matches it exactly)
                flag_groups = set()
                for flag in self._specs[node].compiler_flags.get(flag_type, []):
                    flag_groups.add(
                        spack.spec.CompilerFlag(
                            flag.flag_group,
                            propagate=flag.propagate,
                            flag_group=flag.flag_group,
                            source=flag.source,
                        )
                    )

                # For flags that are applied by dependents, put flags from parents
                # before children; we depend on the stability of traverse() to
                # achieve a stable flag order for flags introduced in this manner.
                topo_order = list(s.name for s in spec.traverse(order="post", direction="parents"))
                lex_order = list(sorted(flag_groups))

                def _order_index(flag_group):
                    source = flag_group.source
                    # Note: if 'require: ^dependency cflags=...' is ever possible,
                    # this will topologically sort for require as well
                    type_index, pkg_source = ConstraintOrigin.strip_type_suffix(source)
                    if pkg_source in topo_order:
                        major_index = topo_order.index(pkg_source)
                        # If for x->y, x has multiple depends_on declarations that
                        # are activated, and each adds cflags to y, we fall back on
                        # alphabetical ordering to maintain a total order
                        minor_index = lex_order.index(flag_group)
                    else:
                        major_index = len(topo_order) + lex_order.index(flag_group)
                        minor_index = 0
                    return (type_index, major_index, minor_index)

                prioritized_groups = sorted(flag_groups, key=lambda x: _order_index(x))

                for grp in prioritized_groups:
                    grp_flags = tuple(
                        x for (x, y) in spack.compiler.tokenize_flags(grp.flag_group)
                    )
                    if grp_flags == from_compiler:
                        continue
                    as_compiler_flags = list(
                        spack.spec.CompilerFlag(
                            x,
                            propagate=grp.propagate,
                            flag_group=grp.flag_group,
                            source=grp.source,
                        )
                        for x in grp_flags
                    )
                    extend_flag_list(ordered_flags, as_compiler_flags)

                # 3. Now put cmd-line flags last
                if node.pkg in cmd_specs:
                    cmd_flags = cmd_specs[node.pkg].compiler_flags.get(flag_type, [])
                    extend_flag_list(ordered_flags, cmd_flags)

                compiler_flags = spec.compiler_flags.get(flag_type, [])
                msg = "%s does not equal %s" % (set(compiler_flags), set(ordered_flags))
                assert set(compiler_flags) == set(ordered_flags), msg

                spec.compiler_flags.update({flag_type: ordered_flags})

    def deprecated(self, node: NodeArgument, version: str) -> None:
        tty.warn(f'using "{node.pkg}@{version}" which is a deprecated version')

    @staticmethod
    def sort_fn(function_tuple) -> Tuple[int, int]:
        """Ensure attributes are evaluated in the correct order.

        hash attributes are handled first, since they imply entire concrete specs
        node attributes are handled next, since they instantiate nodes
        external_spec_selected attributes are handled last, so that external extensions can find
        the concrete specs on which they depend because all nodes are fully constructed before we
        consider which ones are external.
        """
        name = function_tuple[0]
        if name == "hash":
            return (-5, 0)
        elif name == "node":
            return (-4, 0)
        elif name == "node_flag":
            return (-2, 0)
        elif name == "external_spec_selected":
            return (0, 0)  # note out of order so this goes last
        elif name == "virtual_on_edge":
            return (1, 0)
        else:
            return (-1, 0)

    def build_specs(self, function_tuples):
        # Functions don't seem to be in particular order in output.  Sort
        # them here so that directives that build objects (like node and
        # node_compiler) are called in the right order.
        self.function_tuples = sorted(set(function_tuples), key=self.sort_fn)

        self._specs = {}
        for name, args in self.function_tuples:
            if SpecBuilder.ignored_attributes.match(name):
                continue

            action = getattr(self, name, None)

            # print out unknown actions so we can display them for debugging
            if not action:
                msg = 'UNKNOWN SYMBOL: attr("%s", %s)' % (name, ", ".join(str(a) for a in args))
                tty.debug(msg)
                continue

            msg = (
                "Internal Error: Uncallable action found in asp.py.  Please report to the spack"
                " maintainers."
            )
            assert action and callable(action), msg

            # ignore predicates on virtual packages, as they're used for
            # solving but don't construct anything. Do not ignore error
            # predicates on virtual packages.
            if name != "error":
                node = args[0]
                pkg = node.pkg
                if spack.repo.PATH.is_virtual(pkg):
                    continue

                # if we've already gotten a concrete spec for this pkg,
                # do not bother calling actions on it
                spec = self._specs.get(args[0])
                if spec and spec.concrete:
                    continue

            action(*args)

        # fix flags after all specs are constructed
        self.reorder_flags()

        # inject patches -- note that we' can't use set() to unique the
        # roots here, because the specs aren't complete, and the hash
        # function will loop forever.
        roots = [spec.root for spec in self._specs.values() if not spec.root.installed]
        roots = dict((id(r), r) for r in roots)
        for root in roots.values():
            spack.spec.Spec.inject_patches_variant(root)

        # Add external paths to specs with just external modules
        for s in self._specs.values():
            spack.spec.Spec.ensure_external_path_if_external(s)

        for s in self._specs.values():
            _develop_specs_from_env(s, ev.active_environment())

        # mark concrete and assign hashes to all specs in the solve
        for root in roots.values():
            root._finalize_concretization()

        for s in self._specs.values():
            spack.spec.Spec.ensure_no_deprecated(s)

        # Add git version lookup info to concrete Specs (this is generated for
        # abstract specs as well but the Versions may be replaced during the
        # concretization process)
        for root in self._specs.values():
            for spec in root.traverse():
                if isinstance(spec.version, vn.GitVersion):
                    spec.version.attach_lookup(
                        spack.version.git_ref_lookup.GitRefLookup(spec.fullname)
                    )

        specs = self.execute_explicit_splices()

        return specs

    def execute_explicit_splices(self):
        splice_config = spack.config.CONFIG.get("concretizer:splice:explicit", [])
        splice_triples = []
        for splice_set in splice_config:
            target = splice_set["target"]
            replacement = spack.spec.Spec(splice_set["replacement"])
            assert replacement.abstract_hash
            replacement.replace_hash()
            transitive = splice_set.get("transitive", False)
            splice_triples.append((target, replacement, transitive))

        specs = {}
        for key, spec in self._specs.items():
            current_spec = spec
            for target, replacement, transitive in splice_triples:
                if target in current_spec:
                    # matches root or non-root
                    # e.g. mvapich2%gcc
                    current_spec = current_spec.splice(replacement, transitive)
            new_key = NodeArgument(id=key.id, pkg=current_spec.name)
            specs[new_key] = current_spec

        return specs


def _develop_specs_from_env(spec, env):
    dev_info = env.dev_specs.get(spec.name, {}) if env else {}
    if not dev_info:
        return

    path = spack.util.path.canonicalize_path(dev_info["path"], default_wd=env.path)

    if "dev_path" in spec.variants:
        error_msg = (
            "Internal Error: The dev_path for spec {name} is not connected to a valid environment"
            "path. Please note that develop specs can only be used inside an environment"
            "These paths should be the same:\n\tdev_path:{dev_path}\n\tenv_based_path:{env_path}"
        ).format(name=spec.name, dev_path=spec.variants["dev_path"], env_path=path)

        assert spec.variants["dev_path"].value == path, error_msg
    else:
        spec.variants.setdefault("dev_path", vt.SingleValuedVariant("dev_path", path))

    assert spec.satisfies(dev_info["spec"])


def _is_reusable(spec: spack.spec.Spec, packages, local: bool) -> bool:
    """A spec is reusable if it's not a dev spec, it's imported from the cray manifest, it's not
    external, or it's external with matching packages.yaml entry. The latter prevents two issues:

    1. Externals in build caches: avoid installing an external on the build machine not
       available on the target machine
    2. Local externals: avoid reusing an external if the local config changes. This helps in
       particular when a user removes an external from packages.yaml, and expects that that
       takes effect immediately.

    Arguments:
        spec: the spec to check
        packages: the packages configuration
    """
    if "dev_path" in spec.variants:
        return False

    if not spec.external:
        return _has_runtime_dependencies(spec)

    # Cray external manifest externals are always reusable
    if local:
        _, record = spack.store.STORE.db.query_by_spec_hash(spec.dag_hash())
        if record and record.origin == "external-db":
            return True

    try:
        provided = spack.repo.PATH.get(spec).provided_virtual_names()
    except spack.repo.RepoError:
        provided = []

    for name in {spec.name, *provided}:
        for entry in packages.get(name, {}).get("externals", []):
            if (
                spec.satisfies(entry["spec"])
                and spec.external_path == entry.get("prefix")
                and spec.external_modules == entry.get("modules")
            ):
                return True

    return False


def _has_runtime_dependencies(spec: spack.spec.Spec) -> bool:
    if not WITH_RUNTIME:
        return True

    if spec.compiler.name == "gcc" and not spec.dependencies("gcc-runtime"):
        return False

    if spec.compiler.name == "oneapi" and not spec.dependencies("intel-oneapi-runtime"):
        return False

    return True


class SpecFilter:
    """Given a method to produce a list of specs, this class can filter them according to
    different criteria.
    """

    def __init__(
        self,
        factory: Callable[[], List[spack.spec.Spec]],
        is_usable: Callable[[spack.spec.Spec], bool],
        include: List[str],
        exclude: List[str],
    ) -> None:
        """
        Args:
            factory: factory to produce a list of specs
            is_usable: predicate that takes a spec in input and returns False if the spec
                should not be considered for this filter, True otherwise.
            include: if present, a "good" spec must match at least one entry in the list
            exclude: if present, a "good" spec must not match any entry in the list
        """
        self.factory = factory
        self.is_usable = is_usable
        self.include = include
        self.exclude = exclude

    def is_selected(self, s: spack.spec.Spec) -> bool:
        if not self.is_usable(s):
            return False

        if self.include and not any(s.satisfies(c) for c in self.include):
            return False

        if self.exclude and any(s.satisfies(c) for c in self.exclude):
            return False

        return True

    def selected_specs(self) -> List[spack.spec.Spec]:
        return [s for s in self.factory() if self.is_selected(s)]

    @staticmethod
    def from_store(configuration, include, exclude) -> "SpecFilter":
        """Constructs a filter that takes the specs from the current store."""
        packages = _external_config_with_implicit_externals(configuration)
        is_reusable = functools.partial(_is_reusable, packages=packages, local=True)
        factory = functools.partial(_specs_from_store, configuration=configuration)
        return SpecFilter(factory=factory, is_usable=is_reusable, include=include, exclude=exclude)

    @staticmethod
    def from_buildcache(configuration, include, exclude) -> "SpecFilter":
        """Constructs a filter that takes the specs from the configured buildcaches."""
        packages = _external_config_with_implicit_externals(configuration)
        is_reusable = functools.partial(_is_reusable, packages=packages, local=False)
        return SpecFilter(
            factory=_specs_from_mirror, is_usable=is_reusable, include=include, exclude=exclude
        )


def _specs_from_store(configuration):
    store = spack.store.create(configuration)
    with store.db.read_transaction():
        return store.db.query(installed=True)


def _specs_from_mirror():
    try:
        return spack.binary_distribution.update_cache_and_get_specs()
    except (spack.binary_distribution.FetchCacheError, IndexError):
        # this is raised when no mirrors had indices.
        # TODO: update mirror configuration so it can indicate that the
        # TODO: source cache (or any mirror really) doesn't have binaries.
        return []


class ReuseStrategy(enum.Enum):
    ROOTS = enum.auto()
    DEPENDENCIES = enum.auto()
    NONE = enum.auto()


class ReusableSpecsSelector:
    """Selects specs that can be reused during concretization."""

    def __init__(self, configuration: spack.config.Configuration) -> None:
        self.configuration = configuration
        self.store = spack.store.create(configuration)
        self.reuse_strategy = ReuseStrategy.ROOTS

        reuse_yaml = self.configuration.get("concretizer:reuse", False)
        self.reuse_sources = []
        if not isinstance(reuse_yaml, typing.Mapping):
            if reuse_yaml is False:
                self.reuse_strategy = ReuseStrategy.NONE
            if reuse_yaml == "dependencies":
                self.reuse_strategy = ReuseStrategy.DEPENDENCIES
            self.reuse_sources.extend(
                [
                    SpecFilter.from_store(
                        configuration=self.configuration, include=[], exclude=[]
                    ),
                    SpecFilter.from_buildcache(
                        configuration=self.configuration, include=[], exclude=[]
                    ),
                ]
            )
        else:
            roots = reuse_yaml.get("roots", True)
            if roots is True:
                self.reuse_strategy = ReuseStrategy.ROOTS
            else:
                self.reuse_strategy = ReuseStrategy.DEPENDENCIES
            default_include = reuse_yaml.get("include", [])
            default_exclude = reuse_yaml.get("exclude", [])
            default_sources = [{"type": "local"}, {"type": "buildcache"}]
            for source in reuse_yaml.get("from", default_sources):
                include = source.get("include", default_include)
                exclude = source.get("exclude", default_exclude)
                if source["type"] == "local":
                    self.reuse_sources.append(
                        SpecFilter.from_store(self.configuration, include=include, exclude=exclude)
                    )
                elif source["type"] == "buildcache":
                    self.reuse_sources.append(
                        SpecFilter.from_buildcache(
                            self.configuration, include=include, exclude=exclude
                        )
                    )

    def reusable_specs(self, specs: List[spack.spec.Spec]) -> List[spack.spec.Spec]:
        if self.reuse_strategy == ReuseStrategy.NONE:
            return []

        result = []
        for reuse_source in self.reuse_sources:
            result.extend(reuse_source.selected_specs())

        # If we only want to reuse dependencies, remove the root specs
        if self.reuse_strategy == ReuseStrategy.DEPENDENCIES:
            result = [spec for spec in result if not any(root in spec for root in specs)]

        return result


class Solver:
    """This is the main external interface class for solving.

    It manages solver configuration and preferences in one place. It sets up the solve
    and passes the setup method to the driver, as well.
    """

    def __init__(self):
        self.driver = PyclingoDriver()
        self.selector = ReusableSpecsSelector(configuration=spack.config.CONFIG)

    @staticmethod
    def _check_input_and_extract_concrete_specs(specs):
        reusable = []
        for root in specs:
            for s in root.traverse():
                if s.virtual:
                    continue
                if s.concrete:
                    reusable.append(s)
                spack.spec.Spec.ensure_valid_variants(s)
        return reusable

    def solve(
        self,
        specs,
        out=None,
        timers=False,
        stats=False,
        tests=False,
        setup_only=False,
        allow_deprecated=False,
    ):
        """
        Arguments:
          specs (list): List of ``Spec`` objects to solve for.
          out: Optionally write the generate ASP program to a file-like object.
          timers (bool): Print out coarse timers for different solve phases.
          stats (bool): Print out detailed stats from clingo.
          tests (bool or tuple): If True, concretize test dependencies for all packages.
            If a tuple of package names, concretize test dependencies for named
            packages (defaults to False: do not concretize test dependencies).
          setup_only (bool): if True, stop after setup and don't solve (default False).
          allow_deprecated (bool): allow deprecated version in the solve
        """
        # Check upfront that the variants are admissible
        specs = [s.lookup_hash() for s in specs]
        reusable_specs = self._check_input_and_extract_concrete_specs(specs)
        reusable_specs.extend(self.selector.reusable_specs(specs))
        setup = SpackSolverSetup(tests=tests)
        output = OutputConfiguration(timers=timers, stats=stats, out=out, setup_only=setup_only)
        result, _, _ = self.driver.solve(
            setup, specs, reuse=reusable_specs, output=output, allow_deprecated=allow_deprecated
        )
        return result

    def solve_in_rounds(
        self, specs, out=None, timers=False, stats=False, tests=False, allow_deprecated=False
    ):
        """Solve for a stable model of specs in multiple rounds.

        This relaxes the assumption of solve that everything must be consistent and
        solvable in a single round. Each round tries to maximize the reuse of specs
        from previous rounds.

        The function is a generator that yields the result of each round.

        Arguments:
            specs (list): list of Specs to solve.
            out: Optionally write the generate ASP program to a file-like object.
            timers (bool): print timing if set to True
            stats (bool): print internal statistics if set to True
            tests (bool): add test dependencies to the solve
            allow_deprecated (bool): allow deprecated version in the solve
        """
        specs = [s.lookup_hash() for s in specs]
        reusable_specs = self._check_input_and_extract_concrete_specs(specs)
        reusable_specs.extend(self.selector.reusable_specs(specs))
        setup = SpackSolverSetup(tests=tests)

        # Tell clingo that we don't have to solve all the inputs at once
        setup.concretize_everything = False

        input_specs = specs
        output = OutputConfiguration(timers=timers, stats=stats, out=out, setup_only=False)
        while True:
            result, _, _ = self.driver.solve(
                setup,
                input_specs,
                reuse=reusable_specs,
                output=output,
                allow_deprecated=allow_deprecated,
            )
            yield result

            # If we don't have unsolved specs we are done
            if not result.unsolved_specs:
                break

            if not result.specs:
                # This is also a problem: no specs were solved for, which
                # means we would be in a loop if we tried again
                unsolved_str = Result.format_unsolved(result.unsolved_specs)
                raise InternalConcretizerError(
                    "Internal Spack error: a subset of input specs could not"
                    f" be solved for.\n\t{unsolved_str}"
                )

            input_specs = list(x for (x, y) in result.unsolved_specs)
            for spec in result.specs:
                reusable_specs.extend(spec.traverse())


class UnsatisfiableSpecError(spack.error.UnsatisfiableSpecError):
    """There was an issue with the spec that was requested (i.e. a user error)."""

    def __init__(self, msg):
        super(spack.error.UnsatisfiableSpecError, self).__init__(msg)
        self.provided = None
        self.required = None
        self.constraint_type = None


class InternalConcretizerError(spack.error.UnsatisfiableSpecError):
    """Errors that indicate a bug in Spack."""

    def __init__(self, msg):
        super(spack.error.UnsatisfiableSpecError, self).__init__(msg)
        self.provided = None
        self.required = None
        self.constraint_type = None


class SolverError(InternalConcretizerError):
    """For cases where the solver is unable to produce a solution.

    Such cases are unexpected because we allow for solutions with errors,
    so for example user specs that are over-constrained should still
    get a solution.
    """

    def __init__(self, provided, conflicts):
        msg = (
            "Spack concretizer internal error. Please submit a bug report and include the "
            "command, environment if applicable and the following error message."
            f"\n    {provided} is unsatisfiable"
        )

        if conflicts:
            msg += ", errors are:" + "".join([f"\n    {conflict}" for conflict in conflicts])

        super().__init__(msg)

        self.provided = provided

        # Add attribute expected of the superclass interface
        self.required = None
        self.constraint_type = None<|MERGE_RESOLUTION|>--- conflicted
+++ resolved
@@ -523,18 +523,12 @@
                 node = SpecBuilder.make_node(pkg=providers[0])
             candidate = answer.get(node)
 
-<<<<<<< HEAD
-            if candidate and candidate.satisfies(
-                input_spec
-            ):
-=======
             if candidate and candidate.build_spec.satisfies(input_spec):
                 if not candidate.satisfies(input_spec):
                     tty.warn(
                         "explicit splice configuration has caused the concretized spec"
                         f" {candidate} not to satisfy the input spec {input_spec}"
                     )
->>>>>>> 34c89c0f
                 self._concrete_specs.append(answer[node])
                 self._concrete_specs_by_input[input_spec] = answer[node]
             else:
