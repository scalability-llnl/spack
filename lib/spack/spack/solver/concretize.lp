% Copyright 2013-2022 Lawrence Livermore National Security, LLC and other
% Spack Project Developers. See the top-level COPYRIGHT file for details.
%
% SPDX-License-Identifier: (Apache-2.0 OR MIT)

%=============================================================================
% This logic program implements Spack's concretizer
%=============================================================================

%-----------------------------------------------------------------------------
% Map literal input specs to facts that drive the solve
%-----------------------------------------------------------------------------

% Give clingo the choice to solve an input spec or not
{ literal_solved(ID) } :- literal(ID).
literal_not_solved(ID) :- not literal_solved(ID), literal(ID).

% If concretize_everything() is a fact, then we cannot have unsolved specs
:- literal_not_solved(ID), concretize_everything.

% Make a problem with "zero literals solved" unsat. This is to trigger
% looking for solutions to the ASP problem with "errors", which results
% in better reporting for users. See #30669 for details.
1 { literal_solved(ID) : literal(ID) }.

opt_criterion(300, "number of input specs not concretized").
#minimize{ 0@300: #true }.
#minimize { 1@300,ID : literal_not_solved(ID) }.

% Map constraint on the literal ID to the correct PSID
attr(Name, A1)             :- literal(LiteralID, Name, A1), literal_solved(LiteralID).
attr(Name, A1, A2)         :- literal(LiteralID, Name, A1, A2), literal_solved(LiteralID).
attr(Name, A1, A2, A3)     :- literal(LiteralID, Name, A1, A2, A3), literal_solved(LiteralID).
attr(Name, A1, A2, A3, A4) :- literal(LiteralID, Name, A1, A2, A3, A4), literal_solved(LiteralID).

#defined concretize_everything/0.
#defined literal/1.
#defined literal/3.
#defined literal/4.
#defined literal/5.
#defined literal/6.

%-----------------------------------------------------------------------------
% Version semantics
%-----------------------------------------------------------------------------

% Versions are declared with a weight and an origin, which indicates where the
% version was declared (e.g. "package_py" or "external").
version_declared(Package, Version, Weight) :- version_declared(Package, Version, Weight, _).

% We can't emit the same version **with the same weight** from two different sources
:- version_declared(Package, Version, Weight, Origin1),
   version_declared(Package, Version, Weight, Origin2),
   Origin1 < Origin2,
   internal_error("Two versions with identical weights").

% We cannot use a version declared for an installed package if we end up building it
:- version_declared(Package, Version, Weight, "installed"),
   attr("version", Package, Version),
   version_weight(Package, Weight),
   not attr("hash", Package, _),
   internal_error("Reuse version weight used for built package").

% versions are declared w/priority -- declared with priority implies declared
version_declared(Package, Version) :- version_declared(Package, Version, _).

% a spec with a git hash version is equivalent to one with the same matched version
version_satisfies(Package, Constraint, HashVersion) :- version_satisfies(Package, Constraint, EquivalentVersion),
  version_equivalent(Package, HashVersion, EquivalentVersion).
#defined version_equivalent/3.

% If something is a package, it has only one version and that must be a
% declared version.
% We allow clingo to choose any version(s), and infer an error if there
% is not precisely one version chosen. Error facts are heavily optimized
% against to ensure they cannot be inferred when a non-error solution is
% possible
{ attr("version", Package, Version) : version_declared(Package, Version) }
 :- attr("node", Package).
error(2, "No version for '{0}' satisfies '@{1}' and '@{2}'", Package, Version1, Version2)
  :- attr("node", Package),
     attr("version", Package, Version1),
     attr("version", Package, Version2),
     Version1 < Version2.  % see[1]

error(2, "No versions available for package '{0}'", Package)
  :- attr("node", Package), not attr("version", Package, _).

% A virtual package may or may not have a version, but never has more than one
error(2, "No version for '{0}' satisfies '@{1}' and '@{2}'", Virtual, Version1, Version2)
  :- attr("virtual_node", Virtual),
     attr("version", Virtual, Version1),
     attr("version", Virtual, Version2),
     Version1 < Version2. % see[1]

% If we select a deprecated version, mark the package as deprecated
attr("deprecated", Package, Version) :-
     attr("version", Package, Version),
     deprecated_version(Package, Version).

possible_version_weight(Package, Weight)
 :- attr("version", Package, Version),
    version_declared(Package, Version, Weight).

% we can't use the weight for an external version if we don't use the
% corresponding external spec.
:- attr("version", Package, Version),
   version_weight(Package, Weight),
   version_declared(Package, Version, Weight, "external"),
   not external(Package),
   internal_error("External weight used for built package").

% we can't use a weight from an installed spec if we are building it
% and vice-versa
:- attr("version", Package, Version),
   version_weight(Package, Weight),
   version_declared(Package, Version, Weight, "installed"),
   build(Package),
   internal_error("Reuse version weight used for build package").

:- attr("version", Package, Version),
   version_weight(Package, Weight),
   not version_declared(Package, Version, Weight, "installed"),
   not build(Package),
   internal_error("Build version weight used for reused package").

1 { version_weight(Package, Weight) : version_declared(Package, Version, Weight) } 1
  :- attr("version", Package, Version),
     attr("node", Package).

% node_version_satisfies implies that exactly one of the satisfying versions
% is the package's version, and vice versa.
% While this choice rule appears redundant with the initial choice rule for
% versions, virtual nodes with version constraints require this rule to be
% able to choose versions
{ attr("version", Package, Version) : version_satisfies(Package, Constraint, Version) }
  :- attr("node_version_satisfies", Package, Constraint).

% If there is at least a version that satisfy the constraint, impose a lower
% bound on the choice rule to avoid false positives with the error below
1 { attr("version", Package, Version) : version_satisfies(Package, Constraint, Version) }
  :- attr("node_version_satisfies", Package, Constraint),
     version_satisfies(Package, Constraint, _).

% More specific error message if the version cannot satisfy some constraint
% Otherwise covered by `no_version_error` and `versions_conflict_error`.
error(1, "No valid version for '{0}' satisfies '@{1}'", Package, Constraint)
  :- attr("node_version_satisfies", Package, Constraint),
     C = #count{ Version : attr("version", Package, Version), version_satisfies(Package, Constraint, Version)},
     C < 1.

attr("node_version_satisfies", Package, Constraint)
  :- attr("version", Package, Version), version_satisfies(Package, Constraint, Version).

#defined version_satisfies/3.
#defined deprecated_version/2.

%-----------------------------------------------------------------------------
% Spec conditions and imposed constraints
%
% Given Spack directives like these:
%    depends_on("foo@1.0+bar", when="@2.0+variant")
%    provides("mpi@2:", when="@1.9:")
%
% The conditions are `@2.0+variant` and `@1.9:`, and the imposed constraints
% are `@1.0+bar` on `foo` and `@2:` on `mpi`.
%-----------------------------------------------------------------------------
% conditions are specified with `condition_requirement` and hold when
% corresponding spec attributes hold.
condition_holds(ID) :-
  condition(ID, _);
  attr(Name, A1)             : condition_requirement(ID, Name, A1);
  attr(Name, A1, A2)         : condition_requirement(ID, Name, A1, A2);
  attr(Name, A1, A2, A3)     : condition_requirement(ID, Name, A1, A2, A3);
  attr(Name, A1, A2, A3, A4) : condition_requirement(ID, Name, A1, A2, A3, A4).

% condition_holds(ID) implies all imposed_constraints, unless do_not_impose(ID)
% is derived. This allows imposed constraints to be canceled in special cases.
impose(ID) :- condition_holds(ID), not do_not_impose(ID).

% conditions that hold impose constraints on other specs
attr(Name, A1)             :- impose(ID), imposed_constraint(ID, Name, A1).
attr(Name, A1, A2)         :- impose(ID), imposed_constraint(ID, Name, A1, A2).
attr(Name, A1, A2, A3)     :- impose(ID), imposed_constraint(ID, Name, A1, A2, A3).
attr(Name, A1, A2, A3, A4) :- impose(ID), imposed_constraint(ID, Name, A1, A2, A3, A4).

% we cannot have additional variant values when we are working with concrete specs
:- attr("node", Package), attr("hash", Package, Hash),
   attr("variant_value", Package, Variant, Value),
   not imposed_constraint(Hash, "variant_value", Package, Variant, Value),
   internal_error("imposed hash without imposing all variant values").

% we cannot have additional flag values when we are working with concrete specs
:- attr("node", Package), attr("hash", Package, Hash),
   attr("node_flag", Package, FlagType, Flag),
   not imposed_constraint(Hash, "node_flag", Package, FlagType, Flag),
   internal_error("imposed hash without imposing all flag values").

% cannot have multiple namespaces for a package
:- node(Package),
   node_namespace(Package, Namespace1),
   node_namespace(Package, Namespace2),
   Namespace1 < Namespace2,
   enable_node_namespace().

#defined enable_node_namespace/0.
#defined condition/2.
#defined condition_requirement/3.
#defined condition_requirement/4.
#defined condition_requirement/5.
#defined condition_requirement/6.
#defined imposed_constraint/3.
#defined imposed_constraint/4.
#defined imposed_constraint/5.
#defined imposed_constraint/6.

%-----------------------------------------------------------------------------
% Concrete specs
%-----------------------------------------------------------------------------
% if a package is assigned a hash, it's concrete.
concrete(Package) :- attr("hash", Package, _), attr("node", Package).

%-----------------------------------------------------------------------------
% Dependency semantics
%-----------------------------------------------------------------------------
% Dependencies of any type imply that one package "depends on" another
depends_on(Package, Dependency) :- attr("depends_on", Package, Dependency, _).

% a dependency holds if its condition holds and if it is not external or
% concrete. We chop off dependencies for externals, and dependencies of
% concrete specs don't need to be resolved -- they arise from the concrete
% specs themselves.
dependency_holds(Package, Dependency, Type) :-
  dependency_condition(ID, Package, Dependency),
  dependency_type(ID, Type),
  build(Package),
  not external(Package),
  condition_holds(ID).

% We cut off dependencies of externals (as we don't really know them).
% Don't impose constraints on dependencies that don't exist.
do_not_impose(ID) :-
  not dependency_holds(Package, Dependency, _),
  dependency_condition(ID, Package, Dependency).

% declared dependencies are real if they're not virtual AND
% the package is not an external.
% They're only triggered if the associated dependnecy condition holds.
attr("depends_on", Package, Dependency, Type)
 :- dependency_holds(Package, Dependency, Type),
    not virtual(Dependency).

% every root must be a node
attr("node", Package) :- attr("root", Package).

% dependencies imply new nodes
attr("node", Dependency) :- attr("node", Package), depends_on(Package, Dependency).

% all nodes in the graph must be reachable from some root
% this ensures a user can't say `zlib ^libiconv` (neither of which have any
% dependencies) and get a two-node unconnected graph
needed(Package) :- attr("root", Package).
needed(Dependency) :- needed(Package), depends_on(Package, Dependency).
error(1, "'{0}' is not a valid dependency for any package in the DAG", Package)
  :- attr("node", Package),
     not needed(Package).

% Avoid cycles in the DAG
% some combinations of conditional dependencies can result in cycles;
% this ensures that we solve around them
path(Parent, Child) :- depends_on(Parent, Child).
path(Parent, Descendant) :- path(Parent, A), depends_on(A, Descendant).
error(2, "Cyclic dependency detected between '{0}' and '{1}'\n    Consider changing variants to avoid the cycle", A, B)
  :- path(A, B),
     path(B, A).

#defined dependency_type/2.
#defined dependency_condition/3.

%-----------------------------------------------------------------------------
% Conflicts
%-----------------------------------------------------------------------------
error(0, Msg) :- attr("node", Package),
   conflict(Package, TriggerID, ConstraintID, Msg),
   condition_holds(TriggerID),
   condition_holds(ConstraintID),
   not external(Package),  % ignore conflicts for externals
   not attr("hash", Package, _).  % ignore conflicts for installed packages

#defined conflict/4.

%-----------------------------------------------------------------------------
% Virtual dependencies
%-----------------------------------------------------------------------------

% if a package depends on a virtual, it's not external and we have a
% provider for that virtual then it depends on the provider
attr("depends_on", Package, Provider, Type)
  :- dependency_holds(Package, Virtual, Type),
     provider(Provider, Virtual),
     not external(Package).

% dependencies on virtuals also imply that the virtual is a virtual node
attr("virtual_node", Virtual)
  :- dependency_holds(Package, Virtual, Type),
     virtual(Virtual), not external(Package).

% If there's a virtual node, we must select one and only one provider.
% The provider must be selected among the possible providers.
{ provider(Package, Virtual) : possible_provider(Package, Virtual) }
  :- attr("virtual_node", Virtual).
error(2, "Cannot find valid provider for virtual {0}", Virtual)
  :- attr("virtual_node", Virtual),
     P = #count{ Package : provider(Package, Virtual)},
     P < 1.
error(2, "Spec cannot include multiple providers for virtual '{0}'\n    Requested '{1}' and '{2}'", Virtual, P1, P2)
  :- attr("virtual_node", Virtual),
     provider(P1, Virtual),
     provider(P2, Virtual),
     P1 < P2.

% virtual roots imply virtual nodes, and that one provider is a root
attr("virtual_node", Virtual) :- attr("virtual_root", Virtual).

% If we asked for a virtual root and we have a provider for that,
% then the provider is the root package.
attr("root", Package) :- attr("virtual_root", Virtual), provider(Package, Virtual).

% If we asked for a root package and that root provides a virtual,
% the root is a provider for that virtual. This rule is mostly relevant
% for environments that are concretized together (e.g. where we
% asks to install "mpich" and "hdf5+mpi" and we want "mpich" to
% be the mpi provider)
provider(Package, Virtual) :- attr("node", Package), virtual_condition_holds(Package, Virtual).

% The provider provides the virtual if some provider condition holds.
virtual_condition_holds(Provider, Virtual) :-
   provider_condition(ID, Provider, Virtual),
   condition_holds(ID),
   virtual(Virtual).

% A package cannot be the actual provider for a virtual if it does not
% fulfill the conditions to provide that virtual
:- provider(Package, Virtual), not virtual_condition_holds(Package, Virtual),
   internal_error("Virtual when provides not respected").

#defined possible_provider/2.

%-----------------------------------------------------------------------------
% Virtual dependency weights
%-----------------------------------------------------------------------------

% A provider may have different possible weights depending on whether it's an external
% or not, or on preferences expressed in packages.yaml etc. This rule ensures that
% we select the weight, among the possible ones, that minimizes the overall objective function.
1 { provider_weight(Dependency, Virtual, Weight, Reason) :
    possible_provider_weight(Dependency, Virtual, Weight, Reason) } 1
 :- provider(Dependency, Virtual), internal_error("Package provider weights must be unique").

% Get rid or the reason for enabling the possible weight (useful for debugging)
provider_weight(Dependency, Virtual, Weight) :- provider_weight(Dependency, Virtual, Weight, _).

% A provider that is an external can use a weight of 0
possible_provider_weight(Dependency, Virtual, 0, "external")
  :- provider(Dependency, Virtual),
     external(Dependency).

% A provider mentioned in packages.yaml can use a weight
% according to its priority in the list of providers
possible_provider_weight(Dependency, Virtual, Weight, "packages_yaml")
  :- provider(Dependency, Virtual),
     depends_on(Package, Dependency),
     pkg_provider_preference(Package, Virtual, Dependency, Weight).

% A provider mentioned in the default configuration can use a weight
% according to its priority in the list of providers
possible_provider_weight(Dependency, Virtual, Weight, "default")
  :- provider(Dependency, Virtual),
     default_provider_preference(Virtual, Dependency, Weight).

% Any provider can use 100 as a weight, which is very high and discourage its use
possible_provider_weight(Dependency, Virtual, 100, "fallback") :- provider(Dependency, Virtual).

% do not warn if generated program contains none of these.
#defined possible_provider/2.
#defined provider_condition/3.
#defined required_provider_condition/3.
#defined required_provider_condition/4.
#defined required_provider_condition/5.
#defined required_provider_condition/6.
<<<<<<< HEAD

%-----------------------------------------------------------------------------
% Spec Attributes
%-----------------------------------------------------------------------------
% Equivalencies of the form:
%
%   name(Arg1, Arg2, ...) :- attr("name", Arg1, Arg2, ...).
%   attr("name", Arg1, Arg2, ...) :- name(Arg1, Arg2, ...).
%
% These allow us to easily define conditional dependency and conflict rules
% without enumerating all spec attributes every time.
node(Package)                          :- attr("node", Package).
node_namespace(Package, Namespace)     :- attr("node_namespace", Package, Namespace).
virtual_node(Virtual)                  :- attr("virtual_node", Virtual).
hash(Package, Hash)                    :- attr("hash", Package, Hash).
version(Package, Version)              :- attr("version", Package, Version).
node_version_satisfies(Package, Constraint) :- attr("node_version_satisfies", Package, Constraint).
node_platform(Package, Platform)       :- attr("node_platform", Package, Platform).
node_os(Package, OS)                   :- attr("node_os", Package, OS).
node_target(Package, Target)           :- attr("node_target", Package, Target).
node_target_satisfies(Package, Target) :- attr("node_target_satisfies", Package, Target).
variant_value(Package, Variant, Value) :- attr("variant_value", Package, Variant, Value).
variant_set(Package, Variant, Value)   :- attr("variant_set", Package, Variant, Value).
variant_propagate(Package, Variant, Value, Source)    :- attr("variant_propagate", Package, Variant, Value, Source).
node_flag(Package, FlagType, Flag)     :- attr("node_flag", Package, FlagType, Flag).
node_compiler(Package, Compiler)       :- attr("node_compiler", Package, Compiler).
depends_on(Package, Dependency, Type)  :- attr("depends_on", Package, Dependency, Type).
node_compiler_version(Package, Compiler, Version)
  :- attr("node_compiler_version", Package, Compiler, Version).
node_compiler_version_satisfies(Package, Compiler, Version)
  :- attr("node_compiler_version_satisfies", Package, Compiler, Version).
node_flag_propagate(Package, FlagType)
  :- attr("node_flag_propagate", Package, FlagType).

attr("node", Package)                          :- node(Package).
attr("node_namespace", Package, Namespace)     :- node_namespace(Package, Namespace).
attr("virtual_node", Virtual)                  :- virtual_node(Virtual).
attr("hash", Package, Hash)                    :- hash(Package, Hash).
attr("version", Package, Version)              :- version(Package, Version).
attr("node_version_satisfies", Package, Constraint) :- node_version_satisfies(Package, Constraint).
attr("node_platform", Package, Platform)       :- node_platform(Package, Platform).
attr("node_os", Package, OS)                   :- node_os(Package, OS).
attr("node_target", Package, Target)           :- node_target(Package, Target).
attr("node_target_satisfies", Package, Target) :- node_target_satisfies(Package, Target).
attr("variant_value", Package, Variant, Value) :- variant_value(Package, Variant, Value).
attr("variant_set", Package, Variant, Value)   :- variant_set(Package, Variant, Value).
attr("variant_propagate", Package, Variant, Value, Source)    :- variant_propagate(Package, Variant, Value, Source).
attr("node_flag", Package, FlagType, Flag)     :- node_flag(Package, FlagType, Flag).
attr("node_compiler", Package, Compiler)       :- node_compiler(Package, Compiler).
attr("depends_on", Package, Dependency, Type)  :- depends_on(Package, Dependency, Type).
attr("node_compiler_version", Package, Compiler, Version)
  :- node_compiler_version(Package, Compiler, Version).
attr("node_compiler_version_satisfies", Package, Compiler, Version)
  :- node_compiler_version_satisfies(Package, Compiler, Version).
attr("node_flag_propagate", Package, FlagType)
  :- node_flag_propagate(Package, FlagType).

% do not warn if generated program contains none of these.
#defined depends_on/3.
=======
>>>>>>> 3edc85ec
#defined declared_dependency/3.
#defined virtual/1.
#defined virtual_condition_holds/2.
#defined external/1.
#defined external_spec/2.
#defined external_version_declared/4.
#defined buildable_false/1.
#defined pkg_provider_preference/4.
#defined default_provider_preference/3.
<<<<<<< HEAD
#defined node_version_satisfies/2.
#defined node_compiler_version_satisfies/3.
#defined root/1.
#defined node_namespace/2.
=======
>>>>>>> 3edc85ec

%-----------------------------------------------------------------------------
% External semantics
%-----------------------------------------------------------------------------

% if a package is external its version must be one of the external versions
{ external_version(Package, Version, Weight):
    version_declared(Package, Version, Weight, "external") }
    :- external(Package).
error(2, "Attempted to use external for '{0}' which does not satisfy any configured external spec", Package)
  :- external(Package),
     not external_version(Package, _, _).
error(2, "Attempted to use external for '{0}' which does not satisfy any configured external spec", Package)
  :- external(Package),
     external_version(Package, Version1, Weight1),
     external_version(Package, Version2, Weight2),
     (Version1, Weight1) < (Version2, Weight2). % see[1]

version_weight(Package, Weight) :- external_version(Package, Version, Weight).
attr("version", Package, Version) :- external_version(Package, Version, Weight).

% if a package is not buildable, only externals or hashed specs are allowed
external(Package) :- buildable_false(Package),
                     attr("node", Package),
                     not attr("hash", Package, _).

% a package is a real_node if it is not external
real_node(Package) :- attr("node", Package), not external(Package).

% a package is external if we are using an external spec for it
external(Package) :- attr("external_spec_selected", Package, _).

% we can't use the weight for an external version if we don't use the
% corresponding external spec.
:- attr("version", Package, Version),
   version_weight(Package, Weight),
   version_declared(Package, Version, Weight, "external"),
   not external(Package),
   internal_error("External weight used for internal spec").

% determine if an external spec has been selected
attr("external_spec_selected", Package, LocalIndex) :-
    external_conditions_hold(Package, LocalIndex),
    attr("node", Package),
    not attr("hash", Package, _).

external_conditions_hold(Package, LocalIndex) :-
    possible_external(ID, Package, LocalIndex), condition_holds(ID).

% it cannot happen that a spec is external, but none of the external specs
% conditions hold.
error(2, "Attempted to use external for '{0}' which does not satisfy any configured external spec", Package)
 :- external(Package),
    not external_conditions_hold(Package, _).

#defined possible_external/3.
#defined external_spec_index/3.
#defined external_spec_condition/3.
#defined external_spec_condition/4.
#defined external_spec_condition/5.
#defined external_spec_condition/6.

%-----------------------------------------------------------------------------
% Config required semantics
%-----------------------------------------------------------------------------

activate_requirement_rules(Package) :- attr("node", Package).
activate_requirement_rules(Package) :- attr("virtual_node", Package).

requirement_group_satisfied(Package, X) :-
  1 { condition_holds(Y) : requirement_group_member(Y, Package, X) } 1,
  activate_requirement_rules(Package),
  requirement_policy(Package, X, "one_of"),
  requirement_group(Package, X).

requirement_weight(Package, W) :-
  condition_holds(Y),
  requirement_has_weight(Y, W),
  requirement_group_member(Y, Package, X),
  requirement_policy(Package, X, "one_of"),
  requirement_group_satisfied(Package, X).

requirement_group_satisfied(Package, X) :-
  1 { condition_holds(Y) : requirement_group_member(Y, Package, X) } ,
  activate_requirement_rules(Package),
  requirement_policy(Package, X, "any_of"),
  requirement_group(Package, X).

requirement_weight(Package, W) :-
  W = #min {
    Z : requirement_has_weight(Y, Z), condition_holds(Y), requirement_group_member(Y, Package, X);
    % We need this to avoid an annoying warning during the solve
    %   concretize.lp:1151:5-11: info: tuple ignored:
    %   #sup@73
    10000
  },
  requirement_policy(Package, X, "any_of"),
  requirement_group_satisfied(Package, X).

error(2, "Cannot satisfy the requirements in packages.yaml for the '{0}' package. You may want to delete them to proceed with concretization. To check where the requirements are defined run 'spack config blame packages'", Package) :-
  activate_requirement_rules(Package),
  requirement_group(Package, X),
  not requirement_group_satisfied(Package, X).

#defined requirement_group/2.
#defined requirement_group_member/3.
#defined requirement_has_weight/2.
#defined requirement_policy/3.

%-----------------------------------------------------------------------------
% Variant semantics
%-----------------------------------------------------------------------------
% a variant is a variant of a package if it is a variant under some condition
% and that condition holds
variant(Package, Variant) :- variant_condition(ID, Package, Variant),
                             condition_holds(ID).

attr("variant_propagate", Package, Variant, Value, Source) :-
  attr("node", Package),
  depends_on(Parent, Package),
  attr("variant_propagate", Parent, Variant, Value, Source),
  not attr("variant_set", Package, Variant).

attr("variant_value", Package, Variant, Value) :-
  attr("node", Package),
  variant(Package, Variant),
  attr("variant_propagate", Package, Variant, Value, _),
  variant_possible_value(Package, Variant, Value).

error(2, "{0} and {1} cannot both propagate variant '{2}' to package {3} with values '{4}' and '{5}'", Source1, Source2, Variant, Package, Value1, Value2) :-
  attr("variant_propagate", Package, Variant, Value1, Source1),
  attr("variant_propagate", Package, Variant, Value2, Source2),
  variant(Package, Variant),
  Value1 != Value2.

% a variant cannot be set if it is not a variant on the package
error(2, "Cannot set variant '{0}' for package '{1}' because the variant condition cannot be satisfied for the given spec", Variant, Package)
  :- attr("variant_set", Package, Variant),
     not variant(Package, Variant),
     build(Package).

% a variant cannot take on a value if it is not a variant of the package
error(2, "Cannot set variant '{0}' for package '{1}' because the variant condition cannot be satisfied for the given spec", Variant, Package)
  :- attr("variant_value", Package, Variant, _),
     not variant(Package, Variant),
     build(Package).

% if a variant is sticky and not set its value is the default value
attr("variant_value", Package, Variant, Value) :-
  variant(Package, Variant),
  not attr("variant_set", Package, Variant),
  variant_sticky(Package, Variant),
  variant_default_value(Package, Variant, Value),
  build(Package).

% at most one variant value for single-valued variants.
{
  attr("variant_value", Package, Variant, Value)
  : variant_possible_value(Package, Variant, Value)
}
 :- attr("node", Package),
    variant(Package, Variant),
    build(Package).


error(2, "'{0}' required multiple values for single-valued variant '{1}'\n    Requested 'Spec({1}={2})' and 'Spec({1}={3})'", Package, Variant, Value1, Value2)
  :- attr("node", Package),
     variant(Package, Variant),
     variant_single_value(Package, Variant),
     build(Package),
     attr("variant_value", Package, Variant, Value1),
     attr("variant_value", Package, Variant, Value2),
     Value1 < Value2. % see[1]
error(2, "No valid value for variant '{1}' of package '{0}'", Package, Variant)
  :- attr("node", Package),
     variant(Package, Variant),
     build(Package),
     C = #count{ Value : attr("variant_value", Package, Variant, Value) },
     C < 1.

% if a variant is set to anything, it is considered 'set'.
attr("variant_set", Package, Variant) :- attr("variant_set", Package, Variant, _).

% A variant cannot have a value that is not also a possible value
% This only applies to packages we need to build -- concrete packages may
% have been built w/different variants from older/different package versions.
error(1, "'Spec({1}={2})' is not a valid value for '{0}' variant '{1}'", Package, Variant, Value)
 :- attr("variant_value", Package, Variant, Value),
    not variant_possible_value(Package, Variant, Value),
    build(Package).

% Some multi valued variants accept multiple values from disjoint sets.
% Ensure that we respect that constraint and we don't pick values from more
% than one set at once
error(2, "{0} variant '{1}' cannot have values '{2}' and '{3}' as they come from disjoing value sets", Package, Variant, Value1, Value2)
  :- attr("variant_value", Package, Variant, Value1),
     attr("variant_value", Package, Variant, Value2),
     variant_value_from_disjoint_sets(Package, Variant, Value1, Set1),
     variant_value_from_disjoint_sets(Package, Variant, Value2, Set2),
     Set1 < Set2, % see[1]
     build(Package).

% variant_set is an explicitly set variant value. If it's not 'set',
% we revert to the default value. If it is set, we force the set value
attr("variant_value", Package, Variant, Value)
 :- attr("node", Package),
    variant(Package, Variant),
    attr("variant_set", Package, Variant, Value).

% The rules below allow us to prefer default values for variants
% whenever possible. If a variant is set in a spec, or if it is
% specified in an external, we score it as if it was a default value.
variant_not_default(Package, Variant, Value)
 :- attr("variant_value", Package, Variant, Value),
    not variant_default_value(Package, Variant, Value),
    % variants set explicitly on the CLI don't count as non-default
    not attr("variant_set", Package, Variant, Value),
    % variant values forced by propagation don't count as non-default
    not attr("variant_propagate", Package, Variant, Value, _),
    % variants set on externals that we could use don't count as non-default
    % this makes spack prefer to use an external over rebuilding with the
    % default configuration
    not external_with_variant_set(Package, Variant, Value),
    attr("node", Package).


% A default variant value that is not used
variant_default_not_used(Package, Variant, Value)
  :- variant_default_value(Package, Variant, Value),
     not attr("variant_value", Package, Variant, Value),
     attr("node", Package).

% The variant is set in an external spec
external_with_variant_set(Package, Variant, Value)
 :- attr("variant_value", Package, Variant, Value),
    condition_requirement(ID, "variant_value", Package, Variant, Value),
    possible_external(ID, Package, _),
    external(Package),
    attr("node", Package).

% The default value for a variant in a package is what is prescribed:
%
% 1. On the command line
% 2. In packages.yaml (if there's no command line settings)
% 3. In the package.py file (if there are no settings in
%    packages.yaml and the command line)
%
variant_default_value(Package, Variant, Value)
 :- variant_default_value_from_package_py(Package, Variant, Value),
    not variant_default_value_from_packages_yaml(Package, Variant, _),
    not attr("variant_default_value_from_cli", Package, Variant, _).

variant_default_value(Package, Variant, Value)
 :- variant_default_value_from_packages_yaml(Package, Variant, Value),
    not attr("variant_default_value_from_cli", Package, Variant, _).

variant_default_value(Package, Variant, Value) :-
    attr("variant_default_value_from_cli", Package, Variant, Value).

% Treat 'none' in a special way - it cannot be combined with other
% values even if the variant is multi-valued
error(2, "{0} variant '{1}' cannot have values '{2}' and 'none'", Package, Variant, Value)
 :- attr("variant_value", Package, Variant, Value),
    attr("variant_value", Package, Variant, "none"),
    Value != "none",
    build(Package).

% patches and dev_path are special variants -- they don't have to be
% declared in the package, so we just allow them to spring into existence
% when assigned a value.
auto_variant("dev_path").
auto_variant("patches").
variant(Package, Variant)
  :- attr("variant_set", Package, Variant, _), auto_variant(Variant).
variant_single_value(Package, "dev_path")
  :- attr("variant_set", Package, "dev_path", _).

% suppress warnings about this atom being unset.  It's only set if some
% spec or some package sets it, and without this, clingo will give
% warnings like 'info: atom does not occur in any rule head'.
#defined variant/2.
#defined variant_sticky/2.
#defined variant_set/3.
#defined variant_condition/3.
#defined variant_single_value/2.
#defined variant_default_value/3.
#defined variant_possible_value/3.
#defined variant_default_value_from_cli/3.
#defined variant_default_value_from_packages_yaml/3.
#defined variant_default_value_from_package_py/3.
#defined variant_value_from_disjoint_sets/4.

%-----------------------------------------------------------------------------
% Platform semantics
%-----------------------------------------------------------------------------

% if no platform is set, fall back to the default
attr("node_platform", Package, Platform)
 :- attr("node", Package),
    not attr("node_platform_set", Package),
    node_platform_default(Platform).

% setting platform on a node is a hard constraint
attr("node_platform", Package, Platform)
 :- attr("node", Package), attr("node_platform_set", Package, Platform).

% platform is set if set to anything
attr("node_platform_set", Package) :- attr("node_platform_set", Package, _).

% each node must have a single platform
error(2, "No valid platform found for {0}", Package)
  :- attr("node", Package),
     C = #count{ Platform : attr("node_platform", Package, Platform)},
     C < 1.

error(2, "Cannot concretize {0} with multiple platforms\n    Requested 'platform={1}' and 'platform={2}'", Package, Platform1, Platform2)
  :- attr("node", Package),
     attr("node_platform", Package, Platform1),
     attr("node_platform", Package, Platform2),
     Platform1 < Platform2. % see[1]

%-----------------------------------------------------------------------------
% OS semantics
%-----------------------------------------------------------------------------
% convert weighted OS declarations to simple one
os(OS) :- os(OS, _).

% one os per node
{ attr("node_os", Package, OS) : os(OS) } :- attr("node", Package).

error(2, "Cannot find valid operating system for '{0}'", Package)
  :- attr("node", Package),
     C = #count{ OS : attr("node_os", Package, OS)},
     C < 1.

error(2, "Cannot concretize {0} with multiple operating systems\n    Requested 'os={1}' and 'os={2}'", Package, OS1, OS2)
  :- attr("node", Package),
     attr("node_os", Package, OS1),
     attr("node_os", Package, OS2),
     OS1 < OS2. %see [1]

% can't have a non-buildable OS on a node we need to build
error(2, "Cannot concretize '{0} os={1}'. Operating system '{1}' is not buildable", Package, OS)
 :- build(Package),
    attr("node_os", Package, OS),
    not buildable_os(OS).

% can't have dependencies on incompatible OS's
error(2, "{0} and dependency {1} have incompatible operating systems 'os={2}' and 'os={3}'", Package, Dependency, PackageOS, DependencyOS)
  :- depends_on(Package, Dependency),
     attr("node_os", Package, PackageOS),
     attr("node_os", Dependency, DependencyOS),
     not os_compatible(PackageOS, DependencyOS),
     build(Package).

% give OS choice weights according to os declarations
node_os_weight(Package, Weight)
 :- attr("node", Package),
    attr("node_os", Package, OS),
    os(OS, Weight).

% match semantics for OS's
node_os_match(Package, Dependency) :-
   depends_on(Package, Dependency), attr("node_os", Package, OS), attr("node_os", Dependency, OS).
node_os_mismatch(Package, Dependency) :-
   depends_on(Package, Dependency), not node_os_match(Package, Dependency).

% every OS is compatible with itself. We can use `os_compatible` to declare
os_compatible(OS, OS) :- os(OS).

% Transitive compatibility among operating systems
os_compatible(OS1, OS3) :- os_compatible(OS1, OS2), os_compatible(OS2, OS3).

% We can select only operating systems compatible with the ones
% for which we can build software. We need a cardinality constraint
% since we might have more than one "buildable_os(OS)" fact.
:- not 1 { os_compatible(CurrentOS, ReusedOS) : buildable_os(CurrentOS) },
   attr("node_os", Package, ReusedOS),
   internal_error("Reused OS incompatible with build OS").

% If an OS is set explicitly respect the value
attr("node_os", Package, OS) :- attr("node_os_set", Package, OS), attr("node", Package).

#defined os_compatible/2.

%-----------------------------------------------------------------------------
% Target semantics
%-----------------------------------------------------------------------------

% Each node has only one target chosen among the known targets
{ attr("node_target", Package, Target) : target(Target) } :- attr("node", Package).

error(2, "Cannot find valid target for '{0}'", Package)
  :- attr("node", Package),
     C = #count{Target : attr("node_target", Package, Target)},
     C < 1.

error(2, "Cannot concretize '{0}' with multiple targets\n    Requested 'target={1}' and 'target={2}'", Package, Target1, Target2)
  :- attr("node", Package),
     attr("node_target", Package, Target1),
     attr("node_target", Package, Target2),
     Target1 < Target2. % see[1]

% If a node must satisfy a target constraint, enforce it
error(1, "'{0} target={1}' cannot satisfy constraint 'target={2}'", Package, Target, Constraint)
  :- attr("node_target", Package, Target),
     attr("node_target_satisfies", Package, Constraint),
     not target_satisfies(Constraint, Target).

% If a node has a target and the target satisfies a constraint, then the target
% associated with the node satisfies the same constraint
attr("node_target_satisfies", Package, Constraint)
  :- attr("node_target", Package, Target), target_satisfies(Constraint, Target).

% If a node has a target, all of its dependencies must be compatible with that target
error(2, "Cannot find compatible targets for {0} and {1}", Package, Dependency)
  :- depends_on(Package, Dependency),
     attr("node_target", Package, Target),
     not node_target_compatible(Dependency, Target).

% Intermediate step for performance reasons
% When the integrity constraint above was formulated including this logic
% we suffered a substantial performance penalty
node_target_compatible(Package, Target)
 :- attr("node_target", Package, MyTarget),
    target_compatible(Target, MyTarget).

% target_compatible(T1, T2) means code for T2 can run on T1
% This order is dependent -> dependency in the node DAG, which
% is contravariant with the target DAG.
target_compatible(Target, Target) :- target(Target).
target_compatible(Child, Parent) :- target_parent(Child, Parent).
target_compatible(Descendent, Ancestor)
  :- target_parent(Target, Ancestor),
     target_compatible(Descendent, Target),
     target(Target).

#defined target_satisfies/2.
#defined target_parent/2.

% can't use targets on node if the compiler for the node doesn't support them
error(2, "{0} compiler '{2}@{3}' incompatible with 'target={1}'", Package, Target, Compiler, Version)
  :- attr("node_target", Package, Target),
     not compiler_supports_target(Compiler, Version, Target),
     attr("node_compiler", Package, Compiler),
     attr("node_compiler_version", Package, Compiler, Version),
     build(Package).

% if a target is set explicitly, respect it
attr("node_target", Package, Target)
 :- attr("node", Package), attr("node_target_set", Package, Target).

% each node has the weight of its assigned target
node_target_weight(Package, Weight)
 :- attr("node", Package),
    attr("node_target", Package, Target),
    target_weight(Package, Target, Weight).

% compatibility rules for targets among nodes
node_target_match(Parent, Dependency)
  :- depends_on(Parent, Dependency),
     attr("node_target", Parent, Target),
     attr("node_target", Dependency, Target).

node_target_mismatch(Parent, Dependency)
  :- depends_on(Parent, Dependency),
     not node_target_match(Parent, Dependency).

% disallow reusing concrete specs that don't have a compatible target
error(2, "'{0} target={1}' is not compatible with this machine", Package, Target)
  :- attr("node", Package),
     attr("node_target", Package, Target),
     not target(Target).

#defined package_target_weight/3.

%-----------------------------------------------------------------------------
% Compiler semantics
%-----------------------------------------------------------------------------
compiler(Compiler) :- compiler_version(Compiler, _).

% There must be only one compiler set per built node. The compiler
% is chosen among available versions.
{ attr("node_compiler_version", Package, Compiler, Version) : compiler_version(Compiler, Version) } :-
    attr("node", Package),
    build(Package).

error(2, "No valid compiler version found for '{0}'", Package)
  :- attr("node", Package),
     C = #count{ Version : attr("node_compiler_version", Package, _, Version)},
     C < 1.
error(2, "'{0}' compiler constraints '%{1}@{2}' and '%{3}@{4}' are incompatible", Package, Compiler1, Version1, Compiler2, Version2)
  :- attr("node", Package),
     attr("node_compiler_version", Package, Compiler1, Version1),
     attr("node_compiler_version", Package, Compiler2, Version2),
     (Compiler1, Version1) < (Compiler2, Version2). % see[1]

% Sometimes we just need to know the compiler and not the version
attr("node_compiler", Package, Compiler) :- attr("node_compiler_version", Package, Compiler, _).

% We can't have a compiler be enforced and select the version from another compiler
error(2, "Cannot concretize {0} with two compilers {1}@{2} and {3}@{4}", Package, C1, V1, C2, V2)
 :- attr("node_compiler_version", Package, C1, V1),
    attr("node_compiler_version", Package, C2, V2),
    (C1, V1) != (C2, V2).

error(2, "Cannot concretize {0} with two compilers {1} and {2}@{3}", Package, Compiler1, Compiler2, Version)
 :- attr("node_compiler", Package, Compiler1),
    attr("node_compiler_version", Package, Compiler2, Version),
    Compiler1 != Compiler2.

% If the compiler of a node cannot be satisfied, raise
error(1, "No valid compiler for {0} satisfies '%{1}'", Package, Compiler)
  :- attr("node", Package),
     attr("node_compiler_version_satisfies", Package, Compiler, ":"),
     C = #count{ Version : attr("node_compiler_version", Package, Compiler, Version), compiler_version_satisfies(Compiler, ":", Version) },
     C < 1.

% If the compiler of a node must satisfy a constraint, then its version
% must be chosen among the ones that satisfy said constraint
error(2, "No valid version for '{0}' compiler '{1}' satisfies '@{2}'", Package, Compiler, Constraint)
  :- attr("node", Package),
     attr("node_compiler_version_satisfies", Package, Compiler, Constraint),
     C = #count{ Version : attr("node_compiler_version", Package, Compiler, Version), compiler_version_satisfies(Compiler, Constraint, Version) },
     C < 1.

% If the node is associated with a compiler and the compiler satisfy a constraint, then
% the compiler associated with the node satisfy the same constraint
attr("node_compiler_version_satisfies", Package, Compiler, Constraint)
  :- attr("node_compiler_version", Package, Compiler, Version),
     compiler_version_satisfies(Compiler, Constraint, Version).

#defined compiler_version_satisfies/3.

% If the compiler version was set from the command line,
% respect it verbatim
attr("node_compiler_version", Package, Compiler, Version) :-
     attr("node_compiler_version_set", Package, Compiler, Version).

% Cannot select a compiler if it is not supported on the OS
% Compilers that are explicitly marked as allowed
% are excluded from this check
error(2, "{0} compiler '%{1}@{2}' incompatible with 'os={3}'", Package, Compiler, Version, OS)
  :- attr("node_compiler_version", Package, Compiler, Version),
     attr("node_os", Package, OS),
     not compiler_supports_os(Compiler, Version, OS),
     not allow_compiler(Compiler, Version),
     build(Package).

% If a package and one of its dependencies don't have the
% same compiler there's a mismatch.
compiler_match(Package, Dependency)
  :- depends_on(Package, Dependency),
     attr("node_compiler_version", Package, Compiler, Version),
     attr("node_compiler_version", Dependency, Compiler, Version).

compiler_mismatch(Package, Dependency)
  :- depends_on(Package, Dependency),
     not attr("node_compiler_set", Dependency, _),
     not compiler_match(Package, Dependency).

compiler_mismatch_required(Package, Dependency)
  :- depends_on(Package, Dependency),
     attr("node_compiler_set", Dependency, _),
     not compiler_match(Package, Dependency).

#defined compiler_supports_os/3.
#defined allow_compiler/2.

% compilers weighted by preference according to packages.yaml
compiler_weight(Package, Weight)
 :- attr("node_compiler_version", Package, Compiler, V),
    node_compiler_preference(Package, Compiler, V, Weight).
compiler_weight(Package, Weight)
 :- attr("node_compiler_version", Package, Compiler, V),
    not node_compiler_preference(Package, Compiler, V, _),
    default_compiler_preference(Compiler, V, Weight).
compiler_weight(Package, 100)
 :- attr("node_compiler_version", Package, Compiler, Version),
    not node_compiler_preference(Package, Compiler, Version, _),
    not default_compiler_preference(Compiler, Version, _).

% For the time being, be strict and reuse only if the compiler match one we have on the system
error(2, "Compiler {1}@{2} requested for {0} cannot be found. Set install_missing_compilers:true if intended.", Package, Compiler, Version)
 :- attr("node_compiler_version", Package, Compiler, Version), not compiler_version(Compiler, Version).

#defined node_compiler_preference/4.
#defined default_compiler_preference/3.

%-----------------------------------------------------------------------------
% Compiler flags
%-----------------------------------------------------------------------------

% propagate flags when compiler match
can_inherit_flags(Package, Dependency, FlagType)
 :- depends_on(Package, Dependency),
    attr("node_compiler", Package, Compiler),
    attr("node_compiler", Dependency, Compiler),
    not attr("node_flag_set", Dependency, FlagType, _),
    compiler(Compiler), flag_type(FlagType).

node_flag_inherited(Dependency, FlagType, Flag)
 :- attr("node_flag_set", Package, FlagType, Flag), can_inherit_flags(Package, Dependency, FlagType),
    attr("node_flag_propagate", Package, FlagType).
% Ensure propagation
:- node_flag_inherited(Package, FlagType, Flag),
    can_inherit_flags(Package, Dependency, FlagType),
    attr("node_flag_propagate", Package, FlagType).

error(2, "{0} and {1} cannot both propagate compiler flags '{2}' to {3}", Source1, Source2, Package, FlagType) :-
  depends_on(Source1, Package),
  depends_on(Source2, Package),
  attr("node_flag_propagate", Source1, FlagType),
  attr("node_flag_propagate", Source2, FlagType),
  can_inherit_flags(Source1, Package, FlagType),
  can_inherit_flags(Source2, Package, FlagType),
  Source1 != Source2.

% remember where flags came from
attr("node_flag_source", Package, FlagType, Package) :- attr("node_flag_set", Package, FlagType, _).
attr("node_flag_source", Dependency, FlagType, Q)
 :- attr("node_flag_source", Package, FlagType, Q), node_flag_inherited(Dependency, FlagType, _),
    attr("node_flag_propagate", Package, FlagType).

% compiler flags from compilers.yaml are put on nodes if compiler matches
attr("node_flag", Package, FlagType, Flag)
 :- compiler_version_flag(Compiler, Version, FlagType, Flag),
    attr("node_compiler_version", Package, Compiler, Version),
    flag_type(FlagType),
    compiler(Compiler),
    compiler_version(Compiler, Version).

attr("node_flag_compiler_default", Package)
 :- not attr("node_flag_set", Package, FlagType, _),
    compiler_version_flag(Compiler, Version, FlagType, Flag),
    attr("node_compiler_version", Package, Compiler, Version),
    flag_type(FlagType),
    compiler(Compiler),
    compiler_version(Compiler, Version).

% if a flag is set to something or inherited, it's included
attr("node_flag", Package, FlagType, Flag) :- attr("node_flag_set", Package, FlagType, Flag).
attr("node_flag", Package, FlagType, Flag)
 :- node_flag_inherited(Package, FlagType, Flag).

% if no node flags are set for a type, there are no flags.
attr("no_flags", Package, FlagType)
 :- not attr("node_flag", Package, FlagType, _), attr("node", Package), flag_type(FlagType).

#defined compiler_version_flag/4.


%-----------------------------------------------------------------------------
% Installed packages
%-----------------------------------------------------------------------------
% the solver is free to choose at most one installed hash for each package
{ attr("hash", Package, Hash) : installed_hash(Package, Hash) } 1
 :- attr("node", Package), internal_error("Package must resolve to at most one hash").

% you can't choose an installed hash for a dev spec
:- attr("hash", Package, Hash), attr("variant_value", Package, "dev_path", _).

% You can't install a hash, if it is not installed
:- attr("hash", Package, Hash), not installed_hash(Package, Hash).
% This should be redundant given the constraint above
:- attr("hash", Package, Hash1), attr("hash", Package, Hash2), Hash1 != Hash2.

% if a hash is selected, we impose all the constraints that implies
impose(Hash) :- attr("hash", Package, Hash).

% if we haven't selected a hash for a package, we'll be building it
build(Package) :- not attr("hash", Package, _), attr("node", Package).

% Minimizing builds is tricky. We want a minimizing criterion

% because we want to reuse what is avaialble, but
% we also want things that are built to stick to *default preferences* from
% the package and from the user. We therefore treat built specs differently and apply
% a different set of optimization criteria to them. Spack's *first* priority is to
% reuse what it *can*, but if it builds something, the built specs will respect
% defaults and preferences.  This is implemented by bumping the priority of optimization
% criteria for built specs -- so that they take precedence over the otherwise
% topmost-priority criterion to reuse what is installed.
%
% The priority ranges are:
%   200+        Shifted priorities for build nodes; correspond to priorities 0 - 99.
%   100 - 199   Unshifted priorities. Currently only includes minimizing #builds.
%   0   -  99   Priorities for non-built nodes.
build_priority(Package, 200) :- build(Package), attr("node", Package), optimize_for_reuse().
build_priority(Package, 0)   :- not build(Package), attr("node", Package), optimize_for_reuse().

% don't adjust build priorities if reuse is not enabled
build_priority(Package, 0)   :- attr("node", Package), not optimize_for_reuse().

% don't assign versions from installed packages unless reuse is enabled
% NOTE: that "installed" means the declared version was only included because
% that package happens to be installed, NOT because it was asked for on the
% command line.  If the user specifies a hash, the origin will be "spec".
%
% TODO: There's a slight inconsistency with this: if the user concretizes
% and installs `foo ^bar`, for some build dependency `bar`, and then later
% does a `spack install --fresh foo ^bar/abcde` (i.e.,the hash of `bar`, it
% currently *won't* force versions for `bar`'s build dependencies -- `--fresh`
% will instead build the latest bar. When we actually include transitive
% build deps in the solve, consider using them as a preference to resolve this.
:- attr("version", Package, Version),
   version_weight(Package, Weight),
   version_declared(Package, Version, Weight, "installed"),
   not optimize_for_reuse().

#defined installed_hash/2.

%-----------------------------------------------------------------
% Optimization to avoid errors
%-----------------------------------------------------------------
% Some errors are handled as rules instead of constraints because
% it allows us to explain why something failed. Here we optimize
% HEAVILY against the facts generated by those rules.
#minimize{ 0@1000: #true}.
#minimize{ 0@1001: #true}.
#minimize{ 0@1002: #true}.

#minimize{ 1000@1000+Priority,Msg: error(Priority, Msg) }.
#minimize{ 1000@1000+Priority,Msg,Arg1: error(Priority, Msg, Arg1) }.
#minimize{ 1000@1000+Priority,Msg,Arg1,Arg2: error(Priority, Msg, Arg1, Arg2) }.
#minimize{ 1000@1000+Priority,Msg,Arg1,Arg2,Arg3: error(Priority, Msg, Arg1, Arg2, Arg3) }.
#minimize{ 1000@1000+Priority,Msg,Arg1,Arg2,Arg3,Arg4: error(Priority, Msg, Arg1, Arg2, Arg3, Arg4) }.
#minimize{ 1000@1000+Priority,Msg,Arg1,Arg2,Arg3,Arg4,Arg5: error(Priority, Msg, Arg1, Arg2, Arg3, Arg4, Arg5) }.

%-----------------------------------------------------------------------------
% How to optimize the spec (high to low priority)
%-----------------------------------------------------------------------------
% Each criterion below has:
%   1. an opt_criterion(ID, Name) fact that describes the criterion, and
%   2. a `#minimize{ 0@2 : #true }.` statement that ensures the criterion
%      is displayed (clingo doesn't display sums over empty sets by default)

% Try hard to reuse installed packages (i.e., minimize the number built)
opt_criterion(100, "number of packages to build (vs. reuse)").
#minimize { 0@100: #true }.
#minimize { 1@100,Package : build(Package), optimize_for_reuse() }.
#defined optimize_for_reuse/0.

% A condition group specifies one or more specs that must be satisfied.
% Specs declared first are preferred, so we assign increasing weights and
% minimize the weights.
opt_criterion(75, "requirement weight").
#minimize{ 0@275: #true }.
#minimize{ 0@75: #true }.
#minimize {
    Weight@75+Priority
    : requirement_weight(Package, Weight),
      build_priority(Package, Priority)
}.

% Minimize the number of deprecated versions being used
opt_criterion(73, "deprecated versions used").
#minimize{ 0@273: #true }.
#minimize{ 0@73: #true }.
#minimize{
    1@73+Priority,Package
    : attr("deprecated", Package, _),
      build_priority(Package, Priority)
}.

% Minimize the:
% 1. Version weight
% 2. Number of variants with a non default value, if not set
% for the root package.
opt_criterion(70, "version weight").
#minimize{ 0@270: #true }.
#minimize{ 0@70: #true }.
#minimize {
    Weight@70+Priority
    : attr("root", Package), version_weight(Package, Weight),
      build_priority(Package, Priority)
}.

opt_criterion(65, "number of non-default variants (roots)").
#minimize{ 0@265: #true }.
#minimize{ 0@65: #true }.
#minimize {
    1@65+Priority,Package,Variant,Value
    : variant_not_default(Package, Variant, Value),
      attr("root", Package),
      build_priority(Package, Priority)
}.

opt_criterion(60, "preferred providers for roots").
#minimize{ 0@260: #true }.
#minimize{ 0@60: #true }.
#minimize{
    Weight@60+Priority,Provider,Virtual
    : provider_weight(Provider, Virtual, Weight),
      attr("root", Provider),
      build_priority(Provider, Priority)
}.

opt_criterion(55, "default values of variants not being used (roots)").
#minimize{ 0@255: #true }.
#minimize{ 0@55: #true }.
#minimize{
    1@55+Priority,Package,Variant,Value
    : variant_default_not_used(Package, Variant, Value),
      attr("root", Package),
      build_priority(Package, Priority)
}.

% Try to use default variants or variants that have been set
opt_criterion(50, "number of non-default variants (non-roots)").
#minimize{ 0@250: #true }.
#minimize{ 0@50: #true }.
#minimize {
    1@50+Priority,Package,Variant,Value
    : variant_not_default(Package, Variant, Value),
      not attr("root", Package),
      build_priority(Package, Priority)
}.

% Minimize the weights of the providers, i.e. use as much as
% possible the most preferred providers
opt_criterion(45, "preferred providers (non-roots)").
#minimize{ 0@245: #true }.
#minimize{ 0@45: #true }.
#minimize{
    Weight@45+Priority,Provider,Virtual
    : provider_weight(Provider, Virtual, Weight), not attr("root", Provider),
      build_priority(Provider, Priority)
}.

% Try to minimize the number of compiler mismatches in the DAG.
opt_criterion(40, "compiler mismatches that are not from CLI").
#minimize{ 0@240: #true }.
#minimize{ 0@40: #true }.
#minimize{
    1@40+Priority,Package,Dependency
    : compiler_mismatch(Package, Dependency),
      build_priority(Package, Priority)
}.

opt_criterion(39, "compiler mismatches that are not from CLI").
#minimize{ 0@239: #true }.
#minimize{ 0@39: #true }.
#minimize{
    1@39+Priority,Package,Dependency
    : compiler_mismatch_required(Package, Dependency),
      build_priority(Package, Priority)
}.

% Try to minimize the number of compiler mismatches in the DAG.
opt_criterion(35, "OS mismatches").
#minimize{ 0@235: #true }.
#minimize{ 0@35: #true }.
#minimize{
    1@35+Priority,Package,Dependency
    : node_os_mismatch(Package, Dependency),
      build_priority(Package, Priority)
}.

opt_criterion(30, "non-preferred OS's").
#minimize{ 0@230: #true }.
#minimize{ 0@30: #true }.
#minimize{
    Weight@30+Priority,Package
    : node_os_weight(Package, Weight),
      build_priority(Package, Priority)
}.

% Choose more recent versions for nodes
opt_criterion(25, "version badness").
#minimize{ 0@225: #true }.
#minimize{ 0@25: #true }.
#minimize{
    Weight@25+Priority,Package
    : version_weight(Package, Weight),
      build_priority(Package, Priority)
}.

% Try to use all the default values of variants
opt_criterion(20, "default values of variants not being used (non-roots)").
#minimize{ 0@220: #true }.
#minimize{ 0@20: #true }.
#minimize{
    1@20+Priority,Package,Variant,Value
    : variant_default_not_used(Package, Variant, Value),
      not attr("root", Package),
      build_priority(Package, Priority)
}.

% Try to use preferred compilers
opt_criterion(15, "non-preferred compilers").
#minimize{ 0@215: #true }.
#minimize{ 0@15: #true }.
#minimize{
    Weight@15+Priority,Package
    : compiler_weight(Package, Weight),
      build_priority(Package, Priority)
}.

% Minimize the number of mismatches for targets in the DAG, try
% to select the preferred target.
opt_criterion(10, "target mismatches").
#minimize{ 0@210: #true }.
#minimize{ 0@10: #true }.
#minimize{
    1@10+Priority,Package,Dependency
    : node_target_mismatch(Package, Dependency),
      build_priority(Package, Priority)
}.

opt_criterion(5, "non-preferred targets").
#minimize{ 0@205: #true }.
#minimize{ 0@5: #true }.
#minimize{
    Weight@5+Priority,Package
    : node_target_weight(Package, Weight),
      build_priority(Package, Priority)
}.

%-----------------
% Domain heuristic
%-----------------
#heuristic attr("version", Package, Version) : version_declared(Package, Version, 0), attr("node", Package). [10, true]
#heuristic version_weight(Package, 0) : version_declared(Package, Version, 0), attr("node", Package). [10, true]
#heuristic attr("node_target", Package, Target) : package_target_weight(Target, Package, 0), attr("node", Package). [10, true]
#heuristic node_target_weight(Package, 0) : attr("node", Package). [10, true]
#heuristic attr("variant_value", Package, Variant, Value) : variant_default_value(Package, Variant, Value), attr("node", Package). [10, true]
#heuristic provider(Package, Virtual) : possible_provider_weight(Package, Virtual, 0, _), attr("virtual_node", Virtual). [10, true]
#heuristic attr("node", Package) : possible_provider_weight(Package, Virtual, 0, _), attr("virtual_node", Virtual). [10, true]
#heuristic attr("node_os", Package, OS) : buildable_os(OS). [10, true]

%-----------
% Notes
%-----------

% [1] Clingo ensures a total ordering among all atoms. We rely on that total ordering
%     to reduce symmetry in the solution by checking `<` instead of `!=` in symmetric
%     cases. These choices are made without loss of generality.<|MERGE_RESOLUTION|>--- conflicted
+++ resolved
@@ -196,14 +196,6 @@
    not imposed_constraint(Hash, "node_flag", Package, FlagType, Flag),
    internal_error("imposed hash without imposing all flag values").
 
-% cannot have multiple namespaces for a package
-:- node(Package),
-   node_namespace(Package, Namespace1),
-   node_namespace(Package, Namespace2),
-   Namespace1 < Namespace2,
-   enable_node_namespace().
-
-#defined enable_node_namespace/0.
 #defined condition/2.
 #defined condition_requirement/3.
 #defined condition_requirement/4.
@@ -388,68 +380,6 @@
 #defined required_provider_condition/4.
 #defined required_provider_condition/5.
 #defined required_provider_condition/6.
-<<<<<<< HEAD
-
-%-----------------------------------------------------------------------------
-% Spec Attributes
-%-----------------------------------------------------------------------------
-% Equivalencies of the form:
-%
-%   name(Arg1, Arg2, ...) :- attr("name", Arg1, Arg2, ...).
-%   attr("name", Arg1, Arg2, ...) :- name(Arg1, Arg2, ...).
-%
-% These allow us to easily define conditional dependency and conflict rules
-% without enumerating all spec attributes every time.
-node(Package)                          :- attr("node", Package).
-node_namespace(Package, Namespace)     :- attr("node_namespace", Package, Namespace).
-virtual_node(Virtual)                  :- attr("virtual_node", Virtual).
-hash(Package, Hash)                    :- attr("hash", Package, Hash).
-version(Package, Version)              :- attr("version", Package, Version).
-node_version_satisfies(Package, Constraint) :- attr("node_version_satisfies", Package, Constraint).
-node_platform(Package, Platform)       :- attr("node_platform", Package, Platform).
-node_os(Package, OS)                   :- attr("node_os", Package, OS).
-node_target(Package, Target)           :- attr("node_target", Package, Target).
-node_target_satisfies(Package, Target) :- attr("node_target_satisfies", Package, Target).
-variant_value(Package, Variant, Value) :- attr("variant_value", Package, Variant, Value).
-variant_set(Package, Variant, Value)   :- attr("variant_set", Package, Variant, Value).
-variant_propagate(Package, Variant, Value, Source)    :- attr("variant_propagate", Package, Variant, Value, Source).
-node_flag(Package, FlagType, Flag)     :- attr("node_flag", Package, FlagType, Flag).
-node_compiler(Package, Compiler)       :- attr("node_compiler", Package, Compiler).
-depends_on(Package, Dependency, Type)  :- attr("depends_on", Package, Dependency, Type).
-node_compiler_version(Package, Compiler, Version)
-  :- attr("node_compiler_version", Package, Compiler, Version).
-node_compiler_version_satisfies(Package, Compiler, Version)
-  :- attr("node_compiler_version_satisfies", Package, Compiler, Version).
-node_flag_propagate(Package, FlagType)
-  :- attr("node_flag_propagate", Package, FlagType).
-
-attr("node", Package)                          :- node(Package).
-attr("node_namespace", Package, Namespace)     :- node_namespace(Package, Namespace).
-attr("virtual_node", Virtual)                  :- virtual_node(Virtual).
-attr("hash", Package, Hash)                    :- hash(Package, Hash).
-attr("version", Package, Version)              :- version(Package, Version).
-attr("node_version_satisfies", Package, Constraint) :- node_version_satisfies(Package, Constraint).
-attr("node_platform", Package, Platform)       :- node_platform(Package, Platform).
-attr("node_os", Package, OS)                   :- node_os(Package, OS).
-attr("node_target", Package, Target)           :- node_target(Package, Target).
-attr("node_target_satisfies", Package, Target) :- node_target_satisfies(Package, Target).
-attr("variant_value", Package, Variant, Value) :- variant_value(Package, Variant, Value).
-attr("variant_set", Package, Variant, Value)   :- variant_set(Package, Variant, Value).
-attr("variant_propagate", Package, Variant, Value, Source)    :- variant_propagate(Package, Variant, Value, Source).
-attr("node_flag", Package, FlagType, Flag)     :- node_flag(Package, FlagType, Flag).
-attr("node_compiler", Package, Compiler)       :- node_compiler(Package, Compiler).
-attr("depends_on", Package, Dependency, Type)  :- depends_on(Package, Dependency, Type).
-attr("node_compiler_version", Package, Compiler, Version)
-  :- node_compiler_version(Package, Compiler, Version).
-attr("node_compiler_version_satisfies", Package, Compiler, Version)
-  :- node_compiler_version_satisfies(Package, Compiler, Version).
-attr("node_flag_propagate", Package, FlagType)
-  :- node_flag_propagate(Package, FlagType).
-
-% do not warn if generated program contains none of these.
-#defined depends_on/3.
-=======
->>>>>>> 3edc85ec
 #defined declared_dependency/3.
 #defined virtual/1.
 #defined virtual_condition_holds/2.
@@ -459,13 +389,6 @@
 #defined buildable_false/1.
 #defined pkg_provider_preference/4.
 #defined default_provider_preference/3.
-<<<<<<< HEAD
-#defined node_version_satisfies/2.
-#defined node_compiler_version_satisfies/3.
-#defined root/1.
-#defined node_namespace/2.
-=======
->>>>>>> 3edc85ec
 
 %-----------------------------------------------------------------------------
 % External semantics
