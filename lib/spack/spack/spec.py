# Copyright 2013-2019 Lawrence Livermore National Security, LLC and other
# Spack Project Developers. See the top-level COPYRIGHT file for details.
#
# SPDX-License-Identifier: (Apache-2.0 OR MIT)

"""
Spack allows very fine-grained control over how packages are installed and
over how they are built and configured.  To make this easy, it has its own
syntax for declaring a dependence.  We call a descriptor of a particular
package configuration a "spec".

The syntax looks like this:

.. code-block:: sh

    $ spack install mpileaks ^openmpi @1.2:1.4 +debug %intel @12.1 =bgqos_0
                    0        1        2        3      4      5     6

The first part of this is the command, 'spack install'.  The rest of the
line is a spec for a particular installation of the mpileaks package.

0. The package to install

1. A dependency of the package, prefixed by ^

2. A version descriptor for the package.  This can either be a specific
   version, like "1.2", or it can be a range of versions, e.g. "1.2:1.4".
   If multiple specific versions or multiple ranges are acceptable, they
   can be separated by commas, e.g. if a package will only build with
   versions 1.0, 1.2-1.4, and 1.6-1.8 of mavpich, you could say:

       depends_on("mvapich@1.0,1.2:1.4,1.6:1.8")

3. A compile-time variant of the package.  If you need openmpi to be
   built in debug mode for your package to work, you can require it by
   adding +debug to the openmpi spec when you depend on it.  If you do
   NOT want the debug option to be enabled, then replace this with -debug.

4. The name of the compiler to build with.

5. The versions of the compiler to build with.  Note that the identifier
   for a compiler version is the same '@' that is used for a package version.
   A version list denoted by '@' is associated with the compiler only if
   if it comes immediately after the compiler name.  Otherwise it will be
   associated with the current package spec.

6. The architecture to build with.  This is needed on machines where
   cross-compilation is required

Here is the EBNF grammar for a spec::

  spec-list    = { spec [ dep-list ] }
  dep_list     = { ^ spec }
  spec         = id [ options ]
  options      = { @version-list | +variant | -variant | ~variant |
                   %compiler | arch=architecture | [ flag ]=value}
  flag         = { cflags | cxxflags | fcflags | fflags | cppflags |
                   ldflags | ldlibs }
  variant      = id
  architecture = id
  compiler     = id [ version-list ]
  version-list = version [ { , version } ]
  version      = id | id: | :id | id:id
  id           = [A-Za-z0-9_][A-Za-z0-9_.-]*

Identifiers using the <name>=<value> command, such as architectures and
compiler flags, require a space before the name.

There is one context-sensitive part: ids in versions may contain '.', while
other ids may not.

There is one ambiguity: since '-' is allowed in an id, you need to put
whitespace space before -variant for it to be tokenized properly.  You can
either use whitespace, or you can just use ~variant since it means the same
thing.  Spack uses ~variant in directory names and in the canonical form of
specs to avoid ambiguity.  Both are provided because ~ can cause shell
expansion when it is the first character in an id typed on the command line.
"""
import base64
import sys
import collections
import ctypes
import hashlib
import itertools
import os
import re

import six

from operator import attrgetter

from llnl.util.filesystem import find_headers, find_libraries, is_exe
from llnl.util.lang import key_ordering, HashableMap, ObjectWrapper, dedupe
from llnl.util.lang import check_kwargs, memoized
from llnl.util.tty.color import cwrite, colorize, cescape, get_color_when
import llnl.util.tty as tty

import spack.paths
import spack.architecture
import spack.compiler
import spack.compilers as compilers
import spack.dependency as dp
import spack.error
import spack.hash_types as ht
import spack.parse
import spack.repo
import spack.store
import spack.util.spack_json as sjson
import spack.util.spack_yaml as syaml

from spack.util.module_cmd import get_path_from_module, load_module
from spack.error import NoLibrariesError, NoHeadersError
from spack.error import SpecError, UnsatisfiableSpecError
from spack.provider_index import ProviderIndex
from spack.util.crypto import prefix_bits
from spack.util.executable import Executable
from spack.util.prefix import Prefix
from spack.util.spack_yaml import syaml_dict
from spack.util.string import comma_or
from spack.variant import MultiValuedVariant, AbstractVariant
from spack.variant import BoolValuedVariant, substitute_abstract_variants
from spack.variant import VariantMap, UnknownVariantError
from spack.variant import DuplicateVariantError
from spack.variant import UnsatisfiableVariantSpecError
from spack.version import VersionList, VersionRange, Version, ver
from ruamel.yaml.error import MarkedYAMLError

__all__ = [
    'Spec',
    'parse',
    'SpecError',
    'SpecParseError',
    'DuplicateDependencyError',
    'DuplicateVariantError',
    'DuplicateCompilerSpecError',
    'UnsupportedCompilerError',
    'UnknownVariantError',
    'DuplicateArchitectureError',
    'InconsistentSpecError',
    'InvalidDependencyError',
    'NoProviderError',
    'MultipleProviderError',
    'UnsatisfiableSpecError',
    'UnsatisfiableSpecNameError',
    'UnsatisfiableVersionSpecError',
    'UnsatisfiableCompilerSpecError',
    'UnsatisfiableVariantSpecError',
    'UnsatisfiableCompilerFlagSpecError',
    'UnsatisfiableArchitectureSpecError',
    'UnsatisfiableProviderSpecError',
    'UnsatisfiableDependencySpecError',
    'AmbiguousHashError',
    'InvalidHashError',
    'NoSuchHashError',
    'RedundantSpecError']

#: Valid pattern for an identifier in Spack
identifier_re = r'\w[\w-]*'

compiler_color = '@g'          #: color for highlighting compilers
version_color = '@c'           #: color for highlighting versions
architecture_color = '@m'      #: color for highlighting architectures
enabled_variant_color = '@B'   #: color for highlighting enabled variants
disabled_variant_color = '@r'  #: color for highlighting disabled varaints
dependency_color = '@.'        #: color for highlighting dependencies
hash_color = '@K'              #: color for highlighting package hashes

#: This map determines the coloring of specs when using color output.
#: We make the fields different colors to enhance readability.
#: See llnl.util.tty.color for descriptions of the color codes.
color_formats = {'%': compiler_color,
                 '@': version_color,
                 '=': architecture_color,
                 '+': enabled_variant_color,
                 '~': disabled_variant_color,
                 '^': dependency_color,
                 '#': hash_color}

#: Regex used for splitting by spec field separators.
#: These need to be escaped to avoid metacharacters in
#: ``color_formats.keys()``.
_separators = '[\\%s]' % '\\'.join(color_formats.keys())

#: Versionlist constant so we don't have to build a list
#: every time we call str()
_any_version = VersionList([':'])

#: Max integer helps avoid passing too large a value to cyaml.
maxint = 2 ** (ctypes.sizeof(ctypes.c_int) * 8 - 1) - 1

default_format = '{name}{@version}'
default_format += '{%compiler.name}{@compiler.version}{compiler_flags}'
default_format += '{variants}{arch=architecture}'


def colorize_spec(spec):
    """Returns a spec colorized according to the colors specified in
       color_formats."""
    class insert_color:

        def __init__(self):
            self.last = None

        def __call__(self, match):
            # ignore compiler versions (color same as compiler)
            sep = match.group(0)
            if self.last == '%' and sep == '@':
                return cescape(sep)
            self.last = sep

            return '%s%s' % (color_formats[sep], cescape(sep))

    return colorize(re.sub(_separators, insert_color(), str(spec)) + '@.')


@key_ordering
class ArchSpec(object):
    def __init__(self, spec_or_platform_tuple=(None, None, None)):
        """ Architecture specification a package should be built with.

        Each ArchSpec is comprised of three elements: a platform (e.g. Linux),
        an OS (e.g. RHEL6), and a target (e.g. x86_64).

        Args:
            spec_or_platform_tuple (ArchSpec or str or tuple): if an ArchSpec
                is passed it will be duplicated into the new instance.
                Otherwise information on platform, OS and target should be
                passed in either as a spec string or as a tuple.
        """
        # If another instance of ArchSpec was passed, duplicate it
        if isinstance(spec_or_platform_tuple, ArchSpec):
            self._dup(spec_or_platform_tuple)
            return

        # If the argument to __init__ is a spec string, parse it
        # and construct an ArchSpec
        def _string_or_none(s):
            if s and s != 'None':
                return str(s)
            return None

        if isinstance(spec_or_platform_tuple, six.string_types):
            spec_fields = spec_or_platform_tuple.split("-")
            msg = "invalid arch spec [{0}]"
            assert len(spec_fields) == 3, msg.format(spec_or_platform_tuple)

            platform, operating_system, target = spec_fields
            platform_tuple = _string_or_none(platform),\
                _string_or_none(operating_system), target

        if isinstance(spec_or_platform_tuple, tuple):
            platform, operating_system, target = spec_or_platform_tuple
            platform_tuple = _string_or_none(platform), \
                _string_or_none(operating_system), target
            msg = "invalid arch spec tuple [{0}]"
            assert len(platform_tuple) == 3, msg.format(platform_tuple)

        self.platform, self.os, self.target = platform_tuple

    def _autospec(self, spec_like):
        if isinstance(spec_like, ArchSpec):
            return spec_like
        return ArchSpec(spec_like)

    def _cmp_key(self):
        return self.platform, self.os, self.target

    def _dup(self, other):
        self.platform = other.platform
        self.os = other.os
        self.target = other.target

    @property
    def platform(self):
        """The platform of the architecture."""
        return self._platform

    @platform.setter
    def platform(self, value):
        # The platform of the architecture spec will be verified as a
        # supported Spack platform before it's set to ensure all specs
        # refer to valid platforms.
        value = str(value) if value is not None else None
        self._platform = value

    @property
    def os(self):
        """The OS of this ArchSpec."""
        return self._os

    @os.setter
    def os(self, value):
        # The OS of the architecture spec will update the platform field
        # if the OS is set to one of the reserved OS types so that the
        # default OS type can be resolved.  Since the reserved OS
        # information is only available for the host machine, the platform
        # will assumed to be the host machine's platform.
        value = str(value) if value is not None else None

        if value in spack.architecture.Platform.reserved_oss:
            curr_platform = str(spack.architecture.platform())
            self.platform = self.platform or curr_platform

            if self.platform != curr_platform:
                raise ValueError(
                    "Can't set arch spec OS to reserved value '%s' when the "
                    "arch platform (%s) isn't the current platform (%s)" %
                    (value, self.platform, curr_platform))

            spec_platform = spack.architecture.get_platform(self.platform)
            value = str(spec_platform.operating_system(value))

        self._os = value

    @property
    def target(self):
        """The target of the architecture."""
        return self._target

    @target.setter
    def target(self, value):
        # The target of the architecture spec will update the platform field
        # if the target is set to one of the reserved target types so that
        # the default target type can be resolved.  Since the reserved target
        # information is only available for the host machine, the platform
        # will assumed to be the host machine's platform.

        def target_or_none(t):
            if isinstance(t, spack.architecture.Target):
                return t
            if t and t != 'None':
                return spack.architecture.Target(t)
            return None

        value = target_or_none(value)

        if str(value) in spack.architecture.Platform.reserved_targets:
            curr_platform = str(spack.architecture.platform())
            self.platform = self.platform or curr_platform

            if self.platform != curr_platform:
                raise ValueError(
                    "Can't set arch spec target to reserved value '%s' when "
                    "the arch platform (%s) isn't the current platform (%s)" %
                    (value, self.platform, curr_platform))

            spec_platform = spack.architecture.get_platform(self.platform)
            value = spec_platform.target(value)

        self._target = value

    def satisfies(self, other, strict=False):
        """Predicate to check if this spec satisfies a constraint.

        Args:
            other (ArchSpec or str): constraint on the current instance
            strict (bool): if ``False`` the function checks if the current
                instance *might* eventually satisfy the constraint. If
                ``True`` it check if the constraint is satisfied right now.

        Returns:
            True if the constraint is satisfied, False otherwise.
        """
        other = self._autospec(other)

        # Check platform and os
        for attribute in ('platform', 'os'):
            other_attribute = getattr(other, attribute)
            self_attribute = getattr(self, attribute)
            if strict or self.concrete:
                if other_attribute and self_attribute != other_attribute:
                    return False
            else:
                if other_attribute and self_attribute and \
                        self_attribute != other_attribute:
                    return False

        # Check target
        return self._satisfies_target(other.target, strict=strict)

    def _satisfies_target(self, other_target, strict):
        self_target = self.target

        need_to_check = bool(other_target) if strict or self.concrete \
            else bool(other_target and self_target)

        # If there's no need to check we are fine
        if not need_to_check:
            return True

        for target_range in str(other_target).split(','):
            t_min, sep, t_max = target_range.partition(':')

            # Checking against a single specific target
            if not sep and self_target == t_min:
                return True

            min_ok = self_target.microarchitecture >= t_min if t_min else True
            max_ok = self_target.microarchitecture <= t_max if t_max else True

            if min_ok and max_ok:
                return True

        return False

    def constrain(self, other):
        """Projects all architecture fields that are specified in the given
        spec onto the instance spec if they're missing from the instance
        spec.

        This will only work if the two specs are compatible.

        Args:
            other (ArchSpec or str): constraints to be added

        Returns:
            True if the current instance was constrained, False otherwise.
        """
        other = self._autospec(other)

        if not self.satisfies(other):
            raise UnsatisfiableArchitectureSpecError(self, other)

        constrained = False
        for attr in ('platform', 'os', 'target'):
            svalue, ovalue = getattr(self, attr), getattr(other, attr)
            if svalue is None and ovalue is not None:
                setattr(self, attr, ovalue)
                constrained = True

        return constrained

    def copy(self):
        """Copy the current instance and returns the clone."""
        clone = ArchSpec.__new__(ArchSpec)
        clone._dup(self)
        return clone

    @property
    def concrete(self):
        """True if the spec is concrete, False otherwise"""
        # return all(v for k, v in six.iteritems(self.to_cmp_dict()))
        return self.platform and self.os and self.target

    def to_dict(self):
        d = syaml_dict([
            ('platform', self.platform),
            ('platform_os', self.os),
            ('target', self.target.to_dict_or_value())])
        return syaml_dict([('arch', d)])

    @staticmethod
    def from_dict(d):
        """Import an ArchSpec from raw YAML/JSON data.

        This routine implements a measure of compatibility with older
        versions of Spack.  Spack releases before 0.10 used a single
        string with no OS or platform identifiers.  We import old Spack
        architectures with platform ``spack09``, OS ``unknown``, and the
        old arch string as the target.

        Specs from `0.10` or later have a more fleshed out architecture
        descriptor with a platform, an OS, and a target.

        """
        if not isinstance(d['arch'], dict):
            return ArchSpec(('spack09', 'unknown', d['arch']))

        d = d['arch']

        operating_system = d.get('platform_os', None) or d['os']
        target = spack.architecture.Target.from_dict_or_value(d['target'])

        return ArchSpec((d['platform'], operating_system, target))

    def __str__(self):
        return "%s-%s-%s" % (self.platform, self.os, self.target)

    def __repr__(self):
        # TODO: this needs to be changed (repr is meant to return valid
        # TODO: Python code to return an instance equivalent to the current
        # TODO: one).
        return str(self)

    def __contains__(self, string):
        return string in str(self) or string in self.target


@key_ordering
class CompilerSpec(object):
    """The CompilerSpec field represents the compiler or range of compiler
       versions that a package should be built with.  CompilerSpecs have a
       name and a version list. """

    def __init__(self, *args):
        nargs = len(args)
        if nargs == 1:
            arg = args[0]
            # If there is one argument, it's either another CompilerSpec
            # to copy or a string to parse
            if isinstance(arg, six.string_types):
                c = SpecParser().parse_compiler(arg)
                self.name = c.name
                self.versions = c.versions

            elif isinstance(arg, CompilerSpec):
                self.name = arg.name
                self.versions = arg.versions.copy()

            else:
                raise TypeError(
                    "Can only build CompilerSpec from string or " +
                    "CompilerSpec. Found %s" % type(arg))

        elif nargs == 2:
            name, version = args
            self.name = name
            self.versions = VersionList()
            self.versions.add(ver(version))

        else:
            raise TypeError(
                "__init__ takes 1 or 2 arguments. (%d given)" % nargs)

    def _add_version(self, version):
        self.versions.add(version)

    def _autospec(self, compiler_spec_like):
        if isinstance(compiler_spec_like, CompilerSpec):
            return compiler_spec_like
        return CompilerSpec(compiler_spec_like)

    def satisfies(self, other, strict=False):
        other = self._autospec(other)
        return (self.name == other.name and
                self.versions.satisfies(other.versions, strict=strict))

    def constrain(self, other):
        """Intersect self's versions with other.

        Return whether the CompilerSpec changed.
        """
        other = self._autospec(other)

        # ensure that other will actually constrain this spec.
        if not other.satisfies(self):
            raise UnsatisfiableCompilerSpecError(other, self)

        return self.versions.intersect(other.versions)

    @property
    def concrete(self):
        """A CompilerSpec is concrete if its versions are concrete and there
           is an available compiler with the right version."""
        return self.versions.concrete

    @property
    def version(self):
        if not self.concrete:
            raise SpecError("Spec is not concrete: " + str(self))
        return self.versions[0]

    def copy(self):
        clone = CompilerSpec.__new__(CompilerSpec)
        clone.name = self.name
        clone.versions = self.versions.copy()
        return clone

    def _cmp_key(self):
        return (self.name, self.versions)

    def to_dict(self):
        d = syaml_dict([('name', self.name)])
        d.update(self.versions.to_dict())

        return syaml_dict([('compiler', d)])

    @staticmethod
    def from_dict(d):
        d = d['compiler']
        return CompilerSpec(d['name'], VersionList.from_dict(d))

    def __str__(self):
        out = self.name
        if self.versions and self.versions != _any_version:
            vlist = ",".join(str(v) for v in self.versions)
            out += "@%s" % vlist
        return out

    def __repr__(self):
        return str(self)


@key_ordering
class DependencySpec(object):
    """DependencySpecs connect two nodes in the DAG, and contain deptypes.

    Dependencies can be one (or more) of several types:

    - build: needs to be in the PATH at build time.
    - link: is linked to and added to compiler flags.
    - run: needs to be in the PATH for the package to run.

    Fields:
    - spec: Spec depended on by parent.
    - parent: Spec that depends on `spec`.
    - deptypes: list of strings, representing dependency relationships.
    """

    def __init__(self, parent, spec, deptypes):
        self.parent = parent
        self.spec = spec
        self.deptypes = tuple(sorted(set(deptypes)))

    def update_deptypes(self, deptypes):
        deptypes = set(deptypes)
        deptypes.update(self.deptypes)
        deptypes = tuple(sorted(deptypes))
        changed = self.deptypes != deptypes

        self.deptypes = deptypes
        return changed

    def copy(self):
        return DependencySpec(self.parent, self.spec, self.deptypes)

    def _cmp_key(self):
        return (self.parent.name if self.parent else None,
                self.spec.name if self.spec else None,
                self.deptypes)

    def __str__(self):
        return "%s %s--> %s" % (self.parent.name if self.parent else None,
                                self.deptypes,
                                self.spec.name if self.spec else None)


_valid_compiler_flags = [
    'cflags', 'cxxflags', 'fflags', 'ldflags', 'ldlibs', 'cppflags']


class FlagMap(HashableMap):

    def __init__(self, spec):
        super(FlagMap, self).__init__()
        self.spec = spec

    def satisfies(self, other, strict=False):
        if strict or (self.spec and self.spec._concrete):
            return all(f in self and set(self[f]) == set(other[f])
                       for f in other)
        else:
            return all(set(self[f]) == set(other[f])
                       for f in other if (other[f] != [] and f in self))

    def constrain(self, other):
        """Add all flags in other that aren't in self to self.

        Return whether the spec changed.
        """
        if other.spec and other.spec._concrete:
            for k in self:
                if k not in other:
                    raise UnsatisfiableCompilerFlagSpecError(
                        self[k], '<absent>')

        changed = False
        for k in other:
            if k in self and not set(self[k]) <= set(other[k]):
                raise UnsatisfiableCompilerFlagSpecError(
                    ' '.join(f for f in self[k]),
                    ' '.join(f for f in other[k]))
            elif k not in self:
                self[k] = other[k]
                changed = True
        return changed

    @staticmethod
    def valid_compiler_flags():
        return _valid_compiler_flags

    def copy(self):
        clone = FlagMap(None)
        for name, value in self.items():
            clone[name] = value
        return clone

    def _cmp_key(self):
        return tuple((k, tuple(v)) for k, v in sorted(six.iteritems(self)))

    def __str__(self):
        sorted_keys = [k for k in sorted(self.keys()) if self[k] != []]
        cond_symbol = ' ' if len(sorted_keys) > 0 else ''
        return cond_symbol + ' '.join(
            str(key) + '=\"' + ' '.join(
                str(f) for f in self[key]) + '\"'
            for key in sorted_keys) + cond_symbol


class DependencyMap(HashableMap):
    """Each spec has a DependencyMap containing specs for its dependencies.
       The DependencyMap is keyed by name. """

    def __str__(self):
        return "{deps: %s}" % ', '.join(str(d) for d in sorted(self.values()))


def _command_default_handler(descriptor, spec, cls):
    """Default handler when looking for the 'command' attribute.

    Tries to search for ``spec.name`` in the ``spec.prefix.bin`` directory.

    Parameters:
        descriptor (ForwardQueryToPackage): descriptor that triggered the call
        spec (Spec): spec that is being queried
        cls (type(spec)): type of spec, to match the signature of the
            descriptor ``__get__`` method

    Returns:
        Executable: An executable of the command

    Raises:
        RuntimeError: If the command is not found
    """
    path = os.path.join(spec.prefix.bin, spec.name)

    if is_exe(path):
        return Executable(path)
    else:
        msg = 'Unable to locate {0} command in {1}'
        raise RuntimeError(msg.format(spec.name, spec.prefix.bin))


def _headers_default_handler(descriptor, spec, cls):
    """Default handler when looking for the 'headers' attribute.

    Tries to search for ``*.h`` files recursively starting from
    ``spec.prefix.include``.

    Parameters:
        descriptor (ForwardQueryToPackage): descriptor that triggered the call
        spec (Spec): spec that is being queried
        cls (type(spec)): type of spec, to match the signature of the
            descriptor ``__get__`` method

    Returns:
        HeaderList: The headers in ``prefix.include``

    Raises:
        NoHeadersError: If no headers are found
    """
    headers = find_headers('*', root=spec.prefix.include, recursive=True)

    if headers:
        return headers
    else:
        msg = 'Unable to locate {0} headers in {1}'
        raise NoHeadersError(msg.format(spec.name, spec.prefix.include))


def _libs_default_handler(descriptor, spec, cls):
    """Default handler when looking for the 'libs' attribute.

    Tries to search for ``lib{spec.name}`` recursively starting from
    ``spec.prefix``. If ``spec.name`` starts with ``lib``, searches for
    ``{spec.name}`` instead.

    Parameters:
        descriptor (ForwardQueryToPackage): descriptor that triggered the call
        spec (Spec): spec that is being queried
        cls (type(spec)): type of spec, to match the signature of the
            descriptor ``__get__`` method

    Returns:
        LibraryList: The libraries found

    Raises:
        NoLibrariesError: If no libraries are found
    """

    # Variable 'name' is passed to function 'find_libraries', which supports
    # glob characters. For example, we have a package with a name 'abc-abc'.
    # Now, we don't know if the original name of the package is 'abc_abc'
    # (and it generates a library 'libabc_abc.so') or 'abc-abc' (and it
    # generates a library 'libabc-abc.so'). So, we tell the function
    # 'find_libraries' to give us anything that matches 'libabc?abc' and it
    # gives us either 'libabc-abc.so' or 'libabc_abc.so' (or an error)
    # depending on which one exists (there is a possibility, of course, to
    # get something like 'libabcXabc.so, but for now we consider this
    # unlikely).
    name = spec.name.replace('-', '?')

    # Avoid double 'lib' for packages whose names already start with lib
    if not name.startswith('lib'):
        name = 'lib' + name

    # If '+shared' search only for shared library; if '~shared' search only for
    # static library; otherwise, first search for shared and then for static.
    search_shared = [True] if ('+shared' in spec) else \
        ([False] if ('~shared' in spec) else [True, False])

    for shared in search_shared:
        libs = find_libraries(name, spec.prefix, shared=shared, recursive=True)
        if libs:
            return libs

    msg = 'Unable to recursively locate {0} libraries in {1}'
    raise NoLibrariesError(msg.format(spec.name, spec.prefix))


class ForwardQueryToPackage(object):
    """Descriptor used to forward queries from Spec to Package"""

    def __init__(self, attribute_name, default_handler=None):
        """Create a new descriptor.

        Parameters:
            attribute_name (str): name of the attribute to be
                searched for in the Package instance
            default_handler (callable, optional): default function to be
                called if the attribute was not found in the Package
                instance
        """
        self.attribute_name = attribute_name
        self.default = default_handler

    def __get__(self, instance, cls):
        """Retrieves the property from Package using a well defined chain
        of responsibility.

        The order of call is:

        1. if the query was through the name of a virtual package try to
            search for the attribute `{virtual_name}_{attribute_name}`
            in Package

        2. try to search for attribute `{attribute_name}` in Package

        3. try to call the default handler

        The first call that produces a value will stop the chain.

        If no call can handle the request then AttributeError is raised with a
        message indicating that no relevant attribute exists.
        If a call returns None, an AttributeError is raised with a message
        indicating a query failure, e.g. that library files were not found in a
        'libs' query.
        """
        pkg = instance.package
        try:
            query = instance.last_query
        except AttributeError:
            # There has been no query yet: this means
            # a spec is trying to access its own attributes
            _ = instance[instance.name]  # NOQA: ignore=F841
            query = instance.last_query

        callbacks_chain = []
        # First in the chain : specialized attribute for virtual packages
        if query.isvirtual:
            specialized_name = '{0}_{1}'.format(
                query.name, self.attribute_name
            )
            callbacks_chain.append(lambda: getattr(pkg, specialized_name))
        # Try to get the generic method from Package
        callbacks_chain.append(lambda: getattr(pkg, self.attribute_name))
        # Final resort : default callback
        if self.default is not None:
            callbacks_chain.append(lambda: self.default(self, instance, cls))

        # Trigger the callbacks in order, the first one producing a
        # value wins
        value = None
        message = None
        for f in callbacks_chain:
            try:
                value = f()
                # A callback can return None to trigger an error indicating
                # that the query failed.
                if value is None:
                    msg  = "Query of package '{name}' for '{attrib}' failed\n"
                    msg += "\tprefix : {spec.prefix}\n"
                    msg += "\tspec : {spec}\n"
                    msg += "\tqueried as : {query.name}\n"
                    msg += "\textra parameters : {query.extra_parameters}"
                    message = msg.format(
                        name=pkg.name, attrib=self.attribute_name,
                        spec=instance, query=instance.last_query)
                else:
                    return value
                break
            except AttributeError:
                pass
        # value is 'None'
        if message is not None:
            # Here we can use another type of exception. If we do that, the
            # unit test 'test_getitem_exceptional_paths' in the file
            # lib/spack/spack/test/spec_dag.py will need to be updated to match
            # the type.
            raise AttributeError(message)
        # 'None' value at this point means that there are no appropriate
        # properties defined and no default handler, or that all callbacks
        # raised AttributeError. In this case, we raise AttributeError with an
        # appropriate message.
        fmt = '\'{name}\' package has no relevant attribute \'{query}\'\n'
        fmt += '\tspec : \'{spec}\'\n'
        fmt += '\tqueried as : \'{spec.last_query.name}\'\n'
        fmt += '\textra parameters : \'{spec.last_query.extra_parameters}\'\n'
        message = fmt.format(
            name=pkg.name,
            query=self.attribute_name,
            spec=instance
        )
        raise AttributeError(message)

    def __set__(self, instance, value):
        cls_name = type(instance).__name__
        msg = "'{0}' object attribute '{1}' is read-only"
        raise AttributeError(msg.format(cls_name, self.attribute_name))


class SpecBuildInterface(ObjectWrapper):
    command = ForwardQueryToPackage(
        'command',
        default_handler=_command_default_handler
    )

    headers = ForwardQueryToPackage(
        'headers',
        default_handler=_headers_default_handler
    )

    libs = ForwardQueryToPackage(
        'libs',
        default_handler=_libs_default_handler
    )

    def __init__(self, spec, name, query_parameters):
        super(SpecBuildInterface, self).__init__(spec)

        # Represents a query state in a BuildInterface object
        QueryState = collections.namedtuple(
            'QueryState', ['name', 'extra_parameters', 'isvirtual']
        )

        is_virtual = Spec.is_virtual(name)
        self.last_query = QueryState(
            name=name,
            extra_parameters=query_parameters,
            isvirtual=is_virtual
        )


@key_ordering
class Spec(object):

    #: Cache for spec's prefix, computed lazily in the corresponding property
    _prefix = None

    def __init__(self, spec_like=None,
                 normal=False, concrete=False, external_path=None,
                 external_module=None, full_hash=None):
        """Create a new Spec.

        Arguments:
            spec_like (optional string): if not provided, we initialize
                an anonymous Spec that matches any Spec object; if
                provided we parse this as a Spec string.

        Keyword arguments:
        # assign special fields from constructor
        self._normal = normal
        self._concrete = concrete
        self.external_path = external_path
        self.external_module = external_module
        self._full_hash = full_hash

        """

        # Copy if spec_like is a Spec.
        if isinstance(spec_like, Spec):
            self._dup(spec_like)
            return

        # init an empty spec that matches anything.
        self.name = None
        self.versions = VersionList(':')
        self.variants = VariantMap(self)
        self.architecture = None
        self.compiler = None
        self.external_path = None
        self.external_module = None
        self.compiler_flags = FlagMap(self)
        self._dependents = DependencyMap()
        self._dependencies = DependencyMap()
        self.namespace = None

        self._hash = None
        self._build_hash = None
        self._cmp_key_cache = None
        self._package = None

        # Most of these are internal implementation details that can be
        # set by internal Spack calls in the constructor.
        #
        # For example, Specs are by default not assumed to be normal, but
        # in some cases we've read them from a file want to assume
        # normal.  This allows us to manipulate specs that Spack doesn't
        # have package.py files for.
        self._normal = normal
        self._concrete = concrete
        self.external_path = external_path
        self.external_module = external_module
        self._full_hash = full_hash

        if isinstance(spec_like, six.string_types):
            spec_list = SpecParser(self).parse(spec_like)
            if len(spec_list) > 1:
                raise ValueError("More than one spec in string: " + spec_like)
            if len(spec_list) < 1:
                raise ValueError("String contains no specs: " + spec_like)

        elif spec_like is not None:
            raise TypeError("Can't make spec out of %s" % type(spec_like))

    @property
    def external(self):
        return bool(self.external_path) or bool(self.external_module)

    def get_dependency(self, name):
        dep = self._dependencies.get(name)
        if dep is not None:
            return dep
        raise InvalidDependencyError(self.name, name)

    def _find_deps(self, where, deptype):
        deptype = dp.canonical_deptype(deptype)

        return [dep for dep in where.values()
                if deptype and (not dep.deptypes or
                                any(d in deptype for d in dep.deptypes))]

    def dependencies(self, deptype='all'):
        return [d.spec
                for d in self._find_deps(self._dependencies, deptype)]

    def dependents(self, deptype='all'):
        return [d.parent
                for d in self._find_deps(self._dependents, deptype)]

    def dependencies_dict(self, deptype='all'):
        return dict((d.spec.name, d)
                    for d in self._find_deps(self._dependencies, deptype))

    def dependents_dict(self, deptype='all'):
        return dict((d.parent.name, d)
                    for d in self._find_deps(self._dependents, deptype))

    #
    # Private routines here are called by the parser when building a spec.
    #
    def _add_version(self, version):
        """Called by the parser to add an allowable version."""
        self.versions.add(version)

    def _add_flag(self, name, value):
        """Called by the parser to add a known flag.
        Known flags currently include "arch"
        """
        valid_flags = FlagMap.valid_compiler_flags()
        if name == 'arch' or name == 'architecture':
            parts = tuple(value.split('-'))
            plat, os, tgt = parts if len(parts) == 3 else (None, None, value)
            self._set_architecture(platform=plat, os=os, target=tgt)
        elif name == 'platform':
            self._set_architecture(platform=value)
        elif name == 'os' or name == 'operating_system':
            self._set_architecture(os=value)
        elif name == 'target':
            self._set_architecture(target=value)
        elif name in valid_flags:
            assert(self.compiler_flags is not None)
            self.compiler_flags[name] = spack.compiler.tokenize_flags(value)
        else:
            # FIXME:
            # All other flags represent variants. 'foo=true' and 'foo=false'
            # map to '+foo' and '~foo' respectively. As such they need a
            # BoolValuedVariant instance.
            if str(value).upper() == 'TRUE' or str(value).upper() == 'FALSE':
                self.variants[name] = BoolValuedVariant(name, value)
            else:
                self.variants[name] = AbstractVariant(name, value)

    def _set_architecture(self, **kwargs):
        """Called by the parser to set the architecture."""
        arch_attrs = ['platform', 'os', 'target']
        if self.architecture and self.architecture.concrete:
            raise DuplicateArchitectureError(
                "Spec for '%s' cannot have two architectures." % self.name)

        if not self.architecture:
            new_vals = tuple(kwargs.get(arg, None) for arg in arch_attrs)
            self.architecture = ArchSpec(new_vals)
        else:
            new_attrvals = [(a, v) for a, v in six.iteritems(kwargs)
                            if a in arch_attrs]
            for new_attr, new_value in new_attrvals:
                if getattr(self.architecture, new_attr):
                    raise DuplicateArchitectureError(
                        "Spec for '%s' cannot have two '%s' specified "
                        "for its architecture" % (self.name, new_attr))
                else:
                    setattr(self.architecture, new_attr, new_value)

    def _set_compiler(self, compiler):
        """Called by the parser to set the compiler."""
        if self.compiler:
            raise DuplicateCompilerSpecError(
                "Spec for '%s' cannot have two compilers." % self.name)
        self.compiler = compiler

    def _add_dependency(self, spec, deptypes):
        """Called by the parser to add another spec as a dependency."""
        if spec.name in self._dependencies:
            raise DuplicateDependencyError(
                "Cannot depend on '%s' twice" % spec)

        # create an edge and add to parent and child
        dspec = DependencySpec(self, spec, deptypes)
        self._dependencies[spec.name] = dspec
        spec._dependents[self.name] = dspec

    #
    # Public interface
    #
    @property
    def fullname(self):
        return (
            ('%s.%s' % (self.namespace, self.name)) if self.namespace else
            (self.name if self.name else ''))

    @property
    def root(self):
        """Follow dependent links and find the root of this spec's DAG.

        Spack specs have a single root (the package being installed).
        """
        if not self._dependents:
            return self

        return next(iter(self._dependents.values())).parent.root

    @property
    def package(self):
        if not self._package:
            self._package = spack.repo.get(self)
        return self._package

    @property
    def package_class(self):
        """Internal package call gets only the class object for a package.
           Use this to just get package metadata.
        """
        return spack.repo.path.get_pkg_class(self.fullname)

    @property
    def virtual(self):
        """Right now, a spec is virtual if no package exists with its name.

           TODO: revisit this -- might need to use a separate namespace and
           be more explicit about this.
           Possible idea: just use conventin and make virtual deps all
           caps, e.g., MPI vs mpi.
        """
        return Spec.is_virtual(self.name)

    @staticmethod
    def is_virtual(name):
        """Test if a name is virtual without requiring a Spec."""
        return (name is not None) and (not spack.repo.path.exists(name))

    @property
    def concrete(self):
        """A spec is concrete if it describes a single build of a package.

        More formally, a spec is concrete if concretize() has been called
        on it and it has been marked `_concrete`.

        Concrete specs either can be or have been built. All constraints
        have been resolved, optional dependencies have been added or
        removed, a compiler has been chosen, and all variants have
        values.
        """
        return self._concrete

    def traverse(self, **kwargs):
        direction = kwargs.get('direction', 'children')
        depth = kwargs.get('depth', False)

        get_spec = lambda s: s.spec
        if direction == 'parents':
            get_spec = lambda s: s.parent

        if depth:
            for d, dspec in self.traverse_edges(**kwargs):
                yield d, get_spec(dspec)
        else:
            for dspec in self.traverse_edges(**kwargs):
                yield get_spec(dspec)

    def traverse_edges(self, visited=None, d=0, deptype='all',
                       dep_spec=None, **kwargs):
        """Generic traversal of the DAG represented by this spec.
           This will yield each node in the spec.  Options:

           order    [=pre|post]
               Order to traverse spec nodes. Defaults to preorder traversal.
               Options are:

               'pre':  Pre-order traversal; each node is yielded before its
                       children in the dependency DAG.
               'post': Post-order  traversal; each node is yielded after its
                       children in the dependency DAG.

           cover    [=nodes|edges|paths]
               Determines how extensively to cover the dag.  Possible values:

               'nodes': Visit each node in the dag only once.  Every node
                        yielded by this function will be unique.
               'edges': If a node has been visited once but is reached along a
                        new path from the root, yield it but do not descend
                        into it.  This traverses each 'edge' in the DAG once.
               'paths': Explore every unique path reachable from the root.
                        This descends into visited subtrees and will yield
                        nodes twice if they're reachable by multiple paths.

           depth    [=False]
               Defaults to False.  When True, yields not just nodes in the
               spec, but also their depth from the root in a (depth, node)
               tuple.

           key   [=id]
               Allow a custom key function to track the identity of nodes
               in the traversal.

           root     [=True]
               If False, this won't yield the root node, just its descendents.

           direction [=children|parents]
               If 'children', does a traversal of this spec's children.  If
               'parents', traverses upwards in the DAG towards the root.

        """
        # get initial values for kwargs
        depth = kwargs.get('depth', False)
        key_fun = kwargs.get('key', id)
        if isinstance(key_fun, six.string_types):
            key_fun = attrgetter(key_fun)
        yield_root = kwargs.get('root', True)
        cover = kwargs.get('cover', 'nodes')
        direction = kwargs.get('direction', 'children')
        order = kwargs.get('order', 'pre')
        deptype = dp.canonical_deptype(deptype)

        # Make sure kwargs have legal values; raise ValueError if not.
        def validate(name, val, allowed_values):
            if val not in allowed_values:
                raise ValueError("Invalid value for %s: %s.  Choices are %s"
                                 % (name, val, ",".join(allowed_values)))
        validate('cover',     cover,     ('nodes', 'edges', 'paths'))
        validate('direction', direction, ('children', 'parents'))
        validate('order',     order,     ('pre', 'post'))

        if visited is None:
            visited = set()
        key = key_fun(self)

        # Node traversal does not yield visited nodes.
        if key in visited and cover == 'nodes':
            return

        def return_val(dspec):
            if not dspec:
                # make a fake dspec for the root.
                if direction == 'parents':
                    dspec = DependencySpec(self, None, ())
                else:
                    dspec = DependencySpec(None, self, ())
            return (d, dspec) if depth else dspec

        yield_me = yield_root or d > 0

        # Preorder traversal yields before successors
        if yield_me and order == 'pre':
            yield return_val(dep_spec)

        # Edge traversal yields but skips children of visited nodes
        if not (key in visited and cover == 'edges'):
            visited.add(key)

            # This code determines direction and yields the children/parents
            if direction == 'children':
                where = self._dependencies
                succ = lambda dspec: dspec.spec
            elif direction == 'parents':
                where = self._dependents
                succ = lambda dspec: dspec.parent
            else:
                raise ValueError('Invalid traversal direction: %s' % direction)

            for name, dspec in sorted(where.items()):
                dt = dspec.deptypes
                if dt and not any(d in deptype for d in dt):
                    continue

                for child in succ(dspec).traverse_edges(
                        visited, d + 1, deptype, dspec, **kwargs):
                    yield child

        # Postorder traversal yields after successors
        if yield_me and order == 'post':
            yield return_val(dep_spec)

    @property
    def short_spec(self):
        """Returns a version of the spec with the dependencies hashed
           instead of completely enumerated."""
        spec_format = '{name}{@version}{%compiler}'
        spec_format += '{variants}{arch=architecture}{/hash:7}'
        return self.format(spec_format)

    @property
    def cshort_spec(self):
        """Returns an auto-colorized version of ``self.short_spec``."""
        spec_format = '{name}{@version}{%compiler}'
        spec_format += '{variants}{arch=architecture}{/hash:7}'
        return self.cformat(spec_format)

    @property
    def prefix(self):
        if not self._concrete:
            raise SpecError("Spec is not concrete: " + str(self))

        if self._prefix is None:
            upstream, record = spack.store.db.query_by_spec_hash(
                self.dag_hash())
<<<<<<< HEAD
            if upstream:
=======
            if record and record.path:
>>>>>>> 139eaa13
                self.prefix = record.path
            else:
                self.prefix = spack.store.layout.path_for_spec(self)
        return self._prefix

    @prefix.setter
    def prefix(self, value):
        self._prefix = Prefix(value)

    def _spec_hash(self, hash):
        """Utility method for computing different types of Spec hashes.

        Arguments:
            hash (SpecHashDescriptor): type of hash to generate.
        """
        # TODO: curently we strip build dependencies by default.  Rethink
        # this when we move to using package hashing on all specs.
        yaml_text = syaml.dump(self.to_node_dict(hash=hash),
                               default_flow_style=True, width=maxint)
        sha = hashlib.sha1(yaml_text.encode('utf-8'))
        b32_hash = base64.b32encode(sha.digest()).lower()

        if sys.version_info[0] >= 3:
            b32_hash = b32_hash.decode('utf-8')

        return b32_hash

    def _cached_hash(self, hash, length=None):
        """Helper function for storing a cached hash on the spec.

        This will run _spec_hash() with the deptype and package_hash
        parameters, and if this spec is concrete, it will store the value
        in the supplied attribute on this spec.

        Arguments:
            hash (SpecHashDescriptor): type of hash to generate.
        """
        if not hash.attr:
            return self._spec_hash(hash)[:length]

        hash_string = getattr(self, hash.attr, None)
        if hash_string:
            return hash_string[:length]
        else:
            hash_string = self._spec_hash(hash)
            if self.concrete:
                setattr(self, hash.attr, hash_string)

            return hash_string[:length]

    def dag_hash(self, length=None):
        """This is Spack's default hash, used to identify installations.

        At the moment, it excludes build dependencies to avoid rebuilding
        packages whenever build dependency versions change. We will
        revise this to include more detailed provenance when the
        concretizer can more aggressievly reuse installed dependencies.
        """
        return self._cached_hash(ht.dag_hash, length)

    def build_hash(self, length=None):
        """Hash used to store specs in environments.

        This hash includes build dependencies, and we need to preserve
        them to be able to rebuild an entire environment for a user.
        """
        return self._cached_hash(ht.build_hash, length)

    def full_hash(self, length=None):
        """Hash  to determine when to rebuild packages in the build pipeline.

        This hash includes the package hash, so that we know when package
        files has changed between builds. It does not currently include
        build dependencies, though it likely should.

        TODO: investigate whether to include build deps here.
        """
        return self._cached_hash(ht.full_hash, length)

    def dag_hash_bit_prefix(self, bits):
        """Get the first <bits> bits of the DAG hash as an integer type."""
        return base32_prefix_bits(self.dag_hash(), bits)

    def to_node_dict(self, hash=ht.dag_hash):
        """Create a dictionary representing the state of this Spec.

        ``to_node_dict`` creates the content that is eventually hashed by
        Spack to create identifiers like the DAG hash (see
        ``dag_hash()``).  Example result of ``to_node_dict`` for the
        ``sqlite`` package::

            {
                'sqlite': {
                    'version': '3.28.0',
                    'arch': {
                        'platform': 'darwin',
                        'platform_os': 'mojave',
                        'target': 'x86_64',
                    },
                    'compiler': {
                        'name': 'clang',
                        'version': '10.0.0-apple',
                    },
                    'namespace': 'builtin',
                    'parameters': {
                        'fts': 'true',
                        'functions': 'false',
                        'cflags': [],
                        'cppflags': [],
                        'cxxflags': [],
                        'fflags': [],
                        'ldflags': [],
                        'ldlibs': [],
                    },
                    'dependencies': {
                        'readline': {
                            'hash': 'zvaa4lhlhilypw5quj3akyd3apbq5gap',
                            'type': ['build', 'link'],
                        }
                    },
                }
            }

        Note that the dictionary returned does *not* include the hash of
        the *root* of the spec, though it does include hashes for each
        dependency, and (optionally) the package file corresponding to
        each node.

        See ``to_dict()`` for a "complete" spec hash, with hashes for
        each node and nodes for each dependency (instead of just their
        hashes).

        Arguments:
            hash (SpecHashDescriptor) type of hash to generate.
         """
        d = syaml_dict()

        if self.versions:
            d.update(self.versions.to_dict())

        if self.architecture:
            d.update(self.architecture.to_dict())

        if self.compiler:
            d.update(self.compiler.to_dict())

        if self.namespace:
            d['namespace'] = self.namespace

        params = syaml_dict(
            sorted(
                v.yaml_entry() for _, v in self.variants.items()
            )
        )

        params.update(sorted(self.compiler_flags.items()))
        if params:
            d['parameters'] = params

        if self.external:
            d['external'] = {
                'path': self.external_path,
                'module': self.external_module
            }

        if not self._concrete:
            d['concrete'] = False

        if 'patches' in self.variants:
            variant = self.variants['patches']
            if hasattr(variant, '_patches_in_order_of_appearance'):
                d['patches'] = variant._patches_in_order_of_appearance

        if hash.package_hash:
            d['package_hash'] = self.package.content_hash()

        deps = self.dependencies_dict(deptype=hash.deptype)
        if deps:
            d['dependencies'] = syaml_dict([
                (name,
                 syaml_dict([
                     ('hash', dspec.spec._cached_hash(hash)),
                     ('type', sorted(str(s) for s in dspec.deptypes))])
                 ) for name, dspec in sorted(deps.items())
            ])

        return syaml_dict([(self.name, d)])

    def to_dict(self, hash=ht.dag_hash):
        """Create a dictionary suitable for writing this spec to YAML or JSON.

        This dictionaries like the one that is ultimately written to a
        ``spec.yaml`` file in each Spack installation directory.  For
        example, for sqlite::

            {
                'spec': [
                    {
                        'sqlite': {
                            'version': '3.28.0',
                            'arch': {
                                'platform': 'darwin',
                                'platform_os': 'mojave',
                                'target': 'x86_64',
                            },
                            'compiler': {
                                'name': 'clang',
                                'version': '10.0.0-apple',
                            },
                            'namespace': 'builtin',
                            'parameters': {
                                'fts': 'true',
                                'functions': 'false',
                                'cflags': [],
                                'cppflags': [],
                                'cxxflags': [],
                                'fflags': [],
                                'ldflags': [],
                                'ldlibs': [],
                            },
                            'dependencies': {
                                'readline': {
                                    'hash': 'zvaa4lhlhilypw5quj3akyd3apbq5gap',
                                    'type': ['build', 'link'],
                                }
                            },
                            'hash': '722dzmgymxyxd6ovjvh4742kcetkqtfs'
                        }
                    },
                    # ... more node dicts for readline and its dependencies ...
                ]
            }

        Note that this dictionary starts with the 'spec' key, and what
        follows is a list starting with the root spec, followed by its
        dependencies in preorder.  Each node in the list also has a
        'hash' key that contains the hash of the node *without* the hash
        field included.

        In the example, the package content hash is not included in the
        spec, but if ``package_hash`` were true there would be an
        additional field on each node called ``package_hash``.

        ``from_dict()`` can be used to read back in a spec that has been
        converted to a dictionary, serialized, and read back in.

        Arguments:
            deptype (tuple or str): dependency types to include when
                traversing the spec.
            package_hash (bool): whether to include package content
                hashes in the dictionary.

        """
        node_list = []
        for s in self.traverse(order='pre', deptype=hash.deptype):
            node = s.to_node_dict(hash)
            node[s.name]['hash'] = s.dag_hash()
            if 'build' in hash.deptype:
                node[s.name]['build_hash'] = s.build_hash()
            node_list.append(node)

        return syaml_dict([('spec', node_list)])

    def to_record_dict(self):
        """Return a "flat" dictionary with name and hash as top-level keys.

        This is similar to ``to_node_dict()``, but the name and the hash
        are "flattened" into the dictionary for easiler parsing by tools
        like ``jq``.  Instead of being keyed by name or hash, the
        dictionary "name" and "hash" fields, e.g.::

            {
              "name": "openssl"
              "hash": "3ws7bsihwbn44ghf6ep4s6h4y2o6eznv"
              "version": "3.28.0",
              "arch": {
              ...
            }

        But is otherwise the same as ``to_node_dict()``.

        """
        dictionary = syaml_dict()
        dictionary["name"] = self.name
        dictionary["hash"] = self.dag_hash()
        dictionary.update(self.to_node_dict()[self.name])
        return dictionary

    def to_yaml(self, stream=None, hash=ht.dag_hash):
        return syaml.dump(
            self.to_dict(hash), stream=stream, default_flow_style=False)

    def to_json(self, stream=None, hash=ht.dag_hash):
        return sjson.dump(self.to_dict(hash), stream)

    @staticmethod
    def from_node_dict(node):
        name = next(iter(node))
        node = node[name]

        spec = Spec(name, full_hash=node.get('full_hash', None))
        spec.namespace = node.get('namespace', None)
        spec._hash = node.get('hash', None)
        spec._build_hash = node.get('build_hash', None)

        if 'version' in node or 'versions' in node:
            spec.versions = VersionList.from_dict(node)

        if 'arch' in node:
            spec.architecture = ArchSpec.from_dict(node)

        if 'compiler' in node:
            spec.compiler = CompilerSpec.from_dict(node)
        else:
            spec.compiler = None

        if 'parameters' in node:
            for name, value in node['parameters'].items():
                if name in _valid_compiler_flags:
                    spec.compiler_flags[name] = value
                else:
                    spec.variants[name] = MultiValuedVariant.from_node_dict(
                        name, value)
        elif 'variants' in node:
            for name, value in node['variants'].items():
                spec.variants[name] = MultiValuedVariant.from_node_dict(
                    name, value
                )
            for name in FlagMap.valid_compiler_flags():
                spec.compiler_flags[name] = []

        if 'external' in node:
            spec.external_path = None
            spec.external_module = None
            # This conditional is needed because sometimes this function is
            # called with a node already constructed that contains a 'versions'
            # and 'external' field. Related to virtual packages provider
            # indexes.
            if node['external']:
                spec.external_path = node['external']['path']
                spec.external_module = node['external']['module']
                if spec.external_module is False:
                    spec.external_module = None
        else:
            spec.external_path = None
            spec.external_module = None

        # specs read in are concrete unless marked abstract
        spec._concrete = node.get('concrete', True)

        if 'patches' in node:
            patches = node['patches']
            if len(patches) > 0:
                mvar = spec.variants.setdefault(
                    'patches', MultiValuedVariant('patches', ())
                )
                mvar.value = patches
                # FIXME: Monkey patches mvar to store patches order
                mvar._patches_in_order_of_appearance = patches

        # Don't read dependencies here; from_node_dict() is used by
        # from_yaml() to read the root *and* each dependency spec.

        return spec

    @staticmethod
    def dependencies_from_node_dict(node):
        name = next(iter(node))
        node = node[name]
        if 'dependencies' not in node:
            return
        for t in Spec.read_yaml_dep_specs(node['dependencies']):
            yield t

    @staticmethod
    def read_yaml_dep_specs(dependency_dict):
        """Read the DependencySpec portion of a YAML-formatted Spec.

        This needs to be backward-compatible with older spack spec
        formats so that reindex will work on old specs/databases.
        """
        for dep_name, elt in dependency_dict.items():
            if isinstance(elt, six.string_types):
                # original format, elt is just the dependency hash.
                dag_hash, deptypes = elt, ['build', 'link']
            elif isinstance(elt, tuple):
                # original deptypes format: (used tuples, not future-proof)
                dag_hash, deptypes = elt
            elif isinstance(elt, dict):
                # new format: elements of dependency spec are keyed.
                dag_hash, deptypes = elt['hash'], elt['type']
            else:
                raise SpecError("Couldn't parse dependency types in spec.")

            yield dep_name, dag_hash, list(deptypes)

    @staticmethod
    def from_literal(spec_dict, normal=True):
        """Builds a Spec from a dictionary containing the spec literal.

        The dictionary must have a single top level key, representing the root,
        and as many secondary level keys as needed in the spec.

        The keys can be either a string or a Spec or a tuple containing the
        Spec and the dependency types.

        Args:
            spec_dict (dict): the dictionary containing the spec literal
            normal (bool): if True the same key appearing at different levels
                of the ``spec_dict`` will map to the same object in memory.

        Examples:
            A simple spec ``foo`` with no dependencies:

            .. code-block:: python

                {'foo': None}

            A spec ``foo`` with a ``(build, link)`` dependency ``bar``:

            .. code-block:: python

                {'foo':
                    {'bar:build,link': None}}

            A spec with a diamond dependency and various build types:

            .. code-block:: python

                {'dt-diamond': {
                    'dt-diamond-left:build,link': {
                        'dt-diamond-bottom:build': None
                    },
                    'dt-diamond-right:build,link': {
                        'dt-diamond-bottom:build,link,run': None
                    }
                }}

            The same spec with a double copy of ``dt-diamond-bottom`` and
            no diamond structure:

            .. code-block:: python

                {'dt-diamond': {
                    'dt-diamond-left:build,link': {
                        'dt-diamond-bottom:build': None
                    },
                    'dt-diamond-right:build,link': {
                        'dt-diamond-bottom:build,link,run': None
                    }
                }, normal=False}

            Constructing a spec using a Spec object as key:

            .. code-block:: python

                mpich = Spec('mpich')
                libelf = Spec('libelf@1.8.11')
                expected_normalized = Spec.from_literal({
                    'mpileaks': {
                        'callpath': {
                            'dyninst': {
                                'libdwarf': {libelf: None},
                                libelf: None
                            },
                            mpich: None
                        },
                        mpich: None
                    },
                })

        """

        # Maps a literal to a Spec, to be sure we are reusing the same object
        spec_cache = LazySpecCache()

        def spec_builder(d):
            # The invariant is that the top level dictionary must have
            # only one key
            assert len(d) == 1

            # Construct the top-level spec
            spec_like, dep_like = next(iter(d.items()))

            # If the requirements was for unique nodes (default)
            # then re-use keys from the local cache. Otherwise build
            # a new node every time.
            if not isinstance(spec_like, Spec):
                spec = spec_cache[spec_like] if normal else Spec(spec_like)
            else:
                spec = spec_like

            if dep_like is None:
                return spec

            def name_and_dependency_types(s):
                """Given a key in the dictionary containing the literal,
                extracts the name of the spec and its dependency types.

                Args:
                    s (str): key in the dictionary containing the literal

                """
                t = s.split(':')

                if len(t) > 2:
                    msg = 'more than one ":" separator in key "{0}"'
                    raise KeyError(msg.format(s))

                n = t[0]
                if len(t) == 2:
                    dtypes = tuple(dt.strip() for dt in t[1].split(','))
                else:
                    dtypes = ()

                return n, dtypes

            def spec_and_dependency_types(s):
                """Given a non-string key in the literal, extracts the spec
                and its dependency types.

                Args:
                    s (spec or tuple): either a Spec object or a tuple
                        composed of a Spec object and a string with the
                        dependency types

                """
                if isinstance(s, Spec):
                    return s, ()

                spec_obj, dtypes = s
                return spec_obj, tuple(dt.strip() for dt in dtypes.split(','))

            # Recurse on dependencies
            for s, s_dependencies in dep_like.items():

                if isinstance(s, six.string_types):
                    dag_node, dependency_types = name_and_dependency_types(s)
                else:
                    dag_node, dependency_types = spec_and_dependency_types(s)

                dependency_spec = spec_builder({dag_node: s_dependencies})
                spec._add_dependency(dependency_spec, dependency_types)

            return spec

        return spec_builder(spec_dict)

    @staticmethod
    def from_dict(data):
        """Construct a spec from YAML.

        Parameters:
        data -- a nested dict/list data structure read from YAML or JSON.
        """
        nodes = data['spec']

        # Read nodes out of list.  Root spec is the first element;
        # dependencies are the following elements.
        dep_list = [Spec.from_node_dict(node) for node in nodes]
        if not dep_list:
            raise SpecError("YAML spec contains no nodes.")
        deps = dict((spec.name, spec) for spec in dep_list)
        spec = dep_list[0]

        for node in nodes:
            # get dependency dict from the node.
            name = next(iter(node))

            if 'dependencies' not in node[name]:
                continue

            yaml_deps = node[name]['dependencies']
            for dname, dhash, dtypes in Spec.read_yaml_dep_specs(yaml_deps):
                # Fill in dependencies by looking them up by name in deps dict
                deps[name]._dependencies[dname] = DependencySpec(
                    deps[name], deps[dname], dtypes)

        return spec

    @staticmethod
    def from_yaml(stream):
        """Construct a spec from YAML.

        Parameters:
        stream -- string or file object to read from.
        """
        try:
            data = syaml.load(stream)
            return Spec.from_dict(data)
        except MarkedYAMLError as e:
            raise syaml.SpackYAMLError("error parsing YAML spec:", str(e))

    @staticmethod
    def from_json(stream):
        """Construct a spec from JSON.

        Parameters:
        stream -- string or file object to read from.
        """
        try:
            data = sjson.load(stream)
            return Spec.from_dict(data)
        except Exception as e:
            tty.debug(e)
            raise sjson.SpackJSONError("error parsing JSON spec:", str(e))

    def _concretize_helper(self, concretizer, presets=None, visited=None):
        """Recursive helper function for concretize().
           This concretizes everything bottom-up.  As things are
           concretized, they're added to the presets, and ancestors
           will prefer the settings of their children.
        """
        if presets is None:
            presets = {}
        if visited is None:
            visited = set()

        if self.name in visited:
            return False

        if self.concrete:
            visited.add(self.name)
            return False

        changed = False

        # Concretize deps first -- this is a bottom-up process.
        for name in sorted(self._dependencies.keys()):
            changed |= self._dependencies[name].spec._concretize_helper(
                concretizer, presets, visited
            )

        if self.name in presets:
            changed |= self.constrain(presets[self.name])
        else:
            # Concretize virtual dependencies last.  Because they're added
            # to presets below, their constraints will all be merged, but we'll
            # still need to select a concrete package later.
            if not self.virtual:
                changed |= any(
                    (concretizer.concretize_architecture(self),
                     concretizer.concretize_compiler(self),
                     concretizer.adjust_target(self),
                     # flags must be concretized after compiler
                     concretizer.concretize_compiler_flags(self),
                     concretizer.concretize_version(self),
                     concretizer.concretize_variants(self)))
            presets[self.name] = self

        visited.add(self.name)
        return changed

    def _replace_with(self, concrete):
        """Replace this virtual spec with a concrete spec."""
        assert(self.virtual)
        for name, dep_spec in self._dependents.items():
            dependent = dep_spec.parent
            deptypes = dep_spec.deptypes

            # remove self from all dependents, unless it is already removed
            if self.name in dependent._dependencies:
                del dependent._dependencies[self.name]

            # add the replacement, unless it is already a dep of dependent.
            if concrete.name not in dependent._dependencies:
                dependent._add_dependency(concrete, deptypes)

    def _expand_virtual_packages(self, concretizer):
        """Find virtual packages in this spec, replace them with providers,
           and normalize again to include the provider's (potentially virtual)
           dependencies.  Repeat until there are no virtual deps.

           Precondition: spec is normalized.

           .. todo::

              If a provider depends on something that conflicts with
              other dependencies in the spec being expanded, this can
              produce a conflicting spec.  For example, if mpich depends
              on hwloc@:1.3 but something in the spec needs hwloc1.4:,
              then we should choose an MPI other than mpich.  Cases like
              this are infrequent, but should implement this before it is
              a problem.
        """
        # Make an index of stuff this spec already provides
        self_index = ProviderIndex(self.traverse(), restrict=True)
        changed = False
        done = False

        while not done:
            done = True
            for spec in list(self.traverse()):
                replacement = None
                if spec.external:
                    continue
                if spec.virtual:
                    replacement = self._find_provider(spec, self_index)
                    if replacement:
                        # TODO: may break if in-place on self but
                        # shouldn't happen if root is traversed first.
                        spec._replace_with(replacement)
                        done = False
                        break

                if not replacement:
                    # Get a list of possible replacements in order of
                    # preference.
                    candidates = concretizer.choose_virtual_or_external(spec)

                    # Try the replacements in order, skipping any that cause
                    # satisfiability problems.
                    for replacement in candidates:
                        if replacement is spec:
                            break

                        # Replace spec with the candidate and normalize
                        copy = self.copy()
                        copy[spec.name]._dup(replacement, deps=False)

                        try:
                            # If there are duplicate providers or duplicate
                            # provider deps, consolidate them and merge
                            # constraints.
                            copy.normalize(force=True)
                            break
                        except SpecError:
                            # On error, we'll try the next replacement.
                            continue

                # If replacement is external then trim the dependencies
                if replacement.external:
                    if (spec._dependencies):
                        changed = True
                        spec._dependencies = DependencyMap()
                    replacement._dependencies = DependencyMap()
                    replacement.architecture = self.architecture

                # TODO: could this and the stuff in _dup be cleaned up?
                def feq(cfield, sfield):
                    return (not cfield) or (cfield == sfield)

                if replacement is spec or (
                        feq(replacement.name, spec.name) and
                        feq(replacement.versions, spec.versions) and
                        feq(replacement.compiler, spec.compiler) and
                        feq(replacement.architecture, spec.architecture) and
                        feq(replacement._dependencies, spec._dependencies) and
                        feq(replacement.variants, spec.variants) and
                        feq(replacement.external_path,
                            spec.external_path) and
                        feq(replacement.external_module,
                            spec.external_module)):
                    continue
                # Refine this spec to the candidate. This uses
                # replace_with AND dup so that it can work in
                # place. TODO: make this more efficient.
                if spec.virtual:
                    spec._replace_with(replacement)
                    changed = True
                if spec._dup(replacement, deps=False, cleardeps=False):
                    changed = True

                spec._dependencies.owner = spec
                self_index.update(spec)
                done = False
                break

        return changed

    def concretize(self, tests=False):
        """A spec is concrete if it describes one build of a package uniquely.
        This will ensure that this spec is concrete.

        Args:
            tests (list or bool): list of packages that will need test
                dependencies, or True/False for test all/none

        If this spec could describe more than one version, variant, or build
        of a package, this will add constraints to make it concrete.

        Some rigorous validation and checks are also performed on the spec.
        Concretizing ensures that it is self-consistent and that it's
        consistent with requirements of its packages. See flatten() and
        normalize() for more details on this.
        """
        if not self.name:
            raise SpecError("Attempting to concretize anonymous spec")

        if self._concrete:
            return

        changed = True
        force = False

        user_spec_deps = self.flat_dependencies(copy=False)
        import spack.concretize
        concretizer = spack.concretize.Concretizer(self.copy())
        while changed:
            changes = (self.normalize(force, tests=tests,
                                      user_spec_deps=user_spec_deps),
                       self._expand_virtual_packages(concretizer),
                       self._concretize_helper(concretizer))
            changed = any(changes)
            force = True

        visited_user_specs = set()
        for dep in self.traverse():
            visited_user_specs.add(dep.name)
            visited_user_specs.update(x.name for x in dep.package.provided)

        extra = set(user_spec_deps.keys()).difference(visited_user_specs)
        if extra:
            raise InvalidDependencyError(self.name, extra)

        # This dictionary will store object IDs rather than Specs as keys
        # since the Spec __hash__ will change as patches are added to them
        spec_to_patches = {}
        for s in self.traverse():
            # After concretizing, assign namespaces to anything left.
            # Note that this doesn't count as a "change".  The repository
            # configuration is constant throughout a spack run, and
            # normalize and concretize evaluate Packages using Repo.get(),
            # which respects precedence.  So, a namespace assignment isn't
            # changing how a package name would have been interpreted and
            # we can do it as late as possible to allow as much
            # compatibility across repositories as possible.
            if s.namespace is None:
                s.namespace = spack.repo.path.repo_for_pkg(s.name).namespace

            if s.concrete:
                continue

            # Add any patches from the package to the spec.
            patches = []
            for cond, patch_list in s.package_class.patches.items():
                if s.satisfies(cond):
                    for patch in patch_list:
                        patches.append(patch)
            if patches:
                spec_to_patches[id(s)] = patches

        # Also record all patches required on dependencies by
        # depends_on(..., patch=...)
        for dspec in self.traverse_edges(deptype=all,
                                         cover='edges', root=False):
            pkg_deps = dspec.parent.package_class.dependencies
            if dspec.spec.name not in pkg_deps:
                continue

            if dspec.spec.concrete:
                continue

            patches = []
            for cond, dependency in pkg_deps[dspec.spec.name].items():
                if dspec.parent.satisfies(cond):
                    for pcond, patch_list in dependency.patches.items():
                        if dspec.spec.satisfies(pcond):
                            for patch in patch_list:
                                patches.append(patch)
            if patches:
                all_patches = spec_to_patches.setdefault(id(dspec.spec), [])
                all_patches.extend(patches)

        for spec in self.traverse():
            if id(spec) not in spec_to_patches:
                continue

            patches = list(dedupe(spec_to_patches[id(spec)]))
            mvar = spec.variants.setdefault(
                'patches', MultiValuedVariant('patches', ())
            )
            mvar.value = tuple(p.sha256 for p in patches)
            # FIXME: Monkey patches mvar to store patches order
            full_order_keys = list(tuple(p.ordering_key) + (p.sha256,) for p
                                   in patches)
            ordered_hashes = sorted(full_order_keys)
            tty.debug("Ordered hashes [{0}]: ".format(spec.name) +
                      ', '.join('/'.join(str(e) for e in t)
                                for t in ordered_hashes))
            mvar._patches_in_order_of_appearance = list(
                t[-1] for t in ordered_hashes)

        for s in self.traverse():
            if s.external_module and not s.external_path:
                compiler = spack.compilers.compiler_for_spec(
                    s.compiler, s.architecture)
                for mod in compiler.modules:
                    load_module(mod)

                s.external_path = get_path_from_module(s.external_module)

        # Mark everything in the spec as concrete, as well.
        self._mark_concrete()

        # Now that the spec is concrete we should check if
        # there are declared conflicts
        #
        # TODO: this needs rethinking, as currently we can only express
        # TODO: internal configuration conflicts within one package.
        matches = []
        for x in self.traverse():
            for conflict_spec, when_list in x.package_class.conflicts.items():
                if x.satisfies(conflict_spec, strict=True):
                    for when_spec, msg in when_list:
                        if x.satisfies(when_spec, strict=True):
                            when = when_spec.copy()
                            when.name = x.name
                            matches.append((x, conflict_spec, when, msg))
        if matches:
            raise ConflictsInSpecError(self, matches)

        # Check if we can produce an optimized binary (will throw if
        # there are declared inconsistencies)
        self.architecture.target.optimization_flags(self.compiler)

    def _mark_concrete(self, value=True):
        """Mark this spec and its dependencies as concrete.

        Only for internal use -- client code should use "concretize"
        unless there is a need to force a spec to be concrete.
        """
        for s in self.traverse():
            if (not value) and s.concrete and s.package.installed:
                continue
            s._normal = value
            s._concrete = value

    def concretized(self):
        """This is a non-destructive version of concretize().  First clones,
           then returns a concrete version of this package without modifying
           this package. """
        clone = self.copy(caches=False)
        clone.concretize()
        return clone

    def flat_dependencies(self, **kwargs):
        """Return a DependencyMap containing all of this spec's
           dependencies with their constraints merged.

           If copy is True, returns merged copies of its dependencies
           without modifying the spec it's called on.

           If copy is False, clears this spec's dependencies and
           returns them. This disconnects all dependency links including
           transitive dependencies, except for concrete specs: if a spec
           is concrete it will not be disconnected from its dependencies
           (although a non-concrete spec with concrete dependencies will
           be disconnected from those dependencies).
        """
        copy = kwargs.get('copy', True)

        flat_deps = {}
        try:
            deptree = self.traverse(root=False)
            for spec in deptree:

                if spec.name not in flat_deps:
                    if copy:
                        spec = spec.copy(deps=False)
                    flat_deps[spec.name] = spec
                else:
                    flat_deps[spec.name].constrain(spec)

            if not copy:
                for spec in flat_deps.values():
                    if not spec.concrete:
                        spec._dependencies.clear()
                        spec._dependents.clear()
                self._dependencies.clear()

            return flat_deps

        except UnsatisfiableSpecError as e:
            # Here, the DAG contains two instances of the same package
            # with inconsistent constraints.  Users cannot produce
            # inconsistent specs like this on the command line: the
            # parser doesn't allow it. Spack must be broken!
            raise InconsistentSpecError("Invalid Spec DAG: %s" % e.message)

    def index(self, deptype='all'):
        """Return DependencyMap that points to all the dependencies in this
           spec."""
        dm = DependencyMap()
        for spec in self.traverse(deptype=deptype):
            dm[spec.name] = spec
        return dm

    def _evaluate_dependency_conditions(self, name):
        """Evaluate all the conditions on a dependency with this name.

        Args:
            name (str): name of dependency to evaluate conditions on.

        Returns:
            (Dependency): new Dependency object combining all constraints.

        If the package depends on <name> in the current spec
        configuration, return the constrained dependency and
        corresponding dependency types.

        If no conditions are True (and we don't depend on it), return
        ``(None, None)``.
        """
        conditions = self.package_class.dependencies[name]

        substitute_abstract_variants(self)
        # evaluate when specs to figure out constraints on the dependency.
        dep = None
        for when_spec, dependency in conditions.items():
            if self.satisfies(when_spec, strict=True):
                if dep is None:
                    dep = dp.Dependency(self.name, Spec(name), type=())
                try:
                    dep.merge(dependency)
                except UnsatisfiableSpecError as e:
                    e.message = (
                        "Conflicting conditional dependencies for spec"
                        "\n\n\t{0}\n\n"
                        "Cannot merge constraint"
                        "\n\n\t{1}\n\n"
                        "into"
                        "\n\n\t{2}"
                        .format(self, dependency.spec, dep.spec))
                    raise e

        return dep

    def _find_provider(self, vdep, provider_index):
        """Find provider for a virtual spec in the provider index.
           Raise an exception if there is a conflicting virtual
           dependency already in this spec.
        """
        assert(vdep.virtual)

        # note that this defensively copies.
        providers = provider_index.providers_for(vdep)

        # If there is a provider for the vpkg, then use that instead of
        # the virtual package.
        if providers:
            # Remove duplicate providers that can concretize to the same
            # result.
            for provider in providers:
                for spec in providers:
                    if spec is not provider and provider.satisfies(spec):
                        providers.remove(spec)
            # Can't have multiple providers for the same thing in one spec.
            if len(providers) > 1:
                raise MultipleProviderError(vdep, providers)
            return providers[0]
        else:
            # The user might have required something insufficient for
            # pkg_dep -- so we'll get a conflict.  e.g., user asked for
            # mpi@:1.1 but some package required mpi@2.1:.
            required = provider_index.providers_for(vdep.name)
            if len(required) > 1:
                raise MultipleProviderError(vdep, required)
            elif required:
                raise UnsatisfiableProviderSpecError(required[0], vdep)

    def _merge_dependency(
            self, dependency, visited, spec_deps, provider_index, tests):
        """Merge dependency information from a Package into this Spec.

        Args:
            dependency (Dependency): dependency metadata from a package;
                this is typically the result of merging *all* matching
                dependency constraints from the package.
            visited (set): set of dependency nodes already visited by
                ``normalize()``.
            spec_deps (dict): ``dict`` of all dependencies from the spec
                being normalized.
            provider_index (dict): ``provider_index`` of virtual dep
                providers in the ``Spec`` as normalized so far.

        NOTE: Caller should assume that this routine owns the
        ``dependency`` parameter, i.e., it needs to be a copy of any
        internal structures.

        This is the core of ``normalize()``.  There are some basic steps:

          * If dep is virtual, evaluate whether it corresponds to an
            existing concrete dependency, and merge if so.

          * If it's real and it provides some virtual dep, see if it provides
            what some virtual dependency wants and merge if so.

          * Finally, if none of the above, merge dependency and its
            constraints into this spec.

        This method returns True if the spec was changed, False otherwise.

        """
        changed = False
        dep = dependency.spec

        # If it's a virtual dependency, try to find an existing
        # provider in the spec, and merge that.
        if dep.virtual:
            visited.add(dep.name)
            provider = self._find_provider(dep, provider_index)
            if provider:
                dep = provider
        else:
            index = ProviderIndex([dep], restrict=True)
            items = list(spec_deps.items())
            for name, vspec in items:
                if not vspec.virtual:
                    continue

                if index.providers_for(vspec):
                    vspec._replace_with(dep)
                    del spec_deps[vspec.name]
                    changed = True
                else:
                    required = index.providers_for(vspec.name)
                    if required:
                        raise UnsatisfiableProviderSpecError(required[0], dep)
            provider_index.update(dep)

        # If the spec isn't already in the set of dependencies, add it.
        # Note: dep is always owned by this method. If it's from the
        # caller, it's a copy from _evaluate_dependency_conditions. If it
        # comes from a vdep, it's a defensive copy from _find_provider.
        if dep.name not in spec_deps:
            if self.concrete:
                return False

            spec_deps[dep.name] = dep
            changed = True
        else:
            # merge package/vdep information into spec
            try:
                changed |= spec_deps[dep.name].constrain(dep)
            except UnsatisfiableSpecError as e:
                fmt = 'An unsatisfiable {0}'.format(e.constraint_type)
                fmt += ' constraint has been detected for spec:'
                fmt += '\n\n{0}\n\n'.format(spec_deps[dep.name].tree(indent=4))
                fmt += 'while trying to concretize the partial spec:'
                fmt += '\n\n{0}\n\n'.format(self.tree(indent=4))
                fmt += '{0} requires {1} {2} {3}, but spec asked for {4}'

                e.message = fmt.format(
                    self.name,
                    dep.name,
                    e.constraint_type,
                    e.required,
                    e.provided)

                raise

        # Add merged spec to my deps and recurse
        spec_dependency = spec_deps[dep.name]
        if dep.name not in self._dependencies:
            self._add_dependency(spec_dependency, dependency.type)

        changed |= spec_dependency._normalize_helper(
            visited, spec_deps, provider_index, tests)
        return changed

    def _normalize_helper(self, visited, spec_deps, provider_index, tests):
        """Recursive helper function for _normalize."""
        if self.name in visited:
            return False
        visited.add(self.name)

        # If we descend into a virtual spec, there's nothing more
        # to normalize.  Concretize will finish resolving it later.
        if self.virtual or self.external:
            return False

        # Avoid recursively adding constraints for already-installed packages:
        # these may include build dependencies which are not needed for this
        # install (since this package is already installed).
        if self.concrete and self.package.installed:
            return False

        # Combine constraints from package deps with constraints from
        # the spec, until nothing changes.
        any_change = False
        changed = True

        while changed:
            changed = False
            for dep_name in self.package_class.dependencies:
                # Do we depend on dep_name?  If so pkg_dep is not None.
                dep = self._evaluate_dependency_conditions(dep_name)

                # If dep is a needed dependency, merge it.
                if dep:
                    merge = (
                        # caller requested test dependencies
                        tests is True or (tests and self.name in tests) or
                        # this is not a test-only dependency
                        dep.type - set(['test']))

                    if merge:
                        changed |= self._merge_dependency(
                            dep, visited, spec_deps, provider_index, tests)
            any_change |= changed

        return any_change

    def normalize(self, force=False, tests=False, user_spec_deps=None):
        """When specs are parsed, any dependencies specified are hanging off
           the root, and ONLY the ones that were explicitly provided are there.
           Normalization turns a partial flat spec into a DAG, where:

           1. Known dependencies of the root package are in the DAG.
           2. Each node's dependencies dict only contains its known direct
              deps.
           3. There is only ONE unique spec for each package in the DAG.

              * This includes virtual packages.  If there a non-virtual
                package that provides a virtual package that is in the spec,
                then we replace the virtual package with the non-virtual one.

           TODO: normalize should probably implement some form of cycle
           detection, to ensure that the spec is actually a DAG.
        """
        if not self.name:
            raise SpecError("Attempting to normalize anonymous spec")

        # Set _normal and _concrete to False when forced
        if force:
            self._mark_concrete(False)

        if self._normal:
            return False

        # Ensure first that all packages & compilers in the DAG exist.
        self.validate_or_raise()
        # Clear the DAG and collect all dependencies in the DAG, which will be
        # reapplied as constraints. All dependencies collected this way will
        # have been created by a previous execution of 'normalize'.
        # A dependency extracted here will only be reintegrated if it is
        # discovered to apply according to _normalize_helper, so
        # user-specified dependencies are recorded separately in case they
        # refer to specs which take several normalization passes to
        # materialize.
        all_spec_deps = self.flat_dependencies(copy=False)

        if user_spec_deps:
            for name, spec in user_spec_deps.items():
                if name not in all_spec_deps:
                    all_spec_deps[name] = spec
                else:
                    all_spec_deps[name].constrain(spec)

        # Initialize index of virtual dependency providers if
        # concretize didn't pass us one already
        provider_index = ProviderIndex(
            [s for s in all_spec_deps.values()], restrict=True)

        # traverse the package DAG and fill out dependencies according
        # to package files & their 'when' specs
        visited = set()

        any_change = self._normalize_helper(
            visited, all_spec_deps, provider_index, tests)

        # Mark the spec as normal once done.
        self._normal = True
        return any_change

    def normalized(self):
        """
        Return a normalized copy of this spec without modifying this spec.
        """
        clone = self.copy()
        clone.normalize()
        return clone

    def validate_or_raise(self):
        """Checks that names and values in this spec are real. If they're not,
        it will raise an appropriate exception.
        """
        # FIXME: this function should be lazy, and collect all the errors
        # FIXME: before raising the exceptions, instead of being greedy and
        # FIXME: raise just the first one encountered
        for spec in self.traverse():
            # raise an UnknownPackageError if the spec's package isn't real.
            if (not spec.virtual) and spec.name:
                spack.repo.get(spec.fullname)

            # validate compiler in addition to the package name.
            if spec.compiler:
                if not compilers.supported(spec.compiler):
                    raise UnsupportedCompilerError(spec.compiler.name)

            # Ensure correctness of variants (if the spec is not virtual)
            if not spec.virtual:
                pkg_cls = spec.package_class
                pkg_variants = pkg_cls.variants
                # reserved names are variants that may be set on any package
                # but are not necessarily recorded by the package's class
                not_existing = set(spec.variants) - (
                    set(pkg_variants) | set(spack.directives.reserved_names))
                if not_existing:
                    raise UnknownVariantError(spec.name, not_existing)

                substitute_abstract_variants(spec)

    def constrain(self, other, deps=True):
        """Merge the constraints of other with self.

        Returns True if the spec changed as a result, False if not.
        """
        # If we are trying to constrain a concrete spec, either the spec
        # already satisfies the constraint (and the method returns False)
        # or it raises an exception
        if self.concrete:
            if self.satisfies(other):
                return False
            else:
                raise UnsatisfiableSpecError(
                    self, other, 'constrain a concrete spec'
                )

        other = self._autospec(other)

        if not (self.name == other.name or
                (not self.name) or
                (not other.name)):
            raise UnsatisfiableSpecNameError(self.name, other.name)

        if (other.namespace is not None and
                self.namespace is not None and
                other.namespace != self.namespace):
            raise UnsatisfiableSpecNameError(self.fullname, other.fullname)

        if not self.versions.overlaps(other.versions):
            raise UnsatisfiableVersionSpecError(self.versions, other.versions)

        for v in [x for x in other.variants if x in self.variants]:
            if not self.variants[v].compatible(other.variants[v]):
                raise UnsatisfiableVariantSpecError(
                    self.variants[v], other.variants[v]
                )

        # TODO: Check out the logic here
        sarch, oarch = self.architecture, other.architecture
        if sarch is not None and oarch is not None:
            if sarch.platform is not None and oarch.platform is not None:
                if sarch.platform != oarch.platform:
                    raise UnsatisfiableArchitectureSpecError(sarch, oarch)
            if sarch.os is not None and oarch.os is not None:
                if sarch.os != oarch.os:
                    raise UnsatisfiableArchitectureSpecError(sarch, oarch)
            if sarch.target is not None and oarch.target is not None:
                if sarch.target != oarch.target:
                    raise UnsatisfiableArchitectureSpecError(sarch, oarch)

        changed = False
        if self.compiler is not None and other.compiler is not None:
            changed |= self.compiler.constrain(other.compiler)
        elif self.compiler is None:
            changed |= (self.compiler != other.compiler)
            self.compiler = other.compiler

        changed |= self.versions.intersect(other.versions)
        changed |= self.variants.constrain(other.variants)

        changed |= self.compiler_flags.constrain(other.compiler_flags)

        old = str(self.architecture)
        sarch, oarch = self.architecture, other.architecture
        if sarch is None or other.architecture is None:
            self.architecture = sarch or oarch
        else:
            if sarch.platform is None or oarch.platform is None:
                self.architecture.platform = sarch.platform or oarch.platform
            if sarch.os is None or oarch.os is None:
                sarch.os = sarch.os or oarch.os
            if sarch.target is None or oarch.target is None:
                sarch.target = sarch.target or oarch.target
        changed |= (str(self.architecture) != old)

        if deps:
            changed |= self._constrain_dependencies(other)

        return changed

    def _constrain_dependencies(self, other):
        """Apply constraints of other spec's dependencies to this spec."""
        other = self._autospec(other)

        if not other._dependencies:
            return False

        # TODO: might want more detail than this, e.g. specific deps
        # in violation. if this becomes a priority get rid of this
        # check and be more specific about what's wrong.
        if not other.satisfies_dependencies(self):
            raise UnsatisfiableDependencySpecError(other, self)

        # Handle common first-order constraints directly
        changed = False
        for name in self.common_dependencies(other):
            changed |= self[name].constrain(other[name], deps=False)
            if name in self._dependencies:
                changed |= self._dependencies[name].update_deptypes(
                    other._dependencies[name].deptypes)

        # Update with additional constraints from other spec
        for name in other.dep_difference(self):
            dep_spec_copy = other.get_dependency(name)
            dep_copy = dep_spec_copy.spec
            deptypes = dep_spec_copy.deptypes
            self._add_dependency(dep_copy.copy(), deptypes)
            changed = True

        return changed

    def common_dependencies(self, other):
        """Return names of dependencies that self an other have in common."""
        common = set(
            s.name for s in self.traverse(root=False))
        common.intersection_update(
            s.name for s in other.traverse(root=False))
        return common

    def constrained(self, other, deps=True):
        """Return a constrained copy without modifying this spec."""
        clone = self.copy(deps=deps)
        clone.constrain(other, deps)
        return clone

    def dep_difference(self, other):
        """Returns dependencies in self that are not in other."""
        mine = set(s.name for s in self.traverse(root=False))
        mine.difference_update(
            s.name for s in other.traverse(root=False))
        return mine

    def _autospec(self, spec_like):
        """
        Used to convert arguments to specs.  If spec_like is a spec, returns
        it.  If it's a string, tries to parse a string.  If that fails, tries
        to parse a local spec from it (i.e. name is assumed to be self's name).
        """
        if isinstance(spec_like, Spec):
            return spec_like
        return Spec(spec_like)

    def satisfies(self, other, deps=True, strict=False, strict_deps=False):
        """Determine if this spec satisfies all constraints of another.

        There are two senses for satisfies:

          * `loose` (default): the absence of a constraint in self
            implies that it *could* be satisfied by other, so we only
            check that there are no conflicts with other for
            constraints that this spec actually has.

          * `strict`: strict means that we *must* meet all the
            constraints specified on other.
        """
        other = self._autospec(other)

        # The only way to satisfy a concrete spec is to match its hash exactly.
        if other.concrete:
            return self.concrete and self.dag_hash() == other.dag_hash()

        # A concrete provider can satisfy a virtual dependency.
        if not self.virtual and other.virtual:
            try:
                pkg = spack.repo.get(self.fullname)
            except spack.repo.UnknownEntityError:
                # If we can't get package info on this spec, don't treat
                # it as a provider of this vdep.
                return False

            if pkg.provides(other.name):
                for provided, when_specs in pkg.provided.items():
                    if any(self.satisfies(when_spec, deps=False, strict=strict)
                           for when_spec in when_specs):
                        if provided.satisfies(other):
                            return True
            return False

        # Otherwise, first thing we care about is whether the name matches
        if self.name != other.name and self.name and other.name:
            return False

        # namespaces either match, or other doesn't require one.
        if (other.namespace is not None and
                self.namespace is not None and
                self.namespace != other.namespace):
            return False
        if self.versions and other.versions:
            if not self.versions.satisfies(other.versions, strict=strict):
                return False
        elif strict and (self.versions or other.versions):
            return False

        # None indicates no constraints when not strict.
        if self.compiler and other.compiler:
            if not self.compiler.satisfies(other.compiler, strict=strict):
                return False
        elif strict and (other.compiler and not self.compiler):
            return False

        var_strict = strict
        if (not self.name) or (not other.name):
            var_strict = True
        if not self.variants.satisfies(other.variants, strict=var_strict):
            return False

        # Architecture satisfaction is currently just string equality.
        # If not strict, None means unconstrained.
        if self.architecture and other.architecture:
            if not self.architecture.satisfies(other.architecture, strict):
                return False
        elif strict and (other.architecture and not self.architecture):
            return False

        if not self.compiler_flags.satisfies(
                other.compiler_flags,
                strict=strict):
            return False

        # If we need to descend into dependencies, do it, otherwise we're done.
        if deps:
            deps_strict = strict
            if self._concrete and not other.name:
                # We're dealing with existing specs
                deps_strict = True
            return self.satisfies_dependencies(other, strict=deps_strict)
        else:
            return True

    def satisfies_dependencies(self, other, strict=False):
        """
        This checks constraints on common dependencies against each other.
        """
        other = self._autospec(other)

        # If there are no constraints to satisfy, we're done.
        if not other._dependencies:
            return True

        if strict:
            # if we have no dependencies, we can't satisfy any constraints.
            if not self._dependencies:
                return False

            selfdeps = self.traverse(root=False)
            otherdeps = other.traverse(root=False)
            if not all(any(d.satisfies(dep) for d in selfdeps)
                       for dep in otherdeps):
                return False

        elif not self._dependencies:
            # if not strict, this spec *could* eventually satisfy the
            # constraints on other.
            return True

        # Handle first-order constraints directly
        for name in self.common_dependencies(other):
            if not self[name].satisfies(other[name], deps=False):
                return False

        # For virtual dependencies, we need to dig a little deeper.
        self_index = ProviderIndex(self.traverse(), restrict=True)
        other_index = ProviderIndex(other.traverse(), restrict=True)

        # This handles cases where there are already providers for both vpkgs
        if not self_index.satisfies(other_index):
            return False

        # These two loops handle cases where there is an overly restrictive
        # vpkg in one spec for a provider in the other (e.g., mpi@3: is not
        # compatible with mpich2)
        for spec in self.virtual_dependencies():
            if (spec.name in other_index and
                    not other_index.providers_for(spec)):
                return False

        for spec in other.virtual_dependencies():
            if spec.name in self_index and not self_index.providers_for(spec):
                return False

        return True

    def virtual_dependencies(self):
        """Return list of any virtual deps in this spec."""
        return [spec for spec in self.traverse() if spec.virtual]

    @property
    @memoized
    def patches(self):
        """Return patch objects for any patch sha256 sums on this Spec.

        This is for use after concretization to iterate over any patches
        associated with this spec.

        TODO: this only checks in the package; it doesn't resurrect old
        patches from install directories, but it probably should.
        """
        if not self.concrete:
            raise SpecError("Spec is not concrete: " + str(self))

        if 'patches' not in self.variants:
            return []

        # FIXME: _patches_in_order_of_appearance is attached after
        # FIXME: concretization to store the order of patches somewhere.
        # FIXME: Needs to be refactored in a cleaner way.

        # translate patch sha256sums to patch objects by consulting the index
        patches = []
        for sha256 in self.variants['patches']._patches_in_order_of_appearance:
            index = spack.repo.path.patch_index
            patch = index.patch_for_package(sha256, self.package)
            patches.append(patch)

        return patches

    def _dup(self, other, deps=True, cleardeps=True, caches=None):
        """Copy the spec other into self.  This is an overwriting
        copy. It does not copy any dependents (parents), but by default
        copies dependencies.

        To duplicate an entire DAG, call _dup() on the root of the DAG.

        Args:
            other (Spec): spec to be copied onto ``self``
            deps (bool or Sequence): if True copies all the dependencies. If
                False copies None. If a sequence of dependency types copy
                only those types.
            cleardeps (bool): if True clears the dependencies of ``self``,
                before possibly copying the dependencies of ``other`` onto
                ``self``
            caches (bool or None): preserve cached fields such as
                ``_normal``, ``_concrete``, and ``_cmp_key_cache``. By
                default this is ``False`` if DAG structure would be
                changed by the copy, ``True`` if it's an exact copy.

        Returns:
            True if ``self`` changed because of the copy operation,
            False otherwise.

        """
        # We don't count dependencies as changes here
        changed = True
        if hasattr(self, 'name'):
            changed = (self.name != other.name and
                       self.versions != other.versions and
                       self.architecture != other.architecture and
                       self.compiler != other.compiler and
                       self.variants != other.variants and
                       self._normal != other._normal and
                       self.concrete != other.concrete and
                       self.external_path != other.external_path and
                       self.external_module != other.external_module and
                       self.compiler_flags != other.compiler_flags)

        self._package = None

        # Local node attributes get copied first.
        self.name = other.name
        self.versions = other.versions.copy()
        self.architecture = other.architecture.copy() if other.architecture \
            else None
        self.compiler = other.compiler.copy() if other.compiler else None
        if cleardeps:
            self._dependents = DependencyMap()
            self._dependencies = DependencyMap()
        self.compiler_flags = other.compiler_flags.copy()
        self.compiler_flags.spec = self
        self.variants = other.variants.copy()

        # FIXME: we manage _patches_in_order_of_appearance specially here
        # to keep it from leaking out of spec.py, but we should figure
        # out how to handle it more elegantly in the Variant classes.
        for k, v in other.variants.items():
            patches = getattr(v, '_patches_in_order_of_appearance', None)
            if patches:
                self.variants[k]._patches_in_order_of_appearance = patches

        self.variants.spec = self
        self.external_path = other.external_path
        self.external_module = other.external_module
        self.namespace = other.namespace

        # Cached fields are results of expensive operations.
        # If we preserved the original structure, we can copy them
        # safely. If not, they need to be recomputed.
        if caches is None:
            caches = (deps is True or deps == dp.all_deptypes)

        # If we copy dependencies, preserve DAG structure in the new spec
        if deps:
            # If caller restricted deptypes to be copied, adjust that here.
            # By default, just copy all deptypes
            deptypes = dp.all_deptypes
            if isinstance(deps, (tuple, list)):
                deptypes = deps
            self._dup_deps(other, deptypes, caches)

        self._concrete = other._concrete

        if caches:
            self._hash = other._hash
            self._build_hash = other._build_hash
            self._cmp_key_cache = other._cmp_key_cache
            self._normal = other._normal
            self._full_hash = other._full_hash
        else:
            self._hash = None
            self._build_hash = None
            self._cmp_key_cache = None
            self._normal = False
            self._full_hash = None

        return changed

    def _dup_deps(self, other, deptypes, caches):
        new_specs = {self.name: self}
        for dspec in other.traverse_edges(cover='edges',
                                          root=False):
            if (dspec.deptypes and
                not any(d in deptypes for d in dspec.deptypes)):
                continue

            if dspec.parent.name not in new_specs:
                new_specs[dspec.parent.name] = dspec.parent.copy(
                    deps=False, caches=caches)
            if dspec.spec.name not in new_specs:
                new_specs[dspec.spec.name] = dspec.spec.copy(
                    deps=False, caches=caches)

            new_specs[dspec.parent.name]._add_dependency(
                new_specs[dspec.spec.name], dspec.deptypes)

    def copy(self, deps=True, **kwargs):
        """Make a copy of this spec.

        Args:
            deps (bool or tuple): Defaults to True. If boolean, controls
                whether dependencies are copied (copied if True). If a
                tuple is provided, *only* dependencies of types matching
                those in the tuple are copied.
            kwargs: additional arguments for internal use (passed to ``_dup``).

        Returns:
            A copy of this spec.

        Examples:
            Deep copy with dependnecies::

                spec.copy()
                spec.copy(deps=True)

            Shallow copy (no dependencies)::

                spec.copy(deps=False)

            Only build and run dependencies::

                deps=('build', 'run'):

        """
        clone = Spec.__new__(Spec)
        clone._dup(self, deps=deps, **kwargs)
        return clone

    @property
    def version(self):
        if not self.versions.concrete:
            raise SpecError("Spec version is not concrete: " + str(self))
        return self.versions[0]

    def __getitem__(self, name):
        """Get a dependency from the spec by its name. This call implicitly
        sets a query state in the package being retrieved. The behavior of
        packages may be influenced by additional query parameters that are
        passed after a colon symbol.

        Note that if a virtual package is queried a copy of the Spec is
        returned while for non-virtual a reference is returned.
        """
        query_parameters = name.split(':')
        if len(query_parameters) > 2:
            msg = 'key has more than one \':\' symbol.'
            msg += ' At most one is admitted.'
            raise KeyError(msg)

        name, query_parameters = query_parameters[0], query_parameters[1:]
        if query_parameters:
            # We have extra query parameters, which are comma separated
            # values
            csv = query_parameters.pop().strip()
            query_parameters = re.split(r'\s*,\s*', csv)

        try:
            value = next(
                itertools.chain(
                    # Regular specs
                    (x for x in self.traverse() if x.name == name),
                    (x for x in self.traverse()
                     if (not x.virtual) and x.package.provides(name))
                )
            )
        except StopIteration:
            raise KeyError("No spec with name %s in %s" % (name, self))

        if self._concrete:
            return SpecBuildInterface(value, name, query_parameters)

        return value

    def __contains__(self, spec):
        """True if this spec or some dependency satisfies the spec.

        Note: If ``spec`` is anonymous, we ONLY check whether the root
        satisfies it, NOT dependencies.  This is because most anonymous
        specs (e.g., ``@1.2``) don't make sense when applied across an
        entire DAG -- we limit them to the root.

        """
        spec = self._autospec(spec)

        # if anonymous or same name, we only have to look at the root
        if not spec.name or spec.name == self.name:
            return self.satisfies(spec)
        else:
            return any(s.satisfies(spec) for s in self.traverse(root=False))

    def sorted_deps(self):
        """Return a list of all dependencies sorted by name."""
        deps = self.flat_dependencies()
        return tuple(deps[name] for name in sorted(deps))

    def _eq_dag(self, other, vs, vo, deptypes):
        """Recursive helper for eq_dag and ne_dag.  Does the actual DAG
           traversal."""
        vs.add(id(self))
        vo.add(id(other))

        if self.ne_node(other):
            return False

        if len(self._dependencies) != len(other._dependencies):
            return False

        ssorted = [self._dependencies[name]
                   for name in sorted(self._dependencies)]
        osorted = [other._dependencies[name]
                   for name in sorted(other._dependencies)]

        for s_dspec, o_dspec in zip(ssorted, osorted):
            if deptypes and s_dspec.deptypes != o_dspec.deptypes:
                return False

            s, o = s_dspec.spec, o_dspec.spec
            visited_s = id(s) in vs
            visited_o = id(o) in vo

            # Check for duplicate or non-equal dependencies
            if visited_s != visited_o:
                return False

            # Skip visited nodes
            if visited_s or visited_o:
                continue

            # Recursive check for equality
            if not s._eq_dag(o, vs, vo, deptypes):
                return False

        return True

    def eq_dag(self, other, deptypes=True):
        """True if the full dependency DAGs of specs are equal."""
        return self._eq_dag(other, set(), set(), deptypes)

    def ne_dag(self, other, deptypes=True):
        """True if the full dependency DAGs of specs are not equal."""
        return not self.eq_dag(other, set(), set(), deptypes)

    def _cmp_node(self):
        """Comparison key for just *this node* and not its deps."""
        return (self.name,
                self.namespace,
                tuple(self.versions),
                self.variants,
                self.architecture,
                self.compiler,
                self.compiler_flags)

    def eq_node(self, other):
        """Equality with another spec, not including dependencies."""
        return self._cmp_node() == other._cmp_node()

    def ne_node(self, other):
        """Inequality with another spec, not including dependencies."""
        return self._cmp_node() != other._cmp_node()

    def _cmp_key(self):
        """This returns a key for the spec *including* DAG structure.

        The key is the concatenation of:
          1. A tuple describing this node in the DAG.
          2. The hash of each of this node's dependencies' cmp_keys.
        """
        if self._cmp_key_cache:
            return self._cmp_key_cache

        dep_tuple = tuple(
            (d.spec.name, hash(d.spec), tuple(sorted(d.deptypes)))
            for name, d in sorted(self._dependencies.items()))

        key = (self._cmp_node(), dep_tuple)
        if self._concrete:
            self._cmp_key_cache = key
        return key

    def colorized(self):
        return colorize_spec(self)

    def format(self, format_string=default_format, **kwargs):
        r"""Prints out particular pieces of a spec, depending on what is
        in the format string.

        Using the ``{attribute}`` syntax, any field of the spec can be
        selected.  Those attributes can be recursive. For example,
        ``s.format({compiler.version})`` will print the version of the
        compiler.

        Commonly used attributes of the Spec for format strings include::

            name
            version
            compiler
            compiler.name
            compiler.version
            compiler_flags
            variants
            architecture
            architecture.platform
            architecture.os
            architecture.target
            prefix

        Some additional special-case properties can be added::

            hash[:len]    The DAG hash with optional length argument
            spack_root    The spack root directory
            spack_install The spack install directory

        The ``^`` sigil can be used to access dependencies by name.
        ``s.format({^mpi.name})`` will print the name of the MPI
        implementation in the spec.

        The ``@``, ``%``, ``arch=``, and ``/`` sigils
        can be used to include the sigil with the printed
        string. These sigils may only be used with the appropriate
        attributes, listed below::

            @        ``{@version}``, ``{@compiler.version}``
            %        ``{%compiler}``, ``{%compiler.name}``
            arch=    ``{arch=architecture}``
            /        ``{/hash}``, ``{/hash:7}``, etc

        The ``@`` sigil may also be used for any other property named
        ``version``. Sigils printed with the attribute string are only
        printed if the attribute string is non-empty, and are colored
        according to the color of the attribute.

        Sigils are not used for printing variants. Variants listed by
        name naturally print with their sigil. For example,
        ``spec.format('{variants.debug}')`` would print either
        ``+debug`` or ``~debug`` depending on the name of the
        variant. Non-boolean variants print as ``name=value``. To
        print variant names or values independently, use
        ``spec.format('{variants.<name>.name}')`` or
        ``spec.format('{variants.<name>.value}')``.

        Spec format strings use ``\`` as the escape character. Use
        ``\{`` and ``\}`` for literal braces, and ``\\`` for the
        literal ``\`` character. Also use ``\$`` for the literal ``$``
        to differentiate from previous, deprecated format string
        syntax.

        The previous format strings are deprecated. They can still be
        accessed by the ``old_format`` method. The ``format`` method
        will call ``old_format`` if the character ``$`` appears
        unescaped in the format string.


        Args:
            format_string (str): string containing the format to be expanded

        Keyword Args:
            color (bool): True if returned string is colored
            transform (dict): maps full-string formats to a callable \
                that accepts a string and returns another one

        """
        # If we have an unescaped $ sigil, use the deprecated format strings
        if re.search(r'[^\\]*\$', format_string):
            return self.old_format(format_string, **kwargs)

        color = kwargs.get('color', False)
        transform = kwargs.get('transform', {})

        out = six.StringIO()

        def write(s, c=None):
            f = cescape(s)
            if c is not None:
                f = color_formats[c] + f + '@.'
            cwrite(f, stream=out, color=color)

        def write_attribute(spec, attribute, color):
            current = spec
            if attribute.startswith('^'):
                attribute = attribute[1:]
                dep, attribute = attribute.split('.', 1)
                current = self[dep]

            if attribute == '':
                raise SpecFormatStringError(
                    'Format string attributes must be non-empty')
            attribute = attribute.lower()

            sig = ''
            if attribute[0] in '@%/':
                # color sigils that are inside braces
                sig = attribute[0]
                attribute = attribute[1:]
            elif attribute.startswith('arch='):
                sig = ' arch='  # include space as separator
                attribute = attribute[5:]

            parts = attribute.split('.')
            assert parts

            # check that the sigil is valid for the attribute.
            if sig == '@' and parts[-1] not in ('versions', 'version'):
                raise SpecFormatSigilError(sig, 'versions', attribute)
            elif sig == '%' and attribute not in ('compiler', 'compiler.name'):
                raise SpecFormatSigilError(sig, 'compilers', attribute)
            elif sig == '/' and not re.match(r'hash(:\d+)?$', attribute):
                raise SpecFormatSigilError(sig, 'DAG hashes', attribute)
            elif sig == ' arch=' and attribute not in ('architecture', 'arch'):
                raise SpecFormatSigilError(sig, 'the architecture', attribute)

            # find the morph function for our attribute
            morph = transform.get(attribute, lambda s, x: x)

            # Special cases for non-spec attributes and hashes.
            # These must be the only non-dep component of the format attribute
            if attribute == 'spack_root':
                write(morph(spec, spack.paths.spack_root))
                return
            elif attribute == 'spack_install':
                write(morph(spec, spack.store.layout.root))
                return
            elif re.match(r'hash(:\d)?', attribute):
                col = '#'
                if ':' in attribute:
                    _, length = attribute.split(':')
                    write(sig + morph(spec, spec.dag_hash(int(length))), col)
                else:
                    write(sig + morph(spec, spec.dag_hash()), col)
                return

            # Iterate over components using getattr to get next element
            for idx, part in enumerate(parts):
                if not part:
                    raise SpecFormatStringError(
                        'Format string attributes must be non-empty'
                    )
                if part.startswith('_'):
                    raise SpecFormatStringError(
                        'Attempted to format private attribute'
                    )
                else:
                    if isinstance(current, VariantMap):
                        # subscript instead of getattr for variant names
                        current = current[part]
                    else:
                        # aliases
                        if part == 'arch':
                            part = 'architecture'
                        elif part == 'version':
                            # Version requires concrete spec, versions does not
                            # when concrete, they print the same thing
                            part = 'versions'
                        try:
                            current = getattr(current, part)
                        except AttributeError:
                            parent = '.'.join(parts[:idx])
                            m = 'Attempted to format attribute %s.' % attribute
                            m += 'Spec.%s has no attribute %s' % (parent, part)
                            raise SpecFormatStringError(m)
                        if isinstance(current, VersionList):
                            if current == _any_version:
                                # We don't print empty version lists
                                return

                    if callable(current):
                        raise SpecFormatStringError(
                            'Attempted to format callable object'
                        )
                    if not current:
                        # We're not printing anything
                        return

            # Set color codes for various attributes
            col = None
            if 'variants' in parts:
                col = '+'
            elif 'architecture' in parts:
                col = '='
            elif 'compiler' in parts or 'compiler_flags' in parts:
                col = '%'
            elif 'version' in parts:
                col = '@'

            # Finally, write the ouptut
            write(sig + morph(spec, str(current)), col)

        attribute = ''
        in_attribute = False
        escape = False

        for c in format_string:
            if escape:
                out.write(c)
                escape = False
            elif c == '\\':
                escape = True
            elif in_attribute:
                if c == '}':
                    write_attribute(self, attribute, color)
                    attribute = ''
                    in_attribute = False
                else:
                    attribute += c
            else:
                if c == '}':
                    raise SpecFormatStringError(
                        'Encountered closing } before opening {'
                    )
                elif c == '{':
                    in_attribute = True
                else:
                    out.write(c)
        if in_attribute:
            raise SpecFormatStringError(
                'Format string terminated while reading attribute.'
                'Missing terminating }.'
            )
        return out.getvalue()

    def old_format(self, format_string='$_$@$%@+$+$=', **kwargs):
        """
        The format strings you can provide are::

            $_   Package name
            $.   Full package name (with namespace)
            $@   Version with '@' prefix
            $%   Compiler with '%' prefix
            $%@  Compiler with '%' prefix & compiler version with '@' prefix
            $%+  Compiler with '%' prefix & compiler flags prefixed by name
            $%@+ Compiler, compiler version, and compiler flags with same
                 prefixes as above
            $+   Options
            $=   Architecture prefixed by 'arch='
            $/   7-char prefix of DAG hash with '-' prefix
            $$   $

        You can also use full-string versions, which elide the prefixes::

            ${PACKAGE}       Package name
            ${FULLPACKAGE}   Full package name (with namespace)
            ${VERSION}       Version
            ${COMPILER}      Full compiler string
            ${COMPILERNAME}  Compiler name
            ${COMPILERVER}   Compiler version
            ${COMPILERFLAGS} Compiler flags
            ${OPTIONS}       Options
            ${ARCHITECTURE}  Architecture
            ${PLATFORM}      Platform
            ${OS}            Operating System
            ${TARGET}        Target
            ${SHA1}          Dependencies 8-char sha1 prefix
            ${HASH:len}      DAG hash with optional length specifier

            ${DEP:name:OPTION} Evaluates as OPTION would for self['name']

            ${SPACK_ROOT}    The spack root directory
            ${SPACK_INSTALL} The default spack install directory,
                             ${SPACK_PREFIX}/opt
            ${PREFIX}        The package prefix
            ${NAMESPACE}     The package namespace

        Note these are case-insensitive: for example you can specify either
        ``${PACKAGE}`` or ``${package}``.

        Optionally you can provide a width, e.g. ``$20_`` for a 20-wide name.
        Like printf, you can provide '-' for left justification, e.g.
        ``$-20_`` for a left-justified name.

        Anything else is copied verbatim into the output stream.

        Args:
            format_string (str): string containing the format to be expanded

        Keyword Args:
            color (bool): True if returned string is colored
            transform (dict): maps full-string formats to a callable \
                that accepts a string and returns another one

        Examples:

            The following line:

            .. code-block:: python

                s = spec.format('$_$@$+')

            translates to the name, version, and options of the package, but no
            dependencies, arch, or compiler.

        TODO: allow, e.g., ``$6#`` to customize short hash length
        TODO: allow, e.g., ``$//`` for full hash.
        """

        color = kwargs.get('color', False)

        # Dictionary of transformations for named tokens
        token_transforms = dict(
            (k.upper(), v) for k, v in kwargs.get('transform', {}).items())

        length = len(format_string)
        out = six.StringIO()
        named = escape = compiler = False
        named_str = fmt = ''

        def write(s, c=None):
            f = cescape(s)
            if c is not None:
                f = color_formats[c] + f + '@.'
            cwrite(f, stream=out, color=color)

        iterator = enumerate(format_string)
        for i, c in iterator:
            if escape:
                fmt = '%'
                if c == '-':
                    fmt += c
                    i, c = next(iterator)

                while c in '0123456789':
                    fmt += c
                    i, c = next(iterator)
                fmt += 's'

                if c == '_':
                    name = self.name if self.name else ''
                    out.write(fmt % name)
                elif c == '.':
                    name = self.fullname if self.fullname else ''
                    out.write(fmt % name)
                elif c == '@':
                    if self.versions and self.versions != _any_version:
                        write(fmt % (c + str(self.versions)), c)
                elif c == '%':
                    if self.compiler:
                        write(fmt % (c + str(self.compiler.name)), c)
                    compiler = True
                elif c == '+':
                    if self.variants:
                        write(fmt % str(self.variants), c)
                elif c == '=':
                    if self.architecture and str(self.architecture):
                        a_str = ' arch' + c + str(self.architecture) + ' '
                        write(fmt % (a_str), c)
                elif c == '/':
                    out.write('/' + fmt % (self.dag_hash(7)))
                elif c == '$':
                    if fmt != '%s':
                        raise ValueError("Can't use format width with $$.")
                    out.write('$')
                elif c == '{':
                    named = True
                    named_str = ''
                escape = False

            elif compiler:
                if c == '@':
                    if (self.compiler and self.compiler.versions and
                            self.compiler.versions != _any_version):
                        write(c + str(self.compiler.versions), '%')
                elif c == '+':
                    if self.compiler_flags:
                        write(fmt % str(self.compiler_flags), '%')
                    compiler = False
                elif c == '$':
                    escape = True
                    compiler = False
                else:
                    out.write(c)
                    compiler = False

            elif named:
                if not c == '}':
                    if i == length - 1:
                        raise ValueError("Error: unterminated ${ in format:"
                                         "'%s'" % format_string)
                    named_str += c
                    continue
                named_str = named_str.upper()

                # Retrieve the token transformation from the dictionary.
                #
                # The default behavior is to leave the string unchanged
                # (`lambda x: x` is the identity function)
                transform = token_transforms.get(named_str, lambda s, x: x)

                if named_str == 'PACKAGE':
                    name = self.name if self.name else ''
                    write(fmt % transform(self, name))
                elif named_str == 'FULLPACKAGE':
                    name = self.fullname if self.fullname else ''
                    write(fmt % transform(self, name))
                elif named_str == 'VERSION':
                    if self.versions and self.versions != _any_version:
                        write(fmt % transform(self, str(self.versions)), '@')
                elif named_str == 'COMPILER':
                    if self.compiler:
                        write(fmt % transform(self, self.compiler), '%')
                elif named_str == 'COMPILERNAME':
                    if self.compiler:
                        write(fmt % transform(self, self.compiler.name), '%')
                elif named_str in ['COMPILERVER', 'COMPILERVERSION']:
                    if self.compiler:
                        write(
                            fmt % transform(self, self.compiler.versions),
                            '%'
                        )
                elif named_str == 'COMPILERFLAGS':
                    if self.compiler:
                        write(
                            fmt % transform(self, str(self.compiler_flags)),
                            '%'
                        )
                elif named_str == 'OPTIONS':
                    if self.variants:
                        write(fmt % transform(self, str(self.variants)), '+')
                elif named_str in ["ARCHITECTURE", "PLATFORM", "TARGET", "OS"]:
                    if self.architecture and str(self.architecture):
                        if named_str == "ARCHITECTURE":
                            write(
                                fmt % transform(self, str(self.architecture)),
                                '='
                            )
                        elif named_str == "PLATFORM":
                            platform = str(self.architecture.platform)
                            write(fmt % transform(self, platform), '=')
                        elif named_str == "OS":
                            operating_sys = str(self.architecture.os)
                            write(fmt % transform(self, operating_sys), '=')
                        elif named_str == "TARGET":
                            target = str(self.architecture.target)
                            write(fmt % transform(self, target), '=')
                elif named_str == 'SHA1':
                    if self.dependencies:
                        out.write(fmt % transform(self, str(self.dag_hash(7))))
                elif named_str == 'SPACK_ROOT':
                    out.write(fmt % transform(self, spack.paths.prefix))
                elif named_str == 'SPACK_INSTALL':
                    out.write(fmt % transform(self, spack.store.root))
                elif named_str == 'PREFIX':
                    out.write(fmt % transform(self, self.prefix))
                elif named_str.startswith('HASH'):
                    if named_str.startswith('HASH:'):
                        _, hashlen = named_str.split(':')
                        hashlen = int(hashlen)
                    else:
                        hashlen = None
                    out.write(fmt % (self.dag_hash(hashlen)))
                elif named_str == 'NAMESPACE':
                    out.write(fmt % transform(self, self.namespace))
                elif named_str.startswith('DEP:'):
                    _, dep_name, dep_option = named_str.lower().split(':', 2)
                    dep_spec = self[dep_name]
                    out.write(fmt % (dep_spec.format('${%s}' % dep_option)))

                named = False

            elif c == '$':
                escape = True
                if i == length - 1:
                    raise ValueError("Error: unterminated $ in format: '%s'"
                                     % format_string)
            else:
                out.write(c)

        result = out.getvalue()
        return result

    def cformat(self, *args, **kwargs):
        """Same as format, but color defaults to auto instead of False."""
        kwargs = kwargs.copy()
        kwargs.setdefault('color', None)
        return self.format(*args, **kwargs)

    def dep_string(self):
        return ''.join(" ^" + dep.format() for dep in self.sorted_deps())

    def __str__(self):
        ret = self.format() + self.dep_string()
        return ret.strip()

    def install_status(self):
        """Helper for tree to print DB install status."""
        if not self.concrete:
            return None
        try:
            record = spack.store.db.get_record(self)
            return record.installed
        except KeyError:
            return None

    def _installed_explicitly(self):
        """Helper for tree to print DB install status."""
        if not self.concrete:
            return None
        try:
            record = spack.store.db.get_record(self)
            return record.explicit
        except KeyError:
            return None

    def tree(self, **kwargs):
        """Prints out this spec and its dependencies, tree-formatted
           with indentation."""
        color = kwargs.pop('color', get_color_when())
        depth = kwargs.pop('depth', False)
        hashes = kwargs.pop('hashes', False)
        hlen = kwargs.pop('hashlen', None)
        status_fn = kwargs.pop('status_fn', False)
        cover = kwargs.pop('cover', 'nodes')
        indent = kwargs.pop('indent', 0)
        fmt = kwargs.pop('format', default_format)
        prefix = kwargs.pop('prefix', None)
        show_types = kwargs.pop('show_types', False)
        deptypes = kwargs.pop('deptypes', 'all')
        recurse_dependencies = kwargs.pop('recurse_dependencies', True)
        check_kwargs(kwargs, self.tree)

        out = ""
        for d, dep_spec in self.traverse_edges(
                order='pre', cover=cover, depth=True, deptypes=deptypes):
            node = dep_spec.spec

            if prefix is not None:
                out += prefix(node)
            out += " " * indent

            if depth:
                out += "%-4d" % d

<<<<<<< HEAD
            if install_status:
                status = node._install_status()
=======
            if status_fn:
                status = status_fn(node)
>>>>>>> 139eaa13
                if node.package.installed_upstream:
                    out += colorize("@g{[^]}  ", color=color)
                elif status is None:
                    out += colorize("@K{ - }  ", color=color)  # not installed
                elif status:
                    out += colorize("@g{[+]}  ", color=color)  # installed
                else:
                    out += colorize("@r{[-]}  ", color=color)  # missing

            if hashes:
                out += colorize('@K{%s}  ', color=color) % node.dag_hash(hlen)

            if show_types:
                types = set()
                if cover == 'nodes':
                    # when only covering nodes, we merge dependency types
                    # from all dependents before showing them.
                    for name, ds in node.dependents_dict().items():
                        if ds.deptypes:
                            types.update(set(ds.deptypes))
                elif dep_spec.deptypes:
                    # when covering edges or paths, we show dependency
                    # types only for the edge through which we visited
                    types = set(dep_spec.deptypes)

                out += '['
                for t in dp.all_deptypes:
                    out += ''.join(t[0] if t in types else ' ')
                out += ']  '

            out += ("    " * d)
            if d > 0:
                out += "^"
            out += node.format(fmt, color=color) + "\n"

            # Check if we wanted just the first line
            if not recurse_dependencies:
                break

        return out

    def __repr__(self):
        return str(self)

    @property
    def platform(self):
        return self.architecture.platform

    @property
    def os(self):
        return self.architecture.os

    @property
    def target(self):
        # This property returns the underlying microarchitecture object
        # to give to the attribute the appropriate comparison semantic
        return self.architecture.target.microarchitecture


class LazySpecCache(collections.defaultdict):
    """Cache for Specs that uses a spec_like as key, and computes lazily
    the corresponding value ``Spec(spec_like``.
    """
    def __init__(self):
        super(LazySpecCache, self).__init__(Spec)

    def __missing__(self, key):
        value = self.default_factory(key)
        self[key] = value
        return value


#: These are possible token types in the spec grammar.
HASH, DEP, AT, COLON, COMMA, ON, OFF, PCT, EQ, ID, VAL, FILE = range(12)

#: Regex for fully qualified spec names. (e.g., builtin.hdf5)
spec_id_re = r'\w[\w.-]*'


class SpecLexer(spack.parse.Lexer):

    """Parses tokens that make up spack specs."""

    def __init__(self):
        super(SpecLexer, self).__init__([
            (r'\^', lambda scanner, val: self.token(DEP,   val)),
            (r'\@', lambda scanner, val: self.token(AT,    val)),
            (r'\:', lambda scanner, val: self.token(COLON, val)),
            (r'\,', lambda scanner, val: self.token(COMMA, val)),
            (r'\+', lambda scanner, val: self.token(ON,    val)),
            (r'\-', lambda scanner, val: self.token(OFF,   val)),
            (r'\~', lambda scanner, val: self.token(OFF,   val)),
            (r'\%', lambda scanner, val: self.token(PCT,   val)),
            (r'\=', lambda scanner, val: self.token(EQ,    val)),

            # Filenames match before identifiers, so no initial filename
            # component is parsed as a spec (e.g., in subdir/spec.yaml)
            (r'[/\w.-]+\.yaml[^\b]*', lambda scanner, v: self.token(FILE, v)),

            # Hash match after filename. No valid filename can be a hash
            # (files end w/.yaml), but a hash can match a filename prefix.
            (r'/', lambda scanner, val: self.token(HASH, val)),

            # Identifiers match after filenames and hashes.
            (spec_id_re, lambda scanner, val: self.token(ID, val)),

            (r'\s+', lambda scanner, val: None)],
            [EQ],
            [(r'[\S].*', lambda scanner, val: self.token(VAL,    val)),
             (r'\s+', lambda scanner, val: None)],
            [VAL])


# Lexer is always the same for every parser.
_lexer = SpecLexer()


class SpecParser(spack.parse.Parser):

    def __init__(self, initial_spec=None):
        """Construct a new SpecParser.

        Args:
            initial_spec (Spec, optional): provide a Spec that we'll parse
                directly into. This is used to avoid construction of a
                superfluous Spec object in the Spec constructor.
        """
        super(SpecParser, self).__init__(_lexer)
        self.previous = None
        self._initial = initial_spec

    def do_parse(self):
        specs = []

        try:
            while self.next:
                # Try a file first, but if it doesn't succeed, keep parsing
                # as from_file may backtrack and try an id.
                if self.accept(FILE):
                    spec = self.spec_from_file()
                    if spec:
                        specs.append(spec)
                        continue

                if self.accept(ID):
                    self.previous = self.token
                    if self.accept(EQ):
                        # We're parsing an anonymous spec beginning with a
                        # key-value pair.
                        if not specs:
                            self.push_tokens([self.previous, self.token])
                            self.previous = None
                            specs.append(self.spec(None))
                        else:
                            if specs[-1].concrete:
                                # Trying to add k-v pair to spec from hash
                                raise RedundantSpecError(specs[-1],
                                                         'key-value pair')
                            # We should never end up here.
                            # This requires starting a new spec with ID, EQ
                            # After another spec that is not concrete
                            # If the previous spec is not concrete, this is
                            # handled in the spec parsing loop
                            # If it is concrete, see the if statement above
                            # If there is no previous spec, we don't land in
                            # this else case.
                            self.unexpected_token()
                    else:
                        # We're parsing a new spec by name
                        self.previous = None
                        specs.append(self.spec(self.token.value))
                elif self.accept(HASH):
                    # We're finding a spec by hash
                    specs.append(self.spec_by_hash())

                elif self.accept(DEP):
                    if not specs:
                        # We're parsing an anonymous spec beginning with a
                        # dependency. Push the token to recover after creating
                        # anonymous spec
                        self.push_tokens([self.token])
                        specs.append(self.spec(None))
                    else:
                        dep = None
                        if self.accept(FILE):
                            # this may return None, in which case we backtrack
                            dep = self.spec_from_file()

                        if not dep and self.accept(HASH):
                            # We're finding a dependency by hash for an
                            # anonymous spec
                            dep = self.spec_by_hash()
                            dep = dep.copy(deps=('link', 'run'))

                        if not dep:
                            # We're adding a dependency to the last spec
                            self.expect(ID)
                            dep = self.spec(self.token.value)

                        # Raise an error if the previous spec is already
                        # concrete (assigned by hash)
                        if specs[-1]._hash:
                            raise RedundantSpecError(specs[-1], 'dependency')
                        # command line deps get empty deptypes now.
                        # Real deptypes are assigned later per packages.
                        specs[-1]._add_dependency(dep, ())

                else:
                    # If the next token can be part of a valid anonymous spec,
                    # create the anonymous spec
                    if self.next.type in (AT, ON, OFF, PCT):
                        # Raise an error if the previous spec is already
                        # concrete (assigned by hash)
                        if specs and specs[-1]._hash:
                            raise RedundantSpecError(specs[-1],
                                                     'compiler, version, '
                                                     'or variant')
                        specs.append(self.spec(None))
                    else:
                        self.unexpected_token()

        except spack.parse.ParseError as e:
            raise SpecParseError(e)

        # If the spec has an os or a target and no platform, give it
        # the default platform
        platform_default = spack.architecture.platform().name
        for spec in specs:
            for s in spec.traverse():
                if s.architecture and not s.architecture.platform and \
                        (s.architecture.os or s.architecture.target):
                    s._set_architecture(platform=platform_default)
        return specs

    def spec_from_file(self):
        """Read a spec from a filename parsed on the input stream.

        There is some care taken here to ensure that filenames are a last
        resort, and that any valid package name is parsed as a name
        before we consider it as a file. Specs are used in lots of places;
        we don't want the parser touching the filesystem unnecessarily.

        The parse logic is as follows:

        1. We require that filenames end in .yaml, which means that no valid
           filename can be interpreted as a hash (hashes can't have '.')

        2. We avoid treating paths like /path/to/spec.yaml as hashes, or paths
           like subdir/spec.yaml as ids by lexing filenames before hashes.

        3. For spec names that match file and id regexes, like 'builtin.yaml',
           we backtrack from spec_from_file() and treat them as spec names.

        """
        path = self.token.value

        # don't treat builtin.yaml, builtin.yaml-cpp, etc. as filenames
        if re.match(spec_id_re + '$', path):
            self.push_tokens([spack.parse.Token(ID, self.token.value)])
            return None

        # Special case where someone omits a space after a filename. Consider:
        #
        #     libdwarf^/some/path/to/libelf.yamllibdwarf ^../../libelf.yaml
        #
        # The error is clearly an omitted space. To handle this, the FILE
        # regex admits text *beyond* .yaml, and we raise a nice error for
        # file names that don't end in .yaml.
        if not path.endswith(".yaml"):
            raise SpecFilenameError(
                "Spec filename must end in .yaml: '{0}'".format(path))

        # if we get here, we're *finally* interpreting path as a filename
        if not os.path.exists(path):
            raise NoSuchSpecFileError("No such spec file: '{0}'".format(path))

        with open(path) as f:
            return Spec.from_yaml(f)

    def parse_compiler(self, text):
        self.setup(text)
        return self.compiler()

    def spec_by_hash(self):
        self.expect(ID)

        dag_hash = self.token.value
        matches = spack.store.db.get_by_hash(dag_hash)
        if not matches:
            raise NoSuchHashError(dag_hash)

        if len(matches) != 1:
            raise AmbiguousHashError(
                "Multiple packages specify hash beginning '%s'."
                % dag_hash, *matches)

        return matches[0]

    def spec(self, name):
        """Parse a spec out of the input. If a spec is supplied, initialize
           and return it instead of creating a new one."""
        spec_namespace = None
        spec_name = None
        if name:
            spec_namespace, dot, spec_name = name.rpartition('.')
            if not spec_namespace:
                spec_namespace = None
            self.check_identifier(spec_name)

        if self._initial is None:
            spec = Spec()
        else:
            # this is used by Spec.__init__
            spec = self._initial
            self._initial = None

        spec.namespace = spec_namespace
        spec.name = spec_name

        while self.next:
            if self.accept(AT):
                vlist = self.version_list()
                spec.versions = VersionList()
                for version in vlist:
                    spec._add_version(version)

            elif self.accept(ON):
                name = self.variant()
                spec.variants[name] = BoolValuedVariant(name, True)

            elif self.accept(OFF):
                name = self.variant()
                spec.variants[name] = BoolValuedVariant(name, False)

            elif self.accept(PCT):
                spec._set_compiler(self.compiler())

            elif self.accept(ID):
                self.previous = self.token
                if self.accept(EQ):
                    # We're adding a key-value pair to the spec
                    self.expect(VAL)
                    spec._add_flag(self.previous.value, self.token.value)
                    self.previous = None
                else:
                    # We've found the start of a new spec. Go back to do_parse
                    # and read this token again.
                    self.push_tokens([self.token])
                    self.previous = None
                    break

            elif self.accept(HASH):
                # Get spec by hash and confirm it matches what we already have
                hash_spec = self.spec_by_hash()
                if hash_spec.satisfies(spec):
                    spec._dup(hash_spec)
                    break
                else:
                    raise InvalidHashError(spec, hash_spec.dag_hash())

            else:
                break

        return spec

    def variant(self, name=None):
        if name:
            return name
        else:
            self.expect(ID)
            self.check_identifier()
            return self.token.value

    def version(self):
        start = None
        end = None
        if self.accept(ID):
            start = self.token.value

        if self.accept(COLON):
            if self.accept(ID):
                if self.next and self.next.type is EQ:
                    # This is a start: range followed by a key=value pair
                    self.push_tokens([self.token])
                else:
                    end = self.token.value
        elif start:
            # No colon, but there was a version.
            return Version(start)
        else:
            # No colon and no id: invalid version.
            self.next_token_error("Invalid version specifier")

        if start:
            start = Version(start)
        if end:
            end = Version(end)
        return VersionRange(start, end)

    def version_list(self):
        vlist = []
        vlist.append(self.version())
        while self.accept(COMMA):
            vlist.append(self.version())
        return vlist

    def compiler(self):
        self.expect(ID)
        self.check_identifier()

        compiler = CompilerSpec.__new__(CompilerSpec)
        compiler.name = self.token.value
        compiler.versions = VersionList()
        if self.accept(AT):
            vlist = self.version_list()
            for version in vlist:
                compiler._add_version(version)
        else:
            compiler.versions = VersionList(':')
        return compiler

    def check_identifier(self, id=None):
        """The only identifiers that can contain '.' are versions, but version
           ids are context-sensitive so we have to check on a case-by-case
           basis. Call this if we detect a version id where it shouldn't be.
        """
        if not id:
            id = self.token.value
        if '.' in id:
            self.last_token_error(
                "{0}: Identifier cannot contain '.'".format(id))


def parse(string):
    """Returns a list of specs from an input string.
       For creating one spec, see Spec() constructor.
    """
    return SpecParser().parse(string)


def save_dependency_spec_yamls(
        root_spec_as_yaml, output_directory, dependencies=None):
    """Given a root spec (represented as a yaml object), index it with a subset
       of its dependencies, and write each dependency to a separate yaml file
       in the output directory.  By default, all dependencies will be written
       out.  To choose a smaller subset of dependencies to be written, pass a
       list of package names in the dependencies parameter.  In case of any
       kind of error, SaveSpecDependenciesError is raised with a specific
       message about what went wrong."""
    root_spec = Spec.from_yaml(root_spec_as_yaml)

    dep_list = dependencies
    if not dep_list:
        dep_list = [dep.name for dep in root_spec.traverse()]

    for dep_name in dep_list:
        if dep_name not in root_spec:
            msg = 'Dependency {0} does not exist in root spec {1}'.format(
                dep_name, root_spec.name)
            raise SpecDependencyNotFoundError(msg)
        dep_spec = root_spec[dep_name]
        yaml_path = os.path.join(output_directory, '{0}.yaml'.format(dep_name))

        with open(yaml_path, 'w') as fd:
            fd.write(dep_spec.to_yaml(hash=ht.build_hash))


def base32_prefix_bits(hash_string, bits):
    """Return the first <bits> bits of a base32 string as an integer."""
    if bits > len(hash_string) * 5:
        raise ValueError("Too many bits! Requested %d bit prefix of '%s'."
                         % (bits, hash_string))

    hash_bytes = base64.b32decode(hash_string, casefold=True)
    return prefix_bits(hash_bytes, bits)


class SpecParseError(SpecError):
    """Wrapper for ParseError for when we're parsing specs."""
    def __init__(self, parse_error):
        super(SpecParseError, self).__init__(parse_error.message)
        self.string = parse_error.string
        self.pos = parse_error.pos


class DuplicateDependencyError(SpecError):
    """Raised when the same dependency occurs in a spec twice."""


class DuplicateCompilerSpecError(SpecError):
    """Raised when the same compiler occurs in a spec twice."""


class UnsupportedCompilerError(SpecError):
    """Raised when the user asks for a compiler spack doesn't know about."""
    def __init__(self, compiler_name):
        super(UnsupportedCompilerError, self).__init__(
            "The '%s' compiler is not yet supported." % compiler_name)


class DuplicateArchitectureError(SpecError):
    """Raised when the same architecture occurs in a spec twice."""


class InconsistentSpecError(SpecError):
    """Raised when two nodes in the same spec DAG have inconsistent
       constraints."""


class InvalidDependencyError(SpecError):
    """Raised when a dependency in a spec is not actually a dependency
       of the package."""
    def __init__(self, pkg, deps):
        self.invalid_deps = deps
        super(InvalidDependencyError, self).__init__(
            'Package {0} does not depend on {1}'.format(pkg, comma_or(deps)))


class NoProviderError(SpecError):
    """Raised when there is no package that provides a particular
       virtual dependency.
    """
    def __init__(self, vpkg):
        super(NoProviderError, self).__init__(
            "No providers found for virtual package: '%s'" % vpkg)
        self.vpkg = vpkg


class MultipleProviderError(SpecError):
    """Raised when there is no package that provides a particular
       virtual dependency.
    """
    def __init__(self, vpkg, providers):
        """Takes the name of the vpkg"""
        super(MultipleProviderError, self).__init__(
            "Multiple providers found for '%s': %s"
            % (vpkg, [str(s) for s in providers]))
        self.vpkg = vpkg
        self.providers = providers


class UnsatisfiableSpecNameError(UnsatisfiableSpecError):
    """Raised when two specs aren't even for the same package."""
    def __init__(self, provided, required):
        super(UnsatisfiableSpecNameError, self).__init__(
            provided, required, "name")


class UnsatisfiableVersionSpecError(UnsatisfiableSpecError):
    """Raised when a spec version conflicts with package constraints."""
    def __init__(self, provided, required):
        super(UnsatisfiableVersionSpecError, self).__init__(
            provided, required, "version")


class UnsatisfiableCompilerSpecError(UnsatisfiableSpecError):
    """Raised when a spec comiler conflicts with package constraints."""
    def __init__(self, provided, required):
        super(UnsatisfiableCompilerSpecError, self).__init__(
            provided, required, "compiler")


class UnsatisfiableCompilerFlagSpecError(UnsatisfiableSpecError):
    """Raised when a spec variant conflicts with package constraints."""
    def __init__(self, provided, required):
        super(UnsatisfiableCompilerFlagSpecError, self).__init__(
            provided, required, "compiler_flags")


class UnsatisfiableArchitectureSpecError(UnsatisfiableSpecError):
    """Raised when a spec architecture conflicts with package constraints."""
    def __init__(self, provided, required):
        super(UnsatisfiableArchitectureSpecError, self).__init__(
            provided, required, "architecture")


class UnsatisfiableProviderSpecError(UnsatisfiableSpecError):
    """Raised when a provider is supplied but constraints don't match
       a vpkg requirement"""
    def __init__(self, provided, required):
        super(UnsatisfiableProviderSpecError, self).__init__(
            provided, required, "provider")


# TODO: get rid of this and be more specific about particular incompatible
# dep constraints
class UnsatisfiableDependencySpecError(UnsatisfiableSpecError):
    """Raised when some dependency of constrained specs are incompatible"""
    def __init__(self, provided, required):
        super(UnsatisfiableDependencySpecError, self).__init__(
            provided, required, "dependency")


class AmbiguousHashError(SpecError):
    def __init__(self, msg, *specs):
        spec_fmt = '{namespace}.{name}{@version}{%compiler}{compiler_flags}'
        spec_fmt += '{variants}{arch=architecture}{/hash:7}'
        specs_str = '\n  ' + '\n  '.join(spec.format(spec_fmt)
                                         for spec in specs)
        super(AmbiguousHashError, self).__init__(msg + specs_str)


class InvalidHashError(SpecError):
    def __init__(self, spec, hash):
        super(InvalidHashError, self).__init__(
            "The spec specified by %s does not match provided spec %s"
            % (hash, spec))


class NoSuchHashError(SpecError):
    def __init__(self, hash):
        super(NoSuchHashError, self).__init__(
            "No installed spec matches the hash: '%s'"
            % hash)


class SpecFilenameError(SpecError):
    """Raised when a spec file name is invalid."""


class NoSuchSpecFileError(SpecFilenameError):
    """Raised when a spec file doesn't exist."""


class RedundantSpecError(SpecError):
    def __init__(self, spec, addition):
        super(RedundantSpecError, self).__init__(
            "Attempting to add %s to spec %s which is already concrete."
            " This is likely the result of adding to a spec specified by hash."
            % (addition, spec))


class SpecFormatStringError(SpecError):
    """Called for errors in Spec format strings."""


class SpecFormatSigilError(SpecFormatStringError):
    """Called for mismatched sigils and attributes in format strings"""
    def __init__(self, sigil, requirement, used):
        msg = 'The sigil %s may only be used for %s.' % (sigil, requirement)
        msg += ' It was used with the attribute %s.' % used
        super(SpecFormatSigilError, self).__init__(msg)


class ConflictsInSpecError(SpecError, RuntimeError):
    def __init__(self, spec, matches):
        message = 'Conflicts in concretized spec "{0}"\n'.format(
            spec.short_spec
        )

        visited = set()

        long_message = ''

        match_fmt_default = '{0}. "{1}" conflicts with "{2}"\n'
        match_fmt_custom = '{0}. "{1}" conflicts with "{2}" [{3}]\n'

        for idx, (s, c, w, msg) in enumerate(matches):

            if s not in visited:
                visited.add(s)
                long_message += 'List of matching conflicts for spec:\n\n'
                long_message += s.tree(indent=4) + '\n'

            if msg is None:
                long_message += match_fmt_default.format(idx + 1, c, w)
            else:
                long_message += match_fmt_custom.format(idx + 1, c, w, msg)

        super(ConflictsInSpecError, self).__init__(message, long_message)


class SpecDependencyNotFoundError(SpecError):
    """Raised when a failure is encountered writing the dependencies of
    a spec."""<|MERGE_RESOLUTION|>--- conflicted
+++ resolved
@@ -1344,11 +1344,7 @@
         if self._prefix is None:
             upstream, record = spack.store.db.query_by_spec_hash(
                 self.dag_hash())
-<<<<<<< HEAD
-            if upstream:
-=======
             if record and record.path:
->>>>>>> 139eaa13
                 self.prefix = record.path
             else:
                 self.prefix = spack.store.layout.path_for_spec(self)
@@ -3819,13 +3815,8 @@
             if depth:
                 out += "%-4d" % d
 
-<<<<<<< HEAD
-            if install_status:
-                status = node._install_status()
-=======
             if status_fn:
                 status = status_fn(node)
->>>>>>> 139eaa13
                 if node.package.installed_upstream:
                     out += colorize("@g{[^]}  ", color=color)
                 elif status is None:
