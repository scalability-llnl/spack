# Copyright 2013-2024 Lawrence Livermore National Security, LLC and other
# Spack Project Developers. See the top-level COPYRIGHT file for details.
#
# SPDX-License-Identifier: (Apache-2.0 OR MIT)
"""
Spack allows very fine-grained control over how packages are installed and
over how they are built and configured.  To make this easy, it has its own
syntax for declaring a dependence.  We call a descriptor of a particular
package configuration a "spec".

The syntax looks like this:

.. code-block:: sh

    $ spack install mpileaks ^openmpi @1.2:1.4 +debug %intel @12.1 target=zen
                    0        1        2        3      4      5     6

The first part of this is the command, 'spack install'.  The rest of the
line is a spec for a particular installation of the mpileaks package.

0. The package to install

1. A dependency of the package, prefixed by ^

2. A version descriptor for the package.  This can either be a specific
   version, like "1.2", or it can be a range of versions, e.g. "1.2:1.4".
   If multiple specific versions or multiple ranges are acceptable, they
   can be separated by commas, e.g. if a package will only build with
   versions 1.0, 1.2-1.4, and 1.6-1.8 of mvapich, you could say:

       depends_on("mvapich@1.0,1.2:1.4,1.6:1.8")

3. A compile-time variant of the package.  If you need openmpi to be
   built in debug mode for your package to work, you can require it by
   adding +debug to the openmpi spec when you depend on it.  If you do
   NOT want the debug option to be enabled, then replace this with -debug.
   If you would like for the variant to be propagated through all your
   package's dependencies use "++" for enabling and "--" or "~~" for disabling.

4. The name of the compiler to build with.

5. The versions of the compiler to build with.  Note that the identifier
   for a compiler version is the same '@' that is used for a package version.
   A version list denoted by '@' is associated with the compiler only if
   if it comes immediately after the compiler name.  Otherwise it will be
   associated with the current package spec.

6. The architecture to build with.  This is needed on machines where
   cross-compilation is required
"""
import collections
import collections.abc
import enum
import io
import itertools
import os
import pathlib
import platform
import re
import socket
import warnings
from typing import Any, Callable, Dict, List, Match, Optional, Set, Tuple, Union

import archspec.cpu

import llnl.path
import llnl.string
import llnl.util.filesystem as fs
import llnl.util.lang as lang
import llnl.util.tty as tty
import llnl.util.tty.color as clr

import spack
import spack.compiler
import spack.compilers
import spack.config
import spack.deptypes as dt
import spack.error
import spack.hash_types as ht
import spack.parser
import spack.paths
import spack.platforms
import spack.provider_index
import spack.repo
import spack.solver
import spack.store
import spack.traverse as traverse
import spack.util.executable
import spack.util.hash
import spack.util.module_cmd as md
import spack.util.prefix
import spack.util.spack_json as sjson
import spack.util.spack_yaml as syaml
import spack.variant as vt
import spack.version as vn
import spack.version.git_ref_lookup

__all__ = [
    "CompilerSpec",
    "Spec",
    "SpecParseError",
    "UnsupportedPropagationError",
    "DuplicateDependencyError",
    "DuplicateCompilerSpecError",
    "UnsupportedCompilerError",
    "DuplicateArchitectureError",
    "InconsistentSpecError",
    "InvalidDependencyError",
    "NoProviderError",
    "MultipleProviderError",
    "UnsatisfiableSpecNameError",
    "UnsatisfiableVersionSpecError",
    "UnsatisfiableCompilerSpecError",
    "UnsatisfiableCompilerFlagSpecError",
    "UnsatisfiableArchitectureSpecError",
    "UnsatisfiableProviderSpecError",
    "UnsatisfiableDependencySpecError",
    "AmbiguousHashError",
    "InvalidHashError",
    "SpecDeprecatedError",
]


SPEC_FORMAT_RE = re.compile(
    r"(?:"  # this is one big or, with matches ordered by priority
    # OPTION 1: escaped character (needs to be first to catch opening \{)
    # Note that an unterminated \ at the end of a string is left untouched
    r"(?:\\(.))"
    r"|"  # or
    # OPTION 2: an actual format string
    r"{"  # non-escaped open brace {
    r"([%@/]|[\w ][\w -]*=)?"  # optional sigil (or identifier or space) to print sigil in color
    r"(?:\^([^}\.]+)\.)?"  # optional ^depname. (to get attr from dependency)
    # after the sigil or depname, we can have a hash expression or another attribute
    r"(?:"  # one of
    r"(hash\b)(?:\:(\d+))?"  # hash followed by :<optional length>
    r"|"  # or
    r"([^}]*)"  # another attribute to format
    r")"  # end one of
    r"(})?"  # finish format string with non-escaped close brace }, or missing if not present
    r"|"
    # OPTION 3: mismatched close brace (option 2 would consume a matched open brace)
    r"(})"  # brace
    r")",
    re.IGNORECASE,
)

#: Valid pattern for an identifier in Spack

IDENTIFIER_RE = r"\w[\w-]*"

# Coloring of specs when using color output. Fields are printed with
# different colors to enhance readability.
# See llnl.util.tty.color for descriptions of the color codes.
COMPILER_COLOR = "@g"  #: color for highlighting compilers
VERSION_COLOR = "@c"  #: color for highlighting versions
ARCHITECTURE_COLOR = "@m"  #: color for highlighting architectures
VARIANT_COLOR = "@B"  #: color for highlighting variants
HASH_COLOR = "@K"  #: color for highlighting package hashes

#: Default format for Spec.format(). This format can be round-tripped, so that:
#:     Spec(Spec("string").format()) == Spec("string)"
DEFAULT_FORMAT = (
    "{name}{@versions}"
    "{%compiler.name}{@compiler.versions}{compiler_flags}"
    "{variants}{ namespace=namespace_if_anonymous}{ arch=architecture}{/abstract_hash}"
)

#: Display format, which eliminates extra `@=` in the output, for readability.
DISPLAY_FORMAT = (
    "{name}{@version}"
    "{%compiler.name}{@compiler.version}{compiler_flags}"
    "{variants}{ namespace=namespace_if_anonymous}{ arch=architecture}{/abstract_hash}"
)

#: Regular expression to pull spec contents out of clearsigned signature
#: file.
CLEARSIGN_FILE_REGEX = re.compile(
    (
        r"^-----BEGIN PGP SIGNED MESSAGE-----"
        r"\s+Hash:\s+[^\s]+\s+(.+)-----BEGIN PGP SIGNATURE-----"
    ),
    re.MULTILINE | re.DOTALL,
)

#: specfile format version. Must increase monotonically
SPECFILE_FORMAT_VERSION = 4


class InstallStatus(enum.Enum):
    """Maps install statuses to symbols for display.

    Options are artificially disjoint for display purposes
    """

    installed = "@g{[+]}  "
    upstream = "@g{[^]}  "
    external = "@g{[e]}  "
    absent = "@K{ - }  "
    missing = "@r{[-]}  "


# regexes used in spec formatting
OLD_STYLE_FMT_RE = re.compile(r"\${[A-Z]+}")


def ensure_modern_format_string(fmt: str) -> None:
    """Ensure that the format string does not contain old ${...} syntax."""
    result = OLD_STYLE_FMT_RE.search(fmt)
    if result:
        raise SpecFormatStringError(
            f"Format string `{fmt}` contains old syntax `{result.group(0)}`. "
            "This is no longer supported."
        )


def _make_microarchitecture(name: str) -> archspec.cpu.Microarchitecture:
    if isinstance(name, archspec.cpu.Microarchitecture):
        return name
    return archspec.cpu.TARGETS.get(name, archspec.cpu.generic_microarchitecture(name))


@lang.lazy_lexicographic_ordering
class ArchSpec:
    """Aggregate the target platform, the operating system and the target microarchitecture."""

    @staticmethod
    def _return_arch(os_tag, target_tag):
        platform = spack.platforms.host()
        default_os = platform.operating_system(os_tag)
        default_target = platform.target(target_tag)
        arch_tuple = str(platform), str(default_os), str(default_target)
        return ArchSpec(arch_tuple)

    @staticmethod
    def default_arch():
        """Return the default architecture"""
        return ArchSpec._return_arch("default_os", "default_target")

    @staticmethod
    def frontend_arch():
        """Return the frontend architecture"""
        return ArchSpec._return_arch("frontend", "frontend")

    __slots__ = "_platform", "_os", "_target"

    def __init__(self, spec_or_platform_tuple=(None, None, None)):
        """Architecture specification a package should be built with.

        Each ArchSpec is comprised of three elements: a platform (e.g. Linux),
        an OS (e.g. RHEL6), and a target (e.g. x86_64).

        Args:
            spec_or_platform_tuple (ArchSpec or str or tuple): if an ArchSpec
                is passed it will be duplicated into the new instance.
                Otherwise information on platform, OS and target should be
                passed in either as a spec string or as a tuple.
        """

        # If the argument to __init__ is a spec string, parse it
        # and construct an ArchSpec
        def _string_or_none(s):
            if s and s != "None":
                return str(s)
            return None

        # If another instance of ArchSpec was passed, duplicate it
        if isinstance(spec_or_platform_tuple, ArchSpec):
            other = spec_or_platform_tuple
            platform_tuple = other.platform, other.os, other.target

        elif isinstance(spec_or_platform_tuple, (str, tuple)):
            spec_fields = spec_or_platform_tuple

            # Normalize the string to a tuple
            if isinstance(spec_or_platform_tuple, str):
                spec_fields = spec_or_platform_tuple.split("-")
                if len(spec_fields) != 3:
                    msg = "cannot construct an ArchSpec from {0!s}"
                    raise ValueError(msg.format(spec_or_platform_tuple))

            platform, operating_system, target = spec_fields
            platform_tuple = (_string_or_none(platform), _string_or_none(operating_system), target)

        self.platform, self.os, self.target = platform_tuple

    @staticmethod
    def override(init_spec, change_spec):
        if init_spec:
            new_spec = init_spec.copy()
        else:
            new_spec = ArchSpec()
        if change_spec.platform:
            new_spec.platform = change_spec.platform
            # TODO: if the platform is changed to something that is incompatible
            # with the current os, we should implicitly remove it
        if change_spec.os:
            new_spec.os = change_spec.os
        if change_spec.target:
            new_spec.target = change_spec.target
        return new_spec

    def _autospec(self, spec_like):
        if isinstance(spec_like, ArchSpec):
            return spec_like
        return ArchSpec(spec_like)

    def _cmp_iter(self):
        yield self.platform
        yield self.os
        if self.target is None:
            yield self.target
        else:
            yield self.target.name

    @property
    def platform(self):
        """The platform of the architecture."""
        return self._platform

    @platform.setter
    def platform(self, value):
        # The platform of the architecture spec will be verified as a
        # supported Spack platform before it's set to ensure all specs
        # refer to valid platforms.
        value = str(value) if value is not None else None
        self._platform = value

    @property
    def os(self):
        """The OS of this ArchSpec."""
        return self._os

    @os.setter
    def os(self, value):
        # The OS of the architecture spec will update the platform field
        # if the OS is set to one of the reserved OS types so that the
        # default OS type can be resolved.  Since the reserved OS
        # information is only available for the host machine, the platform
        # will assumed to be the host machine's platform.
        value = str(value) if value is not None else None

        if value in spack.platforms.Platform.reserved_oss:
            curr_platform = str(spack.platforms.host())
            self.platform = self.platform or curr_platform

            if self.platform != curr_platform:
                raise ValueError(
                    "Can't set arch spec OS to reserved value '%s' when the "
                    "arch platform (%s) isn't the current platform (%s)"
                    % (value, self.platform, curr_platform)
                )

            spec_platform = spack.platforms.by_name(self.platform)
            value = str(spec_platform.operating_system(value))

        self._os = value

    @property
    def target(self):
        """The target of the architecture."""
        return self._target

    @target.setter
    def target(self, value):
        # The target of the architecture spec will update the platform field
        # if the target is set to one of the reserved target types so that
        # the default target type can be resolved.  Since the reserved target
        # information is only available for the host machine, the platform
        # will assumed to be the host machine's platform.

        def target_or_none(t):
            if isinstance(t, archspec.cpu.Microarchitecture):
                return t
            if t and t != "None":
                return _make_microarchitecture(t)
            return None

        value = target_or_none(value)

        if str(value) in spack.platforms.Platform.reserved_targets:
            curr_platform = str(spack.platforms.host())
            self.platform = self.platform or curr_platform

            if self.platform != curr_platform:
                raise ValueError(
                    "Can't set arch spec target to reserved value '%s' when "
                    "the arch platform (%s) isn't the current platform (%s)"
                    % (value, self.platform, curr_platform)
                )

            spec_platform = spack.platforms.by_name(self.platform)
            value = spec_platform.target(value)

        self._target = value

    def satisfies(self, other: "ArchSpec") -> bool:
        """Return True if all concrete specs matching self also match other, otherwise False.

        Args:
            other: spec to be satisfied
        """
        other = self._autospec(other)

        # Check platform and os
        for attribute in ("platform", "os"):
            other_attribute = getattr(other, attribute)
            self_attribute = getattr(self, attribute)
            if other_attribute and self_attribute != other_attribute:
                return False

        return self._target_satisfies(other, strict=True)

    def intersects(self, other: "ArchSpec") -> bool:
        """Return True if there exists at least one concrete spec that matches both
        self and other, otherwise False.

        This operation is commutative, and if two specs intersect it means that one
        can constrain the other.

        Args:
            other: spec to be checked for compatibility
        """
        other = self._autospec(other)

        # Check platform and os
        for attribute in ("platform", "os"):
            other_attribute = getattr(other, attribute)
            self_attribute = getattr(self, attribute)
            if other_attribute and self_attribute and self_attribute != other_attribute:
                return False

        return self._target_satisfies(other, strict=False)

    def _target_satisfies(self, other: "ArchSpec", strict: bool) -> bool:
        if strict is True:
            need_to_check = bool(other.target)
        else:
            need_to_check = bool(other.target and self.target)

        if not need_to_check:
            return True

        # other_target is there and strict=True
        if self.target is None:
            return False

        return bool(self._target_intersection(other))

    def _target_constrain(self, other: "ArchSpec") -> bool:
        if not other._target_satisfies(self, strict=False):
            raise UnsatisfiableArchitectureSpecError(self, other)

        if self.target_concrete:
            return False

        elif other.target_concrete:
            self.target = other.target
            return True

        # Compute the intersection of every combination of ranges in the lists
        results = self._target_intersection(other)
        attribute_str = ",".join(results)

        intersection_target = _make_microarchitecture(attribute_str)
        if self.target == intersection_target:
            return False

        self.target = intersection_target
        return True

    def _target_intersection(self, other):
        results = []

        if not self.target or not other.target:
            return results

        for s_target_range in str(self.target).split(","):
            s_min, s_sep, s_max = s_target_range.partition(":")
            for o_target_range in str(other.target).split(","):
                o_min, o_sep, o_max = o_target_range.partition(":")

                if not s_sep:
                    # s_target_range is a concrete target
                    # get a microarchitecture reference for at least one side
                    # of each comparison so we can use archspec comparators
                    s_comp = _make_microarchitecture(s_min)
                    if not o_sep:
                        if s_min == o_min:
                            results.append(s_min)
                    elif (not o_min or s_comp >= o_min) and (not o_max or s_comp <= o_max):
                        results.append(s_min)
                elif not o_sep:
                    # "cast" to microarchitecture
                    o_comp = _make_microarchitecture(o_min)
                    if (not s_min or o_comp >= s_min) and (not s_max or o_comp <= s_max):
                        results.append(o_min)
                else:
                    # Take intersection of two ranges
                    # Lots of comparisons needed
                    _s_min = _make_microarchitecture(s_min)
                    _s_max = _make_microarchitecture(s_max)
                    _o_min = _make_microarchitecture(o_min)
                    _o_max = _make_microarchitecture(o_max)

                    n_min = s_min if _s_min >= _o_min else o_min
                    n_max = s_max if _s_max <= _o_max else o_max
                    _n_min = _make_microarchitecture(n_min)
                    _n_max = _make_microarchitecture(n_max)
                    if _n_min == _n_max:
                        results.append(n_min)
                    elif not n_min or not n_max or _n_min < _n_max:
                        results.append("%s:%s" % (n_min, n_max))
        return results

    def constrain(self, other: "ArchSpec") -> bool:
        """Projects all architecture fields that are specified in the given
        spec onto the instance spec if they're missing from the instance
        spec.

        This will only work if the two specs are compatible.

        Args:
            other (ArchSpec or str): constraints to be added

        Returns:
            True if the current instance was constrained, False otherwise.
        """
        other = self._autospec(other)

        if not other.intersects(self):
            raise UnsatisfiableArchitectureSpecError(other, self)

        constrained = False
        for attr in ("platform", "os"):
            svalue, ovalue = getattr(self, attr), getattr(other, attr)
            if svalue is None and ovalue is not None:
                setattr(self, attr, ovalue)
                constrained = True

        constrained |= self._target_constrain(other)

        return constrained

    def copy(self):
        """Copy the current instance and returns the clone."""
        return ArchSpec(self)

    @property
    def concrete(self):
        """True if the spec is concrete, False otherwise"""
        return self.platform and self.os and self.target and self.target_concrete

    @property
    def target_concrete(self):
        """True if the target is not a range or list."""
        return (
            self.target is not None and ":" not in str(self.target) and "," not in str(self.target)
        )

    def to_dict(self):
        # Generic targets represent either an architecture family (like x86_64)
        # or a custom micro-architecture
        if self.target.vendor == "generic":
            target_data = str(self.target)
        else:
            # Get rid of compiler flag information before turning the uarch into a dict
            uarch_dict = self.target.to_dict()
            uarch_dict.pop("compilers", None)
            target_data = syaml.syaml_dict(uarch_dict.items())

        d = syaml.syaml_dict(
            [("platform", self.platform), ("platform_os", self.os), ("target", target_data)]
        )
        return syaml.syaml_dict([("arch", d)])

    @staticmethod
    def from_dict(d):
        """Import an ArchSpec from raw YAML/JSON data"""
        arch = d["arch"]
        target_name = arch["target"]
        if not isinstance(target_name, str):
            target_name = target_name["name"]
        target = _make_microarchitecture(target_name)
        return ArchSpec((arch["platform"], arch["platform_os"], target))

    def __str__(self):
        return "%s-%s-%s" % (self.platform, self.os, self.target)

    def __repr__(self):
        fmt = "ArchSpec(({0.platform!r}, {0.os!r}, {1!r}))"
        return fmt.format(self, str(self.target))

    def __contains__(self, string):
        return string in str(self) or string in self.target


@lang.lazy_lexicographic_ordering
class CompilerSpec:
    """The CompilerSpec field represents the compiler or range of compiler
    versions that a package should be built with.  CompilerSpecs have a
    name and a version list."""

    __slots__ = "name", "versions"

    def __init__(self, *args):
        nargs = len(args)
        if nargs == 1:
            arg = args[0]
            # If there is one argument, it's either another CompilerSpec
            # to copy or a string to parse
            if isinstance(arg, str):
                spec = spack.parser.parse_one_or_raise(f"%{arg}")
                self.name = spec.compiler.name
                self.versions = spec.compiler.versions

            elif isinstance(arg, CompilerSpec):
                self.name = arg.name
                self.versions = arg.versions.copy()

            else:
                raise TypeError(
                    "Can only build CompilerSpec from string or "
                    + "CompilerSpec. Found %s" % type(arg)
                )

        elif nargs == 2:
            name, version = args
            self.name = name
            self.versions = vn.VersionList([vn.ver(version)])

        else:
            raise TypeError("__init__ takes 1 or 2 arguments. (%d given)" % nargs)

    def _autospec(self, compiler_spec_like):
        if isinstance(compiler_spec_like, CompilerSpec):
            return compiler_spec_like
        return CompilerSpec(compiler_spec_like)

    def intersects(self, other: "CompilerSpec") -> bool:
        """Return True if all concrete specs matching self also match other, otherwise False.

        For compiler specs this means that the name of the compiler must be the same for
        self and other, and that the versions ranges should intersect.

        Args:
            other: spec to be satisfied
        """
        other = self._autospec(other)
        return self.name == other.name and self.versions.intersects(other.versions)

    def satisfies(self, other: "CompilerSpec") -> bool:
        """Return True if all concrete specs matching self also match other, otherwise False.

        For compiler specs this means that the name of the compiler must be the same for
        self and other, and that the version range of self is a subset of that of other.

        Args:
            other: spec to be satisfied
        """
        other = self._autospec(other)
        return self.name == other.name and self.versions.satisfies(other.versions)

    def constrain(self, other: "CompilerSpec") -> bool:
        """Intersect self's versions with other.

        Return whether the CompilerSpec changed.
        """
        other = self._autospec(other)

        # ensure that other will actually constrain this spec.
        if not other.intersects(self):
            raise UnsatisfiableCompilerSpecError(other, self)

        return self.versions.intersect(other.versions)

    @property
    def concrete(self):
        """A CompilerSpec is concrete if its versions are concrete and there
        is an available compiler with the right version."""
        return self.versions.concrete

    @property
    def version(self):
        if not self.concrete:
            raise spack.error.SpecError("Spec is not concrete: " + str(self))
        return self.versions[0]

    def copy(self):
        clone = CompilerSpec.__new__(CompilerSpec)
        clone.name = self.name
        clone.versions = self.versions.copy()
        return clone

    def _cmp_iter(self):
        yield self.name
        yield self.versions

    def to_dict(self):
        d = syaml.syaml_dict([("name", self.name)])
        d.update(self.versions.to_dict())

        return syaml.syaml_dict([("compiler", d)])

    @staticmethod
    def from_dict(d):
        d = d["compiler"]
        return CompilerSpec(d["name"], vn.VersionList.from_dict(d))

    @property
    def display_str(self):
        """Equivalent to {compiler.name}{@compiler.version} for Specs, without extra
        @= for readability."""
        if self.concrete:
            return f"{self.name}@{self.version}"
        elif self.versions != vn.any_version:
            return f"{self.name}@{self.versions}"
        return self.name

    def __str__(self):
        out = self.name
        if self.versions and self.versions != vn.any_version:
            out += f"@{self.versions}"
        return out

    def __repr__(self):
        return str(self)


@lang.lazy_lexicographic_ordering
class DependencySpec:
    """DependencySpecs represent an edge in the DAG, and contain dependency types
    and information on the virtuals being provided.

    Dependencies can be one (or more) of several types:

    - build: needs to be in the PATH at build time.
    - link: is linked to and added to compiler flags.
    - run: needs to be in the PATH for the package to run.

    Args:
        parent: starting node of the edge
        spec: ending node of the edge.
        depflag: represents dependency relationships.
        virtuals: virtual packages provided from child to parent node.
    """

    __slots__ = "parent", "spec", "depflag", "virtuals"

    def __init__(
        self, parent: "Spec", spec: "Spec", *, depflag: dt.DepFlag, virtuals: Tuple[str, ...]
    ):
        self.parent = parent
        self.spec = spec
        self.depflag = depflag
        self.virtuals = tuple(sorted(set(virtuals)))

    def update_deptypes(self, depflag: dt.DepFlag) -> bool:
        """Update the current dependency types"""
        old = self.depflag
        new = depflag | old
        if new == old:
            return False
        self.depflag = new
        return True

    def update_virtuals(self, virtuals: Tuple[str, ...]) -> bool:
        """Update the list of provided virtuals"""
        old = self.virtuals
        self.virtuals = tuple(sorted(set(virtuals).union(self.virtuals)))
        return old != self.virtuals

    def copy(self) -> "DependencySpec":
        """Return a copy of this edge"""
        return DependencySpec(self.parent, self.spec, depflag=self.depflag, virtuals=self.virtuals)

    def _cmp_iter(self):
        yield self.parent.name if self.parent else None
        yield self.spec.name if self.spec else None
        yield self.depflag
        yield self.virtuals

    def __str__(self) -> str:
        parent = self.parent.name if self.parent else None
        child = self.spec.name if self.spec else None
        return f"{parent} {self.depflag}[virtuals={','.join(self.virtuals)}] --> {child}"

    def flip(self) -> "DependencySpec":
        """Flip the dependency, and drop virtual information"""
        return DependencySpec(
            parent=self.spec, spec=self.parent, depflag=self.depflag, virtuals=()
        )


class CompilerFlag(str):
    """Will store a flag value and it's propagation value

    Args:
        value (str): the flag's value
        propagate (bool): if ``True`` the flag value will
            be passed to the package's dependencies. If
            ``False`` it will not
        flag_group (str): if this flag was introduced along
            with several flags via a single source, then
            this will store all such flags
        source (str): identifies the type of constraint that
            introduced this flag (e.g. if a package has
            ``depends_on(... cflags=-g)``, then the ``source``
            for "-g" would indicate ``depends_on``.
    """

    def __new__(cls, value, **kwargs):
        obj = str.__new__(cls, value)
        obj.propagate = kwargs.pop("propagate", False)
        obj.flag_group = kwargs.pop("flag_group", value)
        obj.source = kwargs.pop("source", None)
        return obj


_valid_compiler_flags = ["cflags", "cxxflags", "fflags", "ldflags", "ldlibs", "cppflags"]


def _shared_subset_pair_iterate(container1, container2):
    """
    [0, a, c, d, f]
    [a, d, e, f]

    yields [(a, a), (d, d), (f, f)]

    no repeated elements
    """
    a_idx, b_idx = 0, 0
    max_a, max_b = len(container1), len(container2)
    while a_idx < max_a and b_idx < max_b:
        if container1[a_idx] == container2[b_idx]:
            yield (container1[a_idx], container2[b_idx])
            a_idx += 1
            b_idx += 1
        else:
            while container1[a_idx] < container2[b_idx]:
                a_idx += 1
            while container1[a_idx] > container2[b_idx]:
                b_idx += 1


class FlagMap(lang.HashableMap):
    __slots__ = ("spec",)

    def __init__(self, spec):
        super().__init__()
        self.spec = spec

    def satisfies(self, other):
        return all(f in self and set(self[f]) >= set(other[f]) for f in other)

    def intersects(self, other):
        return True

    def constrain(self, other):
        """Add all flags in other that aren't in self to self.

        Return whether the spec changed.
        """
        changed = False
        for flag_type in other:
            if flag_type not in self:
                self[flag_type] = other[flag_type]
                changed = True
            else:
                extra_other = set(other[flag_type]) - set(self[flag_type])
                if extra_other:
                    self[flag_type] = list(self[flag_type]) + list(
                        x for x in other[flag_type] if x in extra_other
                    )
                    changed = True

                # Next, if any flags in other propagate, we force them to propagate in our case
                shared = list(sorted(set(other[flag_type]) - extra_other))
                for x, y in _shared_subset_pair_iterate(shared, sorted(self[flag_type])):
                    if x.propagate:
                        y.propagate = True

        # TODO: what happens if flag groups with a partial (but not complete)
        # intersection specify different behaviors for flag propagation?

        return changed

    @staticmethod
    def valid_compiler_flags():
        return _valid_compiler_flags

    def copy(self):
        clone = FlagMap(self.spec)
        for name, compiler_flag in self.items():
            clone[name] = compiler_flag
        return clone

    def add_flag(self, flag_type, value, propagation, flag_group=None, source=None):
        """Stores the flag's value in CompilerFlag and adds it
        to the FlagMap

        Args:
            flag_type (str): the type of flag
            value (str): the flag's value that will be added to the flag_type's
                corresponding list
            propagation (bool): if ``True`` the flag value will be passed to
                the packages' dependencies. If``False`` it will not be passed
        """
        flag_group = flag_group or value
        flag = CompilerFlag(value, propagate=propagation, flag_group=flag_group, source=source)

        if flag_type not in self:
            self[flag_type] = [flag]
        else:
            self[flag_type].append(flag)

    def yaml_entry(self, flag_type):
        """Returns the flag type and a list of the flag values since the
        propagation values aren't needed when writing to yaml

        Args:
            flag_type (str): the type of flag to get values from

        Returns the flag_type and a list of the corresponding flags in
            string format
        """
        return flag_type, [str(flag) for flag in self[flag_type]]

    def _cmp_iter(self):
        for k, v in sorted(self.items()):
            yield k

            def flags():
                for flag in v:
                    yield flag

            yield flags

    def __str__(self):
        if not self:
            return ""

        sorted_items = sorted((k, v) for k, v in self.items() if v)

        result = ""
        for flag_type, flags in sorted_items:
            normal = [f for f in flags if not f.propagate]
            if normal:
                result += f" {flag_type}={spack.parser.quote_if_needed(' '.join(normal))}"

            propagated = [f for f in flags if f.propagate]
            if propagated:
                result += f" {flag_type}=={spack.parser.quote_if_needed(' '.join(propagated))}"

        # TODO: somehow add this space only if something follows in Spec.format()
        if sorted_items:
            result += " "

        return result


def _sort_by_dep_types(dspec: DependencySpec):
    return dspec.depflag


#: Enum for edge directions
EdgeDirection = lang.enum(parent=0, child=1)


@lang.lazy_lexicographic_ordering
class _EdgeMap(collections.abc.Mapping):
    """Represent a collection of edges (DependencySpec objects) in the DAG.

    Objects of this class are used in Specs to track edges that are
    outgoing towards direct dependencies, or edges that are incoming
    from direct dependents.

    Edges are stored in a dictionary and keyed by package name.
    """

    __slots__ = "edges", "store_by_child"

    def __init__(self, store_by=EdgeDirection.child):
        # Sanitize input arguments
        msg = 'unexpected value for "store_by" argument'
        assert store_by in (EdgeDirection.child, EdgeDirection.parent), msg

        #: This dictionary maps a package name to a list of edges
        #: i.e. to a list of DependencySpec objects
        self.edges = {}
        self.store_by_child = store_by == EdgeDirection.child

    def __getitem__(self, key):
        return self.edges[key]

    def __iter__(self):
        return iter(self.edges)

    def __len__(self):
        return len(self.edges)

    def add(self, edge: DependencySpec):
        key = edge.spec.name if self.store_by_child else edge.parent.name
        if key in self.edges:
            lst = self.edges[key]
            lst.append(edge)
            lst.sort(key=_sort_by_dep_types)
        else:
            self.edges[key] = [edge]

    def __str__(self):
        return "{deps: %s}" % ", ".join(str(d) for d in sorted(self.values()))

    def _cmp_iter(self):
        for item in sorted(itertools.chain.from_iterable(self.edges.values())):
            yield item

    def copy(self):
        """Copies this object and returns a clone"""
        clone = type(self)()
        clone.store_by_child = self.store_by_child

        # Copy everything from this dict into it.
        for dspec in itertools.chain.from_iterable(self.values()):
            clone.add(dspec.copy())

        return clone

    def select(self, parent=None, child=None, depflag: dt.DepFlag = dt.ALL):
        """Select a list of edges and return them.

        If an edge:
        - Has *any* of the dependency types passed as argument,
        - Matches the parent and/or child name, if passed
        then it is selected.

        The deptypes argument needs to be a flag, since the method won't
        convert it for performance reason.

        Args:
            parent (str): name of the parent package
            child (str): name of the child package
            depflag: allowed dependency types in flag form

        Returns:
            List of DependencySpec objects
        """
        if not depflag:
            return []

        # Start from all the edges we store
        selected = (d for d in itertools.chain.from_iterable(self.values()))

        # Filter by parent name
        if parent:
            selected = (d for d in selected if d.parent.name == parent)

        # Filter by child name
        if child:
            selected = (d for d in selected if d.spec.name == child)

        # Filter by allowed dependency types
        selected = (dep for dep in selected if not dep.depflag or (depflag & dep.depflag))

        return list(selected)

    def clear(self):
        self.edges.clear()


def _command_default_handler(spec: "Spec"):
    """Default handler when looking for the 'command' attribute.

    Tries to search for ``spec.name`` in the ``spec.home.bin`` directory.

    Parameters:
        spec: spec that is being queried

    Returns:
        Executable: An executable of the command

    Raises:
        RuntimeError: If the command is not found
    """
    home = getattr(spec.package, "home")
    path = os.path.join(home.bin, spec.name)

    if fs.is_exe(path):
        return spack.util.executable.Executable(path)
    raise RuntimeError(f"Unable to locate {spec.name} command in {home.bin}")


def _headers_default_handler(spec: "Spec"):
    """Default handler when looking for the 'headers' attribute.

    Tries to search for ``*.h`` files recursively starting from
    ``spec.package.home.include``.

    Parameters:
        spec: spec that is being queried

    Returns:
        HeaderList: The headers in ``prefix.include``

    Raises:
        NoHeadersError: If no headers are found
    """
    home = getattr(spec.package, "home")
    headers = fs.find_headers("*", root=home.include, recursive=True)

    if headers:
        return headers
    raise spack.error.NoHeadersError(f"Unable to locate {spec.name} headers in {home}")


def _libs_default_handler(spec: "Spec"):
    """Default handler when looking for the 'libs' attribute.

    Tries to search for ``lib{spec.name}`` recursively starting from
    ``spec.package.home``. If ``spec.name`` starts with ``lib``, searches for
    ``{spec.name}`` instead.

    Parameters:
        spec: spec that is being queried

    Returns:
        LibraryList: The libraries found

    Raises:
        NoLibrariesError: If no libraries are found
    """

    # Variable 'name' is passed to function 'find_libraries', which supports
    # glob characters. For example, we have a package with a name 'abc-abc'.
    # Now, we don't know if the original name of the package is 'abc_abc'
    # (and it generates a library 'libabc_abc.so') or 'abc-abc' (and it
    # generates a library 'libabc-abc.so'). So, we tell the function
    # 'find_libraries' to give us anything that matches 'libabc?abc' and it
    # gives us either 'libabc-abc.so' or 'libabc_abc.so' (or an error)
    # depending on which one exists (there is a possibility, of course, to
    # get something like 'libabcXabc.so, but for now we consider this
    # unlikely).
    name = spec.name.replace("-", "?")
    home = getattr(spec.package, "home")

    # Avoid double 'lib' for packages whose names already start with lib
    if not name.startswith("lib") and not spec.satisfies("platform=windows"):
        name = "lib" + name

    # If '+shared' search only for shared library; if '~shared' search only for
    # static library; otherwise, first search for shared and then for static.
    search_shared = (
        [True] if ("+shared" in spec) else ([False] if ("~shared" in spec) else [True, False])
    )

    for shared in search_shared:
<<<<<<< HEAD
        # Set runtime=False: we want find libraries used for linking by default
        # Set max_depth=1: we default to searching the root directory and all the
        #     directories underneath it, but we don't recurse beyond that by default
        libs = fs.find_libraries(
            name, home, shared=shared, runtime=False, recursive=True, max_depth=1
        )
=======
        # Since we are searching for link libraries, on Windows search only for
        # ".Lib" extensions by default as those represent import libraries for implicit links.
        libs = fs.find_libraries(name, home, shared=shared, recursive=True, runtime=False)
>>>>>>> 61d2d21a
        if libs:
            return libs

    raise spack.error.NoLibrariesError(
        f"Unable to recursively locate {spec.name} libraries in {home}"
    )


class ForwardQueryToPackage:
    """Descriptor used to forward queries from Spec to Package"""

    def __init__(
        self,
        attribute_name: str,
        default_handler: Optional[Callable[["Spec"], Any]] = None,
        _indirect: bool = False,
    ) -> None:
        """Create a new descriptor.

        Parameters:
            attribute_name: name of the attribute to be searched for in the Package instance
            default_handler: default function to be called if the attribute was not found in the
                Package instance
            _indirect: temporarily added to redirect a query to another package.
        """
        self.attribute_name = attribute_name
        self.default = default_handler
        self.indirect = _indirect

    def __get__(self, instance: "SpecBuildInterface", cls):
        """Retrieves the property from Package using a well defined chain
        of responsibility.

        The order of call is:

        1. if the query was through the name of a virtual package try to
            search for the attribute `{virtual_name}_{attribute_name}`
            in Package

        2. try to search for attribute `{attribute_name}` in Package

        3. try to call the default handler

        The first call that produces a value will stop the chain.

        If no call can handle the request then AttributeError is raised with a
        message indicating that no relevant attribute exists.
        If a call returns None, an AttributeError is raised with a message
        indicating a query failure, e.g. that library files were not found in a
        'libs' query.
        """
        # TODO: this indirection exist solely for `spec["python"].command` to actually return
        # spec["python-venv"].command. It should be removed when `python` is a virtual.
        if self.indirect and instance.indirect_spec:
            pkg = instance.indirect_spec.package
        else:
            pkg = instance.wrapped_obj.package
        try:
            query = instance.last_query
        except AttributeError:
            # There has been no query yet: this means
            # a spec is trying to access its own attributes
            _ = instance.wrapped_obj[instance.wrapped_obj.name]  # NOQA: ignore=F841
            query = instance.last_query

        callbacks_chain = []
        # First in the chain : specialized attribute for virtual packages
        if query.isvirtual:
            specialized_name = "{0}_{1}".format(query.name, self.attribute_name)
            callbacks_chain.append(lambda: getattr(pkg, specialized_name))
        # Try to get the generic method from Package
        callbacks_chain.append(lambda: getattr(pkg, self.attribute_name))
        # Final resort : default callback
        if self.default is not None:
            _default = self.default  # make mypy happy
            callbacks_chain.append(lambda: _default(instance.wrapped_obj))

        # Trigger the callbacks in order, the first one producing a
        # value wins
        value = None
        message = None
        for f in callbacks_chain:
            try:
                value = f()
                # A callback can return None to trigger an error indicating
                # that the query failed.
                if value is None:
                    msg = "Query of package '{name}' for '{attrib}' failed\n"
                    msg += "\tprefix : {spec.prefix}\n"
                    msg += "\tspec : {spec}\n"
                    msg += "\tqueried as : {query.name}\n"
                    msg += "\textra parameters : {query.extra_parameters}"
                    message = msg.format(
                        name=pkg.name,
                        attrib=self.attribute_name,
                        spec=instance,
                        query=instance.last_query,
                    )
                else:
                    return value
                break
            except AttributeError:
                pass
        # value is 'None'
        if message is not None:
            # Here we can use another type of exception. If we do that, the
            # unit test 'test_getitem_exceptional_paths' in the file
            # lib/spack/spack/test/spec_dag.py will need to be updated to match
            # the type.
            raise AttributeError(message)
        # 'None' value at this point means that there are no appropriate
        # properties defined and no default handler, or that all callbacks
        # raised AttributeError. In this case, we raise AttributeError with an
        # appropriate message.
        fmt = "'{name}' package has no relevant attribute '{query}'\n"
        fmt += "\tspec : '{spec}'\n"
        fmt += "\tqueried as : '{spec.last_query.name}'\n"
        fmt += "\textra parameters : '{spec.last_query.extra_parameters}'\n"
        message = fmt.format(name=pkg.name, query=self.attribute_name, spec=instance)
        raise AttributeError(message)

    def __set__(self, instance, value):
        cls_name = type(instance).__name__
        msg = "'{0}' object attribute '{1}' is read-only"
        raise AttributeError(msg.format(cls_name, self.attribute_name))


# Represents a query state in a BuildInterface object
QueryState = collections.namedtuple("QueryState", ["name", "extra_parameters", "isvirtual"])


class SpecBuildInterface(lang.ObjectWrapper):
    # home is available in the base Package so no default is needed
    home = ForwardQueryToPackage("home", default_handler=None)
    headers = ForwardQueryToPackage("headers", default_handler=_headers_default_handler)
    libs = ForwardQueryToPackage("libs", default_handler=_libs_default_handler)
    command = ForwardQueryToPackage(
        "command", default_handler=_command_default_handler, _indirect=True
    )

    def __init__(self, spec: "Spec", name: str, query_parameters: List[str], _parent: "Spec"):
        super().__init__(spec)
        # Adding new attributes goes after super() call since the ObjectWrapper
        # resets __dict__ to behave like the passed object
        original_spec = getattr(spec, "wrapped_obj", spec)
        self.wrapped_obj = original_spec
        self.token = original_spec, name, query_parameters, _parent
        is_virtual = spack.repo.PATH.is_virtual(name)
        self.last_query = QueryState(
            name=name, extra_parameters=query_parameters, isvirtual=is_virtual
        )

        # TODO: this ad-hoc logic makes `spec["python"].command` return
        # `spec["python-venv"].command` and should be removed when `python` is a virtual.
        self.indirect_spec = None
        if spec.name == "python":
            python_venvs = _parent.dependencies("python-venv")
            if not python_venvs:
                return
            self.indirect_spec = python_venvs[0]

    def __reduce__(self):
        return SpecBuildInterface, self.token

    def copy(self, *args, **kwargs):
        return self.wrapped_obj.copy(*args, **kwargs)


def tree(
    specs: List["Spec"],
    *,
    color: Optional[bool] = None,
    depth: bool = False,
    hashes: bool = False,
    hashlen: Optional[int] = None,
    cover: str = "nodes",
    indent: int = 0,
    format: str = DEFAULT_FORMAT,
    deptypes: Union[Tuple[str, ...], str] = "all",
    show_types: bool = False,
    depth_first: bool = False,
    recurse_dependencies: bool = True,
    status_fn: Optional[Callable[["Spec"], InstallStatus]] = None,
    prefix: Optional[Callable[["Spec"], str]] = None,
    key=id,
) -> str:
    """Prints out specs and their dependencies, tree-formatted with indentation.

    Status function may either output a boolean or an InstallStatus

    Args:
        color: if True, always colorize the tree. If False, don't colorize the tree. If None,
            use the default from llnl.tty.color
        depth: print the depth from the root
        hashes: if True, print the hash of each node
        hashlen: length of the hash to be printed
        cover: either "nodes" or "edges"
        indent: extra indentation for the tree being printed
        format: format to be used to print each node
        deptypes: dependency types to be represented in the tree
        show_types: if True, show the (merged) dependency type of a node
        depth_first: if True, traverse the DAG depth first when representing it as a tree
        recurse_dependencies: if True, recurse on dependencies
        status_fn: optional callable that takes a node as an argument and return its
            installation status
        prefix: optional callable that takes a node as an argument and return its
            installation prefix
    """
    out = ""

    if color is None:
        color = clr.get_color_when()

    # reduce deptypes over all in-edges when covering nodes
    if show_types and cover == "nodes":
        deptype_lookup: Dict[str, dt.DepFlag] = collections.defaultdict(dt.DepFlag)
        for edge in traverse.traverse_edges(specs, cover="edges", deptype=deptypes, root=False):
            deptype_lookup[edge.spec.dag_hash()] |= edge.depflag

    for d, dep_spec in traverse.traverse_tree(
        sorted(specs), cover=cover, deptype=deptypes, depth_first=depth_first, key=key
    ):
        node = dep_spec.spec

        if prefix is not None:
            out += prefix(node)
        out += " " * indent

        if depth:
            out += "%-4d" % d

        if status_fn:
            status = status_fn(node)
            if status in list(InstallStatus):
                out += clr.colorize(status.value, color=color)
            elif status:
                out += clr.colorize("@g{[+]}  ", color=color)
            else:
                out += clr.colorize("@r{[-]}  ", color=color)

        if hashes:
            out += clr.colorize("@K{%s}  ", color=color) % node.dag_hash(hashlen)

        if show_types:
            if cover == "nodes":
                depflag = deptype_lookup[dep_spec.spec.dag_hash()]
            else:
                # when covering edges or paths, we show dependency
                # types only for the edge through which we visited
                depflag = dep_spec.depflag

            type_chars = dt.flag_to_chars(depflag)
            out += "[%s]  " % type_chars

        out += "    " * d
        if d > 0:
            out += "^"
        out += node.format(format, color=color) + "\n"

        # Check if we wanted just the first line
        if not recurse_dependencies:
            break

    return out


@lang.lazy_lexicographic_ordering(set_hash=False)
class Spec:
    #: Cache for spec's prefix, computed lazily in the corresponding property
    _prefix = None
    abstract_hash = None

    @staticmethod
    def default_arch():
        """Return an anonymous spec for the default architecture"""
        s = Spec()
        s.architecture = ArchSpec.default_arch()
        return s

    def __init__(
        self,
        spec_like=None,
        normal=False,
        concrete=False,
        external_path=None,
        external_modules=None,
    ):
        """Create a new Spec.

        Arguments:
            spec_like (optional string): if not provided, we initialize
                an anonymous Spec that matches any Spec object; if
                provided we parse this as a Spec string.

        Keyword arguments:
        # assign special fields from constructor
        self._normal = normal
        self._concrete = concrete
        self.external_path = external_path
        self.external_module = external_module
        """
        # Copy if spec_like is a Spec.
        if isinstance(spec_like, Spec):
            self._dup(spec_like)
            return

        # init an empty spec that matches anything.
        self.name = None
        self.versions = vn.VersionList(":")
        self.variants = VariantMap(self)
        self.architecture = None
        self.compiler = None
        self.compiler_flags = FlagMap(self)
        self._dependents = _EdgeMap(store_by=EdgeDirection.parent)
        self._dependencies = _EdgeMap(store_by=EdgeDirection.child)
        self.namespace = None

        # initial values for all spec hash types
        for h in ht.hashes:
            setattr(self, h.attr, None)

        # Python __hash__ is handled separately from the cached spec hashes
        self._dunder_hash = None

        # cache of package for this spec
        self._package = None

        # Most of these are internal implementation details that can be
        # set by internal Spack calls in the constructor.
        #
        # For example, Specs are by default not assumed to be normal, but
        # in some cases we've read them from a file want to assume
        # normal.  This allows us to manipulate specs that Spack doesn't
        # have package.py files for.
        self._normal = normal
        self._concrete = concrete
        self._external_path = external_path
        self.external_modules = Spec._format_module_list(external_modules)

        # This attribute is used to store custom information for
        # external specs. None signal that it was not set yet.
        self.extra_attributes = None

        # This attribute holds the original build copy of the spec if it is
        # deployed differently than it was built. None signals that the spec
        # is deployed "as built."
        # Build spec should be the actual build spec unless marked dirty.
        self._build_spec = None

        if isinstance(spec_like, str):
            spack.parser.parse_one_or_raise(spec_like, self)

        elif spec_like is not None:
            raise TypeError("Can't make spec out of %s" % type(spec_like))

    @staticmethod
    def _format_module_list(modules):
        """Return a module list that is suitable for YAML serialization
        and hash computation.

        Given a module list, possibly read from a configuration file,
        return an object that serializes to a consistent YAML string
        before/after round-trip serialization to/from a Spec dictionary
        (stored in JSON format): when read in, the module list may
        contain YAML formatting that is discarded (non-essential)
        when stored as a Spec dictionary; we take care in this function
        to discard such formatting such that the Spec hash does not
        change before/after storage in JSON.
        """
        if modules:
            modules = list(modules)
        return modules

    @property
    def external_path(self):
        return llnl.path.path_to_os_path(self._external_path)[0]

    @external_path.setter
    def external_path(self, ext_path):
        self._external_path = ext_path

    @property
    def external(self):
        return bool(self.external_path) or bool(self.external_modules)

    @property
    def is_develop(self):
        """Return whether the Spec represents a user-developed package
        in a Spack ``Environment`` (i.e. using `spack develop`).
        """
        return bool(self.variants.get("dev_path", False))

    def clear_dependencies(self):
        """Trim the dependencies of this spec."""
        self._dependencies.clear()

    def clear_edges(self):
        """Trim the dependencies and dependents of this spec."""
        self._dependencies.clear()
        self._dependents.clear()

    def detach(self, deptype="all"):
        """Remove any reference that dependencies have of this node.

        Args:
            deptype (str or tuple): dependency types tracked by the
                current spec
        """
        key = self.dag_hash()
        # Go through the dependencies
        for dep in self.dependencies(deptype=deptype):
            # Remove the spec from dependents
            if self.name in dep._dependents:
                dependents_copy = dep._dependents.edges[self.name]
                del dep._dependents.edges[self.name]
                for edge in dependents_copy:
                    if edge.parent.dag_hash() == key:
                        continue
                    dep._dependents.add(edge)

    def _get_dependency(self, name):
        # WARNING: This function is an implementation detail of the
        # WARNING: original concretizer. Since with that greedy
        # WARNING: algorithm we don't allow multiple nodes from
        # WARNING: the same package in a DAG, here we hard-code
        # WARNING: using index 0 i.e. we assume that we have only
        # WARNING: one edge from package "name"
        deps = self.edges_to_dependencies(name=name)
        if len(deps) != 1:
            err_msg = 'expected only 1 "{0}" dependency, but got {1}'
            raise spack.error.SpecError(err_msg.format(name, len(deps)))
        return deps[0]

    def edges_from_dependents(
        self, name=None, depflag: dt.DepFlag = dt.ALL
    ) -> List[DependencySpec]:
        """Return a list of edges connecting this node in the DAG
        to parents.

        Args:
            name (str): filter dependents by package name
            depflag: allowed dependency types
        """
        return [d for d in self._dependents.select(parent=name, depflag=depflag)]

    def edges_to_dependencies(
        self, name=None, depflag: dt.DepFlag = dt.ALL
    ) -> List[DependencySpec]:
        """Return a list of edges connecting this node in the DAG
        to children.

        Args:
            name (str): filter dependencies by package name
            depflag: allowed dependency types
        """
        return [d for d in self._dependencies.select(child=name, depflag=depflag)]

    @property
    def edge_attributes(self) -> str:
        """Helper method to print edge attributes in spec literals"""
        edges = self.edges_from_dependents()
        if not edges:
            return ""

        union = DependencySpec(parent=Spec(), spec=self, depflag=0, virtuals=())
        for edge in edges:
            union.update_deptypes(edge.depflag)
            union.update_virtuals(edge.virtuals)
        deptypes_str = (
            f"deptypes={','.join(dt.flag_to_tuple(union.depflag))}" if union.depflag else ""
        )
        virtuals_str = f"virtuals={','.join(union.virtuals)}" if union.virtuals else ""
        if not deptypes_str and not virtuals_str:
            return ""
        result = f"{deptypes_str} {virtuals_str}".strip()
        return f"[{result}]"

    def dependencies(
        self, name=None, deptype: Union[dt.DepTypes, dt.DepFlag] = dt.ALL
    ) -> List["Spec"]:
        """Return a list of direct dependencies (nodes in the DAG).

        Args:
            name (str): filter dependencies by package name
            deptype: allowed dependency types
        """
        if not isinstance(deptype, dt.DepFlag):
            deptype = dt.canonicalize(deptype)
        return [d.spec for d in self.edges_to_dependencies(name, depflag=deptype)]

    def dependents(
        self, name=None, deptype: Union[dt.DepTypes, dt.DepFlag] = dt.ALL
    ) -> List["Spec"]:
        """Return a list of direct dependents (nodes in the DAG).

        Args:
            name (str): filter dependents by package name
            deptype: allowed dependency types
        """
        if not isinstance(deptype, dt.DepFlag):
            deptype = dt.canonicalize(deptype)
        return [d.parent for d in self.edges_from_dependents(name, depflag=deptype)]

    def _dependencies_dict(self, depflag: dt.DepFlag = dt.ALL):
        """Return a dictionary, keyed by package name, of the direct
        dependencies.

        Each value in the dictionary is a list of edges.

        Args:
            deptype: allowed dependency types
        """
        _sort_fn = lambda x: (x.spec.name, _sort_by_dep_types(x))
        _group_fn = lambda x: x.spec.name
        selected_edges = self._dependencies.select(depflag=depflag)
        result = {}
        for key, group in itertools.groupby(sorted(selected_edges, key=_sort_fn), key=_group_fn):
            result[key] = list(group)
        return result

    def _add_flag(self, name, value, propagate):
        """Called by the parser to add a known flag.
        Known flags currently include "arch"
        """

        if propagate and name in vt.reserved_names:
            raise UnsupportedPropagationError(
                f"Propagation with '==' is not supported for '{name}'."
            )

        valid_flags = FlagMap.valid_compiler_flags()
        if name == "arch" or name == "architecture":
            parts = tuple(value.split("-"))
            plat, os, tgt = parts if len(parts) == 3 else (None, None, value)
            self._set_architecture(platform=plat, os=os, target=tgt)
        elif name == "platform":
            self._set_architecture(platform=value)
        elif name == "os" or name == "operating_system":
            self._set_architecture(os=value)
        elif name == "target":
            self._set_architecture(target=value)
        elif name == "namespace":
            self.namespace = value
        elif name in valid_flags:
            assert self.compiler_flags is not None
            flags_and_propagation = spack.compiler.tokenize_flags(value, propagate)
            flag_group = " ".join(x for (x, y) in flags_and_propagation)
            for flag, propagation in flags_and_propagation:
                self.compiler_flags.add_flag(name, flag, propagation, flag_group)
        else:
            # FIXME:
            # All other flags represent variants. 'foo=true' and 'foo=false'
            # map to '+foo' and '~foo' respectively. As such they need a
            # BoolValuedVariant instance.
            if str(value).upper() == "TRUE" or str(value).upper() == "FALSE":
                self.variants[name] = vt.BoolValuedVariant(name, value, propagate)
            else:
                self.variants[name] = vt.AbstractVariant(name, value, propagate)

    def _set_architecture(self, **kwargs):
        """Called by the parser to set the architecture."""
        arch_attrs = ["platform", "os", "target"]
        if self.architecture and self.architecture.concrete:
            raise DuplicateArchitectureError("Spec cannot have two architectures.")

        if not self.architecture:
            new_vals = tuple(kwargs.get(arg, None) for arg in arch_attrs)
            self.architecture = ArchSpec(new_vals)
        else:
            new_attrvals = [(a, v) for a, v in kwargs.items() if a in arch_attrs]
            for new_attr, new_value in new_attrvals:
                if getattr(self.architecture, new_attr):
                    raise DuplicateArchitectureError(f"Cannot specify '{new_attr}' twice")
                else:
                    setattr(self.architecture, new_attr, new_value)

    def _add_dependency(self, spec: "Spec", *, depflag: dt.DepFlag, virtuals: Tuple[str, ...]):
        """Called by the parser to add another spec as a dependency."""
        if spec.name not in self._dependencies or not spec.name:
            self.add_dependency_edge(spec, depflag=depflag, virtuals=virtuals)
            return

        # Keep the intersection of constraints when a dependency is added multiple times with
        # the same deptype. Add a new dependency if it is added with a compatible deptype
        # (for example, a build-only dependency is compatible with a link-only dependenyc).
        # The only restrictions, currently, are that we cannot add edges with overlapping
        # dependency types and we cannot add multiple edges that have link/run dependency types.
        # See ``spack.deptypes.compatible``.
        orig = self._dependencies[spec.name]
        try:
            dspec = next(dspec for dspec in orig if depflag == dspec.depflag)
        except StopIteration:
            # Error if we have overlapping or incompatible deptypes
            if any(not dt.compatible(dspec.depflag, depflag) for dspec in orig):
                edge_attrs = f"deptypes={dt.flag_to_chars(depflag).strip()}"
                required_dep_str = f"^[{edge_attrs}] {str(spec)}"

                raise DuplicateDependencyError(
                    f"{spec.name} is a duplicate dependency, with conflicting dependency types\n"
                    f"\t'{str(self)}' cannot depend on '{required_dep_str}'"
                )

            self.add_dependency_edge(spec, depflag=depflag, virtuals=virtuals)
            return

        try:
            dspec.spec.constrain(spec)
            dspec.update_virtuals(virtuals=virtuals)
        except spack.error.UnsatisfiableSpecError:
            raise DuplicateDependencyError(
                f"Cannot depend on incompatible specs '{dspec.spec}' and '{spec}'"
            )

    def add_dependency_edge(
        self, dependency_spec: "Spec", *, depflag: dt.DepFlag, virtuals: Tuple[str, ...]
    ):
        """Add a dependency edge to this spec.

        Args:
            dependency_spec: spec of the dependency
            deptypes: dependency types for this edge
            virtuals: virtuals provided by this edge
        """
        # Check if we need to update edges that are already present
        selected = self._dependencies.select(child=dependency_spec.name)
        for edge in selected:
            has_errors, details = False, []
            msg = f"cannot update the edge from {edge.parent.name} to {edge.spec.name}"

            # If the dependency is to an existing spec, we can update dependency
            # types. If it is to a new object, check deptype compatibility.
            if id(edge.spec) != id(dependency_spec) and not dt.compatible(edge.depflag, depflag):
                has_errors = True
                details.append(
                    (
                        f"{edge.parent.name} has already an edge matching any"
                        f" of these types {depflag}"
                    )
                )

                if any(v in edge.virtuals for v in virtuals):
                    details.append(
                        (
                            f"{edge.parent.name} has already an edge matching any"
                            f" of these virtuals {virtuals}"
                        )
                    )

            if has_errors:
                raise spack.error.SpecError(msg, "\n".join(details))

        for edge in selected:
            if id(dependency_spec) == id(edge.spec):
                # If we are here, it means the edge object was previously added to
                # both the parent and the child. When we update this object they'll
                # both see the deptype modification.
                edge.update_deptypes(depflag=depflag)
                edge.update_virtuals(virtuals=virtuals)
                return

        edge = DependencySpec(self, dependency_spec, depflag=depflag, virtuals=virtuals)
        self._dependencies.add(edge)
        dependency_spec._dependents.add(edge)

    #
    # Public interface
    #
    @property
    def fullname(self):
        return (
            ("%s.%s" % (self.namespace, self.name))
            if self.namespace
            else (self.name if self.name else "")
        )

    @property
    def anonymous(self):
        return not self.name and not self.abstract_hash

    @property
    def root(self):
        """Follow dependent links and find the root of this spec's DAG.

        Spack specs have a single root (the package being installed).
        """
        # FIXME: In the case of multiple parents this property does not
        # FIXME: make sense. Should we revisit the semantics?
        if not self._dependents:
            return self
        edges_by_package = next(iter(self._dependents.values()))
        return edges_by_package[0].parent.root

    @property
    def package(self):
        assert self.concrete, "{0}: Spec.package can only be called on concrete specs".format(
            self.name
        )
        if not self._package:
            self._package = spack.repo.PATH.get(self)
        return self._package

    @property
    def package_class(self):
        """Internal package call gets only the class object for a package.
        Use this to just get package metadata.
        """
        return spack.repo.PATH.get_pkg_class(self.fullname)

    @property
    def virtual(self):
        return spack.repo.PATH.is_virtual(self.name)

    @property
    def concrete(self):
        """A spec is concrete if it describes a single build of a package.

        More formally, a spec is concrete if concretize() has been called
        on it and it has been marked `_concrete`.

        Concrete specs either can be or have been built. All constraints
        have been resolved, optional dependencies have been added or
        removed, a compiler has been chosen, and all variants have
        values.
        """
        return self._concrete

    @property
    def spliced(self):
        """Returns whether or not this Spec is being deployed as built i.e.
        whether or not this Spec has ever been spliced.
        """
        return any(s.build_spec is not s for s in self.traverse(root=True))

    @property
    def installed(self):
        """Installation status of a package.

        Returns:
            True if the package has been installed, False otherwise.
        """
        if not self.concrete:
            return False

        try:
            # If the spec is in the DB, check the installed
            # attribute of the record
            return spack.store.STORE.db.get_record(self).installed
        except KeyError:
            # If the spec is not in the DB, the method
            #  above raises a Key error
            return False

    @property
    def installed_upstream(self):
        """Whether the spec is installed in an upstream repository.

        Returns:
            True if the package is installed in an upstream, False otherwise.
        """
        if not self.concrete:
            return False

        upstream, _ = spack.store.STORE.db.query_by_spec_hash(self.dag_hash())
        return upstream

    def traverse(self, **kwargs):
        """Shorthand for :meth:`~spack.traverse.traverse_nodes`"""
        return traverse.traverse_nodes([self], **kwargs)

    def traverse_edges(self, **kwargs):
        """Shorthand for :meth:`~spack.traverse.traverse_edges`"""
        return traverse.traverse_edges([self], **kwargs)

    @property
    def short_spec(self):
        """Returns a version of the spec with the dependencies hashed
        instead of completely enumerated."""
        spec_format = "{name}{@version}{%compiler.name}{@compiler.version}"
        spec_format += "{variants}{ arch=architecture}{/hash:7}"
        return self.format(spec_format)

    @property
    def cshort_spec(self):
        """Returns an auto-colorized version of ``self.short_spec``."""
        spec_format = "{name}{@version}{%compiler.name}{@compiler.version}"
        spec_format += "{variants}{ arch=architecture}{/hash:7}"
        return self.cformat(spec_format)

    @property
    def prefix(self):
        if not self._concrete:
            raise spack.error.SpecError("Spec is not concrete: " + str(self))

        if self._prefix is None:
            upstream, record = spack.store.STORE.db.query_by_spec_hash(self.dag_hash())
            if record and record.path:
                self.prefix = record.path
            else:
                self.prefix = spack.store.STORE.layout.path_for_spec(self)
        return self._prefix

    @prefix.setter
    def prefix(self, value):
        self._prefix = spack.util.prefix.Prefix(llnl.path.convert_to_platform_path(value))

    def spec_hash(self, hash):
        """Utility method for computing different types of Spec hashes.

        Arguments:
            hash (spack.hash_types.SpecHashDescriptor): type of hash to generate.
        """
        # TODO: currently we strip build dependencies by default.  Rethink
        # this when we move to using package hashing on all specs.
        if hash.override is not None:
            return hash.override(self)
        node_dict = self.to_node_dict(hash=hash)
        json_text = sjson.dump(node_dict)
        # This implements "frankenhashes", preserving the last 7 characters of the
        # original hash when splicing so that we can avoid relocation issues
        out = spack.util.hash.b32_hash(json_text)
        if self.build_spec is not self:
            return out[:-7] + self.build_spec.spec_hash(hash)[-7:]
        return out

    def _cached_hash(self, hash, length=None, force=False):
        """Helper function for storing a cached hash on the spec.

        This will run spec_hash() with the deptype and package_hash
        parameters, and if this spec is concrete, it will store the value
        in the supplied attribute on this spec.

        Arguments:
            hash (spack.hash_types.SpecHashDescriptor): type of hash to generate.
            length (int): length of hash prefix to return (default is full hash string)
            force (bool): cache the hash even if spec is not concrete (default False)
        """
        if not hash.attr:
            return self.spec_hash(hash)[:length]

        hash_string = getattr(self, hash.attr, None)
        if hash_string:
            return hash_string[:length]
        else:
            hash_string = self.spec_hash(hash)
            if force or self.concrete:
                setattr(self, hash.attr, hash_string)

            return hash_string[:length]

    def package_hash(self):
        """Compute the hash of the contents of the package for this node"""
        # Concrete specs with the old DAG hash did not have the package hash, so we do
        # not know what the package looked like at concretization time
        if self.concrete and not self._package_hash:
            raise ValueError(
                "Cannot call package_hash() on concrete specs with the old dag_hash()"
            )

        return self._cached_hash(ht.package_hash)

    def dag_hash(self, length=None):
        """This is Spack's default hash, used to identify installations.

        Same as the full hash (includes package hash and build/link/run deps).
        Tells us when package files and any dependencies have changes.

        NOTE: Versions of Spack prior to 0.18 only included link and run deps.

        """
        return self._cached_hash(ht.dag_hash, length)

    def process_hash(self, length=None):
        """Hash used to transfer specs among processes.

        This hash includes build and test dependencies and is only used to
        serialize a spec and pass it around among processes.
        """
        return self._cached_hash(ht.process_hash, length)

    def dag_hash_bit_prefix(self, bits):
        """Get the first <bits> bits of the DAG hash as an integer type."""
        return spack.util.hash.base32_prefix_bits(self.dag_hash(), bits)

    def process_hash_bit_prefix(self, bits):
        """Get the first <bits> bits of the DAG hash as an integer type."""
        return spack.util.hash.base32_prefix_bits(self.process_hash(), bits)

    def _lookup_hash(self):
        """Lookup just one spec with an abstract hash, returning a spec from the the environment,
        store, or finally, binary caches."""
        import spack.binary_distribution
        import spack.environment

        active_env = spack.environment.active_environment()

        # First env, then store, then binary cache
        matches = (
            (active_env.all_matching_specs(self) if active_env else [])
            or spack.store.STORE.db.query(self, installed=any)
            or spack.binary_distribution.BinaryCacheQuery(True)(self)
        )

        if not matches:
            raise InvalidHashError(self, self.abstract_hash)

        if len(matches) != 1:
            raise AmbiguousHashError(
                f"Multiple packages specify hash beginning '{self.abstract_hash}'.", *matches
            )

        return matches[0]

    def lookup_hash(self):
        """Given a spec with an abstract hash, return a copy of the spec with all properties and
        dependencies by looking up the hash in the environment, store, or finally, binary caches.
        This is non-destructive."""
        if self.concrete or not any(node.abstract_hash for node in self.traverse()):
            return self

        spec = self.copy(deps=False)
        # root spec is replaced
        if spec.abstract_hash:
            spec._dup(self._lookup_hash())
            return spec

        # Get dependencies that need to be replaced
        for node in self.traverse(root=False):
            if node.abstract_hash:
                spec._add_dependency(node._lookup_hash(), depflag=0, virtuals=())

        # reattach nodes that were not otherwise satisfied by new dependencies
        for node in self.traverse(root=False):
            if not any(n.satisfies(node) for n in spec.traverse()):
                spec._add_dependency(node.copy(), depflag=0, virtuals=())

        return spec

    def replace_hash(self):
        """Given a spec with an abstract hash, attempt to populate all properties and dependencies
        by looking up the hash in the environment, store, or finally, binary caches.
        This is destructive."""

        if not any(node for node in self.traverse(order="post") if node.abstract_hash):
            return

        self._dup(self.lookup_hash())

    def to_node_dict(self, hash=ht.dag_hash):
        """Create a dictionary representing the state of this Spec.

        ``to_node_dict`` creates the content that is eventually hashed by
        Spack to create identifiers like the DAG hash (see
        ``dag_hash()``).  Example result of ``to_node_dict`` for the
        ``sqlite`` package::

            {
                'sqlite': {
                    'version': '3.28.0',
                    'arch': {
                        'platform': 'darwin',
                        'platform_os': 'mojave',
                        'target': 'x86_64',
                    },
                    'compiler': {
                        'name': 'apple-clang',
                        'version': '10.0.0',
                    },
                    'namespace': 'builtin',
                    'parameters': {
                        'fts': 'true',
                        'functions': 'false',
                        'cflags': [],
                        'cppflags': [],
                        'cxxflags': [],
                        'fflags': [],
                        'ldflags': [],
                        'ldlibs': [],
                    },
                    'dependencies': {
                        'readline': {
                            'hash': 'zvaa4lhlhilypw5quj3akyd3apbq5gap',
                            'type': ['build', 'link'],
                        }
                    },
                }
            }

        Note that the dictionary returned does *not* include the hash of
        the *root* of the spec, though it does include hashes for each
        dependency, and (optionally) the package file corresponding to
        each node.

        See ``to_dict()`` for a "complete" spec hash, with hashes for
        each node and nodes for each dependency (instead of just their
        hashes).

        Arguments:
            hash (spack.hash_types.SpecHashDescriptor) type of hash to generate.
        """
        d = syaml.syaml_dict()

        d["name"] = self.name

        if self.versions:
            d.update(self.versions.to_dict())

        if self.architecture:
            d.update(self.architecture.to_dict())

        if self.compiler:
            d.update(self.compiler.to_dict())

        if self.namespace:
            d["namespace"] = self.namespace

        params = syaml.syaml_dict(sorted(v.yaml_entry() for _, v in self.variants.items()))

        # Only need the string compiler flag for yaml file
        params.update(
            sorted(
                self.compiler_flags.yaml_entry(flag_type)
                for flag_type in self.compiler_flags.keys()
            )
        )

        if params:
            d["parameters"] = params

        if self.external:
            d["external"] = syaml.syaml_dict(
                [
                    ("path", self.external_path),
                    ("module", self.external_modules),
                    ("extra_attributes", self.extra_attributes),
                ]
            )

        if not self._concrete:
            d["concrete"] = False

        if "patches" in self.variants:
            variant = self.variants["patches"]
            if hasattr(variant, "_patches_in_order_of_appearance"):
                d["patches"] = variant._patches_in_order_of_appearance

        if (
            self._concrete
            and hash.package_hash
            and hasattr(self, "_package_hash")
            and self._package_hash
        ):
            # We use the attribute here instead of `self.package_hash()` because this
            # should *always* be assignhed at concretization time. We don't want to try
            # to compute a package hash for concrete spec where a) the package might not
            # exist, or b) the `dag_hash` didn't include the package hash when the spec
            # was concretized.
            package_hash = self._package_hash

            # Full hashes are in bytes
            if not isinstance(package_hash, str) and isinstance(package_hash, bytes):
                package_hash = package_hash.decode("utf-8")
            d["package_hash"] = package_hash

        # Note: Relies on sorting dict by keys later in algorithm.
        deps = self._dependencies_dict(depflag=hash.depflag)
        if deps:
            deps_list = []
            for name, edges_for_name in sorted(deps.items()):
                name_tuple = ("name", name)
                for dspec in edges_for_name:
                    hash_tuple = (hash.name, dspec.spec._cached_hash(hash))
                    parameters_tuple = (
                        "parameters",
                        syaml.syaml_dict(
                            (
                                ("deptypes", dt.flag_to_tuple(dspec.depflag)),
                                ("virtuals", dspec.virtuals),
                            )
                        ),
                    )
                    ordered_entries = [name_tuple, hash_tuple, parameters_tuple]
                    deps_list.append(syaml.syaml_dict(ordered_entries))
            d["dependencies"] = deps_list

        # Name is included in case this is replacing a virtual.
        if self._build_spec:
            d["build_spec"] = syaml.syaml_dict(
                [("name", self.build_spec.name), (hash.name, self.build_spec._cached_hash(hash))]
            )
        return d

    def to_dict(self, hash=ht.dag_hash):
        """Create a dictionary suitable for writing this spec to YAML or JSON.

        This dictionaries like the one that is ultimately written to a
        ``spec.json`` file in each Spack installation directory.  For
        example, for sqlite::

            {
            "spec": {
                "_meta": {
                "version": 2
                },
                "nodes": [
                {
                    "name": "sqlite",
                    "version": "3.34.0",
                    "arch": {
                    "platform": "darwin",
                    "platform_os": "catalina",
                    "target": "x86_64"
                    },
                    "compiler": {
                    "name": "apple-clang",
                    "version": "11.0.0"
                    },
                    "namespace": "builtin",
                    "parameters": {
                    "column_metadata": true,
                    "fts": true,
                    "functions": false,
                    "rtree": false,
                    "cflags": [],
                    "cppflags": [],
                    "cxxflags": [],
                    "fflags": [],
                    "ldflags": [],
                    "ldlibs": []
                    },
                    "dependencies": [
                    {
                        "name": "readline",
                        "hash": "4f47cggum7p4qmp3xna4hi547o66unva",
                        "type": [
                        "build",
                        "link"
                        ]
                    },
                    {
                        "name": "zlib",
                        "hash": "uvgh6p7rhll4kexqnr47bvqxb3t33jtq",
                        "type": [
                        "build",
                        "link"
                        ]
                    }
                    ],
                    "hash": "tve45xfqkfgmzwcyfetze2z6syrg7eaf",
                },
                    # ... more node dicts for readline and its dependencies ...
                ]
            }

        Note that this dictionary starts with the 'spec' key, and what
        follows is a list starting with the root spec, followed by its
        dependencies in preorder.  Each node in the list also has a
        'hash' key that contains the hash of the node *without* the hash
        field included.

        In the example, the package content hash is not included in the
        spec, but if ``package_hash`` were true there would be an
        additional field on each node called ``package_hash``.

        ``from_dict()`` can be used to read back in a spec that has been
        converted to a dictionary, serialized, and read back in.

        Arguments:
            deptype (tuple or str): dependency types to include when
                traversing the spec.
            package_hash (bool): whether to include package content
                hashes in the dictionary.

        """
        node_list = []  # Using a list to preserve preorder traversal for hash.
        hash_set = set()
        for s in self.traverse(order="pre", deptype=hash.depflag):
            spec_hash = s._cached_hash(hash)

            if spec_hash not in hash_set:
                node_list.append(s.node_dict_with_hashes(hash))
                hash_set.add(spec_hash)

            if s.build_spec is not s:
                build_spec_list = s.build_spec.to_dict(hash)["spec"]["nodes"]
                for node in build_spec_list:
                    node_hash = node[hash.name]
                    if node_hash not in hash_set:
                        node_list.append(node)
                        hash_set.add(node_hash)

        meta_dict = syaml.syaml_dict([("version", SPECFILE_FORMAT_VERSION)])
        inner_dict = syaml.syaml_dict([("_meta", meta_dict), ("nodes", node_list)])
        spec_dict = syaml.syaml_dict([("spec", inner_dict)])
        return spec_dict

    def node_dict_with_hashes(self, hash=ht.dag_hash):
        """Returns a node_dict of this spec with the dag hash added.  If this
        spec is concrete, the full hash is added as well.  If 'build' is in
        the hash_type, the build hash is also added."""
        node = self.to_node_dict(hash)
        node[ht.dag_hash.name] = self.dag_hash()

        # dag_hash is lazily computed -- but if we write a spec out, we want it
        # to be included. This is effectively the last chance we get to compute
        # it accurately.
        if self.concrete:
            # all specs have at least a DAG hash
            node[ht.dag_hash.name] = self.dag_hash()

        else:
            node["concrete"] = False

        # we can also give them other hash types if we want
        if hash.name != ht.dag_hash.name:
            node[hash.name] = self._cached_hash(hash)

        return node

    def to_yaml(self, stream=None, hash=ht.dag_hash):
        return syaml.dump(self.to_dict(hash), stream=stream, default_flow_style=False)

    def to_json(self, stream=None, hash=ht.dag_hash):
        return sjson.dump(self.to_dict(hash), stream)

    @staticmethod
    def from_specfile(path):
        """Construct a spec from a JSON or YAML spec file path"""
        with open(path, "r") as fd:
            file_content = fd.read()
            if path.endswith(".json"):
                return Spec.from_json(file_content)
            return Spec.from_yaml(file_content)

    @staticmethod
    def override(init_spec, change_spec):
        # TODO: this doesn't account for the case where the changed spec
        # (and the user spec) have dependencies
        new_spec = init_spec.copy()
        package_cls = spack.repo.PATH.get_pkg_class(new_spec.name)
        if change_spec.versions and not change_spec.versions == vn.any_version:
            new_spec.versions = change_spec.versions

        for vname, value in change_spec.variants.items():
            if vname in package_cls.variant_names():
                if vname in new_spec.variants:
                    new_spec.variants.substitute(value)
                else:
                    new_spec.variants[vname] = value
            else:
                raise ValueError("{0} is not a variant of {1}".format(vname, new_spec.name))

        if change_spec.compiler:
            new_spec.compiler = change_spec.compiler
        if change_spec.compiler_flags:
            for flagname, flagvals in change_spec.compiler_flags.items():
                new_spec.compiler_flags[flagname] = flagvals
        if change_spec.architecture:
            new_spec.architecture = ArchSpec.override(
                new_spec.architecture, change_spec.architecture
            )
        return new_spec

    @staticmethod
    def from_literal(spec_dict, normal=True):
        """Builds a Spec from a dictionary containing the spec literal.

        The dictionary must have a single top level key, representing the root,
        and as many secondary level keys as needed in the spec.

        The keys can be either a string or a Spec or a tuple containing the
        Spec and the dependency types.

        Args:
            spec_dict (dict): the dictionary containing the spec literal
            normal (bool): if True the same key appearing at different levels
                of the ``spec_dict`` will map to the same object in memory.

        Examples:
            A simple spec ``foo`` with no dependencies:

            .. code-block:: python

                {'foo': None}

            A spec ``foo`` with a ``(build, link)`` dependency ``bar``:

            .. code-block:: python

                {'foo':
                    {'bar:build,link': None}}

            A spec with a diamond dependency and various build types:

            .. code-block:: python

                {'dt-diamond': {
                    'dt-diamond-left:build,link': {
                        'dt-diamond-bottom:build': None
                    },
                    'dt-diamond-right:build,link': {
                        'dt-diamond-bottom:build,link,run': None
                    }
                }}

            The same spec with a double copy of ``dt-diamond-bottom`` and
            no diamond structure:

            .. code-block:: python

                {'dt-diamond': {
                    'dt-diamond-left:build,link': {
                        'dt-diamond-bottom:build': None
                    },
                    'dt-diamond-right:build,link': {
                        'dt-diamond-bottom:build,link,run': None
                    }
                }, normal=False}

            Constructing a spec using a Spec object as key:

            .. code-block:: python

                mpich = Spec('mpich')
                libelf = Spec('libelf@1.8.11')
                expected_normalized = Spec.from_literal({
                    'mpileaks': {
                        'callpath': {
                            'dyninst': {
                                'libdwarf': {libelf: None},
                                libelf: None
                            },
                            mpich: None
                        },
                        mpich: None
                    },
                })

        """

        # Maps a literal to a Spec, to be sure we are reusing the same object
        spec_cache = LazySpecCache()

        def spec_builder(d):
            # The invariant is that the top level dictionary must have
            # only one key
            assert len(d) == 1

            # Construct the top-level spec
            spec_like, dep_like = next(iter(d.items()))

            # If the requirements was for unique nodes (default)
            # then reuse keys from the local cache. Otherwise build
            # a new node every time.
            if not isinstance(spec_like, Spec):
                spec = spec_cache[spec_like] if normal else Spec(spec_like)
            else:
                spec = spec_like

            if dep_like is None:
                return spec

            def name_and_dependency_types(s: str) -> Tuple[str, dt.DepFlag]:
                """Given a key in the dictionary containing the literal,
                extracts the name of the spec and its dependency types.

                Args:
                    s: key in the dictionary containing the literal
                """
                t = s.split(":")

                if len(t) > 2:
                    msg = 'more than one ":" separator in key "{0}"'
                    raise KeyError(msg.format(s))

                name = t[0]
                if len(t) == 2:
                    depflag = dt.flag_from_strings(dep_str.strip() for dep_str in t[1].split(","))
                else:
                    depflag = 0
                return name, depflag

            def spec_and_dependency_types(
                s: Union[Spec, Tuple[Spec, str]]
            ) -> Tuple[Spec, dt.DepFlag]:
                """Given a non-string key in the literal, extracts the spec
                and its dependency types.

                Args:
                    s: either a Spec object, or a tuple of Spec and string of dependency types
                """
                if isinstance(s, Spec):
                    return s, 0

                spec_obj, dtypes = s
                return spec_obj, dt.flag_from_strings(dt.strip() for dt in dtypes.split(","))

            # Recurse on dependencies
            for s, s_dependencies in dep_like.items():
                if isinstance(s, str):
                    dag_node, dep_flag = name_and_dependency_types(s)
                else:
                    dag_node, dep_flag = spec_and_dependency_types(s)

                dependency_spec = spec_builder({dag_node: s_dependencies})
                spec._add_dependency(dependency_spec, depflag=dep_flag, virtuals=())

            return spec

        return spec_builder(spec_dict)

    @staticmethod
    def from_dict(data):
        """Construct a spec from JSON/YAML.

        Args:
            data: a nested dict/list data structure read from YAML or JSON.
        """
        # Legacy specfile format
        if isinstance(data["spec"], list):
            spec = SpecfileV1.load(data)
        elif int(data["spec"]["_meta"]["version"]) == 2:
            spec = SpecfileV2.load(data)
        elif int(data["spec"]["_meta"]["version"]) == 3:
            spec = SpecfileV3.load(data)
        else:
            spec = SpecfileV4.load(data)

        # Any git version should
        for s in spec.traverse():
            s.attach_git_version_lookup()

        return spec

    @staticmethod
    def from_yaml(stream):
        """Construct a spec from YAML.

        Args:
            stream: string or file object to read from.
        """
        data = syaml.load(stream)
        return Spec.from_dict(data)

    @staticmethod
    def from_json(stream):
        """Construct a spec from JSON.

        Args:
            stream: string or file object to read from.
        """
        try:
            data = sjson.load(stream)
            return Spec.from_dict(data)
        except Exception as e:
            raise sjson.SpackJSONError("error parsing JSON spec:", str(e)) from e

    @staticmethod
    def extract_json_from_clearsig(data):
        m = CLEARSIGN_FILE_REGEX.search(data)
        if m:
            return sjson.load(m.group(1))
        return sjson.load(data)

    @staticmethod
    def from_signed_json(stream):
        """Construct a spec from clearsigned json spec file.

        Args:
            stream: string or file object to read from.
        """
        data = stream
        if hasattr(stream, "read"):
            data = stream.read()

        extracted_json = Spec.extract_json_from_clearsig(data)
        return Spec.from_dict(extracted_json)

    @staticmethod
    def from_detection(
        spec_str: str,
        *,
        external_path: str,
        external_modules: Optional[List[str]] = None,
        extra_attributes: Optional[Dict] = None,
    ) -> "Spec":
        """Construct a spec from a spec string determined during external
        detection and attach extra attributes to it.

        Args:
            spec_str: spec string
            external_path: prefix of the external spec
            external_modules: optional module files to be loaded when the external spec is used
            extra_attributes: dictionary containing extra attributes
        """
        s = Spec(spec_str, external_path=external_path, external_modules=external_modules)
        extra_attributes = syaml.sorted_dict(extra_attributes or {})
        # This is needed to be able to validate multi-valued variants,
        # otherwise they'll still be abstract in the context of detection.
        substitute_abstract_variants(s)
        s.extra_attributes = extra_attributes
        return s

    def validate_detection(self):
        """Validate the detection of an external spec.

        This method is used as part of Spack's detection protocol, and is
        not meant for client code use.
        """
        # Assert that _extra_attributes is a Mapping and not None,
        # which likely means the spec was created with Spec.from_detection
        msg = 'cannot validate "{0}" since it was not created ' "using Spec.from_detection".format(
            self
        )
        assert isinstance(self.extra_attributes, collections.abc.Mapping), msg

        # Validate the spec calling a package specific method
        pkg_cls = spack.repo.PATH.get_pkg_class(self.name)
        validate_fn = getattr(pkg_cls, "validate_detected_spec", lambda x, y: None)
        validate_fn(self, self.extra_attributes)

    def _patches_assigned(self):
        """Whether patches have been assigned to this spec by the concretizer."""
        # FIXME: _patches_in_order_of_appearance is attached after concretization
        # FIXME: to store the order of patches.
        # FIXME: Probably needs to be refactored in a cleaner way.
        if "patches" not in self.variants:
            return False

        # ensure that patch state is consistent
        patch_variant = self.variants["patches"]
        assert hasattr(
            patch_variant, "_patches_in_order_of_appearance"
        ), "patches should always be assigned with a patch variant."

        return True

    @staticmethod
    def inject_patches_variant(root):
        # This dictionary will store object IDs rather than Specs as keys
        # since the Spec __hash__ will change as patches are added to them
        spec_to_patches = {}
        for s in root.traverse():
            # After concretizing, assign namespaces to anything left.
            # Note that this doesn't count as a "change".  The repository
            # configuration is constant throughout a spack run, and
            # normalize and concretize evaluate Packages using Repo.get(),
            # which respects precedence.  So, a namespace assignment isn't
            # changing how a package name would have been interpreted and
            # we can do it as late as possible to allow as much
            # compatibility across repositories as possible.
            if s.namespace is None:
                s.namespace = spack.repo.PATH.repo_for_pkg(s.name).namespace

            if s.concrete:
                continue

            # Add any patches from the package to the spec.
            patches = set()
            for cond, patch_list in s.package_class.patches.items():
                if s.satisfies(cond):
                    for patch in patch_list:
                        patches.add(patch)
            if patches:
                spec_to_patches[id(s)] = patches

        # Also record all patches required on dependencies by
        # depends_on(..., patch=...)
        for dspec in root.traverse_edges(deptype=all, cover="edges", root=False):
            if dspec.spec.concrete:
                continue

            pkg_deps = dspec.parent.package_class.dependencies

            patches = []
            for cond, deps_by_name in pkg_deps.items():
                if not dspec.parent.satisfies(cond):
                    continue

                dependency = deps_by_name.get(dspec.spec.name)
                if not dependency:
                    continue

                for pcond, patch_list in dependency.patches.items():
                    if dspec.spec.satisfies(pcond):
                        patches.extend(patch_list)

            if patches:
                all_patches = spec_to_patches.setdefault(id(dspec.spec), set())
                for patch in patches:
                    all_patches.add(patch)

        for spec in root.traverse():
            if id(spec) not in spec_to_patches:
                continue

            patches = list(lang.dedupe(spec_to_patches[id(spec)]))
            mvar = spec.variants.setdefault("patches", vt.MultiValuedVariant("patches", ()))
            mvar.value = tuple(p.sha256 for p in patches)
            # FIXME: Monkey patches mvar to store patches order
            full_order_keys = list(tuple(p.ordering_key) + (p.sha256,) for p in patches)
            ordered_hashes = sorted(full_order_keys)
            tty.debug(
                "Ordered hashes [{0}]: ".format(spec.name)
                + ", ".join("/".join(str(e) for e in t) for t in ordered_hashes)
            )
            mvar._patches_in_order_of_appearance = list(t[-1] for t in ordered_hashes)

    @staticmethod
    def ensure_external_path_if_external(external_spec):
        if external_spec.external_modules and not external_spec.external_path:
            compiler = spack.compilers.compiler_for_spec(
                external_spec.compiler, external_spec.architecture
            )
            for mod in compiler.modules:
                md.load_module(mod)

            # Get the path from the module the package can override the default
            # (this is mostly needed for Cray)
            pkg_cls = spack.repo.PATH.get_pkg_class(external_spec.name)
            package = pkg_cls(external_spec)
            external_spec.external_path = getattr(
                package, "external_prefix", md.path_from_modules(external_spec.external_modules)
            )

    @staticmethod
    def ensure_no_deprecated(root):
        """Raise if a deprecated spec is in the dag.

        Args:
            root (Spec): root spec to be analyzed

        Raises:
            SpecDeprecatedError: if any deprecated spec is found
        """
        deprecated = []
        with spack.store.STORE.db.read_transaction():
            for x in root.traverse():
                _, rec = spack.store.STORE.db.query_by_spec_hash(x.dag_hash())
                if rec and rec.deprecated_for:
                    deprecated.append(rec)
        if deprecated:
            msg = "\n    The following specs have been deprecated"
            msg += " in favor of specs with the hashes shown:\n"
            for rec in deprecated:
                msg += "        %s  --> %s\n" % (rec.spec, rec.deprecated_for)
            msg += "\n"
            msg += "    For each package listed, choose another spec\n"
            raise SpecDeprecatedError(msg)

    def concretize(self, tests: Union[bool, List[str]] = False) -> None:
        """Concretize the current spec.

        Args:
            tests: if False disregard 'test' dependencies, if a list of names activate them for
                the packages in the list, if True activate 'test' dependencies for all packages.
        """
        import spack.solver.asp

        self.replace_hash()

        for node in self.traverse():
            if not node.name:
                raise spack.error.SpecError(
                    f"Spec {node} has no name; cannot concretize an anonymous spec"
                )

        if self._concrete:
            return

        allow_deprecated = spack.config.get("config:deprecated", False)
        solver = spack.solver.asp.Solver()
        result = solver.solve([self], tests=tests, allow_deprecated=allow_deprecated)

        # take the best answer
        opt, i, answer = min(result.answers)
        name = self.name
        # TODO: Consolidate this code with similar code in solve.py
        if self.virtual:
            providers = [spec.name for spec in answer.values() if spec.package.provides(name)]
            name = providers[0]

        node = spack.solver.asp.SpecBuilder.make_node(pkg=name)
        assert (
            node in answer
        ), f"cannot find {name} in the list of specs {','.join([n.pkg for n in answer.keys()])}"

        concretized = answer[node]
        self._dup(concretized)

    def _mark_root_concrete(self, value=True):
        """Mark just this spec (not dependencies) concrete."""
        if (not value) and self.concrete and self.installed:
            return
        self._normal = value
        self._concrete = value
        self._validate_version()

    def _validate_version(self):
        # Specs that were concretized with just a git sha as version, without associated
        # Spack version, get their Spack version mapped to develop. This should only apply
        # when reading specs concretized with Spack 0.19 or earlier. Currently Spack always
        # ensures that GitVersion specs have an associated Spack version.
        v = self.versions.concrete
        if not isinstance(v, vn.GitVersion):
            return

        try:
            v.ref_version
        except vn.VersionLookupError:
            before = self.cformat("{name}{@version}{/hash:7}")
            v._ref_version = vn.StandardVersion.from_string("develop")
            tty.debug(
                f"the git sha of {before} could not be resolved to spack version; "
                f"it has been replaced by {self.cformat('{name}{@version}{/hash:7}')}."
            )

    def _mark_concrete(self, value=True):
        """Mark this spec and its dependencies as concrete.

        Only for internal use -- client code should use "concretize"
        unless there is a need to force a spec to be concrete.
        """
        # if set to false, clear out all hashes (set to None or remove attr)
        # may need to change references to respect None
        for s in self.traverse():
            if (not value) and s.concrete and s.installed:
                continue
            elif not value:
                s.clear_cached_hashes()
            s._mark_root_concrete(value)

    def _finalize_concretization(self):
        """Assign hashes to this spec, and mark it concrete.

        There are special semantics to consider for `package_hash`, because we can't
        call it on *already* concrete specs, but we need to assign it *at concretization
        time* to just-concretized specs. So, the concretizer must assign the package
        hash *before* marking their specs concrete (so that we know which specs were
        already concrete before this latest concretization).

        `dag_hash` is also tricky, since it cannot compute `package_hash()` lazily.
        Because `package_hash` needs to be assigned *at concretization time*,
        `to_node_dict()` can't just assume that it can compute `package_hash` itself
        -- it needs to either see or not see a `_package_hash` attribute.

        Rules of thumb for `package_hash`:
          1. Old-style concrete specs from *before* `dag_hash` included `package_hash`
             will not have a `_package_hash` attribute at all.
          2. New-style concrete specs will have a `_package_hash` assigned at
             concretization time.
          3. Abstract specs will not have a `_package_hash` attribute at all.

        """
        for spec in self.traverse():
            # Already concrete specs either already have a package hash (new dag_hash())
            # or they never will b/c we can't know it (old dag_hash()). Skip them.
            #
            # We only assign package hash to not-yet-concrete specs, for which we know
            # we can compute the hash.
            if not spec.concrete:
                # we need force=True here because package hash assignment has to happen
                # before we mark concrete, so that we know what was *already* concrete.
                spec._cached_hash(ht.package_hash, force=True)

                # keep this check here to ensure package hash is saved
                assert getattr(spec, ht.package_hash.attr)

        # Mark everything in the spec as concrete
        self._mark_concrete()

        # Assign dag_hash (this *could* be done lazily, but it's assigned anyway in
        # ensure_no_deprecated, and it's clearer to see explicitly where it happens).
        # Any specs that were concrete before finalization will already have a cached
        # DAG hash.
        for spec in self.traverse():
            spec._cached_hash(ht.dag_hash)

    def concretized(self, tests=False):
        """This is a non-destructive version of concretize().

        First clones, then returns a concrete version of this package
        without modifying this package.

        Args:
            tests (bool or list): if False disregard 'test' dependencies,
                if a list of names activate them for the packages in the list,
                if True activate 'test' dependencies for all packages.
        """
        clone = self.copy()
        clone.concretize(tests=tests)
        return clone

    def index(self, deptype="all"):
        """Return a dictionary that points to all the dependencies in this
        spec.
        """
        dm = collections.defaultdict(list)
        for spec in self.traverse(deptype=deptype):
            dm[spec.name].append(spec)
        return dm

    def validate_or_raise(self):
        """Checks that names and values in this spec are real. If they're not,
        it will raise an appropriate exception.
        """
        # FIXME: this function should be lazy, and collect all the errors
        # FIXME: before raising the exceptions, instead of being greedy and
        # FIXME: raise just the first one encountered
        for spec in self.traverse():
            # raise an UnknownPackageError if the spec's package isn't real.
            if (not spec.virtual) and spec.name:
                spack.repo.PATH.get_pkg_class(spec.fullname)

            # validate compiler in addition to the package name.
            if spec.compiler:
                if not spack.compilers.supported(spec.compiler):
                    raise UnsupportedCompilerError(spec.compiler.name)

            # Ensure correctness of variants (if the spec is not virtual)
            if not spec.virtual:
                Spec.ensure_valid_variants(spec)
                substitute_abstract_variants(spec)

    @staticmethod
    def ensure_valid_variants(spec):
        """Ensures that the variant attached to a spec are valid.

        Args:
            spec (Spec): spec to be analyzed

        Raises:
            spack.variant.UnknownVariantError: on the first unknown variant found
        """
        # concrete variants are always valid
        if spec.concrete:
            return

        pkg_cls = spec.package_class
        pkg_variants = pkg_cls.variant_names()
        # reserved names are variants that may be set on any package
        # but are not necessarily recorded by the package's class
        not_existing = set(spec.variants) - (set(pkg_variants) | set(vt.reserved_names))
        if not_existing:
            raise vt.UnknownVariantError(
                f"No such variant {not_existing} for spec: '{spec}'", list(not_existing)
            )

    def constrain(self, other, deps=True):
        """Intersect self with other in-place. Return True if self changed, False otherwise.

        Args:
            other: constraint to be added to self
            deps: if False, constrain only the root node, otherwise constrain dependencies
                as well.

        Raises:
             spack.error.UnsatisfiableSpecError: when self cannot be constrained
        """
        # If we are trying to constrain a concrete spec, either the spec
        # already satisfies the constraint (and the method returns False)
        # or it raises an exception
        if self.concrete:
            if self.satisfies(other):
                return False
            else:
                raise spack.error.UnsatisfiableSpecError(self, other, "constrain a concrete spec")

        other = self._autospec(other)
        if other.abstract_hash:
            if not self.abstract_hash or other.abstract_hash.startswith(self.abstract_hash):
                self.abstract_hash = other.abstract_hash
            elif not self.abstract_hash.startswith(other.abstract_hash):
                raise InvalidHashError(self, other.abstract_hash)

        if not (self.name == other.name or (not self.name) or (not other.name)):
            raise UnsatisfiableSpecNameError(self.name, other.name)

        if (
            other.namespace is not None
            and self.namespace is not None
            and other.namespace != self.namespace
        ):
            raise UnsatisfiableSpecNameError(self.fullname, other.fullname)

        if not self.versions.overlaps(other.versions):
            raise UnsatisfiableVersionSpecError(self.versions, other.versions)

        for v in [x for x in other.variants if x in self.variants]:
            if not self.variants[v].compatible(other.variants[v]):
                raise vt.UnsatisfiableVariantSpecError(self.variants[v], other.variants[v])

        # TODO: Check out the logic here
        sarch, oarch = self.architecture, other.architecture
        if sarch is not None and oarch is not None:
            if sarch.platform is not None and oarch.platform is not None:
                if sarch.platform != oarch.platform:
                    raise UnsatisfiableArchitectureSpecError(sarch, oarch)
            if sarch.os is not None and oarch.os is not None:
                if sarch.os != oarch.os:
                    raise UnsatisfiableArchitectureSpecError(sarch, oarch)
            if sarch.target is not None and oarch.target is not None:
                if sarch.target != oarch.target:
                    raise UnsatisfiableArchitectureSpecError(sarch, oarch)

        changed = False

        if not self.name and other.name:
            self.name = other.name
            changed = True

        if not self.namespace and other.namespace:
            self.namespace = other.namespace
            changed = True

        if self.compiler is not None and other.compiler is not None:
            changed |= self.compiler.constrain(other.compiler)
        elif self.compiler is None:
            changed |= self.compiler != other.compiler
            self.compiler = other.compiler

        changed |= self.versions.intersect(other.versions)
        changed |= self.variants.constrain(other.variants)

        changed |= self.compiler_flags.constrain(other.compiler_flags)

        old = str(self.architecture)
        sarch, oarch = self.architecture, other.architecture
        if sarch is None or other.architecture is None:
            self.architecture = sarch or oarch
        else:
            if sarch.platform is None or oarch.platform is None:
                self.architecture.platform = sarch.platform or oarch.platform
            if sarch.os is None or oarch.os is None:
                sarch.os = sarch.os or oarch.os
            if sarch.target is None or oarch.target is None:
                sarch.target = sarch.target or oarch.target
        changed |= str(self.architecture) != old

        if deps:
            changed |= self._constrain_dependencies(other)

        if other.concrete and not self.concrete and other.satisfies(self):
            self._finalize_concretization()

        return changed

    def _constrain_dependencies(self, other):
        """Apply constraints of other spec's dependencies to this spec."""
        other = self._autospec(other)

        if not other._dependencies:
            return False

        # TODO: might want more detail than this, e.g. specific deps
        # in violation. if this becomes a priority get rid of this
        # check and be more specific about what's wrong.
        if not other._intersects_dependencies(self):
            raise UnsatisfiableDependencySpecError(other, self)

        if any(not d.name for d in other.traverse(root=False)):
            raise UnconstrainableDependencySpecError(other)

        # Handle common first-order constraints directly
        changed = False
        for name in self.common_dependencies(other):
            changed |= self[name].constrain(other[name], deps=False)
            if name in self._dependencies:
                # WARNING: This function is an implementation detail of the
                # WARNING: original concretizer. Since with that greedy
                # WARNING: algorithm we don't allow multiple nodes from
                # WARNING: the same package in a DAG, here we hard-code
                # WARNING: using index 0 i.e. we assume that we have only
                # WARNING: one edge from package "name"
                edges_from_name = self._dependencies[name]
                changed |= edges_from_name[0].update_deptypes(other._dependencies[name][0].depflag)
                changed |= edges_from_name[0].update_virtuals(
                    other._dependencies[name][0].virtuals
                )

        # Update with additional constraints from other spec
        # operate on direct dependencies only, because a concrete dep
        # represented by hash may have structure that needs to be preserved
        for name in other.direct_dep_difference(self):
            dep_spec_copy = other._get_dependency(name)
            self._add_dependency(
                dep_spec_copy.spec.copy(),
                depflag=dep_spec_copy.depflag,
                virtuals=dep_spec_copy.virtuals,
            )
            changed = True

        return changed

    def common_dependencies(self, other):
        """Return names of dependencies that self an other have in common."""
        common = set(s.name for s in self.traverse(root=False))
        common.intersection_update(s.name for s in other.traverse(root=False))
        return common

    def constrained(self, other, deps=True):
        """Return a constrained copy without modifying this spec."""
        clone = self.copy(deps=deps)
        clone.constrain(other, deps)
        return clone

    def direct_dep_difference(self, other):
        """Returns dependencies in self that are not in other."""
        mine = set(dname for dname in self._dependencies)
        mine.difference_update(dname for dname in other._dependencies)
        return mine

    def _autospec(self, spec_like):
        """
        Used to convert arguments to specs.  If spec_like is a spec, returns
        it.  If it's a string, tries to parse a string.  If that fails, tries
        to parse a local spec from it (i.e. name is assumed to be self's name).
        """
        if isinstance(spec_like, Spec):
            return spec_like
        return Spec(spec_like)

    def intersects(self, other: Union[str, "Spec"], deps: bool = True) -> bool:
        """Return True if there exists at least one concrete spec that matches both
        self and other, otherwise False.

        This operation is commutative, and if two specs intersect it means that one
        can constrain the other.

        Args:
            other: spec to be checked for compatibility
            deps: if True check compatibility of dependency nodes too, if False only check root
        """
        other = self._autospec(other)

        if other.concrete and self.concrete:
            return self.dag_hash() == other.dag_hash()

        elif self.concrete:
            return self.satisfies(other)

        elif other.concrete:
            return other.satisfies(self)

        # From here we know both self and other are not concrete
        self_hash = self.abstract_hash
        other_hash = other.abstract_hash

        if (
            self_hash
            and other_hash
            and not (self_hash.startswith(other_hash) or other_hash.startswith(self_hash))
        ):
            return False

        # If the names are different, we need to consider virtuals
        if self.name != other.name and self.name and other.name:
            if self.virtual and other.virtual:
                # Two virtual specs intersect only if there are providers for both
                lhs = spack.repo.PATH.providers_for(str(self))
                rhs = spack.repo.PATH.providers_for(str(other))
                intersection = [s for s in lhs if any(s.intersects(z) for z in rhs)]
                return bool(intersection)

            # A provider can satisfy a virtual dependency.
            elif self.virtual or other.virtual:
                virtual_spec, non_virtual_spec = (self, other) if self.virtual else (other, self)
                try:
                    # Here we might get an abstract spec
                    pkg_cls = spack.repo.PATH.get_pkg_class(non_virtual_spec.fullname)
                    pkg = pkg_cls(non_virtual_spec)
                except spack.repo.UnknownEntityError:
                    # If we can't get package info on this spec, don't treat
                    # it as a provider of this vdep.
                    return False

                if pkg.provides(virtual_spec.name):
                    for when_spec, provided in pkg.provided.items():
                        if non_virtual_spec.intersects(when_spec, deps=False):
                            if any(vpkg.intersects(virtual_spec) for vpkg in provided):
                                return True
            return False

        # namespaces either match, or other doesn't require one.
        if (
            other.namespace is not None
            and self.namespace is not None
            and self.namespace != other.namespace
        ):
            return False

        if self.versions and other.versions:
            if not self.versions.intersects(other.versions):
                return False

        if self.compiler and other.compiler:
            if not self.compiler.intersects(other.compiler):
                return False

        if not self.variants.intersects(other.variants):
            return False

        if self.architecture and other.architecture:
            if not self.architecture.intersects(other.architecture):
                return False

        if not self.compiler_flags.intersects(other.compiler_flags):
            return False

        # If we need to descend into dependencies, do it, otherwise we're done.
        if deps:
            return self._intersects_dependencies(other)

        return True

    def _intersects_dependencies(self, other):
        if not other._dependencies or not self._dependencies:
            # one spec *could* eventually satisfy the other
            return True

        # Handle first-order constraints directly
        for name in self.common_dependencies(other):
            if not self[name].intersects(other[name], deps=False):
                return False

        # For virtual dependencies, we need to dig a little deeper.
        self_index = spack.provider_index.ProviderIndex(
            repository=spack.repo.PATH, specs=self.traverse(), restrict=True
        )
        other_index = spack.provider_index.ProviderIndex(
            repository=spack.repo.PATH, specs=other.traverse(), restrict=True
        )

        # These two loops handle cases where there is an overly restrictive
        # vpkg in one spec for a provider in the other (e.g., mpi@3: is not
        # compatible with mpich2)
        for spec in self.virtual_dependencies():
            if spec.name in other_index and not other_index.providers_for(spec):
                return False

        for spec in other.virtual_dependencies():
            if spec.name in self_index and not self_index.providers_for(spec):
                return False

        return True

    def satisfies(self, other: Union[str, "Spec"], deps: bool = True) -> bool:
        """Return True if all concrete specs matching self also match other, otherwise False.

        Args:
            other: spec to be satisfied
            deps: if True descend to dependencies, otherwise only check root node
        """
        other = self._autospec(other)

        if other.concrete:
            # The left-hand side must be the same singleton with identical hash. Notice that
            # package hashes can be different for otherwise indistinguishable concrete Spec
            # objects.
            return self.concrete and self.dag_hash() == other.dag_hash()

        # If the right-hand side has an abstract hash, make sure it's a prefix of the
        # left-hand side's (abstract) hash.
        if other.abstract_hash:
            compare_hash = self.dag_hash() if self.concrete else self.abstract_hash
            if not compare_hash or not compare_hash.startswith(other.abstract_hash):
                return False

        # If the names are different, we need to consider virtuals
        if self.name != other.name and self.name and other.name:
            # A concrete provider can satisfy a virtual dependency.
            if not self.virtual and other.virtual:
                try:
                    # Here we might get an abstract spec
                    pkg_cls = spack.repo.PATH.get_pkg_class(self.fullname)
                    pkg = pkg_cls(self)
                except spack.repo.UnknownEntityError:
                    # If we can't get package info on this spec, don't treat
                    # it as a provider of this vdep.
                    return False

                if pkg.provides(other.name):
                    for when_spec, provided in pkg.provided.items():
                        if self.satisfies(when_spec, deps=False):
                            if any(vpkg.intersects(other) for vpkg in provided):
                                return True
            return False

        # namespaces either match, or other doesn't require one.
        if (
            other.namespace is not None
            and self.namespace is not None
            and self.namespace != other.namespace
        ):
            return False

        if not self.versions.satisfies(other.versions):
            return False

        if self.compiler and other.compiler:
            if not self.compiler.satisfies(other.compiler):
                return False
        elif other.compiler and not self.compiler:
            return False

        if not self.variants.satisfies(other.variants):
            return False

        if self.architecture and other.architecture:
            if not self.architecture.satisfies(other.architecture):
                return False
        elif other.architecture and not self.architecture:
            return False

        if not self.compiler_flags.satisfies(other.compiler_flags):
            return False

        # If we need to descend into dependencies, do it, otherwise we're done.
        if not deps:
            return True

        # If there are no constraints to satisfy, we're done.
        if not other._dependencies:
            return True

        # If we have no dependencies, we can't satisfy any constraints.
        if not self._dependencies:
            return False

        # If we arrived here, the lhs root node satisfies the rhs root node. Now we need to check
        # all the edges that have an abstract parent, and verify that they match some edge in the
        # lhs.
        #
        # It might happen that the rhs brings in concrete sub-DAGs. For those we don't need to
        # verify the edge properties, cause everything is encoded in the hash of the nodes that
        # will be verified later.
        lhs_edges: Dict[str, Set[DependencySpec]] = collections.defaultdict(set)
        for rhs_edge in other.traverse_edges(root=False, cover="edges"):
            # If we are checking for ^mpi we need to verify if there is any edge
            if rhs_edge.spec.virtual:
                rhs_edge.update_virtuals(virtuals=(rhs_edge.spec.name,))

            if not rhs_edge.virtuals:
                continue

            # Skip edges from a concrete sub-DAG
            if rhs_edge.parent.concrete:
                continue

            if not lhs_edges:
                # Construct a map of the link/run subDAG + direct "build" edges,
                # keyed by dependency name
                for lhs_edge in self.traverse_edges(
                    root=False, cover="edges", deptype=("link", "run")
                ):
                    lhs_edges[lhs_edge.spec.name].add(lhs_edge)
                    for virtual_name in lhs_edge.virtuals:
                        lhs_edges[virtual_name].add(lhs_edge)

                build_edges = self.edges_to_dependencies(depflag=dt.BUILD)
                for lhs_edge in build_edges:
                    lhs_edges[lhs_edge.spec.name].add(lhs_edge)
                    for virtual_name in lhs_edge.virtuals:
                        lhs_edges[virtual_name].add(lhs_edge)

            # We don't have edges to this dependency
            current_dependency_name = rhs_edge.spec.name
            if current_dependency_name not in lhs_edges:
                return False

            for virtual in rhs_edge.virtuals:
                has_virtual = any(
                    virtual in edge.virtuals for edge in lhs_edges[current_dependency_name]
                )
                if not has_virtual:
                    return False

        # Edges have been checked above already, hence deps=False
        return all(
            any(lhs.satisfies(rhs, deps=False) for lhs in self.traverse(root=False))
            for rhs in other.traverse(root=False)
        )

    def virtual_dependencies(self):
        """Return list of any virtual deps in this spec."""
        return [spec for spec in self.traverse() if spec.virtual]

    @property  # type: ignore[misc] # decorated prop not supported in mypy
    def patches(self):
        """Return patch objects for any patch sha256 sums on this Spec.

        This is for use after concretization to iterate over any patches
        associated with this spec.

        TODO: this only checks in the package; it doesn't resurrect old
        patches from install directories, but it probably should.
        """
        if not hasattr(self, "_patches"):
            self._patches = []

            # translate patch sha256sums to patch objects by consulting the index
            if self._patches_assigned():
                for sha256 in self.variants["patches"]._patches_in_order_of_appearance:
                    index = spack.repo.PATH.patch_index
                    pkg_cls = spack.repo.PATH.get_pkg_class(self.name)
                    try:
                        patch = index.patch_for_package(sha256, pkg_cls)
                    except spack.error.PatchLookupError as e:
                        raise spack.error.SpecError(
                            f"{e}. This usually means the patch was modified or removed. "
                            "To fix this, either reconcretize or use the original package "
                            "repository"
                        ) from e

                    self._patches.append(patch)

        return self._patches

    def _dup(self, other, deps: Union[bool, dt.DepTypes, dt.DepFlag] = True, cleardeps=True):
        """Copy the spec other into self.  This is an overwriting
        copy. It does not copy any dependents (parents), but by default
        copies dependencies.

        To duplicate an entire DAG, call _dup() on the root of the DAG.

        Args:
            other (Spec): spec to be copied onto ``self``
            deps: if True copies all the dependencies. If
                False copies None. If deptype/depflag, copy matching types.
            cleardeps (bool): if True clears the dependencies of ``self``,
                before possibly copying the dependencies of ``other`` onto
                ``self``

        Returns:
            True if ``self`` changed because of the copy operation,
            False otherwise.

        """
        # We don't count dependencies as changes here
        changed = True
        if hasattr(self, "name"):
            changed = (
                self.name != other.name
                and self.versions != other.versions
                and self.architecture != other.architecture
                and self.compiler != other.compiler
                and self.variants != other.variants
                and self._normal != other._normal
                and self.concrete != other.concrete
                and self.external_path != other.external_path
                and self.external_modules != other.external_modules
                and self.compiler_flags != other.compiler_flags
                and self.abstract_hash != other.abstract_hash
            )

        self._package = None

        # Local node attributes get copied first.
        self.name = other.name
        self.versions = other.versions.copy()
        self.architecture = other.architecture.copy() if other.architecture else None
        self.compiler = other.compiler.copy() if other.compiler else None
        if cleardeps:
            self._dependents = _EdgeMap(store_by=EdgeDirection.parent)
            self._dependencies = _EdgeMap(store_by=EdgeDirection.child)
        self.compiler_flags = other.compiler_flags.copy()
        self.compiler_flags.spec = self
        self.variants = other.variants.copy()
        self._build_spec = other._build_spec

        # FIXME: we manage _patches_in_order_of_appearance specially here
        # to keep it from leaking out of spec.py, but we should figure
        # out how to handle it more elegantly in the Variant classes.
        for k, v in other.variants.items():
            patches = getattr(v, "_patches_in_order_of_appearance", None)
            if patches:
                self.variants[k]._patches_in_order_of_appearance = patches

        self.variants.spec = self
        self.external_path = other.external_path
        self.external_modules = other.external_modules
        self.extra_attributes = other.extra_attributes
        self.namespace = other.namespace

        # If we copy dependencies, preserve DAG structure in the new spec
        if deps:
            # If caller restricted deptypes to be copied, adjust that here.
            # By default, just copy all deptypes
            depflag = dt.ALL
            if isinstance(deps, (tuple, list, str)):
                depflag = dt.canonicalize(deps)
            self._dup_deps(other, depflag)

        self._concrete = other._concrete

        self.abstract_hash = other.abstract_hash

        if self._concrete:
            self._dunder_hash = other._dunder_hash
            self._normal = other._normal
            for h in ht.hashes:
                setattr(self, h.attr, getattr(other, h.attr, None))
        else:
            self._dunder_hash = None
            # Note, we could use other._normal if we are copying all deps, but
            # always set it False here to avoid the complexity of checking
            self._normal = False
            for h in ht.hashes:
                setattr(self, h.attr, None)

        return changed

    def _dup_deps(self, other, depflag: dt.DepFlag):
        def spid(spec):
            return id(spec)

        new_specs = {spid(other): self}
        for edge in other.traverse_edges(cover="edges", root=False):
            if edge.depflag and not depflag & edge.depflag:
                continue

            if spid(edge.parent) not in new_specs:
                new_specs[spid(edge.parent)] = edge.parent.copy(deps=False)

            if spid(edge.spec) not in new_specs:
                new_specs[spid(edge.spec)] = edge.spec.copy(deps=False)

            new_specs[spid(edge.parent)].add_dependency_edge(
                new_specs[spid(edge.spec)], depflag=edge.depflag, virtuals=edge.virtuals
            )

    def copy(self, deps: Union[bool, dt.DepTypes, dt.DepFlag] = True, **kwargs):
        """Make a copy of this spec.

        Args:
            deps: Defaults to True. If boolean, controls
                whether dependencies are copied (copied if True). If a
                DepTypes or DepFlag is provided, *only* matching dependencies are copied.
            kwargs: additional arguments for internal use (passed to ``_dup``).

        Returns:
            A copy of this spec.

        Examples:
            Deep copy with dependencies::

                spec.copy()
                spec.copy(deps=True)

            Shallow copy (no dependencies)::

                spec.copy(deps=False)

            Only build and run dependencies::

                deps=('build', 'run'):

        """
        clone = Spec.__new__(Spec)
        clone._dup(self, deps=deps, **kwargs)
        return clone

    @property
    def version(self):
        if not self.versions.concrete:
            raise spack.error.SpecError("Spec version is not concrete: " + str(self))
        return self.versions[0]

    def __getitem__(self, name: str):
        """Get a dependency from the spec by its name. This call implicitly
        sets a query state in the package being retrieved. The behavior of
        packages may be influenced by additional query parameters that are
        passed after a colon symbol.

        Note that if a virtual package is queried a copy of the Spec is
        returned while for non-virtual a reference is returned.
        """
        query_parameters: List[str] = name.split(":")
        if len(query_parameters) > 2:
            raise KeyError("key has more than one ':' symbol. At most one is admitted.")

        name, query_parameters = query_parameters[0], query_parameters[1:]
        if query_parameters:
            # We have extra query parameters, which are comma separated
            # values
            csv = query_parameters.pop().strip()
            query_parameters = re.split(r"\s*,\s*", csv)

        order = lambda: itertools.chain(
            self.traverse_edges(deptype=dt.LINK, order="breadth", cover="edges"),
            self.edges_to_dependencies(depflag=dt.BUILD | dt.RUN | dt.TEST),
            self.traverse_edges(deptype=dt.ALL, order="breadth", cover="edges"),
        )

        # Consider runtime dependencies and direct build/test deps before transitive dependencies,
        # and prefer matches closest to the root.
        try:
            child: Spec = next(
                e.spec
                for e in itertools.chain(
                    (e for e in order() if e.spec.name == name or name in e.virtuals),
                    # for historical reasons
                    (e for e in order() if e.spec.concrete and e.spec.package.provides(name)),
                )
            )
        except StopIteration:
            raise KeyError(f"No spec with name {name} in {self}")

        if self._concrete:
            return SpecBuildInterface(child, name, query_parameters, _parent=self)

        return child

    def __contains__(self, spec):
        """True if this spec or some dependency satisfies the spec.

        Note: If ``spec`` is anonymous, we ONLY check whether the root
        satisfies it, NOT dependencies.  This is because most anonymous
        specs (e.g., ``@1.2``) don't make sense when applied across an
        entire DAG -- we limit them to the root.

        """
        spec = self._autospec(spec)

        # if anonymous or same name, we only have to look at the root
        if not spec.name or spec.name == self.name:
            return self.satisfies(spec)
        else:
            return any(s.satisfies(spec) for s in self.traverse(root=False))

    def eq_dag(self, other, deptypes=True, vs=None, vo=None):
        """True if the full dependency DAGs of specs are equal."""
        if vs is None:
            vs = set()
        if vo is None:
            vo = set()

        vs.add(id(self))
        vo.add(id(other))

        if not self.eq_node(other):
            return False

        if len(self._dependencies) != len(other._dependencies):
            return False

        ssorted = [self._dependencies[name] for name in sorted(self._dependencies)]
        osorted = [other._dependencies[name] for name in sorted(other._dependencies)]
        for s_dspec, o_dspec in zip(
            itertools.chain.from_iterable(ssorted), itertools.chain.from_iterable(osorted)
        ):
            if deptypes and s_dspec.depflag != o_dspec.depflag:
                return False

            s, o = s_dspec.spec, o_dspec.spec
            visited_s = id(s) in vs
            visited_o = id(o) in vo

            # Check for duplicate or non-equal dependencies
            if visited_s != visited_o:
                return False

            # Skip visited nodes
            if visited_s or visited_o:
                continue

            # Recursive check for equality
            if not s.eq_dag(o, deptypes, vs, vo):
                return False

        return True

    def _cmp_node(self):
        """Yield comparable elements of just *this node* and not its deps."""
        yield self.name
        yield self.namespace
        yield self.versions
        yield self.variants
        yield self.compiler
        yield self.compiler_flags
        yield self.architecture
        yield self.abstract_hash

        # this is not present on older specs
        yield getattr(self, "_package_hash", None)

    def eq_node(self, other):
        """Equality with another spec, not including dependencies."""
        return (other is not None) and lang.lazy_eq(self._cmp_node, other._cmp_node)

    def _cmp_iter(self):
        """Lazily yield components of self for comparison."""

        for item in self._cmp_node():
            yield item

        # This needs to be in _cmp_iter so that no specs with different process hashes
        # are considered the same by `__hash__` or `__eq__`.
        #
        # TODO: We should eventually unify the `_cmp_*` methods with `to_node_dict` so
        # TODO: there aren't two sources of truth, but this needs some thought, since
        # TODO: they exist for speed.  We should benchmark whether it's really worth
        # TODO: having two types of hashing now that we use `json` instead of `yaml` for
        # TODO: spec hashing.
        yield self.process_hash() if self.concrete else None

        def deps():
            for dep in sorted(itertools.chain.from_iterable(self._dependencies.values())):
                yield dep.spec.name
                yield dep.depflag
                yield hash(dep.spec)

        yield deps

    @property
    def namespace_if_anonymous(self):
        return self.namespace if not self.name else None

    def format(self, format_string: str = DEFAULT_FORMAT, color: Optional[bool] = False) -> str:
        r"""Prints out attributes of a spec according to a format string.

        Using an ``{attribute}`` format specifier, any field of the spec can be
        selected. Those attributes can be recursive. For example,
        ``s.format({compiler.version})`` will print the version of the compiler.

        If the attribute in a format specifier evaluates to ``None``, then the format
        specifier will evaluate to the empty string, ``""``.

        Commonly used attributes of the Spec for format strings include::

            name
            version
            compiler
            compiler.name
            compiler.version
            compiler_flags
            variants
            architecture
            architecture.platform
            architecture.os
            architecture.target
            prefix
            namespace

        Some additional special-case properties can be added::

            hash[:len]    The DAG hash with optional length argument
            spack_root    The spack root directory
            spack_install The spack install directory

        The ``^`` sigil can be used to access dependencies by name.
        ``s.format({^mpi.name})`` will print the name of the MPI implementation in the
        spec.

        The ``@``, ``%``, and ``/`` sigils can be used to include the sigil with the
        printed string. These sigils may only be used with the appropriate attributes,
        listed below::

            @        ``{@version}``, ``{@compiler.version}``
            %        ``{%compiler}``, ``{%compiler.name}``
            /        ``{/hash}``, ``{/hash:7}``, etc

        The ``@`` sigil may also be used for any other property named ``version``.
        Sigils printed with the attribute string are only printed if the attribute
        string is non-empty, and are colored according to the color of the attribute.

        Variants listed by name naturally print with their sigil. For example,
        ``spec.format('{variants.debug}')`` prints either ``+debug`` or ``~debug``
        depending on the name of the variant. Non-boolean variants print as
        ``name=value``. To print variant names or values independently, use
        ``spec.format('{variants.<name>.name}')`` or
        ``spec.format('{variants.<name>.value}')``.

        There are a few attributes on specs that can be specified as key-value pairs
        that are *not* variants, e.g.: ``os``, ``arch``, ``architecture``, ``target``,
        ``namespace``, etc. You can format these with an optional ``key=`` prefix, e.g.
        ``{namespace=namespace}`` or ``{arch=architecture}``, etc. The ``key=`` prefix
        will be colorized along with the value.

        When formatting specs, key-value pairs are separated from preceding parts of the
        spec by whitespace. To avoid printing extra whitespace when the formatted
        attribute is not set, you can add whitespace to the key *inside* the braces of
        the format string, e.g.:

            { namespace=namespace}

        This evaluates to `` namespace=builtin`` if ``namespace`` is set to ``builtin``,
        and to ``""`` if ``namespace`` is ``None``.

        Spec format strings use ``\`` as the escape character. Use ``\{`` and ``\}`` for
        literal braces, and ``\\`` for the literal ``\`` character.

        Args:
            format_string: string containing the format to be expanded
            color: True for colorized result; False for no color; None for auto color.

        """
        ensure_modern_format_string(format_string)

        def safe_color(sigil: str, string: str, color_fmt: Optional[str]) -> str:
            # avoid colorizing if there is no color or the string is empty
            if (color is False) or not color_fmt or not string:
                return sigil + string
            # escape and add the sigil here to avoid multiple concatenations
            if sigil == "@":
                sigil = "@@"
            return clr.colorize(f"{color_fmt}{sigil}{clr.cescape(string)}@.", color=color)

        def format_attribute(match_object: Match) -> str:
            (esc, sig, dep, hash, hash_len, attribute, close_brace, unmatched_close_brace) = (
                match_object.groups()
            )
            if esc:
                return esc
            elif unmatched_close_brace:
                raise SpecFormatStringError(f"Unmatched close brace: '{format_string}'")
            elif not close_brace:
                raise SpecFormatStringError(f"Missing close brace: '{format_string}'")

            current = self if dep is None else self[dep]

            # Hash attributes can return early.
            # NOTE: we currently treat abstract_hash like an attribute and ignore
            # any length associated with it. We may want to change that.
            if hash:
                if sig and sig != "/":
                    raise SpecFormatSigilError(sig, "DAG hashes", hash)
                try:
                    length = int(hash_len) if hash_len else None
                except ValueError:
                    raise SpecFormatStringError(f"Invalid hash length: '{hash_len}'")
                return safe_color(sig or "", current.dag_hash(length), HASH_COLOR)

            if attribute == "":
                raise SpecFormatStringError("Format string attributes must be non-empty")

            attribute = attribute.lower()
            parts = attribute.split(".")
            assert parts

            # check that the sigil is valid for the attribute.
            if not sig:
                sig = ""
            elif sig == "@" and parts[-1] not in ("versions", "version"):
                raise SpecFormatSigilError(sig, "versions", attribute)
            elif sig == "%" and attribute not in ("compiler", "compiler.name"):
                raise SpecFormatSigilError(sig, "compilers", attribute)
            elif sig == "/" and attribute != "abstract_hash":
                raise SpecFormatSigilError(sig, "DAG hashes", attribute)

            # Iterate over components using getattr to get next element
            for idx, part in enumerate(parts):
                if not part:
                    raise SpecFormatStringError("Format string attributes must be non-empty")
                elif part.startswith("_"):
                    raise SpecFormatStringError("Attempted to format private attribute")
                elif isinstance(current, VariantMap):
                    # subscript instead of getattr for variant names
                    try:
                        current = current[part]
                    except KeyError:
                        raise SpecFormatStringError(f"Variant '{part}' does not exist")
                else:
                    # aliases
                    if part == "arch":
                        part = "architecture"
                    elif part == "version" and not current.versions.concrete:
                        # version (singular) requires a concrete versions list. Avoid
                        # pedantic errors by using versions (plural) when not concrete.
                        # These two are not entirely equivalent for pkg@=1.2.3:
                        # - version prints '1.2.3'
                        # - versions prints '=1.2.3'
                        part = "versions"
                    try:
                        current = getattr(current, part)
                    except AttributeError:
                        raise SpecFormatStringError(
                            f"Attempted to format attribute {attribute}. "
                            f"Spec {'.'.join(parts[:idx])} has no attribute {part}"
                        )
                    if isinstance(current, vn.VersionList) and current == vn.any_version:
                        # don't print empty version lists
                        return ""

                if callable(current):
                    raise SpecFormatStringError("Attempted to format callable object")

                if current is None:
                    # not printing anything
                    return ""

            # Set color codes for various attributes
            color = None
            if "architecture" in parts:
                color = ARCHITECTURE_COLOR
            elif "variants" in parts or sig.endswith("="):
                color = VARIANT_COLOR
            elif "compiler" in parts or "compiler_flags" in parts:
                color = COMPILER_COLOR
            elif "version" in parts or "versions" in parts:
                color = VERSION_COLOR

            # return empty string if the value of the attribute is None.
            if current is None:
                return ""

            # return colored output
            return safe_color(sig, str(current), color)

        return SPEC_FORMAT_RE.sub(format_attribute, format_string).strip()

    def cformat(self, *args, **kwargs):
        """Same as format, but color defaults to auto instead of False."""
        kwargs = kwargs.copy()
        kwargs.setdefault("color", None)
        return self.format(*args, **kwargs)

    @property
    def spack_root(self):
        """Special field for using ``{spack_root}`` in Spec.format()."""
        return spack.paths.spack_root

    @property
    def spack_install(self):
        """Special field for using ``{spack_install}`` in Spec.format()."""
        return spack.store.STORE.layout.root

    def format_path(
        # self, format_string: str, _path_ctor: Optional[pathlib.PurePath] = None
        self,
        format_string: str,
        _path_ctor: Optional[Callable[[Any], pathlib.PurePath]] = None,
    ) -> str:
        """Given a `format_string` that is intended as a path, generate a string
        like from `Spec.format`, but eliminate extra path separators introduced by
        formatting of Spec properties.

        Path separators explicitly added to the string are preserved, so for example
        "{name}/{version}" would generate a directory based on the Spec's name, and
        a subdirectory based on its version; this function guarantees though that
        the resulting string would only have two directories (i.e. that if under
        normal circumstances that `str(Spec.version)` would contain a path
        separator, it would not in this case).
        """
        format_component_with_sep = r"\{[^}]*[/\\][^}]*}"
        if re.search(format_component_with_sep, format_string):
            raise SpecFormatPathError(
                f"Invalid path format string: cannot contain {{/...}}\n\t{format_string}"
            )

        path_ctor = _path_ctor or pathlib.PurePath
        format_string_as_path = path_ctor(format_string)
        if format_string_as_path.is_absolute() or (
            # Paths that begin with a single "\" on windows are relative, but we still
            # want to preserve the initial "\\" to be consistent with PureWindowsPath.
            # Ensure that this '\' is not passed to polite_filename() so it's not converted to '_'
            (os.name == "nt" or path_ctor == pathlib.PureWindowsPath)
            and format_string_as_path.parts[0] == "\\"
        ):
            output_path_components = [format_string_as_path.parts[0]]
            input_path_components = list(format_string_as_path.parts[1:])
        else:
            output_path_components = []
            input_path_components = list(format_string_as_path.parts)

        output_path_components += [
            fs.polite_filename(self.format(part)) for part in input_path_components
        ]
        return str(path_ctor(*output_path_components))

    def __str__(self):
        if self._concrete:
            return self.format("{name}{@version}{/hash:7}")

        if not self._dependencies:
            return self.format()

        root_str = [self.format()]
        sorted_dependencies = sorted(
            self.traverse(root=False), key=lambda x: (x.name, x.abstract_hash)
        )
        sorted_dependencies = [
            d.format("{edge_attributes} " + DEFAULT_FORMAT) for d in sorted_dependencies
        ]
        spec_str = " ^".join(root_str + sorted_dependencies)
        return spec_str.strip()

    @property
    def colored_str(self):
        root_str = [self.cformat()]
        sorted_dependencies = sorted(
            self.traverse(root=False), key=lambda x: (x.name, x.abstract_hash)
        )
        sorted_dependencies = [
            d.cformat("{edge_attributes} " + DISPLAY_FORMAT) for d in sorted_dependencies
        ]
        spec_str = " ^".join(root_str + sorted_dependencies)
        return spec_str.strip()

    def install_status(self) -> InstallStatus:
        """Helper for tree to print DB install status."""
        if not self.concrete:
            return InstallStatus.absent

        if self.external:
            return InstallStatus.external

        upstream, record = spack.store.STORE.db.query_by_spec_hash(self.dag_hash())
        if not record:
            return InstallStatus.absent
        elif upstream and record.installed:
            return InstallStatus.upstream
        elif record.installed:
            return InstallStatus.installed
        else:
            return InstallStatus.missing

    def _installed_explicitly(self):
        """Helper for tree to print DB install status."""
        if not self.concrete:
            return None
        try:
            record = spack.store.STORE.db.get_record(self)
            return record.explicit
        except KeyError:
            return None

    def tree(
        self,
        *,
        color: Optional[bool] = None,
        depth: bool = False,
        hashes: bool = False,
        hashlen: Optional[int] = None,
        cover: str = "nodes",
        indent: int = 0,
        format: str = DEFAULT_FORMAT,
        deptypes: Union[Tuple[str, ...], str] = "all",
        show_types: bool = False,
        depth_first: bool = False,
        recurse_dependencies: bool = True,
        status_fn: Optional[Callable[["Spec"], InstallStatus]] = None,
        prefix: Optional[Callable[["Spec"], str]] = None,
        key=id,
    ) -> str:
        """Prints out this spec and its dependencies, tree-formatted with indentation.

        See multi-spec ``spack.spec.tree()`` function for details.

        Args:
            specs: List of specs to format.
            color: if True, always colorize the tree. If False, don't colorize the tree. If None,
                use the default from llnl.tty.color
            depth: print the depth from the root
            hashes: if True, print the hash of each node
            hashlen: length of the hash to be printed
            cover: either "nodes" or "edges"
            indent: extra indentation for the tree being printed
            format: format to be used to print each node
            deptypes: dependency types to be represented in the tree
            show_types: if True, show the (merged) dependency type of a node
            depth_first: if True, traverse the DAG depth first when representing it as a tree
            recurse_dependencies: if True, recurse on dependencies
            status_fn: optional callable that takes a node as an argument and return its
                installation status
            prefix: optional callable that takes a node as an argument and return its
                installation prefix
        """
        return tree(
            [self],
            color=color,
            depth=depth,
            hashes=hashes,
            hashlen=hashlen,
            cover=cover,
            indent=indent,
            format=format,
            deptypes=deptypes,
            show_types=show_types,
            depth_first=depth_first,
            recurse_dependencies=recurse_dependencies,
            status_fn=status_fn,
            prefix=prefix,
            key=key,
        )

    def __repr__(self):
        return str(self)

    @property
    def platform(self):
        return self.architecture.platform

    @property
    def os(self):
        return self.architecture.os

    @property
    def target(self):
        return self.architecture.target

    @property
    def build_spec(self):
        return self._build_spec or self

    @build_spec.setter
    def build_spec(self, value):
        self._build_spec = value

    def trim(self, dep_name):
        """
        Remove any package that is or provides `dep_name` transitively
        from this tree. This can also remove other dependencies if
        they are only present because of `dep_name`.
        """
        for spec in list(self.traverse()):
            new_dependencies = _EdgeMap()  # A new _EdgeMap
            for pkg_name, edge_list in spec._dependencies.items():
                for edge in edge_list:
                    if (dep_name not in edge.virtuals) and (not dep_name == edge.spec.name):
                        new_dependencies.add(edge)
            spec._dependencies = new_dependencies

    def _virtuals_provided(self, root):
        """Return set of virtuals provided by self in the context of root"""
        if root is self:
            # Could be using any virtual the package can provide
            return set(v.name for v in self.package.virtuals_provided)

        hashes = [s.dag_hash() for s in root.traverse()]
        in_edges = set(
            [edge for edge in self.edges_from_dependents() if edge.parent.dag_hash() in hashes]
        )
        return set().union(*[edge.virtuals for edge in in_edges])

    def _splice_match(self, other, self_root, other_root):
        """Return True if other is a match for self in a splice of other_root into self_root

        Other is a splice match for self if it shares a name, or if self is a virtual provider
        and other provides a superset of the virtuals provided by self. Virtuals provided are
        evaluated in the context of a root spec (self_root for self, other_root for other).

        This is a slight oversimplification. Other could be a match for self in the context of
        one edge in self_root and not in the context of another edge. This method could be
        expanded in the future to account for these cases.
        """
        if other.name == self.name:
            return True

        return bool(
            bool(self._virtuals_provided(self_root))
            and self._virtuals_provided(self_root) <= other._virtuals_provided(other_root)
        )

    def _splice_detach_and_add_dependents(self, replacement, context):
        """Helper method for Spec._splice_helper.

        replacement is a node to splice in, context is the scope of dependents to consider relevant
        to this splice."""
        # Update build_spec attributes for all transitive dependents
        # before we start changing their dependencies
        ancestors_in_context = [
            a
            for a in self.traverse(root=False, direction="parents")
            if a in context.traverse(deptype=dt.LINK | dt.RUN)
        ]
        for ancestor in ancestors_in_context:
            # Only set it if it hasn't been spliced before
            ancestor._build_spec = ancestor._build_spec or ancestor.copy()
            ancestor.clear_cached_hashes(ignore=(ht.package_hash.attr,))
            for edge in ancestor.edges_to_dependencies(depflag=dt.BUILD):
                if edge.depflag & ~dt.BUILD:
                    edge.depflag &= ~dt.BUILD
                else:
                    ancestor._dependencies[edge.spec.name].remove(edge)
                    edge.spec._dependents[ancestor.name].remove(edge)

        # For each direct dependent in the link/run graph, replace the dependency on
        # node with one on replacement
        for edge in self.edges_from_dependents():
            if edge.parent not in ancestors_in_context:
                continue

            edge.parent._dependencies.edges[self.name].remove(edge)
            self._dependents.edges[edge.parent.name].remove(edge)
            edge.parent._add_dependency(replacement, depflag=edge.depflag, virtuals=edge.virtuals)

    def _splice_helper(self, replacement):
        """Main loop of a transitive splice.

        The while loop around a traversal of self ensures that changes to self from previous
        iterations are reflected in the traversal. This avoids evaluating irrelevant nodes
        using topological traversal (all incoming edges traversed before any outgoing edge).
        If any node will not be in the end result, its parent will be spliced and it will not
        ever be considered.
        For each node in self, find any analogous node in replacement and swap it in.
        We assume all build deps are handled outside of this method

        Arguments:
            replacement: The node that will replace any equivalent node in self
            self_root: The root of the spec that self comes from. This provides the context for
                evaluating whether ``replacement`` is a match for each node of ``self``. See
                ``Spec._splice_match`` and ``Spec._virtuals_provided`` for details.
            other_root: The root of the spec that replacement comes from. This provides the context
                for evaluating whether ``replacement`` is a match for each node of ``self``. See
                ``Spec._splice_match`` and ``Spec._virtuals_provided`` for details.
        """
        ids = set(id(s) for s in replacement.traverse())

        # Sort all possible replacements by name and virtual for easy access later
        replacements_by_name = collections.defaultdict(list)
        for node in replacement.traverse():
            replacements_by_name[node.name].append(node)
            virtuals = node._virtuals_provided(root=replacement)
            for virtual in virtuals:
                replacements_by_name[virtual].append(node)

        changed = True
        while changed:
            changed = False

            # Intentionally allowing traversal to change on each iteration
            # using breadth-first traversal to ensure we only reach nodes that will
            # be in final result
            for node in self.traverse(root=False, order="topo", deptype=dt.ALL & ~dt.BUILD):
                # If this node has already been swapped in, don't consider it again
                if id(node) in ids:
                    continue

                analogs = replacements_by_name[node.name]
                if not analogs:
                    # If we have to check for matching virtuals, then we need to check that it
                    # matches all virtuals. Use `_splice_match` to validate possible matches
                    for virtual in node._virtuals_provided(root=self):
                        analogs += [
                            r
                            for r in replacements_by_name[virtual]
                            if node._splice_match(r, self_root=self, other_root=replacement)
                        ]

                    # No match, keep iterating over self
                    if not analogs:
                        continue

                # If there are multiple analogs, this package must satisfy the constraint
                # that a newer version can always replace a lesser version.
                analog = max(analogs, key=lambda s: s.version)

                # No splice needed here, keep checking
                if analog == node:
                    continue

                node._splice_detach_and_add_dependents(analog, context=self)
                changed = True
                break

    def splice(self, other: "Spec", transitive: bool = True) -> "Spec":
        """Returns a new, spliced concrete Spec with the "other" dependency and,
        optionally, its dependencies.

        Args:
            other: alternate dependency
            transitive: include other's dependencies

        Returns: a concrete, spliced version of the current Spec

        When transitive is "True", use the dependencies from "other" to reconcile
        conflicting dependencies. When transitive is "False", use dependencies from self.

        For example, suppose we have the following dependency graph:

            T
            | \
            Z<-H

        Spec T depends on H and Z, and H also depends on Z. Now we want to use
        a different H, called H'. This function can be used to splice in H' to
        create a new spec, called T*. If H' was built with Z', then transitive
        "True" will ensure H' and T* both depend on Z':

            T*
            | \
            Z'<-H'

        If transitive is "False", then H' and T* will both depend on
        the original Z, resulting in a new H'*

            T*
            | \
            Z<-H'*

        Provenance of the build is tracked through the "build_spec" property
        of the spliced spec and any correspondingly modified dependency specs.
        The build specs are set to that of the original spec, so the original
        spec's provenance is preserved unchanged."""
        assert self.concrete
        assert other.concrete

        if self._splice_match(other, self_root=self, other_root=other):
            return other.copy()

        if not any(
            node._splice_match(other, self_root=self, other_root=other)
            for node in self.traverse(root=False, deptype=dt.LINK | dt.RUN)
        ):
            other_str = other.format("{name}/{hash:7}")
            self_str = self.format("{name}/{hash:7}")
            msg = f"Cannot splice {other_str} into {self_str}."
            msg += f" Either {self_str} cannot depend on {other_str},"
            msg += f" or {other_str} fails to provide a virtual used in {self_str}"
            raise SpliceError(msg)

        # Copies of all non-build deps, build deps will get added at the end
        spec = self.copy(deps=dt.ALL & ~dt.BUILD)
        replacement = other.copy(deps=dt.ALL & ~dt.BUILD)

        def make_node_pairs(orig_spec, copied_spec):
            return list(
                zip(
                    orig_spec.traverse(deptype=dt.ALL & ~dt.BUILD),
                    copied_spec.traverse(deptype=dt.ALL & ~dt.BUILD),
                )
            )

        def mask_build_deps(in_spec):
            for edge in in_spec.traverse_edges(cover="edges"):
                edge.depflag &= ~dt.BUILD

        if transitive:
            # These pairs will allow us to reattach all direct build deps
            # We need the list of pairs while the two specs still match
            node_pairs = make_node_pairs(self, spec)

            # Ignore build deps in the modified spec while doing the splice
            # They will be added back in at the end
            mask_build_deps(spec)

            # Transitively splice any relevant nodes from new into base
            # This handles all shared dependencies between self and other
            spec._splice_helper(replacement)
        else:
            # Do the same thing as the transitive splice, but reversed
            node_pairs = make_node_pairs(other, replacement)
            mask_build_deps(replacement)
            replacement._splice_helper(spec)

            # Intransitively splice replacement into spec
            # This is very simple now that all shared dependencies have been handled
            for node in spec.traverse(order="topo", deptype=dt.LINK | dt.RUN):
                if node._splice_match(other, self_root=spec, other_root=other):
                    node._splice_detach_and_add_dependents(replacement, context=spec)

        # For nodes that were spliced, modify the build spec to ensure build deps are preserved
        # For nodes that were not spliced, replace the build deps on the spec itself
        for orig, copy in node_pairs:
            if copy._build_spec:
                copy._build_spec = orig.build_spec.copy()
            else:
                for edge in orig.edges_to_dependencies(depflag=dt.BUILD):
                    copy._add_dependency(edge.spec, depflag=dt.BUILD, virtuals=edge.virtuals)

        return spec

    def clear_cached_hashes(self, ignore=()):
        """
        Clears all cached hashes in a Spec, while preserving other properties.
        """
        for h in ht.hashes:
            if h.attr not in ignore:
                if hasattr(self, h.attr):
                    setattr(self, h.attr, None)
        self._dunder_hash = None

    def __hash__(self):
        # If the spec is concrete, we leverage the process hash and just use
        # a 64-bit prefix of it. The process hash has the advantage that it's
        # computed once per concrete spec, and it's saved -- so if we read
        # concrete specs we don't need to recompute the whole hash. This is
        # good for large, unchanging specs.
        #
        # We use the process hash instead of the DAG hash here because the DAG
        # hash includes the package hash, which can cause infinite recursion,
        # and which isn't defined unless the spec has a known package.
        if self.concrete:
            if not self._dunder_hash:
                self._dunder_hash = self.process_hash_bit_prefix(64)
            return self._dunder_hash

        # This is the normal hash for lazy_lexicographic_ordering. It's
        # slow for large specs because it traverses the whole spec graph,
        # so we hope it only runs on abstract specs, which are small.
        return hash(lang.tuplify(self._cmp_iter))

    def __reduce__(self):
        return Spec.from_dict, (self.to_dict(hash=ht.process_hash),)

    def attach_git_version_lookup(self):
        # Add a git lookup method for GitVersions
        if not self.name:
            return
        for v in self.versions:
            if isinstance(v, vn.GitVersion) and v._ref_version is None:
                v.attach_lookup(spack.version.git_ref_lookup.GitRefLookup(self.fullname))


class VariantMap(lang.HashableMap):
    """Map containing variant instances. New values can be added only
    if the key is not already present."""

    def __init__(self, spec: Spec):
        super().__init__()
        self.spec = spec

    def __setitem__(self, name, vspec):
        # Raise a TypeError if vspec is not of the right type
        if not isinstance(vspec, vt.AbstractVariant):
            raise TypeError(
                "VariantMap accepts only values of variant types "
                f"[got {type(vspec).__name__} instead]"
            )

        # Raise an error if the variant was already in this map
        if name in self.dict:
            msg = 'Cannot specify variant "{0}" twice'.format(name)
            raise vt.DuplicateVariantError(msg)

        # Raise an error if name and vspec.name don't match
        if name != vspec.name:
            raise KeyError(
                f'Inconsistent key "{name}", must be "{vspec.name}" to ' "match VariantSpec"
            )

        # Set the item
        super().__setitem__(name, vspec)

    def substitute(self, vspec):
        """Substitutes the entry under ``vspec.name`` with ``vspec``.

        Args:
            vspec: variant spec to be substituted
        """
        if vspec.name not in self:
            raise KeyError(f"cannot substitute a key that does not exist [{vspec.name}]")

        # Set the item
        super().__setitem__(vspec.name, vspec)

    def satisfies(self, other):
        return all(k in self and self[k].satisfies(other[k]) for k in other)

    def intersects(self, other):
        return all(self[k].intersects(other[k]) for k in other if k in self)

    def constrain(self, other: "VariantMap") -> bool:
        """Add all variants in other that aren't in self to self. Also constrain all multi-valued
        variants that are already present. Return True iff self changed"""
        if other.spec is not None and other.spec._concrete:
            for k in self:
                if k not in other:
                    raise vt.UnsatisfiableVariantSpecError(self[k], "<absent>")

        changed = False
        for k in other:
            if k in self:
                # If they are not compatible raise an error
                if not self[k].compatible(other[k]):
                    raise vt.UnsatisfiableVariantSpecError(self[k], other[k])
                # If they are compatible merge them
                changed |= self[k].constrain(other[k])
            else:
                # If it is not present copy it straight away
                self[k] = other[k].copy()
                changed = True

        return changed

    @property
    def concrete(self):
        """Returns True if the spec is concrete in terms of variants.

        Returns:
            bool: True or False
        """
        return self.spec._concrete or all(
            v in self for v in self.spec.package_class.variant_names()
        )

    def copy(self) -> "VariantMap":
        clone = VariantMap(self.spec)
        for name, variant in self.items():
            clone[name] = variant.copy()
        return clone

    def __str__(self):
        if not self:
            return ""

        # print keys in order
        sorted_keys = sorted(self.keys())

        # Separate boolean variants from key-value pairs as they print
        # differently. All booleans go first to avoid ' ~foo' strings that
        # break spec reuse in zsh.
        bool_keys = []
        kv_keys = []
        for key in sorted_keys:
            bool_keys.append(key) if isinstance(self[key].value, bool) else kv_keys.append(key)

        # add spaces before and after key/value variants.
        string = io.StringIO()

        for key in bool_keys:
            string.write(str(self[key]))

        for key in kv_keys:
            string.write(" ")
            string.write(str(self[key]))

        return string.getvalue()


def substitute_abstract_variants(spec: Spec):
    """Uses the information in `spec.package` to turn any variant that needs
    it into a SingleValuedVariant or BoolValuedVariant.

    This method is best effort. All variants that can be substituted will be
    substituted before any error is raised.

    Args:
        spec: spec on which to operate the substitution
    """
    # This method needs to be best effort so that it works in matrix exclusion
    # in $spack/lib/spack/spack/spec_list.py
    unknown = []
    for name, v in spec.variants.items():
        if name == "dev_path":
            spec.variants.substitute(vt.SingleValuedVariant(name, v._original_value))
            continue
        elif name in vt.reserved_names:
            continue

        variant_defs = spec.package_class.variant_definitions(name)
        valid_defs = []
        for when, vdef in variant_defs:
            if when.intersects(spec):
                valid_defs.append(vdef)

        if not valid_defs:
            if name not in spec.package_class.variant_names():
                unknown.append(name)
            else:
                whens = [str(when) for when, _ in variant_defs]
                raise InvalidVariantForSpecError(v.name, f"({', '.join(whens)})", spec)
            continue

        pkg_variant, *rest = valid_defs
        if rest:
            continue

        new_variant = pkg_variant.make_variant(v._original_value)
        pkg_variant.validate_or_raise(new_variant, spec.name)
        spec.variants.substitute(new_variant)

    if unknown:
        variants = llnl.string.plural(len(unknown), "variant")
        raise vt.UnknownVariantError(
            f"Tried to set {variants} {llnl.string.comma_and(unknown)}. "
            f"{spec.name} has no such {variants}",
            unknown_variants=unknown,
        )


def parse_with_version_concrete(spec_like: Union[str, Spec], compiler: bool = False):
    """Same as Spec(string), but interprets @x as @=x"""
    s: Union[CompilerSpec, Spec] = CompilerSpec(spec_like) if compiler else Spec(spec_like)
    interpreted_version = s.versions.concrete_range_as_version
    if interpreted_version:
        s.versions = vn.VersionList([interpreted_version])
    return s


def merge_abstract_anonymous_specs(*abstract_specs: Spec):
    """Merge the abstracts specs passed as input and return the result.

    The root specs must be anonymous, and it's duty of the caller to ensure that.

    This function merge the abstract specs based on package names. In particular
    it doesn't try to resolve virtual dependencies.

    Args:
        *abstract_specs: abstract specs to be merged
    """
    merged_spec = Spec()
    for current_spec_constraint in abstract_specs:
        merged_spec.constrain(current_spec_constraint, deps=False)

        for name in merged_spec.common_dependencies(current_spec_constraint):
            merged_spec[name].constrain(current_spec_constraint[name], deps=False)

        # Update with additional constraints from other spec
        for name in current_spec_constraint.direct_dep_difference(merged_spec):
            edge = next(iter(current_spec_constraint.edges_to_dependencies(name)))

            merged_spec._add_dependency(
                edge.spec.copy(), depflag=edge.depflag, virtuals=edge.virtuals
            )

    return merged_spec


def reconstruct_virtuals_on_edges(spec):
    """Reconstruct virtuals on edges. Used to read from old DB and reindex.

    Args:
        spec: spec on which we want to reconstruct virtuals
    """
    # Collect all possible virtuals
    possible_virtuals = set()
    for node in spec.traverse():
        try:
            possible_virtuals.update({x for x in node.package.dependencies if Spec(x).virtual})
        except Exception as e:
            warnings.warn(f"cannot reconstruct virtual dependencies on package {node.name}: {e}")
            continue

    # Assume all incoming edges to provider are marked with virtuals=
    for vspec in possible_virtuals:
        try:
            provider = spec[vspec]
        except KeyError:
            # Virtual not in the DAG
            continue

        for edge in provider.edges_from_dependents():
            edge.update_virtuals([vspec])


class SpecfileReaderBase:
    @classmethod
    def from_node_dict(cls, node):
        spec = Spec()

        name, node = cls.name_and_data(node)
        for h in ht.hashes:
            setattr(spec, h.attr, node.get(h.name, None))

        spec.name = name
        spec.namespace = node.get("namespace", None)

        if "version" in node or "versions" in node:
            spec.versions = vn.VersionList.from_dict(node)
            spec.attach_git_version_lookup()

        if "arch" in node:
            spec.architecture = ArchSpec.from_dict(node)

        if "compiler" in node:
            spec.compiler = CompilerSpec.from_dict(node)
        else:
            spec.compiler = None

        for name, values in node.get("parameters", {}).items():
            if name in _valid_compiler_flags:
                spec.compiler_flags[name] = []
                for val in values:
                    spec.compiler_flags.add_flag(name, val, False)
            else:
                spec.variants[name] = vt.MultiValuedVariant.from_node_dict(name, values)

        spec.external_path = None
        spec.external_modules = None
        if "external" in node:
            # This conditional is needed because sometimes this function is
            # called with a node already constructed that contains a 'versions'
            # and 'external' field. Related to virtual packages provider
            # indexes.
            if node["external"]:
                spec.external_path = node["external"]["path"]
                spec.external_modules = node["external"]["module"]
                if spec.external_modules is False:
                    spec.external_modules = None
                spec.extra_attributes = node["external"].get(
                    "extra_attributes", syaml.syaml_dict()
                )

        # specs read in are concrete unless marked abstract
        if node.get("concrete", True):
            spec._mark_root_concrete()

        if "patches" in node:
            patches = node["patches"]
            if len(patches) > 0:
                mvar = spec.variants.setdefault("patches", vt.MultiValuedVariant("patches", ()))
                mvar.value = patches
                # FIXME: Monkey patches mvar to store patches order
                mvar._patches_in_order_of_appearance = patches

        # Don't read dependencies here; from_dict() is used by
        # from_yaml() and from_json() to read the root *and* each dependency
        # spec.

        return spec

    @classmethod
    def _load(cls, data):
        """Construct a spec from JSON/YAML using the format version 2.

        This format is used in Spack v0.17, was introduced in
        https://github.com/spack/spack/pull/22845

        Args:
            data: a nested dict/list data structure read from YAML or JSON.
        """
        # Current specfile format
        nodes = data["spec"]["nodes"]
        hash_type = None
        any_deps = False

        # Pass 0: Determine hash type
        for node in nodes:
            for _, _, _, dhash_type, _ in cls.dependencies_from_node_dict(node):
                any_deps = True
                if dhash_type:
                    hash_type = dhash_type
                    break

        if not any_deps:  # If we never see a dependency...
            hash_type = ht.dag_hash.name
        elif not hash_type:  # Seen a dependency, still don't know hash_type
            raise spack.error.SpecError(
                "Spec dictionary contains malformed dependencies. Old format?"
            )

        hash_dict = {}
        root_spec_hash = None

        # Pass 1: Create a single lookup dictionary by hash
        for i, node in enumerate(nodes):
            node_hash = node[hash_type]
            node_spec = cls.from_node_dict(node)
            hash_dict[node_hash] = node
            hash_dict[node_hash]["node_spec"] = node_spec
            if i == 0:
                root_spec_hash = node_hash

        if not root_spec_hash:
            raise spack.error.SpecError("Spec dictionary contains no nodes.")

        # Pass 2: Finish construction of all DAG edges (including build specs)
        for node_hash, node in hash_dict.items():
            node_spec = node["node_spec"]
            for _, dhash, dtype, _, virtuals in cls.dependencies_from_node_dict(node):
                node_spec._add_dependency(
                    hash_dict[dhash]["node_spec"],
                    depflag=dt.canonicalize(dtype),
                    virtuals=virtuals,
                )
            if "build_spec" in node.keys():
                _, bhash, _ = cls.extract_build_spec_info_from_node_dict(node, hash_type=hash_type)
                node_spec._build_spec = hash_dict[bhash]["node_spec"]

        return hash_dict[root_spec_hash]["node_spec"]

    @classmethod
    def read_specfile_dep_specs(cls, deps, hash_type=ht.dag_hash.name):
        raise NotImplementedError("Subclasses must implement this method.")


class SpecfileV1(SpecfileReaderBase):
    @classmethod
    def load(cls, data):
        """Construct a spec from JSON/YAML using the format version 1.

        Note: Version 1 format has no notion of a build_spec, and names are
        guaranteed to be unique. This function is guaranteed to read specs as
        old as v0.10 - while it was not checked for older formats.

        Args:
            data: a nested dict/list data structure read from YAML or JSON.
        """
        nodes = data["spec"]

        # Read nodes out of list.  Root spec is the first element;
        # dependencies are the following elements.
        dep_list = [cls.from_node_dict(node) for node in nodes]
        if not dep_list:
            raise spack.error.SpecError("specfile contains no nodes.")

        deps = {spec.name: spec for spec in dep_list}
        result = dep_list[0]

        for node in nodes:
            # get dependency dict from the node.
            name, data = cls.name_and_data(node)
            for dname, _, dtypes, _, virtuals in cls.dependencies_from_node_dict(data):
                deps[name]._add_dependency(
                    deps[dname], depflag=dt.canonicalize(dtypes), virtuals=virtuals
                )

        reconstruct_virtuals_on_edges(result)
        return result

    @classmethod
    def name_and_data(cls, node):
        name = next(iter(node))
        node = node[name]
        return name, node

    @classmethod
    def dependencies_from_node_dict(cls, node):
        if "dependencies" not in node:
            return []

        for t in cls.read_specfile_dep_specs(node["dependencies"]):
            yield t

    @classmethod
    def read_specfile_dep_specs(cls, deps, hash_type=ht.dag_hash.name):
        """Read the DependencySpec portion of a YAML-formatted Spec.
        This needs to be backward-compatible with older spack spec
        formats so that reindex will work on old specs/databases.
        """
        for dep_name, elt in deps.items():
            if isinstance(elt, dict):
                for h in ht.hashes:
                    if h.name in elt:
                        dep_hash, deptypes = elt[h.name], elt["type"]
                        hash_type = h.name
                        virtuals = []
                        break
                else:  # We never determined a hash type...
                    raise spack.error.SpecError("Couldn't parse dependency spec.")
            else:
                raise spack.error.SpecError("Couldn't parse dependency types in spec.")
            yield dep_name, dep_hash, list(deptypes), hash_type, list(virtuals)


class SpecfileV2(SpecfileReaderBase):
    @classmethod
    def load(cls, data):
        result = cls._load(data)
        reconstruct_virtuals_on_edges(result)
        return result

    @classmethod
    def name_and_data(cls, node):
        return node["name"], node

    @classmethod
    def dependencies_from_node_dict(cls, node):
        return cls.read_specfile_dep_specs(node.get("dependencies", []))

    @classmethod
    def read_specfile_dep_specs(cls, deps, hash_type=ht.dag_hash.name):
        """Read the DependencySpec portion of a YAML-formatted Spec.
        This needs to be backward-compatible with older spack spec
        formats so that reindex will work on old specs/databases.
        """
        if not isinstance(deps, list):
            raise spack.error.SpecError("Spec dictionary contains malformed dependencies")

        result = []
        for dep in deps:
            elt = dep
            dep_name = dep["name"]
            if isinstance(elt, dict):
                # new format: elements of dependency spec are keyed.
                for h in ht.hashes:
                    if h.name in elt:
                        dep_hash, deptypes, hash_type, virtuals = cls.extract_info_from_dep(elt, h)
                        break
                else:  # We never determined a hash type...
                    raise spack.error.SpecError("Couldn't parse dependency spec.")
            else:
                raise spack.error.SpecError("Couldn't parse dependency types in spec.")
            result.append((dep_name, dep_hash, list(deptypes), hash_type, list(virtuals)))
        return result

    @classmethod
    def extract_info_from_dep(cls, elt, hash):
        dep_hash, deptypes = elt[hash.name], elt["type"]
        hash_type = hash.name
        virtuals = []
        return dep_hash, deptypes, hash_type, virtuals

    @classmethod
    def extract_build_spec_info_from_node_dict(cls, node, hash_type=ht.dag_hash.name):
        build_spec_dict = node["build_spec"]
        return build_spec_dict["name"], build_spec_dict[hash_type], hash_type


class SpecfileV3(SpecfileV2):
    pass


class SpecfileV4(SpecfileV2):
    @classmethod
    def extract_info_from_dep(cls, elt, hash):
        dep_hash = elt[hash.name]
        deptypes = elt["parameters"]["deptypes"]
        hash_type = hash.name
        virtuals = elt["parameters"]["virtuals"]
        return dep_hash, deptypes, hash_type, virtuals

    @classmethod
    def load(cls, data):
        return cls._load(data)


class LazySpecCache(collections.defaultdict):
    """Cache for Specs that uses a spec_like as key, and computes lazily
    the corresponding value ``Spec(spec_like``.
    """

    def __init__(self):
        super().__init__(Spec)

    def __missing__(self, key):
        value = self.default_factory(key)
        self[key] = value
        return value


def save_dependency_specfiles(root: Spec, output_directory: str, dependencies: List[Spec]):
    """Given a root spec (represented as a yaml object), index it with a subset
    of its dependencies, and write each dependency to a separate yaml file
    in the output directory.  By default, all dependencies will be written
    out.  To choose a smaller subset of dependencies to be written, pass a
    list of package names in the dependencies parameter. If the format of the
    incoming spec is not json, that can be specified with the spec_format
    parameter. This can be used to convert from yaml specfiles to the
    json format."""

    for spec in root.traverse():
        if not any(spec.satisfies(dep) for dep in dependencies):
            continue

        json_path = os.path.join(output_directory, f"{spec.name}.json")

        with open(json_path, "w") as fd:
            fd.write(spec.to_json(hash=ht.dag_hash))


def get_host_environment_metadata() -> Dict[str, str]:
    """Get the host environment, reduce to a subset that we can store in
    the install directory, and add the spack version.
    """

    environ = get_host_environment()
    return {
        "host_os": environ["os"],
        "platform": environ["platform"],
        "host_target": environ["target"],
        "hostname": environ["hostname"],
        "spack_version": spack.get_version(),
        "kernel_version": platform.version(),
    }


def get_host_environment() -> Dict[str, Any]:
    """Return a dictionary (lookup) with host information (not including the
    os.environ).
    """
    host_platform = spack.platforms.host()
    host_target = host_platform.target("default_target")
    host_os = host_platform.operating_system("default_os")
    arch_fmt = "platform={0} os={1} target={2}"
    arch_spec = Spec(arch_fmt.format(host_platform, host_os, host_target))
    return {
        "target": str(host_target),
        "os": str(host_os),
        "platform": str(host_platform),
        "arch": arch_spec,
        "architecture": arch_spec,
        "arch_str": str(arch_spec),
        "hostname": socket.gethostname(),
    }


class SpecParseError(spack.error.SpecError):
    """Wrapper for ParseError for when we're parsing specs."""

    def __init__(self, parse_error):
        super().__init__(parse_error.message)
        self.string = parse_error.string
        self.pos = parse_error.pos

    @property
    def long_message(self):
        return "\n".join(
            [
                "  Encountered when parsing spec:",
                "    %s" % self.string,
                "    %s^" % (" " * self.pos),
            ]
        )


class InvalidVariantForSpecError(spack.error.SpecError):
    """Raised when an invalid conditional variant is specified."""

    def __init__(self, variant, when, spec):
        msg = f"Invalid variant {variant} for spec {spec}.\n"
        msg += f"{variant} is only available for {spec.name} when satisfying one of {when}."
        super().__init__(msg)


class UnsupportedPropagationError(spack.error.SpecError):
    """Raised when propagation (==) is used with reserved variant names."""


class DuplicateDependencyError(spack.error.SpecError):
    """Raised when the same dependency occurs in a spec twice."""


class MultipleVersionError(spack.error.SpecError):
    """Raised when version constraints occur in a spec twice."""


class DuplicateCompilerSpecError(spack.error.SpecError):
    """Raised when the same compiler occurs in a spec twice."""


class UnsupportedCompilerError(spack.error.SpecError):
    """Raised when the user asks for a compiler spack doesn't know about."""

    def __init__(self, compiler_name):
        super().__init__("The '%s' compiler is not yet supported." % compiler_name)


class DuplicateArchitectureError(spack.error.SpecError):
    """Raised when the same architecture occurs in a spec twice."""


class InconsistentSpecError(spack.error.SpecError):
    """Raised when two nodes in the same spec DAG have inconsistent
    constraints."""


class InvalidDependencyError(spack.error.SpecError):
    """Raised when a dependency in a spec is not actually a dependency
    of the package."""

    def __init__(self, pkg, deps):
        self.invalid_deps = deps
        super().__init__(
            "Package {0} does not depend on {1}".format(pkg, llnl.string.comma_or(deps))
        )


class NoProviderError(spack.error.SpecError):
    """Raised when there is no package that provides a particular
    virtual dependency.
    """

    def __init__(self, vpkg):
        super().__init__("No providers found for virtual package: '%s'" % vpkg)
        self.vpkg = vpkg


class MultipleProviderError(spack.error.SpecError):
    """Raised when there is no package that provides a particular
    virtual dependency.
    """

    def __init__(self, vpkg, providers):
        """Takes the name of the vpkg"""
        super().__init__(
            "Multiple providers found for '%s': %s" % (vpkg, [str(s) for s in providers])
        )
        self.vpkg = vpkg
        self.providers = providers


class UnsatisfiableSpecNameError(spack.error.UnsatisfiableSpecError):
    """Raised when two specs aren't even for the same package."""

    def __init__(self, provided, required):
        super().__init__(provided, required, "name")


class UnsatisfiableVersionSpecError(spack.error.UnsatisfiableSpecError):
    """Raised when a spec version conflicts with package constraints."""

    def __init__(self, provided, required):
        super().__init__(provided, required, "version")


class UnsatisfiableCompilerSpecError(spack.error.UnsatisfiableSpecError):
    """Raised when a spec compiler conflicts with package constraints."""

    def __init__(self, provided, required):
        super().__init__(provided, required, "compiler")


class UnsatisfiableCompilerFlagSpecError(spack.error.UnsatisfiableSpecError):
    """Raised when a spec variant conflicts with package constraints."""

    def __init__(self, provided, required):
        super().__init__(provided, required, "compiler_flags")


class UnsatisfiableArchitectureSpecError(spack.error.UnsatisfiableSpecError):
    """Raised when a spec architecture conflicts with package constraints."""

    def __init__(self, provided, required):
        super().__init__(provided, required, "architecture")


class UnsatisfiableProviderSpecError(spack.error.UnsatisfiableSpecError):
    """Raised when a provider is supplied but constraints don't match
    a vpkg requirement"""

    def __init__(self, provided, required):
        super().__init__(provided, required, "provider")


# TODO: get rid of this and be more specific about particular incompatible
# dep constraints
class UnsatisfiableDependencySpecError(spack.error.UnsatisfiableSpecError):
    """Raised when some dependency of constrained specs are incompatible"""

    def __init__(self, provided, required):
        super().__init__(provided, required, "dependency")


class UnconstrainableDependencySpecError(spack.error.SpecError):
    """Raised when attempting to constrain by an anonymous dependency spec"""

    def __init__(self, spec):
        msg = "Cannot constrain by spec '%s'. Cannot constrain by a" % spec
        msg += " spec containing anonymous dependencies"
        super().__init__(msg)


class AmbiguousHashError(spack.error.SpecError):
    def __init__(self, msg, *specs):
        spec_fmt = "{namespace}.{name}{@version}{%compiler}{compiler_flags}"
        spec_fmt += "{variants}{ arch=architecture}{/hash:7}"
        specs_str = "\n  " + "\n  ".join(spec.format(spec_fmt) for spec in specs)
        super().__init__(msg + specs_str)


class InvalidHashError(spack.error.SpecError):
    def __init__(self, spec, hash):
        msg = f"No spec with hash {hash} could be found to match {spec}."
        msg += " Either the hash does not exist, or it does not match other spec constraints."
        super().__init__(msg)


class SpecFilenameError(spack.error.SpecError):
    """Raised when a spec file name is invalid."""


class NoSuchSpecFileError(SpecFilenameError):
    """Raised when a spec file doesn't exist."""


class SpecFormatStringError(spack.error.SpecError):
    """Called for errors in Spec format strings."""


class SpecFormatPathError(spack.error.SpecError):
    """Called for errors in Spec path-format strings."""


class SpecFormatSigilError(SpecFormatStringError):
    """Called for mismatched sigils and attributes in format strings"""

    def __init__(self, sigil, requirement, used):
        msg = "The sigil %s may only be used for %s." % (sigil, requirement)
        msg += " It was used with the attribute %s." % used
        super().__init__(msg)


class ConflictsInSpecError(spack.error.SpecError, RuntimeError):
    def __init__(self, spec, matches):
        message = 'Conflicts in concretized spec "{0}"\n'.format(spec.short_spec)

        visited = set()

        long_message = ""

        match_fmt_default = '{0}. "{1}" conflicts with "{2}"\n'
        match_fmt_custom = '{0}. "{1}" conflicts with "{2}" [{3}]\n'

        for idx, (s, c, w, msg) in enumerate(matches):
            if s not in visited:
                visited.add(s)
                long_message += "List of matching conflicts for spec:\n\n"
                long_message += s.tree(indent=4) + "\n"

            if msg is None:
                long_message += match_fmt_default.format(idx + 1, c, w)
            else:
                long_message += match_fmt_custom.format(idx + 1, c, w, msg)

        super().__init__(message, long_message)


class SpecDeprecatedError(spack.error.SpecError):
    """Raised when a spec concretizes to a deprecated spec or dependency."""


class InvalidSpecDetected(spack.error.SpecError):
    """Raised when a detected spec doesn't pass validation checks."""


class SpliceError(spack.error.SpecError):
    """Raised when a splice is not possible due to dependency or provider
    satisfaction mismatch. The resulting splice would be unusable."""<|MERGE_RESOLUTION|>--- conflicted
+++ resolved
@@ -1154,18 +1154,12 @@
     )
 
     for shared in search_shared:
-<<<<<<< HEAD
         # Set runtime=False: we want find libraries used for linking by default
         # Set max_depth=1: we default to searching the root directory and all the
         #     directories underneath it, but we don't recurse beyond that by default
         libs = fs.find_libraries(
-            name, home, shared=shared, runtime=False, recursive=True, max_depth=1
+            name, home, shared=shared, recursive=True, runtime=False, max_depth=1
         )
-=======
-        # Since we are searching for link libraries, on Windows search only for
-        # ".Lib" extensions by default as those represent import libraries for implicit links.
-        libs = fs.find_libraries(name, home, shared=shared, recursive=True, runtime=False)
->>>>>>> 61d2d21a
         if libs:
             return libs
 
