##############################################################################
# Copyright (c) 2013-2016, Lawrence Livermore National Security, LLC.
# Produced at the Lawrence Livermore National Laboratory.
#
# This file is part of Spack.
# Created by Todd Gamblin, tgamblin@llnl.gov, All rights reserved.
# LLNL-CODE-647188
#
# For details, see https://github.com/llnl/spack
# Please also see the NOTICE and LICENSE files for our notice and the LGPL.
#
# This program is free software; you can redistribute it and/or modify
# it under the terms of the GNU Lesser General Public License (as
# published by the Free Software Foundation) version 2.1, February 1999.
#
# This program is distributed in the hope that it will be useful, but
# WITHOUT ANY WARRANTY; without even the IMPLIED WARRANTY OF
# MERCHANTABILITY or FITNESS FOR A PARTICULAR PURPOSE. See the terms and
# conditions of the GNU Lesser General Public License for more details.
#
# You should have received a copy of the GNU Lesser General Public License
# along with this program; if not, write to the Free Software Foundation,
# Inc., 59 Temple Place, Suite 330, Boston, MA 02111-1307 USA
##############################################################################
"""
Spack allows very fine-grained control over how packages are installed and
over how they are built and configured.  To make this easy, it has its own
syntax for declaring a dependence.  We call a descriptor of a particular
package configuration a "spec".

The syntax looks like this:

.. code-block:: sh

    $ spack install mpileaks ^openmpi @1.2:1.4 +debug %intel @12.1 =bgqos_0
                    0        1        2        3      4      5     6

The first part of this is the command, 'spack install'.  The rest of the
line is a spec for a particular installation of the mpileaks package.

0. The package to install

1. A dependency of the package, prefixed by ^

2. A version descriptor for the package.  This can either be a specific
   version, like "1.2", or it can be a range of versions, e.g. "1.2:1.4".
   If multiple specific versions or multiple ranges are acceptable, they
   can be separated by commas, e.g. if a package will only build with
   versions 1.0, 1.2-1.4, and 1.6-1.8 of mavpich, you could say:

       depends_on("mvapich@1.0,1.2:1.4,1.6:1.8")

3. A compile-time variant of the package.  If you need openmpi to be
   built in debug mode for your package to work, you can require it by
   adding +debug to the openmpi spec when you depend on it.  If you do
   NOT want the debug option to be enabled, then replace this with -debug.

4. The name of the compiler to build with.

5. The versions of the compiler to build with.  Note that the identifier
   for a compiler version is the same '@' that is used for a package version.
   A version list denoted by '@' is associated with the compiler only if
   if it comes immediately after the compiler name.  Otherwise it will be
   associated with the current package spec.

6. The architecture to build with.  This is needed on machines where
   cross-compilation is required

Here is the EBNF grammar for a spec::

  spec-list    = { spec [ dep-list ] }
  dep_list     = { ^ spec }
  spec         = id [ options ]
  options      = { @version-list | +variant | -variant | ~variant |
                   %compiler | arch=architecture | [ flag ]=value}
  flag         = { cflags | cxxflags | fcflags | fflags | cppflags |
                   ldflags | ldlibs }
  variant      = id
  architecture = id
  compiler     = id [ version-list ]
  version-list = version [ { , version } ]
  version      = id | id: | :id | id:id
  id           = [A-Za-z0-9_][A-Za-z0-9_.-]*

Identifiers using the <name>=<value> command, such as architectures and
compiler flags, require a space before the name.

There is one context-sensitive part: ids in versions may contain '.', while
other ids may not.

There is one ambiguity: since '-' is allowed in an id, you need to put
whitespace space before -variant for it to be tokenized properly.  You can
either use whitespace, or you can just use ~variant since it means the same
thing.  Spack uses ~variant in directory names and in the canonical form of
specs to avoid ambiguity.  Both are provided because ~ can cause shell
expansion when it is the first character in an id typed on the command line.
"""
import base64
import sys
import collections
import ctypes
import hashlib
import itertools
import os

from operator import attrgetter
from six import StringIO
from six import string_types
from six import iteritems

from llnl.util.filesystem import find_headers, find_libraries, is_exe
from llnl.util.lang import *
from llnl.util.tty.color import *

import spack
import spack.architecture
import spack.compilers as compilers
import spack.error
import spack.parse
import spack.store
import spack.util.spack_json as sjson
import spack.util.spack_yaml as syaml

from spack.util.module_cmd import get_path_from_module, load_module
from spack.error import SpecError, UnsatisfiableSpecError
from spack.provider_index import ProviderIndex
from spack.util.crypto import prefix_bits
from spack.util.executable import Executable
from spack.util.prefix import Prefix
from spack.util.spack_yaml import syaml_dict
from spack.util.string import *
from spack.variant import *
from spack.version import *
from yaml.error import MarkedYAMLError

__all__ = [
    'Spec',
    'alldeps',
    'canonical_deptype',
    'parse',
    'parse_anonymous_spec',
    'SpecError',
    'SpecParseError',
    'DuplicateDependencyError',
    'DuplicateVariantError',
    'DuplicateCompilerSpecError',
    'UnsupportedCompilerError',
    'UnknownVariantError',
    'DuplicateArchitectureError',
    'InconsistentSpecError',
    'InvalidDependencyError',
    'NoProviderError',
    'MultipleProviderError',
    'UnsatisfiableSpecError',
    'UnsatisfiableSpecNameError',
    'UnsatisfiableVersionSpecError',
    'UnsatisfiableCompilerSpecError',
    'UnsatisfiableVariantSpecError',
    'UnsatisfiableCompilerFlagSpecError',
    'UnsatisfiableArchitectureSpecError',
    'UnsatisfiableProviderSpecError',
    'UnsatisfiableDependencySpecError',
    'AmbiguousHashError',
    'InvalidHashError',
    'NoSuchHashError',
    'RedundantSpecError']

# Valid pattern for an identifier in Spack
identifier_re = r'\w[\w-]*'

# Convenient names for color formats so that other things can use them
compiler_color = '@g'
version_color = '@c'
architecture_color = '@m'
enabled_variant_color = '@B'
disabled_variant_color = '@r'
dependency_color = '@.'
hash_color = '@K'

"""This map determines the coloring of specs when using color output.
   We make the fields different colors to enhance readability.
   See spack.color for descriptions of the color codes. """
color_formats = {'%': compiler_color,
                 '@': version_color,
                 '=': architecture_color,
                 '+': enabled_variant_color,
                 '~': disabled_variant_color,
                 '^': dependency_color,
                 '#': hash_color}

"""Regex used for splitting by spec field separators."""
_separators = '[%s]' % ''.join(color_formats.keys())

"""Versionlist constant so we don't have to build a list
   every time we call str()"""
_any_version = VersionList([':'])

"""Types of dependencies that Spack understands."""
alldeps = ('build', 'link', 'run')

"""Max integer helps avoid passing too large a value to cyaml."""
maxint = 2 ** (ctypes.sizeof(ctypes.c_int) * 8 - 1) - 1


def canonical_deptype(deptype):
    if deptype in (None, 'all', all):
        return alldeps

    elif isinstance(deptype, string_types):
        if deptype not in alldeps:
            raise ValueError('Invalid dependency type: %s' % deptype)
        return (deptype,)

    elif isinstance(deptype, (tuple, list)):
        invalid = next((d for d in deptype if d not in alldeps), None)
        if invalid:
            raise ValueError('Invalid dependency type: %s' % invalid)
        return tuple(sorted(deptype))

    return deptype


def colorize_spec(spec):
    """Returns a spec colorized according to the colors specified in
       color_formats."""
    class insert_color:

        def __init__(self):
            self.last = None

        def __call__(self, match):
            # ignore compiler versions (color same as compiler)
            sep = match.group(0)
            if self.last == '%' and sep == '@':
                return cescape(sep)
            self.last = sep

            return '%s%s' % (color_formats[sep], cescape(sep))

    return colorize(re.sub(_separators, insert_color(), str(spec)) + '@.')


@key_ordering
class ArchSpec(object):
    """ The ArchSpec class represents an abstract architecture specification
        that a package should be built with.  At its core, each ArchSpec is
        comprised of three elements: a platform (e.g. Linux), an OS (e.g.
        RHEL6), and a target (e.g. x86_64).
    """

    # TODO: Formalize the specifications for architectures and then use
    # the appropriate parser here to read these specifications.
    def __init__(self, *args):
        to_attr_string = lambda s: str(s) if s and s != "None" else None

        self.platform, self.platform_os, self.target = (None, None, None)

        if len(args) == 1:
            spec_like = args[0]
            if isinstance(spec_like, ArchSpec):
                self._dup(spec_like)
            elif isinstance(spec_like, string_types):
                spec_fields = spec_like.split("-")

                if len(spec_fields) == 3:
                    self.platform, self.platform_os, self.target = tuple(
                        to_attr_string(f) for f in spec_fields)
                else:
                    raise ValueError("%s is an invalid arch spec" % spec_like)
        elif len(args) == 3:
            self.platform = to_attr_string(args[0])
            self.platform_os = to_attr_string(args[1])
            self.target = to_attr_string(args[2])
        elif len(args) != 0:
            raise TypeError("Can't make arch spec from %s" % args)

    def _autospec(self, spec_like):
        if isinstance(spec_like, ArchSpec):
            return spec_like
        return ArchSpec(spec_like)

    def _cmp_key(self):
        return (self.platform, self.platform_os, self.target)

    def _dup(self, other):
        self.platform = other.platform
        self.platform_os = other.platform_os
        self.target = other.target

    @property
    def platform(self):
        return self._platform

    @platform.setter
    def platform(self, value):
        """ The platform of the architecture spec will be verified as a
            supported Spack platform before it's set to ensure all specs
            refer to valid platforms.
        """
        value = str(value) if value is not None else None
        self._platform = value

    @property
    def platform_os(self):
        return self._platform_os

    @platform_os.setter
    def platform_os(self, value):
        """ The OS of the architecture spec will update the platform field
            if the OS is set to one of the reserved OS types so that the
            default OS type can be resolved.  Since the reserved OS
            information is only available for the host machine, the platform
            will assumed to be the host machine's platform.
        """
        value = str(value) if value is not None else None

        if value in spack.architecture.Platform.reserved_oss:
            curr_platform = str(spack.architecture.platform())
            self.platform = self.platform or curr_platform

            if self.platform != curr_platform:
                raise ValueError(
                    "Can't set arch spec OS to reserved value '%s' when the "
                    "arch platform (%s) isn't the current platform (%s)" %
                    (value, self.platform, curr_platform))

            spec_platform = spack.architecture.get_platform(self.platform)
            value = str(spec_platform.operating_system(value))

        self._platform_os = value

    @property
    def target(self):
        return self._target

    @target.setter
    def target(self, value):
        """ The target of the architecture spec will update the platform field
            if the target is set to one of the reserved target types so that
            the default target type can be resolved.  Since the reserved target
            information is only available for the host machine, the platform
            will assumed to be the host machine's platform.
        """
        value = str(value) if value is not None else None

        if value in spack.architecture.Platform.reserved_targets:
            curr_platform = str(spack.architecture.platform())
            self.platform = self.platform or curr_platform

            if self.platform != curr_platform:
                raise ValueError(
                    "Can't set arch spec target to reserved value '%s' when "
                    "the arch platform (%s) isn't the current platform (%s)" %
                    (value, self.platform, curr_platform))

            spec_platform = spack.architecture.get_platform(self.platform)
            value = str(spec_platform.target(value))

        self._target = value

    def satisfies(self, other, strict=False):
        other = self._autospec(other)
        sdict, odict = self.to_cmp_dict(), other.to_cmp_dict()

        if strict or self.concrete:
            return all(getattr(self, attr) == getattr(other, attr)
                       for attr in odict if odict[attr])
        else:
            return all(getattr(self, attr) == getattr(other, attr)
                       for attr in odict if sdict[attr] and odict[attr])

    def constrain(self, other):
        """ Projects all architecture fields that are specified in the given
            spec onto the instance spec if they're missing from the instance
            spec. This will only work if the two specs are compatible.
        """
        other = self._autospec(other)

        if not self.satisfies(other):
            raise UnsatisfiableArchitectureSpecError(self, other)

        constrained = False
        for attr, svalue in iteritems(self.to_cmp_dict()):
            ovalue = getattr(other, attr)
            if svalue is None and ovalue is not None:
                setattr(self, attr, ovalue)
                constrained = True

        return constrained

    def copy(self):
        clone = ArchSpec.__new__(ArchSpec)
        clone._dup(self)
        return clone

    @property
    def concrete(self):
        return all(v for k, v in iteritems(self.to_cmp_dict()))

    def to_cmp_dict(self):
        """Returns a dictionary that can be used for field comparison."""
        return dict([
            ('platform', self.platform),
            ('platform_os', self.platform_os),
            ('target', self.target)])

    def to_dict(self):
        d = syaml_dict([
            ('platform', self.platform),
            ('platform_os', self.platform_os),
            ('target', self.target)])
        return syaml_dict([('arch', d)])

    @staticmethod
    def from_dict(d):
        """Import an ArchSpec from raw YAML/JSON data.

        This routine implements a measure of compatibility with older
        versions of Spack.  Spack releases before 0.10 used a single
        string with no OS or platform identifiers.  We import old Spack
        architectures with platform ``spack09``, OS ``unknown``, and the
        old arch string as the target.

        Specs from `0.10` or later have a more fleshed out architecture
        descriptor with a platform, an OS, and a target.

        """
        if not isinstance(d['arch'], dict):
            return ArchSpec('spack09', 'unknown', d['arch'])

        d = d['arch']
        return ArchSpec(d['platform'], d['platform_os'], d['target'])

    def __str__(self):
        return "%s-%s-%s" % (self.platform, self.platform_os, self.target)

    def __repr__(self):
        return str(self)

    def __contains__(self, string):
        return string in str(self)


@key_ordering
class CompilerSpec(object):
    """The CompilerSpec field represents the compiler or range of compiler
       versions that a package should be built with.  CompilerSpecs have a
       name and a version list. """

    def __init__(self, *args):
        nargs = len(args)
        if nargs == 1:
            arg = args[0]
            # If there is one argument, it's either another CompilerSpec
            # to copy or a string to parse
            if isinstance(arg, string_types):
                c = SpecParser().parse_compiler(arg)
                self.name = c.name
                self.versions = c.versions

            elif isinstance(arg, CompilerSpec):
                self.name = arg.name
                self.versions = arg.versions.copy()

            else:
                raise TypeError(
                    "Can only build CompilerSpec from string or " +
                    "CompilerSpec. Found %s" % type(arg))

        elif nargs == 2:
            name, version = args
            self.name = name
            self.versions = VersionList()
            self.versions.add(ver(version))

        else:
            raise TypeError(
                "__init__ takes 1 or 2 arguments. (%d given)" % nargs)

    def _add_version(self, version):
        self.versions.add(version)

    def _autospec(self, compiler_spec_like):
        if isinstance(compiler_spec_like, CompilerSpec):
            return compiler_spec_like
        return CompilerSpec(compiler_spec_like)

    def satisfies(self, other, strict=False):
        other = self._autospec(other)
        return (self.name == other.name and
                self.versions.satisfies(other.versions, strict=strict))

    def constrain(self, other):
        """Intersect self's versions with other.

        Return whether the CompilerSpec changed.
        """
        other = self._autospec(other)

        # ensure that other will actually constrain this spec.
        if not other.satisfies(self):
            raise UnsatisfiableCompilerSpecError(other, self)

        return self.versions.intersect(other.versions)

    @property
    def concrete(self):
        """A CompilerSpec is concrete if its versions are concrete and there
           is an available compiler with the right version."""
        return self.versions.concrete

    @property
    def version(self):
        if not self.concrete:
            raise SpecError("Spec is not concrete: " + str(self))
        return self.versions[0]

    def copy(self):
        clone = CompilerSpec.__new__(CompilerSpec)
        clone.name = self.name
        clone.versions = self.versions.copy()
        return clone

    def _cmp_key(self):
        return (self.name, self.versions)

    def to_dict(self):
        d = syaml_dict([('name', self.name)])
        d.update(self.versions.to_dict())

        return syaml_dict([('compiler', d)])

    @staticmethod
    def from_dict(d):
        d = d['compiler']
        return CompilerSpec(d['name'], VersionList.from_dict(d))

    def __str__(self):
        out = self.name
        if self.versions and self.versions != _any_version:
            vlist = ",".join(str(v) for v in self.versions)
            out += "@%s" % vlist
        return out

    def __repr__(self):
        return str(self)


@key_ordering
class DependencySpec(object):
    """DependencySpecs connect two nodes in the DAG, and contain deptypes.

    Dependencies can be one (or more) of several types:

    - build: needs to be in the PATH at build time.
    - link: is linked to and added to compiler flags.
    - run: needs to be in the PATH for the package to run.

    Fields:
    - spec: Spec depended on by parent.
    - parent: Spec that depends on `spec`.
    - deptypes: list of strings, representing dependency relationships.
    """

    def __init__(self, parent, spec, deptypes):
        self.parent = parent
        self.spec = spec
        self.deptypes = tuple(sorted(set(deptypes)))

    def update_deptypes(self, deptypes):
        deptypes = set(deptypes)
        deptypes.update(self.deptypes)
        deptypes = tuple(sorted(deptypes))
        changed = self.deptypes != deptypes

        self.deptypes = deptypes
        return changed

    def copy(self):
        return DependencySpec(self.parent, self.spec, self.deptypes)

    def _cmp_key(self):
        return (self.parent.name if self.parent else None,
                self.spec.name if self.spec else None,
                self.deptypes)

    def __str__(self):
        return "%s %s--> %s" % (self.parent.name if self.parent else None,
                                self.deptypes,
                                self.spec.name if self.spec else None)


_valid_compiler_flags = [
    'cflags', 'cxxflags', 'fflags', 'ldflags', 'ldlibs', 'cppflags']


class FlagMap(HashableMap):

    def __init__(self, spec):
        super(FlagMap, self).__init__()
        self.spec = spec

    def satisfies(self, other, strict=False):
        if strict or (self.spec and self.spec._concrete):
            return all(f in self and set(self[f]) == set(other[f])
                       for f in other)
        else:
            return all(set(self[f]) == set(other[f])
                       for f in other if (other[f] != [] and f in self))

    def constrain(self, other):
        """Add all flags in other that aren't in self to self.

        Return whether the spec changed.
        """
        if other.spec and other.spec._concrete:
            for k in self:
                if k not in other:
                    raise UnsatisfiableCompilerFlagSpecError(
                        self[k], '<absent>')

        changed = False
        for k in other:
            if k in self and not set(self[k]) <= set(other[k]):
                raise UnsatisfiableCompilerFlagSpecError(
                    ' '.join(f for f in self[k]),
                    ' '.join(f for f in other[k]))
            elif k not in self:
                self[k] = other[k]
                changed = True
        return changed

    @staticmethod
    def valid_compiler_flags():
        return _valid_compiler_flags

    @property
    def concrete(self):
        return all(flag in self for flag in _valid_compiler_flags)

    def copy(self):
        clone = FlagMap(None)
        for name, value in self.items():
            clone[name] = value
        return clone

    def _cmp_key(self):
        return tuple((k, tuple(v)) for k, v in sorted(iteritems(self)))

    def __str__(self):
        sorted_keys = [k for k in sorted(self.keys()) if self[k] != []]
        cond_symbol = ' ' if len(sorted_keys) > 0 else ''
        return cond_symbol + ' '.join(
            str(key) + '=\"' + ' '.join(
                str(f) for f in self[key]) + '\"'
            for key in sorted_keys) + cond_symbol


class DependencyMap(HashableMap):
    """Each spec has a DependencyMap containing specs for its dependencies.
       The DependencyMap is keyed by name. """

    def __init__(self, owner):
        super(DependencyMap, self).__init__()

        # Owner Spec for the current map
        self.owner = owner

    @property
    def concrete(self):

        # Check if the dependencies are concrete and of the correct type
        dependencies_are_concrete = all(
            (d.spec.concrete and d.deptypes) for d in self.values()
        )

        if not dependencies_are_concrete:
            return False

        # If we are dealing with an external spec, it clearly has no
        # dependencies managed by spack
        if self.owner.external:
            return True

        # Now check we have every dependency we need
        pkg = self.owner.package
        for dependency in pkg.dependencies.values():
            # Check that for every condition we satisfy we satisfy also
            # the associated constraint
            for condition, constraint in dependency.items():
                # WARNING: This part relies on the fact that dependencies are
                # the last item to be checked when computing if a spec is
                # concrete. This means that we are ensured that all variants,
                # versions, compilers, etc. are there with their final value
                # when we call 'Spec.satisfies(..., strict=True)'

                # FIXME: at the moment check only for non conditional
                # FIXME: dependencies, to avoid infinite recursion

                # satisfy_condition = self.owner.satisfies(
                #     condition, strict=True
                # )

                satisfy_condition = str(condition) == self.owner.name

                if not satisfy_condition:
                    continue

                dependency_name = constraint.name

                # We don't want to check build dependencies
                if pkg.dependency_types[dependency_name] == set(['build']):
                    continue

                try:
                    dependency = self.owner[dependency_name]
                    satisfy_constraint = dependency.satisfies(
                        constraint, strict=True
                    )
                except KeyError:
                    # If the dependency is not there we don't
                    # satisfy the constraint
                    satisfy_constraint = False

                if satisfy_condition and not satisfy_constraint:
                    return False

        return True

    def __str__(self):
        return "{deps: %s}" % ', '.join(str(d) for d in sorted(self.values()))


def _command_default_handler(descriptor, spec, cls):
    """Default handler when looking for the 'command' attribute.

    Tries to search for ``spec.name`` in the ``spec.prefix.bin`` directory.

    Parameters:
        descriptor (ForwardQueryToPackage): descriptor that triggered the call
        spec (Spec): spec that is being queried
        cls (type(spec)): type of spec, to match the signature of the
            descriptor ``__get__`` method

    Returns:
        Executable: An executable of the command

    Raises:
        RuntimeError: If the command is not found
    """
    path = os.path.join(spec.prefix.bin, spec.name)

    if is_exe(path):
        return Executable(path)
    else:
        msg = 'Unable to locate {0} command in {1}'
        raise RuntimeError(msg.format(spec.name, spec.prefix.bin))


def _headers_default_handler(descriptor, spec, cls):
    """Default handler when looking for the 'headers' attribute.

    Tries to search for ``*.h`` files recursively starting from
    ``spec.prefix.include``.

    Parameters:
        descriptor (ForwardQueryToPackage): descriptor that triggered the call
        spec (Spec): spec that is being queried
        cls (type(spec)): type of spec, to match the signature of the
            descriptor ``__get__`` method

    Returns:
        HeaderList: The headers in ``prefix.include``

    Raises:
        RuntimeError: If no headers are found
    """
    headers = find_headers('*', root=spec.prefix.include, recurse=True)

    if headers:
        return headers
    else:
        msg = 'Unable to locate {0} headers in {1}'
        raise RuntimeError(msg.format(spec.name, spec.prefix.include))


def _libs_default_handler(descriptor, spec, cls):
    """Default handler when looking for the 'libs' attribute.

    Tries to search for ``lib{spec.name}`` recursively starting from
    ``spec.prefix``.

    Parameters:
        descriptor (ForwardQueryToPackage): descriptor that triggered the call
        spec (Spec): spec that is being queried
        cls (type(spec)): type of spec, to match the signature of the
            descriptor ``__get__`` method

    Returns:
        LibraryList: The libraries found

    Raises:
        RuntimeError: If no libraries are found
    """

    # Variable 'name' is passed to function 'find_libraries', which supports
    # glob characters. For example, we have a package with a name 'abc-abc'.
    # Now, we don't know if the original name of the package is 'abc_abc'
    # (and it generates a library 'libabc_abc.so') or 'abc-abc' (and it
    # generates a library 'libabc-abc.so'). So, we tell the function
    # 'find_libraries' to give us anything that matches 'libabc?abc' and it
    # gives us either 'libabc-abc.so' or 'libabc_abc.so' (or an error)
    # depending on which one exists (there is a possibility, of course, to
    # get something like 'libabcXabc.so, but for now we consider this
    # unlikely).
    name = 'lib' + spec.name.replace('-', '?')

    if '+shared' in spec:
        libs = find_libraries(
            name, root=spec.prefix, shared=True, recurse=True
        )
    elif '~shared' in spec:
        libs = find_libraries(
            name, root=spec.prefix, shared=False, recurse=True
        )
    else:
        # Prefer shared
        libs = find_libraries(
            name, root=spec.prefix, shared=True, recurse=True
        )
        if libs:
            return libs

        libs = find_libraries(
            name, root=spec.prefix, shared=False, recurse=True
        )

    if libs:
        return libs
    else:
        msg = 'Unable to recursively locate {0} libraries in {1}'
        raise RuntimeError(msg.format(spec.name, spec.prefix))


class ForwardQueryToPackage(object):
    """Descriptor used to forward queries from Spec to Package"""

    def __init__(self, attribute_name, default_handler=None):
        """Create a new descriptor.

        Parameters:
            attribute_name (str): name of the attribute to be
                searched for in the Package instance
            default_handler (callable, optional): default function to be
                called if the attribute was not found in the Package
                instance
        """
        self.attribute_name = attribute_name
        # Turn the default handler into a function with the right
        # signature that always returns None
        if default_handler is None:
            default_handler = lambda descriptor, spec, cls: None
        self.default = default_handler

    def __get__(self, instance, cls):
        """Retrieves the property from Package using a well defined chain
        of responsibility.

        The order of call is:

        1. if the query was through the name of a virtual package try to
            search for the attribute `{virtual_name}_{attribute_name}`
            in Package

        2. try to search for attribute `{attribute_name}` in Package

        3. try to call the default handler

        The first call that produces a value will stop the chain.

        If no call can handle the request or a None value is produced,
        then AttributeError is raised.
        """
        pkg = instance.package
        try:
            query = instance.last_query
        except AttributeError:
            # There has been no query yet: this means
            # a spec is trying to access its own attributes
            _ = instance[instance.name]  # NOQA: ignore=F841
            query = instance.last_query

        callbacks_chain = []
        # First in the chain : specialized attribute for virtual packages
        if query.isvirtual:
            specialized_name = '{0}_{1}'.format(
                query.name, self.attribute_name
            )
            callbacks_chain.append(lambda: getattr(pkg, specialized_name))
        # Try to get the generic method from Package
        callbacks_chain.append(lambda: getattr(pkg, self.attribute_name))
        # Final resort : default callback
        callbacks_chain.append(lambda: self.default(self, instance, cls))

        # Trigger the callbacks in order, the first one producing a
        # value wins
        value = None
        for f in callbacks_chain:
            try:
                value = f()
                break
            except AttributeError:
                pass
        # 'None' value raises AttributeError : this permits to 'disable'
        # the call in a particular package by returning None from the
        # queried attribute, or will trigger an exception if  things
        # searched for were not found
        if value is None:
            fmt = '\'{name}\' package has no relevant attribute \'{query}\'\n'  # NOQA: ignore=E501
            fmt += '\tspec : \'{spec}\'\n'
            fmt += '\tqueried as : \'{spec.last_query.name}\'\n'
            fmt += '\textra parameters : \'{spec.last_query.extra_parameters}\'\n'  # NOQA: ignore=E501
            message = fmt.format(
                name=pkg.name,
                query=self.attribute_name,
                spec=instance
            )
            raise AttributeError(message)

        return value

    def __set__(self, instance, value):
        cls_name = type(instance).__name__
        msg = "'{0}' object attribute '{1}' is read-only"
        raise AttributeError(msg.format(cls_name, self.attribute_name))


class SpecBuildInterface(ObjectWrapper):
    command = ForwardQueryToPackage(
        'command',
        default_handler=_command_default_handler
    )

    headers = ForwardQueryToPackage(
        'headers',
        default_handler=_headers_default_handler
    )

    libs = ForwardQueryToPackage(
        'libs',
        default_handler=_libs_default_handler
    )

    def __init__(self, spec, name, query_parameters):
        super(SpecBuildInterface, self).__init__(spec)

        # Represents a query state in a BuildInterface object
        QueryState = collections.namedtuple(
            'QueryState', ['name', 'extra_parameters', 'isvirtual']
        )

        is_virtual = Spec.is_virtual(name)
        self.last_query = QueryState(
            name=name,
            extra_parameters=query_parameters,
            isvirtual=is_virtual
        )


@key_ordering
class Spec(object):

    def __init__(self, spec_like, *dep_like, **kwargs):
        # Copy if spec_like is a Spec.
        if isinstance(spec_like, Spec):
            self._dup(spec_like)
            return

        # Parse if the spec_like is a string.
        if not isinstance(spec_like, string_types):
            raise TypeError("Can't make spec out of %s" % type(spec_like))

        spec_list = SpecParser().parse(spec_like)
        if len(spec_list) > 1:
            raise ValueError("More than one spec in string: " + spec_like)
        if len(spec_list) < 1:
            raise ValueError("String contains no specs: " + spec_like)

        # Take all the attributes from the first parsed spec without copying.
        # This is safe b/c we throw out the parsed spec.  It's a bit nasty,
        # but it's nastier to implement the constructor so that the parser
        # writes directly into this Spec object.
        other = spec_list[0]
        self.name = other.name
        self.versions = other.versions
        self.architecture = other.architecture
        self.compiler = other.compiler
        self.compiler_flags = other.compiler_flags
        self.compiler_flags.spec = self
        self._dependencies = other._dependencies
        self._dependents = other._dependents
        self.variants = other.variants
        self.variants.spec = self
        self.namespace = other.namespace
        self._hash = other._hash
        self._cmp_key_cache = other._cmp_key_cache

        # Specs are by default not assumed to be normal or concrete.
        self._normal = False
        self._concrete = False

        # Allow a spec to be constructed with an external path.
        self.external_path = kwargs.get('external_path', None)
        self.external_module = kwargs.get('external_module', None)

        # This allows users to construct a spec DAG with literals.
        # Note that given two specs a and b, Spec(a) copies a, but
        # Spec(a, b) will copy a but just add b as a dep.
        deptypes = ()
        for dep in dep_like:

            if isinstance(dep, (list, tuple)):
                # Literals can be deptypes -- if there are tuples in the
                # list, they will be used as deptypes for the following Spec.
                deptypes = tuple(dep)
                continue

            spec = dep if isinstance(dep, Spec) else Spec(dep)
            self._add_dependency(spec, deptypes)
            deptypes = ()

    @property
    def external(self):
        return bool(self.external_path) or bool(self.external_module)

    def get_dependency(self, name):
        dep = self._dependencies.get(name)
        if dep is not None:
            return dep
        raise InvalidDependencyError(
            self.name + " does not depend on " + comma_or(name))

    def _find_deps(self, where, deptype):
        deptype = canonical_deptype(deptype)

        return [dep for dep in where.values()
                if deptype and (not dep.deptypes or
                                any(d in deptype for d in dep.deptypes))]

    def dependencies(self, deptype=None):
        return [d.spec
                for d in self._find_deps(self._dependencies, deptype)]

    def dependents(self, deptype=None):
        return [d.parent
                for d in self._find_deps(self._dependents, deptype)]

    def dependencies_dict(self, deptype=None):
        return dict((d.spec.name, d)
                    for d in self._find_deps(self._dependencies, deptype))

    def dependents_dict(self, deptype=None):
        return dict((d.parent.name, d)
                    for d in self._find_deps(self._dependents, deptype))

    #
    # Private routines here are called by the parser when building a spec.
    #
    def _add_version(self, version):
        """Called by the parser to add an allowable version."""
        self.versions.add(version)

    def _add_flag(self, name, value):
        """Called by the parser to add a known flag.
        Known flags currently include "arch"
        """
        valid_flags = FlagMap.valid_compiler_flags()
        if name == 'arch' or name == 'architecture':
            parts = tuple(value.split('-'))
            plat, os, tgt = parts if len(parts) == 3 else (None, None, value)
            self._set_architecture(platform=plat, platform_os=os, target=tgt)
        elif name == 'platform':
            self._set_architecture(platform=value)
        elif name == 'os' or name == 'operating_system':
            self._set_architecture(platform_os=value)
        elif name == 'target':
            self._set_architecture(target=value)
        elif name in valid_flags:
            assert(self.compiler_flags is not None)
            self.compiler_flags[name] = value.split()
        else:
            # FIXME:
            # All other flags represent variants. 'foo=true' and 'foo=false'
            # map to '+foo' and '~foo' respectively. As such they need a
            # BoolValuedVariant instance.
            if str(value).upper() == 'TRUE' or str(value).upper() == 'FALSE':
                self.variants[name] = BoolValuedVariant(name, value)
            else:
                self.variants[name] = AbstractVariant(name, value)

    def _set_architecture(self, **kwargs):
        """Called by the parser to set the architecture."""
        arch_attrs = ['platform', 'platform_os', 'target']
        if self.architecture and self.architecture.concrete:
            raise DuplicateArchitectureError(
                "Spec for '%s' cannot have two architectures." % self.name)

        if not self.architecture:
            new_vals = tuple(kwargs.get(arg, None) for arg in arch_attrs)
            self.architecture = ArchSpec(*new_vals)
        else:
            new_attrvals = [(a, v) for a, v in iteritems(kwargs)
                            if a in arch_attrs]
            for new_attr, new_value in new_attrvals:
                if getattr(self.architecture, new_attr):
                    raise DuplicateArchitectureError(
                        "Spec for '%s' cannot have two '%s' specified "
                        "for its architecture" % (self.name, new_attr))
                else:
                    setattr(self.architecture, new_attr, new_value)

    def _set_compiler(self, compiler):
        """Called by the parser to set the compiler."""
        if self.compiler:
            raise DuplicateCompilerSpecError(
                "Spec for '%s' cannot have two compilers." % self.name)
        self.compiler = compiler

    def _add_dependency(self, spec, deptypes):
        """Called by the parser to add another spec as a dependency."""
        if spec.name in self._dependencies:
            raise DuplicateDependencyError(
                "Cannot depend on '%s' twice" % spec)

        # create an edge and add to parent and child
        dspec = DependencySpec(self, spec, deptypes)
        self._dependencies[spec.name] = dspec
        spec._dependents[self.name] = dspec

    #
    # Public interface
    #
    @property
    def fullname(self):
        return (
            ('%s.%s' % (self.namespace, self.name)) if self.namespace else
            (self.name if self.name else ''))

    @property
    def root(self):
        """Follow dependent links and find the root of this spec's DAG.
           In spack specs, there should be a single root (the package being
           installed).  This will throw an assertion error if that is not
           the case.
        """
        if not self._dependents:
            return self

        # If the spec has multiple dependents, ensure that they all
        # lead to the same place.  Spack shouldn't deal with any DAGs
        # with multiple roots, so something's wrong if we find one.
        depiter = iter(self._dependents.values())
        first_root = next(depiter).parent.root
        assert(all(first_root is d.parent.root for d in depiter))
        return first_root

    @property
    def package(self):
        return spack.repo.get(self)

    @property
    def package_class(self):
        """Internal package call gets only the class object for a package.
           Use this to just get package metadata.
        """
        return spack.repo.get_pkg_class(self.fullname)

    @property
    def virtual(self):
        """Right now, a spec is virtual if no package exists with its name.

           TODO: revisit this -- might need to use a separate namespace and
           be more explicit about this.
           Possible idea: just use conventin and make virtual deps all
           caps, e.g., MPI vs mpi.
        """
        return Spec.is_virtual(self.name)

    @staticmethod
    def is_virtual(name):
        """Test if a name is virtual without requiring a Spec."""
        return (name is not None) and (not spack.repo.exists(name))

    @property
    def concrete(self):
        """A spec is concrete if it can describe only ONE build of a package.
           If any of the name, version, architecture, compiler,
           variants, or depdenencies are ambiguous,then it is not concrete.
        """
        # If we have cached that the spec is concrete, then it's concrete
        if self._concrete:
            return True

        # Otherwise check if the various parts of the spec are concrete.
        # It's crucial to have the check on dependencies last, as it relies
        # on all the other parts to be already checked for concreteness.
        self._concrete = bool(not self.virtual and
                              self.namespace is not None and
                              self.versions.concrete and
                              self.variants.concrete and
                              self.architecture and
                              self.architecture.concrete and
                              self.compiler and self.compiler.concrete and
                              self.compiler_flags.concrete and
                              self._dependencies.concrete)
        return self._concrete

    def traverse(self, **kwargs):
        direction = kwargs.get('direction', 'children')
        depth = kwargs.get('depth', False)

        get_spec = lambda s: s.spec
        if direction == 'parents':
            get_spec = lambda s: s.parent

        if depth:
            for d, dspec in self.traverse_edges(**kwargs):
                yield d, get_spec(dspec)
        else:
            for dspec in self.traverse_edges(**kwargs):
                yield get_spec(dspec)

    def traverse_edges(self, visited=None, d=0, deptype=None,
                       deptype_query=None, dep_spec=None, **kwargs):
        """Generic traversal of the DAG represented by this spec.
           This will yield each node in the spec.  Options:

           order    [=pre|post]
               Order to traverse spec nodes. Defaults to preorder traversal.
               Options are:

               'pre':  Pre-order traversal; each node is yielded before its
                       children in the dependency DAG.
               'post': Post-order  traversal; each node is yielded after its
                       children in the dependency DAG.

           cover    [=nodes|edges|paths]
               Determines how extensively to cover the dag.  Possible values:

               'nodes': Visit each node in the dag only once.  Every node
                        yielded by this function will be unique.
               'edges': If a node has been visited once but is reached along a
                        new path from the root, yield it but do not descend
                        into it.  This traverses each 'edge' in the DAG once.
               'paths': Explore every unique path reachable from the root.
                        This descends into visited subtrees and will yield
                        nodes twice if they're reachable by multiple paths.

           depth    [=False]
               Defaults to False.  When True, yields not just nodes in the
               spec, but also their depth from the root in a (depth, node)
               tuple.

           key   [=id]
               Allow a custom key function to track the identity of nodes
               in the traversal.

           root     [=True]
               If False, this won't yield the root node, just its descendents.

           direction [=children|parents]
               If 'children', does a traversal of this spec's children.  If
               'parents', traverses upwards in the DAG towards the root.

        """
        # get initial values for kwargs
        depth = kwargs.get('depth', False)
        key_fun = kwargs.get('key', id)
        if isinstance(key_fun, string_types):
            key_fun = attrgetter(key_fun)
        yield_root = kwargs.get('root', True)
        cover = kwargs.get('cover', 'nodes')
        direction = kwargs.get('direction', 'children')
        order = kwargs.get('order', 'pre')

        deptype = canonical_deptype(deptype)
        if deptype_query is None:
            deptype_query = ('link', 'run')

        # Make sure kwargs have legal values; raise ValueError if not.
        def validate(name, val, allowed_values):
            if val not in allowed_values:
                raise ValueError("Invalid value for %s: %s.  Choices are %s"
                                 % (name, val, ",".join(allowed_values)))
        validate('cover',     cover,     ('nodes', 'edges', 'paths'))
        validate('direction', direction, ('children', 'parents'))
        validate('order',     order,     ('pre', 'post'))

        if visited is None:
            visited = set()
        key = key_fun(self)

        # Node traversal does not yield visited nodes.
        if key in visited and cover == 'nodes':
            return

        def return_val(dspec):
            if not dspec:
                # make a fake dspec for the root.
                if direction == 'parents':
                    dspec = DependencySpec(self, None, ())
                else:
                    dspec = DependencySpec(None, self, ())
            return (d, dspec) if depth else dspec

        yield_me = yield_root or d > 0

        # Preorder traversal yields before successors
        if yield_me and order == 'pre':
            yield return_val(dep_spec)

        # Edge traversal yields but skips children of visited nodes
        if not (key in visited and cover == 'edges'):
            # This code determines direction and yields the children/parents
            if direction == 'children':
                successors = self.dependencies_dict(deptype)
                succ = lambda s: s.spec
            elif direction == 'parents':
                successors = self.dependents_dict(deptype)
                succ = lambda s: s.parent
            else:
                raise ValueError('Invalid traversal direction: %s' % direction)

            visited.add(key)
            for name, dspec in sorted(successors.items()):
                child = successors[name]
                children = succ(child).traverse_edges(
                    visited,
                    d=(d + 1),
                    deptype=deptype,
                    deptype_query=deptype_query,
                    dep_spec=dspec,
                    **kwargs)
                for elt in children:
                    yield elt

        # Postorder traversal yields after successors
        if yield_me and order == 'post':
            yield return_val(dep_spec)

    @property
    def short_spec(self):
        """Returns a version of the spec with the dependencies hashed
           instead of completely enumerated."""
        return self.format('$_$@$%@$+$=$/')

    @property
    def cshort_spec(self):
        """Returns an auto-colorized version of ``self.short_spec``."""
        return self.cformat('$_$@$%@$+$=$/')

    @property
    def prefix(self):
        return Prefix(spack.store.layout.path_for_spec(self))

    def dag_hash(self, length=None):
        """Return a hash of the entire spec DAG, including connectivity."""
        if self._hash:
            return self._hash[:length]
        else:
            yaml_text = syaml.dump(
                self.to_node_dict(), default_flow_style=True, width=maxint)
            sha = hashlib.sha1(yaml_text.encode('utf-8'))

            b32_hash = base64.b32encode(sha.digest()).lower()
            if sys.version_info[0] >= 3:
                b32_hash = b32_hash.decode('utf-8')

            if self.concrete:
                self._hash = b32_hash
            return b32_hash[:length]

    def dag_hash_bit_prefix(self, bits):
        """Get the first <bits> bits of the DAG hash as an integer type."""
        return base32_prefix_bits(self.dag_hash(), bits)

    def to_node_dict(self):
        d = syaml_dict()

        if self.versions:
            d.update(self.versions.to_dict())

        if self.architecture:
            d.update(self.architecture.to_dict())

        if self.compiler:
            d.update(self.compiler.to_dict())

        if self.namespace:
            d['namespace'] = self.namespace

        params = syaml_dict(
            sorted(
                v.yaml_entry() for _, v in self.variants.items()
            )
        )
        params.update(sorted(self.compiler_flags.items()))
        if params:
            d['parameters'] = params

        if self.external:
            d['external'] = {
                'path': self.external_path,
                'module': bool(self.external_module)
            }

        # TODO: restore build dependencies here once we have less picky
        # TODO: concretization.
        deps = self.dependencies_dict(deptype=('link', 'run'))
        if deps:
            d['dependencies'] = syaml_dict([
                (name,
                 syaml_dict([
                     ('hash', dspec.spec.dag_hash()),
                     ('type', sorted(str(s) for s in dspec.deptypes))])
                 ) for name, dspec in sorted(deps.items())
            ])

        return syaml_dict([(self.name, d)])

    def to_dict(self):
        node_list = []
        for s in self.traverse(order='pre', deptype=('link', 'run')):
            node = s.to_node_dict()
            node[s.name]['hash'] = s.dag_hash()
            node_list.append(node)

        return syaml_dict([('spec', node_list)])

    def to_yaml(self, stream=None):
        return syaml.dump(
            self.to_dict(), stream=stream, default_flow_style=False)

    def to_json(self, stream=None):
        return sjson.dump(self.to_dict(), stream)

    @staticmethod
    def from_node_dict(node):
        name = next(iter(node))
        node = node[name]

        spec = Spec(name)
        spec.namespace = node.get('namespace', None)
        spec._hash = node.get('hash', None)

        if 'version' in node or 'versions' in node:
            spec.versions = VersionList.from_dict(node)

        if 'arch' in node:
            spec.architecture = ArchSpec.from_dict(node)

        if 'compiler' in node:
            spec.compiler = CompilerSpec.from_dict(node)
        else:
            spec.compiler = None

        if 'parameters' in node:
            for name, value in node['parameters'].items():
                if name in _valid_compiler_flags:
                    spec.compiler_flags[name] = value
                else:
                    spec.variants[name] = MultiValuedVariant.from_node_dict(
                        name, value
                    )
        elif 'variants' in node:
            for name, value in node['variants'].items():
                spec.variants[name] = MultiValuedVariant.from_node_dict(
                    name, value
                )
            for name in FlagMap.valid_compiler_flags():
                spec.compiler_flags[name] = []

        if 'external' in node:
            spec.external_path = None
            spec.external_module = None
            # This conditional is needed because sometimes this function is
            # called with a node already constructed that contains a 'versions'
            # and 'external' field. Related to virtual packages provider
            # indexes.
            if node['external']:
                spec.external_path = node['external']['path']
                spec.external_module = node['external']['module']
                if spec.external_module is False:
                    spec.external_module = None
        else:
            spec.external_path = None
            spec.external_module = None

        # Don't read dependencies here; from_node_dict() is used by
        # from_yaml() to read the root *and* each dependency spec.

        return spec

    @staticmethod
    def read_yaml_dep_specs(dependency_dict):
        """Read the DependencySpec portion of a YAML-formatted Spec.

        This needs to be backward-compatible with older spack spec
        formats so that reindex will work on old specs/databases.
        """
        for dep_name, elt in dependency_dict.items():
            if isinstance(elt, string_types):
                # original format, elt is just the dependency hash.
                dag_hash, deptypes = elt, ['build', 'link']
            elif isinstance(elt, tuple):
                # original deptypes format: (used tuples, not future-proof)
                dag_hash, deptypes = elt
            elif isinstance(elt, dict):
                # new format: elements of dependency spec are keyed.
                dag_hash, deptypes = elt['hash'], elt['type']
            else:
                raise SpecError("Couldn't parse dependency types in spec.")

            yield dep_name, dag_hash, list(deptypes)

    @staticmethod
    def from_dict(data):
        """Construct a spec from YAML.

        Parameters:
        data -- a nested dict/list data structure read from YAML or JSON.
        """
        nodes = data['spec']

        # Read nodes out of list.  Root spec is the first element;
        # dependencies are the following elements.
        dep_list = [Spec.from_node_dict(node) for node in nodes]
        if not dep_list:
            raise SpecError("YAML spec contains no nodes.")
        deps = dict((spec.name, spec) for spec in dep_list)
        spec = dep_list[0]

        for node in nodes:
            # get dependency dict from the node.
            name = next(iter(node))

            if 'dependencies' not in node[name]:
                continue

            yaml_deps = node[name]['dependencies']
            for dname, dhash, dtypes in Spec.read_yaml_dep_specs(yaml_deps):
                # Fill in dependencies by looking them up by name in deps dict
                deps[name]._dependencies[dname] = DependencySpec(
                    deps[name], deps[dname], dtypes)

        return spec

    @staticmethod
    def from_yaml(stream):
        """Construct a spec from YAML.

        Parameters:
        stream -- string or file object to read from.
        """
        try:
            data = syaml.load(stream)
            return Spec.from_dict(data)
        except MarkedYAMLError as e:
            raise syaml.SpackYAMLError("error parsing YAML spec:", str(e))

    @staticmethod
    def from_json(stream):
        """Construct a spec from JSON.

        Parameters:
        stream -- string or file object to read from.
        """
        try:
            data = sjson.load(stream)
            return Spec.from_dict(data)
        except Exception as e:
            raise sjson.SpackJSONError("error parsing JSON spec:", str(e))

    def _concretize_helper(self, presets=None, visited=None):
        """Recursive helper function for concretize().
           This concretizes everything bottom-up.  As things are
           concretized, they're added to the presets, and ancestors
           will prefer the settings of their children.
        """
        if presets is None:
            presets = {}
        if visited is None:
            visited = set()

        if self.name in visited:
            return False

        changed = False

        # Concretize deps first -- this is a bottom-up process.
        for name in sorted(self._dependencies.keys()):
            changed |= self._dependencies[
                name].spec._concretize_helper(presets, visited)

        if self.name in presets:
            changed |= self.constrain(presets[self.name])
        else:
            # Concretize virtual dependencies last.  Because they're added
            # to presets below, their constraints will all be merged, but we'll
            # still need to select a concrete package later.
            if not self.virtual:
                changed |= any(
                    (spack.concretizer.concretize_architecture(self),
                     spack.concretizer.concretize_compiler(self),
                     spack.concretizer.concretize_compiler_flags(
                         self),  # has to be concretized after compiler
                     spack.concretizer.concretize_version(self),
                     spack.concretizer.concretize_variants(self)))
            presets[self.name] = self

        visited.add(self.name)
        return changed

    def _replace_with(self, concrete):
        """Replace this virtual spec with a concrete spec."""
        assert(self.virtual)
        for name, dep_spec in self._dependents.items():
            dependent = dep_spec.parent
            deptypes = dep_spec.deptypes

            # remove self from all dependents, unless it is already removed
            if self.name in dependent._dependencies:
                del dependent._dependencies[self.name]

            # add the replacement, unless it is already a dep of dependent.
            if concrete.name not in dependent._dependencies:
                dependent._add_dependency(concrete, deptypes)

    def _expand_virtual_packages(self):
        """Find virtual packages in this spec, replace them with providers,
           and normalize again to include the provider's (potentially virtual)
           dependencies.  Repeat until there are no virtual deps.

           Precondition: spec is normalized.

           .. todo::

              If a provider depends on something that conflicts with
              other dependencies in the spec being expanded, this can
              produce a conflicting spec.  For example, if mpich depends
              on hwloc@:1.3 but something in the spec needs hwloc1.4:,
              then we should choose an MPI other than mpich.  Cases like
              this are infrequent, but should implement this before it is
              a problem.
        """
        # Make an index of stuff this spec already provides
        self_index = ProviderIndex(self.traverse(), restrict=True)
        changed = False
        done = False

        while not done:
            done = True
            for spec in list(self.traverse()):
                replacement = None
                if spec.external:
                    continue
                if spec.virtual:
                    replacement = self._find_provider(spec, self_index)
                    if replacement:
                        # TODO: may break if in-place on self but
                        # shouldn't happen if root is traversed first.
                        spec._replace_with(replacement)
                        done = False
                        break

                if not replacement:
                    # Get a list of possible replacements in order of
                    # preference.
                    candidates = spack.concretizer.choose_virtual_or_external(
                        spec)

                    # Try the replacements in order, skipping any that cause
                    # satisfiability problems.
                    for replacement in candidates:
                        if replacement is spec:
                            break

                        # Replace spec with the candidate and normalize
                        copy = self.copy()
                        copy[spec.name]._dup(replacement, deps=False)

                        try:
                            # If there are duplicate providers or duplicate
                            # provider deps, consolidate them and merge
                            # constraints.
                            copy.normalize(force=True)
                            break
                        except SpecError:
                            # On error, we'll try the next replacement.
                            continue

                # If replacement is external then trim the dependencies
                if replacement.external:
                    if (spec._dependencies):
                        changed = True
                        spec._dependencies = DependencyMap(spec)
                    replacement._dependencies = DependencyMap(replacement)
                    replacement.architecture = self.architecture

                # TODO: could this and the stuff in _dup be cleaned up?
                def feq(cfield, sfield):
                    return (not cfield) or (cfield == sfield)

                if replacement is spec or (
                        feq(replacement.name, spec.name) and
                        feq(replacement.versions, spec.versions) and
                        feq(replacement.compiler, spec.compiler) and
                        feq(replacement.architecture, spec.architecture) and
                        feq(replacement._dependencies, spec._dependencies) and
                        feq(replacement.variants, spec.variants) and
                        feq(replacement.external_path,
                            spec.external_path) and
                        feq(replacement.external_module,
                            spec.external_module)):
                    continue
                # Refine this spec to the candidate. This uses
                # replace_with AND dup so that it can work in
                # place. TODO: make this more efficient.
                if spec.virtual:
                    spec._replace_with(replacement)
                    changed = True
                if spec._dup(replacement, deps=False, cleardeps=False):
                    changed = True

                spec._dependencies.owner = spec
                self_index.update(spec)
                done = False
                break

        return changed

    def concretize(self):
        """A spec is concrete if it describes one build of a package uniquely.
           This will ensure that this spec is concrete.

           If this spec could describe more than one version, variant, or build
           of a package, this will add constraints to make it concrete.

           Some rigorous validation and checks are also performed on the spec.
           Concretizing ensures that it is self-consistent and that it's
           consistent with requirements of its pacakges.  See flatten() and
           normalize() for more details on this.
        """
        if not self.name:
            raise SpecError("Attempting to concretize anonymous spec")

        if self._concrete:
            return

        changed = True
        force = False

        while changed:
            changes = (self.normalize(force),
                       self._expand_virtual_packages(),
                       self._concretize_helper())
            changed = any(changes)
            force = True

        for s in self.traverse(deptype_query=alldeps):
            # After concretizing, assign namespaces to anything left.
            # Note that this doesn't count as a "change".  The repository
            # configuration is constant throughout a spack run, and
            # normalize and concretize evaluate Packages using Repo.get(),
            # which respects precedence.  So, a namespace assignment isn't
            # changing how a package name would have been interpreted and
            # we can do it as late as possible to allow as much
            # compatibility across repositories as possible.
            if s.namespace is None:
                s.namespace = spack.repo.repo_for_pkg(s.name).namespace

        for s in self.traverse():
            if s.external_module:
                compiler = spack.compilers.compiler_for_spec(
                    s.compiler, s.architecture)
                for mod in compiler.modules:
                    load_module(mod)

                s.external_path = get_path_from_module(s.external_module)

        # Mark everything in the spec as concrete, as well.
        self._mark_concrete()

        # Now that the spec is concrete we should check if
        # there are declared conflicts
        matches = []
        for x in self.traverse():
            for conflict_spec, when_list in x.package.conflicts.items():
                if x.satisfies(conflict_spec):
                    for when_spec in when_list:
                        if x.satisfies(when_spec):
                            matches.append((x, conflict_spec, when_spec))
        if matches:
            raise ConflictsInSpecError(self, matches)

    def _mark_concrete(self, value=True):
        """Mark this spec and its dependencies as concrete.

        Only for internal use -- client code should use "concretize"
        unless there is a need to force a spec to be concrete.
        """
        for s in self.traverse(deptype_query=alldeps):
            s._normal = value
            s._concrete = value

    def concretized(self):
        """This is a non-destructive version of concretize().  First clones,
           then returns a concrete version of this package without modifying
           this package. """
        clone = self.copy()
        clone.concretize()
        return clone

    def flat_dependencies(self, **kwargs):
        """Return a DependencyMap containing all of this spec's
           dependencies with their constraints merged.

           If copy is True, returns merged copies of its dependencies
           without modifying the spec it's called on.

           If copy is False, clears this spec's dependencies and
           returns them.
        """
        copy = kwargs.get('copy', True)
        deptype_query = kwargs.get('deptype_query')

        flat_deps = {}
        try:
            deptree = self.traverse(root=False, deptype_query=deptype_query)
            for spec in deptree:

                if spec.name not in flat_deps:
                    if copy:
                        spec = spec.copy(deps=False)
                    flat_deps[spec.name] = spec
                else:
                    flat_deps[spec.name].constrain(spec)

            if not copy:
                for spec in flat_deps.values():
                    spec._dependencies.clear()
                    spec._dependents.clear()
                self._dependencies.clear()

            return flat_deps

        except UnsatisfiableSpecError as e:
            # Here, the DAG contains two instances of the same package
            # with inconsistent constraints.  Users cannot produce
            # inconsistent specs like this on the command line: the
            # parser doesn't allow it. Spack must be broken!
            raise InconsistentSpecError("Invalid Spec DAG: %s" % e.message)

    def index(self, deptype=None):
        """Return DependencyMap that points to all the dependencies in this
           spec."""
        dm = DependencyMap(None)
        for spec in self.traverse(deptype=deptype):
            dm[spec.name] = spec
        return dm

    def _evaluate_dependency_conditions(self, name):
        """Evaluate all the conditions on a dependency with this name.

        If the package depends on <name> in this configuration, return
        the dependency.  If no conditions are True (and we don't
        depend on it), return None.
        """
        pkg = spack.repo.get(self.fullname)
        conditions = pkg.dependencies[name]

        substitute_abstract_variants(self)
        # evaluate when specs to figure out constraints on the dependency.
        dep = None
        for when_spec, dep_spec in conditions.items():
            sat = self.satisfies(when_spec, strict=True)
            if sat:
                if dep is None:
                    dep = Spec(name)
                try:
                    dep.constrain(dep_spec)
                except UnsatisfiableSpecError as e:
                    e.message = ("Conflicting conditional dependencies on"
                                 "package %s for spec %s" % (self.name, self))
                    raise e
        return dep

    def _find_provider(self, vdep, provider_index):
        """Find provider for a virtual spec in the provider index.
           Raise an exception if there is a conflicting virtual
           dependency already in this spec.
        """
        assert(vdep.virtual)

        # note that this defensively copies.
        providers = provider_index.providers_for(vdep)

        # If there is a provider for the vpkg, then use that instead of
        # the virtual package.
        if providers:
            # Remove duplicate providers that can concretize to the same
            # result.
            for provider in providers:
                for spec in providers:
                    if spec is not provider and provider.satisfies(spec):
                        providers.remove(spec)
            # Can't have multiple providers for the same thing in one spec.
            if len(providers) > 1:
                raise MultipleProviderError(vdep, providers)
            return providers[0]
        else:
            # The user might have required something insufficient for
            # pkg_dep -- so we'll get a conflict.  e.g., user asked for
            # mpi@:1.1 but some package required mpi@2.1:.
            required = provider_index.providers_for(vdep.name)
            if len(required) > 1:
                raise MultipleProviderError(vdep, required)
            elif required:
                raise UnsatisfiableProviderSpecError(required[0], vdep)

    def _merge_dependency(self, dep, deptypes, visited, spec_deps,
                          provider_index):
        """Merge the dependency into this spec.

        Caller should assume that this routine can owns the dep parameter
        (i.e. it needs to be a copy of any internal structures like
        dependencies on Package class objects).

        This is the core of normalize().  There are some basic steps:

          * If dep is virtual, evaluate whether it corresponds to an
            existing concrete dependency, and merge if so.

          * If it's real and it provides some virtual dep, see if it provides
            what some virtual dependency wants and merge if so.

          * Finally, if none of the above, merge dependency and its
            constraints into this spec.

        This method returns True if the spec was changed, False otherwise.

        """
        changed = False

        # If it's a virtual dependency, try to find an existing
        # provider in the spec, and merge that.
        if dep.virtual:
            visited.add(dep.name)
            provider = self._find_provider(dep, provider_index)
            if provider:
                dep = provider
        else:
            index = ProviderIndex([dep], restrict=True)
            items = list(spec_deps.items())
            for name, vspec in items:
                if index.providers_for(vspec):
                    vspec._replace_with(dep)
                    del spec_deps[vspec.name]
                    changed = True
                else:
                    required = index.providers_for(vspec.name)
                    if required:
                        raise UnsatisfiableProviderSpecError(required[0], dep)
            provider_index.update(dep)

        # If the spec isn't already in the set of dependencies, add it.
        # Note: dep is always owned by this method. If it's from the
        # caller, it's a copy from _evaluate_dependency_conditions. If it
        # comes from a vdep, it's a defensive copy from _find_provider.
        if dep.name not in spec_deps:
            spec_deps[dep.name] = dep
            changed = True
        else:
            # merge package/vdep information into spec
            try:
                changed |= spec_deps[dep.name].constrain(dep)
            except UnsatisfiableSpecError as e:
                e.message = "Invalid spec: '%s'. "
                e.message += "Package %s requires %s %s, but spec asked for %s"
                e.message %= (spec_deps[dep.name], dep.name,
                              e.constraint_type, e.required, e.provided)
                raise e

        # Add merged spec to my deps and recurse
        dependency = spec_deps[dep.name]
        if dep.name not in self._dependencies:
            self._add_dependency(dependency, deptypes)

        changed |= dependency._normalize_helper(
            visited, spec_deps, provider_index)
        return changed

    def _normalize_helper(self, visited, spec_deps, provider_index):
        """Recursive helper function for _normalize."""
        if self.name in visited:
            return False
        visited.add(self.name)

        # if we descend into a virtual spec, there's nothing more
        # to normalize.  Concretize will finish resolving it later.
        if self.virtual or self.external:
            return False

        # Combine constraints from package deps with constraints from
        # the spec, until nothing changes.
        any_change = False
        changed = True

        pkg = spack.repo.get(self.fullname)
        while changed:
            changed = False
            for dep_name in pkg.dependencies:
                # Do we depend on dep_name?  If so pkg_dep is not None.
                pkg_dep = self._evaluate_dependency_conditions(dep_name)
                deptypes = pkg.dependency_types[dep_name]
                # If pkg_dep is a dependency, merge it.
                if pkg_dep:
                    changed |= self._merge_dependency(
                        pkg_dep, deptypes, visited, spec_deps, provider_index)
            any_change |= changed

        return any_change

    def normalize(self, force=False):
        """When specs are parsed, any dependencies specified are hanging off
           the root, and ONLY the ones that were explicitly provided are there.
           Normalization turns a partial flat spec into a DAG, where:

           1. Known dependencies of the root package are in the DAG.
           2. Each node's dependencies dict only contains its known direct
              deps.
           3. There is only ONE unique spec for each package in the DAG.

              * This includes virtual packages.  If there a non-virtual
                package that provides a virtual package that is in the spec,
                then we replace the virtual package with the non-virtual one.

           TODO: normalize should probably implement some form of cycle
           detection, to ensure that the spec is actually a DAG.
        """
        if not self.name:
            raise SpecError("Attempting to normalize anonymous spec")

        if self._normal and not force:
            return False

        # avoid any assumptions about concreteness when forced
        if force:
            self._mark_concrete(False)

        # Ensure first that all packages & compilers in the DAG exist.
        self.validate_or_raise()
        # Get all the dependencies into one DependencyMap
        spec_deps = self.flat_dependencies(copy=False, deptype_query=alldeps)

        # Initialize index of virtual dependency providers if
        # concretize didn't pass us one already
        provider_index = ProviderIndex(
            [s for s in spec_deps.values()], restrict=True)

        # traverse the package DAG and fill out dependencies according
        # to package files & their 'when' specs
        visited = set()

        any_change = self._normalize_helper(visited, spec_deps, provider_index)

        # If there are deps specified but not visited, they're not
        # actually deps of this package.  Raise an error.
        extra = set(spec_deps.keys()).difference(visited)
        if extra:
            raise InvalidDependencyError(
                self.name + " does not depend on " + comma_or(extra))

        # Mark the spec as normal once done.
        self._normal = True
        return any_change

    def normalized(self):
        """
        Return a normalized copy of this spec without modifying this spec.
        """
        clone = self.copy()
        clone.normalize()
        return clone

    def validate_or_raise(self):
        """Checks that names and values in this spec are real. If they're not,
        it will raise an appropriate exception.
        """
        # FIXME: this function should be lazy, and collect all the errors
        # FIXME: before raising the exceptions, instead of being greedy and
        # FIXME: raise just the first one encountered
        for spec in self.traverse():
            # raise an UnknownPackageError if the spec's package isn't real.
            if (not spec.virtual) and spec.name:
                spack.repo.get(spec.fullname)

            # validate compiler in addition to the package name.
            if spec.compiler:
                if not compilers.supported(spec.compiler):
                    raise UnsupportedCompilerError(spec.compiler.name)

            # Ensure correctness of variants (if the spec is not virtual)
            if not spec.virtual:
                pkg_cls = spec.package_class
                pkg_variants = pkg_cls.variants
                not_existing = set(spec.variants) - set(pkg_variants)
                if not_existing:
                    raise UnknownVariantError(spec.name, not_existing)

                substitute_abstract_variants(spec)

    def constrain(self, other, deps=True):
        """Merge the constraints of other with self.

        Returns True if the spec changed as a result, False if not.
        """
        # If we are trying to constrain a concrete spec, either the spec
        # already satisfies the constraint (and the method returns False)
        # or it raises an exception
        if self.concrete:
            if self.satisfies(other):
                return False
            else:
                raise UnsatisfiableSpecError(
                    self, other, 'constrain a concrete spec'
                )

        other = self._autospec(other)

        if not (self.name == other.name or
                (not self.name) or
                (not other.name)):
            raise UnsatisfiableSpecNameError(self.name, other.name)

        if (other.namespace is not None and
                self.namespace is not None and
                other.namespace != self.namespace):
            raise UnsatisfiableSpecNameError(self.fullname, other.fullname)

        if not self.versions.overlaps(other.versions):
            raise UnsatisfiableVersionSpecError(self.versions, other.versions)

        for v in [x for x in other.variants if x in self.variants]:
            if not self.variants[v].compatible(other.variants[v]):
                raise UnsatisfiableVariantSpecError(
                    self.variants[v], other.variants[v]
                )

        # TODO: Check out the logic here
        sarch, oarch = self.architecture, other.architecture
        if sarch is not None and oarch is not None:
            if sarch.platform is not None and oarch.platform is not None:
                if sarch.platform != oarch.platform:
                    raise UnsatisfiableArchitectureSpecError(sarch, oarch)
            if sarch.platform_os is not None and oarch.platform_os is not None:
                if sarch.platform_os != oarch.platform_os:
                    raise UnsatisfiableArchitectureSpecError(sarch, oarch)
            if sarch.target is not None and oarch.target is not None:
                if sarch.target != oarch.target:
                    raise UnsatisfiableArchitectureSpecError(sarch, oarch)

        changed = False
        if self.compiler is not None and other.compiler is not None:
            changed |= self.compiler.constrain(other.compiler)
        elif self.compiler is None:
            changed |= (self.compiler != other.compiler)
            self.compiler = other.compiler

        changed |= self.versions.intersect(other.versions)
        changed |= self.variants.constrain(other.variants)

        changed |= self.compiler_flags.constrain(other.compiler_flags)

        old = str(self.architecture)
        sarch, oarch = self.architecture, other.architecture
        if sarch is None or other.architecture is None:
            self.architecture = sarch or oarch
        else:
            if sarch.platform is None or oarch.platform is None:
                self.architecture.platform = sarch.platform or oarch.platform
            if sarch.platform_os is None or oarch.platform_os is None:
                sarch.platform_os = sarch.platform_os or oarch.platform_os
            if sarch.target is None or oarch.target is None:
                sarch.target = sarch.target or oarch.target
        changed |= (str(self.architecture) != old)

        if deps:
            changed |= self._constrain_dependencies(other)

        return changed

    def _constrain_dependencies(self, other):
        """Apply constraints of other spec's dependencies to this spec."""
        other = self._autospec(other)

        if not self._dependencies or not other._dependencies:
            return False

        # TODO: might want more detail than this, e.g. specific deps
        # in violation. if this becomes a priority get rid of this
        # check and be more specific about what's wrong.
        if not other.satisfies_dependencies(self):
            raise UnsatisfiableDependencySpecError(other, self)

        # Handle common first-order constraints directly
        changed = False
        for name in self.common_dependencies(other):
            changed |= self[name].constrain(other[name], deps=False)
            if name in self._dependencies:
                changed |= self._dependencies[name].update_deptypes(
                    other._dependencies[name].deptypes)

        # Update with additional constraints from other spec
        for name in other.dep_difference(self):
            dep_spec_copy = other.get_dependency(name)
            dep_copy = dep_spec_copy.spec
            deptypes = dep_spec_copy.deptypes
            self._add_dependency(dep_copy.copy(), deptypes)
            changed = True

        return changed

    def common_dependencies(self, other):
        """Return names of dependencies that self an other have in common."""
        # XXX(deptype): handle deptypes via deptype kwarg.
        common = set(
            s.name for s in self.traverse(root=False))
        common.intersection_update(
            s.name for s in other.traverse(root=False))
        return common

    def constrained(self, other, deps=True):
        """Return a constrained copy without modifying this spec."""
        clone = self.copy(deps=deps)
        clone.constrain(other, deps)
        return clone

    def dep_difference(self, other):
        """Returns dependencies in self that are not in other."""
        mine = set(s.name for s in self.traverse(root=False))
        mine.difference_update(
            s.name for s in other.traverse(root=False))
        return mine

    def _autospec(self, spec_like):
        """
        Used to convert arguments to specs.  If spec_like is a spec, returns
        it.  If it's a string, tries to parse a string.  If that fails, tries
        to parse a local spec from it (i.e. name is assumed to be self's name).
        """
        if isinstance(spec_like, spack.spec.Spec):
            return spec_like

        try:
            spec = spack.spec.Spec(spec_like)
            if not spec.name:
                raise SpecError(
                    "anonymous package -- this will always be handled")
            return spec
        except SpecError:
            return parse_anonymous_spec(spec_like, self.name)

    def satisfies(self, other, deps=True, strict=False, strict_deps=False):
        """Determine if this spec satisfies all constraints of another.

        There are two senses for satisfies:

          * `loose` (default): the absence of a constraint in self
            implies that it *could* be satisfied by other, so we only
            check that there are no conflicts with other for
            constraints that this spec actually has.

          * `strict`: strict means that we *must* meet all the
            constraints specified on other.
        """
        other = self._autospec(other)

        # The only way to satisfy a concrete spec is to match its hash exactly.
        if other.concrete:
            return self.concrete and self.dag_hash() == other.dag_hash()

        # A concrete provider can satisfy a virtual dependency.
        if not self.virtual and other.virtual:
            try:
                pkg = spack.repo.get(self.fullname)
            except spack.repository.UnknownEntityError:
                # If we can't get package info on this spec, don't treat
                # it as a provider of this vdep.
                return False

            if pkg.provides(other.name):
                for provided, when_specs in pkg.provided.items():
                    if any(self.satisfies(when_spec, deps=False, strict=strict)
                           for when_spec in when_specs):
                        if provided.satisfies(other):
                            return True
            return False

        # Otherwise, first thing we care about is whether the name matches
        if self.name != other.name and self.name and other.name:
            return False

        # namespaces either match, or other doesn't require one.
        if (other.namespace is not None and
                self.namespace is not None and
                self.namespace != other.namespace):
            return False
        if self.versions and other.versions:
            if not self.versions.satisfies(other.versions, strict=strict):
                return False
        elif strict and (self.versions or other.versions):
            return False

        # None indicates no constraints when not strict.
        if self.compiler and other.compiler:
            if not self.compiler.satisfies(other.compiler, strict=strict):
                return False
        elif strict and (other.compiler and not self.compiler):
            return False

        var_strict = strict
        if (not self.name) or (not other.name):
            var_strict = True
        if not self.variants.satisfies(other.variants, strict=var_strict):
            return False

        # Architecture satisfaction is currently just string equality.
        # If not strict, None means unconstrained.
        if self.architecture and other.architecture:
            if not self.architecture.satisfies(other.architecture, strict):
                return False
        elif strict and (other.architecture and not self.architecture):
            return False

        if not self.compiler_flags.satisfies(
                other.compiler_flags,
                strict=strict):
            return False

        # If we need to descend into dependencies, do it, otherwise we're done.
        if deps:
            deps_strict = strict
            if self._concrete and not other.name:
                # We're dealing with existing specs
                deps_strict = True
            return self.satisfies_dependencies(other, strict=deps_strict)
        else:
            return True

    def satisfies_dependencies(self, other, strict=False):
        """
        This checks constraints on common dependencies against each other.
        """
        other = self._autospec(other)

        if strict:
            if other._dependencies and not self._dependencies:
                return False

            selfdeps = self.traverse(root=False)
            otherdeps = other.traverse(root=False)
            if not all(any(d.satisfies(dep) for d in selfdeps)
                       for dep in otherdeps):
                return False

        elif not self._dependencies or not other._dependencies:
            # if either spec doesn't restrict dependencies then both are
            # compatible.
            return True

        # Handle first-order constraints directly
        for name in self.common_dependencies(other):
            if not self[name].satisfies(other[name], deps=False):
                return False

        # For virtual dependencies, we need to dig a little deeper.
        self_index = ProviderIndex(self.traverse(), restrict=True)
        other_index = ProviderIndex(other.traverse(), restrict=True)

        # This handles cases where there are already providers for both vpkgs
        if not self_index.satisfies(other_index):
            return False

        # These two loops handle cases where there is an overly restrictive
        # vpkg in one spec for a provider in the other (e.g., mpi@3: is not
        # compatible with mpich2)
        for spec in self.virtual_dependencies():
            if (spec.name in other_index and
                    not other_index.providers_for(spec)):
                return False

        for spec in other.virtual_dependencies():
            if spec.name in self_index and not self_index.providers_for(spec):
                return False

        return True

    def virtual_dependencies(self):
        """Return list of any virtual deps in this spec."""
        return [spec for spec in self.traverse() if spec.virtual]

    def _dup(self, other, deps=True, cleardeps=True):
        """Copy the spec other into self.  This is an overwriting
           copy.  It does not copy any dependents (parents), but by default
           copies dependencies.

           To duplicate an entire DAG, call _dup() on the root of the DAG.

           Options:
           dependencies[=True]
               Whether deps should be copied too.  Set to False to copy a
               spec but not its dependencies.
        """
        # We don't count dependencies as changes here
        changed = True
        if hasattr(self, 'name'):
            changed = (self.name != other.name and
                       self.versions != other.versions and
                       self.architecture != other.architecture and
                       self.compiler != other.compiler and
                       self.variants != other.variants and
                       self._normal != other._normal and
                       self.concrete != other.concrete and
                       self.external_path != other.external_path and
                       self.external_module != other.external_module and
                       self.compiler_flags != other.compiler_flags)

        # Local node attributes get copied first.
        self.name = other.name
        self.versions = other.versions.copy()
        self.architecture = other.architecture.copy() if other.architecture \
            else None
        self.compiler = other.compiler.copy() if other.compiler else None
        if cleardeps:
            self._dependents = DependencyMap(self)
            self._dependencies = DependencyMap(self)
        self.compiler_flags = other.compiler_flags.copy()
        self.variants = other.variants.copy()
        self.variants.spec = self
        self.external_path = other.external_path
        self.external_module = other.external_module
        self.namespace = other.namespace

        # If we copy dependencies, preserve DAG structure in the new spec
        if deps:
            deptypes = alldeps  # by default copy all deptypes

            # if caller restricted deptypes to be copied, adjust that here.
            if isinstance(deps, (tuple, list)):
                deptypes = deps

            self._dup_deps(other, deptypes)

        # These fields are all cached results of expensive operations.
        # If we preserved the original structure, we can copy them
        # safely. If not, they need to be recomputed.
        # TODO: dependency hashes can be copied more aggressively.
        if deps is True or deps == alldeps:
            self._hash = other._hash
            self._cmp_key_cache = other._cmp_key_cache
            self._normal = other._normal
            self._concrete = other._concrete
        else:
            self._hash = None
            self._cmp_key_cache = None
            self._normal = False
            self._concrete = False

        return changed

    def _dup_deps(self, other, deptypes):
        new_specs = {self.name: self}
        for dspec in other.traverse_edges(cover='edges', root=False):
            if (dspec.deptypes and
                not any(d in deptypes for d in dspec.deptypes)):
                continue

            if dspec.parent.name not in new_specs:
                new_specs[dspec.parent.name] = dspec.parent.copy(deps=False)
            if dspec.spec.name not in new_specs:
                new_specs[dspec.spec.name] = dspec.spec.copy(deps=False)

            new_specs[dspec.parent.name]._add_dependency(
                new_specs[dspec.spec.name], dspec.deptypes)

    def copy(self, deps=True):
        """Return a copy of this spec.

        By default, returns a deep copy. To control how dependencies are
        copied, supply:

        deps=True:  deep copy

        deps=False: shallow copy (no dependencies)

        deps=('link', 'build'):
            only build and link dependencies.  Similar for other deptypes.

        """
        clone = Spec.__new__(Spec)
        clone._dup(self, deps=deps)
        return clone

    @property
    def version(self):
        if not self.versions.concrete:
            raise SpecError("Spec version is not concrete: " + str(self))
        return self.versions[0]

    def __getitem__(self, name):
        """Get a dependency from the spec by its name. This call implicitly
        sets a query state in the package being retrieved. The behavior of
        packages may be influenced by additional query parameters that are
        passed after a colon symbol.

        Note that if a virtual package is queried a copy of the Spec is
        returned while for non-virtual a reference is returned.
        """
        query_parameters = name.split(':')
        if len(query_parameters) > 2:
            msg = 'key has more than one \':\' symbol.'
            msg += ' At most one is admitted.'
            raise KeyError(msg)

        name, query_parameters = query_parameters[0], query_parameters[1:]
        if query_parameters:
            # We have extra query parameters, which are comma separated
            # values
            csv = query_parameters.pop().strip()
            query_parameters = re.split(r'\s*,\s*', csv)

        try:
            value = next(
                itertools.chain(
                    # Regular specs
                    (x for x in self.traverse() if x.name == name),
                    (x for x in self.traverse()
                     if (not x.virtual) and x.package.provides(name))
                )
            )
        except StopIteration:
            raise KeyError("No spec with name %s in %s" % (name, self))

        if self._concrete:
            return SpecBuildInterface(value, name, query_parameters)

        return value

    def __contains__(self, spec):
        """True if this spec satisfies the provided spec, or if any dependency
           does.  If the spec has no name, then we parse this one first.
        """
        spec = self._autospec(spec)
        for s in self.traverse():
            if s.satisfies(spec, strict=True):
                return True

        return False

    def sorted_deps(self):
        """Return a list of all dependencies sorted by name."""
        deps = self.flat_dependencies()
        return tuple(deps[name] for name in sorted(deps))

    def _eq_dag(self, other, vs, vo, deptypes):
        """Recursive helper for eq_dag and ne_dag.  Does the actual DAG
           traversal."""
        vs.add(id(self))
        vo.add(id(other))

        if self.ne_node(other):
            return False

        if len(self._dependencies) != len(other._dependencies):
            return False

        ssorted = [self._dependencies[name]
                   for name in sorted(self._dependencies)]
        osorted = [other._dependencies[name]
                   for name in sorted(other._dependencies)]

        for s_dspec, o_dspec in zip(ssorted, osorted):
            if deptypes and s_dspec.deptypes != o_dspec.deptypes:
                return False

            s, o = s_dspec.spec, o_dspec.spec
            visited_s = id(s) in vs
            visited_o = id(o) in vo

            # Check for duplicate or non-equal dependencies
            if visited_s != visited_o:
                return False

            # Skip visited nodes
            if visited_s or visited_o:
                continue

            # Recursive check for equality
            if not s._eq_dag(o, vs, vo, deptypes):
                return False

        return True

    def eq_dag(self, other, deptypes=True):
        """True if the full dependency DAGs of specs are equal."""
        return self._eq_dag(other, set(), set(), deptypes)

    def ne_dag(self, other, deptypes=True):
        """True if the full dependency DAGs of specs are not equal."""
        return not self.eq_dag(other, set(), set(), deptypes)

    def _cmp_node(self):
        """Comparison key for just *this node* and not its deps."""
        return (self.name,
                self.namespace,
                self.versions,
                self.variants,
                self.architecture,
                self.compiler,
                self.compiler_flags)

    def eq_node(self, other):
        """Equality with another spec, not including dependencies."""
        return self._cmp_node() == other._cmp_node()

    def ne_node(self, other):
        """Inequality with another spec, not including dependencies."""
        return self._cmp_node() != other._cmp_node()

    def _cmp_key(self):
        """This returns a key for the spec *including* DAG structure.

        The key is the concatenation of:
          1. A tuple describing this node in the DAG.
          2. The hash of each of this node's dependencies' cmp_keys.
        """
        if self._cmp_key_cache:
            return self._cmp_key_cache

        dep_tuple = tuple(
            (d.spec.name, hash(d.spec), tuple(sorted(d.deptypes)))
            for name, d in sorted(self._dependencies.items()))

        key = (self._cmp_node(), dep_tuple)
        if self._concrete:
            self._cmp_key_cache = key
        return key

    def colorized(self):
        return colorize_spec(self)

    def format(self, format_string='$_$@$%@+$+$=', **kwargs):
        """
        Prints out particular pieces of a spec, depending on what is
        in the format string.  The format strings you can provide are::

            $_   Package name
            $.   Full package name (with namespace)
            $@   Version with '@' prefix
            $%   Compiler with '%' prefix
            $%@  Compiler with '%' prefix & compiler version with '@' prefix
            $%+  Compiler with '%' prefix & compiler flags prefixed by name
            $%@+ Compiler, compiler version, and compiler flags with same
                 prefixes as above
            $+   Options
            $=   Architecture prefixed by 'arch='
            $/   7-char prefix of DAG hash with '-' prefix
            $$   $

        You can also use full-string versions, which elide the prefixes::

            ${PACKAGE}       Package name
            ${VERSION}       Version
            ${COMPILER}      Full compiler string
            ${COMPILERNAME}  Compiler name
            ${COMPILERVER}   Compiler version
            ${COMPILERFLAGS} Compiler flags
            ${OPTIONS}       Options
            ${ARCHITECTURE}  Architecture
            ${SHA1}          Dependencies 8-char sha1 prefix
            ${HASH:len}      DAG hash with optional length specifier

            ${SPACK_ROOT}    The spack root directory
            ${SPACK_INSTALL} The default spack install directory,
                             ${SPACK_PREFIX}/opt
            ${PREFIX}        The package prefix

        Note these are case-insensitive: for example you can specify either
        ``${PACKAGE}`` or ``${package}``.

        Optionally you can provide a width, e.g. ``$20_`` for a 20-wide name.
        Like printf, you can provide '-' for left justification, e.g.
        ``$-20_`` for a left-justified name.

        Anything else is copied verbatim into the output stream.

        *Example:*  ``$_$@$+`` translates to the name, version, and options
        of the package, but no dependencies, arch, or compiler.

        TODO: allow, e.g., ``$6#`` to customize short hash length
        TODO: allow, e.g., ``$//`` for full hash.
        """
        color = kwargs.get('color', False)
        length = len(format_string)
        out = StringIO()
        named = escape = compiler = False
        named_str = fmt = ''

        def write(s, c):
            f = color_formats[c] + cescape(s) + '@.'
            cwrite(f, stream=out, color=color)

        iterator = enumerate(format_string)
        for i, c in iterator:
            if escape:
                fmt = '%'
                if c == '-':
                    fmt += c
                    i, c = next(iterator)

                while c in '0123456789':
                    fmt += c
                    i, c = next(iterator)
                fmt += 's'

                if c == '_':
                    name = self.name if self.name else ''
                    out.write(fmt % name)
                elif c == '.':
                    out.write(fmt % self.fullname)
                elif c == '@':
                    if self.versions and self.versions != _any_version:
                        write(fmt % (c + str(self.versions)), c)
                elif c == '%':
                    if self.compiler:
                        write(fmt % (c + str(self.compiler.name)), c)
                    compiler = True
                elif c == '+':
                    if self.variants:
                        write(fmt % str(self.variants), c)
                elif c == '=':
                    if self.architecture and str(self.architecture):
                        a_str = ' arch' + c + str(self.architecture) + ' '
                        write(fmt % (a_str), c)
                elif c == '/':
                    out.write('/' + fmt % (self.dag_hash(7)))
                elif c == '$':
                    if fmt != '%s':
                        raise ValueError("Can't use format width with $$.")
                    out.write('$')
                elif c == '{':
                    named = True
                    named_str = ''
                escape = False

            elif compiler:
                if c == '@':
                    if (self.compiler and self.compiler.versions and
                            self.compiler.versions != _any_version):
                        write(c + str(self.compiler.versions), '%')
                elif c == '+':
                    if self.compiler_flags:
                        write(fmt % str(self.compiler_flags), '%')
                    compiler = False
                elif c == '$':
                    escape = True
                    compiler = False
                else:
                    out.write(c)
                    compiler = False

            elif named:
                if not c == '}':
                    if i == length - 1:
                        raise ValueError("Error: unterminated ${ in format:"
                                         "'%s'" % format_string)
                    named_str += c
                    continue
                named_str = named_str.upper()
                if named_str == 'PACKAGE':
                    name = self.name if self.name else ''
                    write(fmt % self.name, '@')
                if named_str == 'VERSION':
                    if self.versions and self.versions != _any_version:
                        write(fmt % str(self.versions), '@')
                elif named_str == 'COMPILER':
                    if self.compiler:
                        write(fmt % self.compiler, '%')
                elif named_str == 'COMPILERNAME':
                    if self.compiler:
                        write(fmt % self.compiler.name, '%')
                elif named_str in ['COMPILERVER', 'COMPILERVERSION']:
                    if self.compiler:
                        write(fmt % self.compiler.versions, '%')
                elif named_str == 'COMPILERFLAGS':
                    if self.compiler:
                        write(fmt % str(self.compiler_flags), '%')
                elif named_str == 'OPTIONS':
                    if self.variants:
                        write(fmt % str(self.variants), '+')
                elif named_str == 'ARCHITECTURE':
                    if self.architecture and str(self.architecture):
<<<<<<< HEAD
                        write(fmt % str(self.architecture), ' arch=')
                elif named_str == "PLATFORM":
                    if self.architecture and str(self.architecture):
                        write(fmt % str(self.architecture.platform),
                              'platform=')
                elif named_str == "TARGET":
                    if self.architecture and str(self.architecture):
                        write(fmt % str(self.architecture.target), 'target=')
                elif named_str == "OS":
                    if self.architecture and str(self.architecture):
                        write(fmt % str(self.architecture.platform_os), 'os=')
=======
                        write(fmt % str(self.architecture), '=')
>>>>>>> 28b0421e
                elif named_str == 'SHA1':
                    if self.dependencies:
                        out.write(fmt % str(self.dag_hash(7)))
                elif named_str == 'SPACK_ROOT':
                    out.write(fmt % spack.prefix)
                elif named_str == 'SPACK_INSTALL':
                    out.write(fmt % spack.store.root)
                elif named_str == 'PREFIX':
                    out.write(fmt % self.prefix)
                elif named_str.startswith('HASH'):
                    if named_str.startswith('HASH:'):
                        _, hashlen = named_str.split(':')
                        hashlen = int(hashlen)
                    else:
                        hashlen = None
                    out.write(fmt % (self.dag_hash(hashlen)))

                named = False

            elif c == '$':
                escape = True
                if i == length - 1:
                    raise ValueError("Error: unterminated $ in format: '%s'"
                                     % format_string)
            else:
                out.write(c)

        result = out.getvalue()
        return result

    def cformat(self, *args, **kwargs):
        """Same as format, but color defaults to auto instead of False."""
        kwargs = kwargs.copy()
        kwargs.setdefault('color', None)
        return self.format(*args, **kwargs)

    def dep_string(self):
        return ''.join("^" + dep.format() for dep in self.sorted_deps())

    def __str__(self):
        ret = self.format() + self.dep_string()
        return ret.strip()

    def _install_status(self):
        """Helper for tree to print DB install status."""
        if not self.concrete:
            return None
        try:
            record = spack.store.db.get_record(self)
            return record.installed
        except KeyError:
            return None

    def _installed_explicitly(self):
        """Helper for tree to print DB install status."""
        if not self.concrete:
            return None
        try:
            record = spack.store.db.get_record(self)
            return record.explicit
        except KeyError:
            return None

    def tree(self, **kwargs):
        """Prints out this spec and its dependencies, tree-formatted
           with indentation."""
        color = kwargs.pop('color', get_color_when())
        depth = kwargs.pop('depth', False)
        hashes = kwargs.pop('hashes', False)
        hlen = kwargs.pop('hashlen', None)
        install_status = kwargs.pop('install_status', False)
        cover = kwargs.pop('cover', 'nodes')
        indent = kwargs.pop('indent', 0)
        fmt = kwargs.pop('format', '$_$@$%@+$+$=')
        prefix = kwargs.pop('prefix', None)
        show_types = kwargs.pop('show_types', False)
        deptypes = kwargs.pop('deptypes', ('build', 'link'))
        check_kwargs(kwargs, self.tree)

        out = ""
        for d, dep_spec in self.traverse_edges(
                order='pre', cover=cover, depth=True, deptypes=deptypes):
            node = dep_spec.spec

            if prefix is not None:
                out += prefix(node)
            out += " " * indent

            if depth:
                out += "%-4d" % d

            if install_status:
                status = node._install_status()
                if status is None:
                    out += "     "  # Package isn't installed
                elif status:
                    out += colorize("@g{[+]}  ", color=color)  # installed
                else:
                    out += colorize("@r{[-]}  ", color=color)  # missing

            if hashes:
                out += colorize('@K{%s}  ', color=color) % node.dag_hash(hlen)

            if show_types:
                out += '['
                if dep_spec.deptypes:
                    for t in alldeps:
                        out += ''.join(t[0] if t in dep_spec.deptypes else ' ')
                else:
                    out += ' ' * len(alldeps)
                out += ']  '

            out += ("    " * d)
            if d > 0:
                out += "^"
            out += node.format(fmt, color=color) + "\n"
        return out

    def __repr__(self):
        return str(self)


#
# These are possible token types in the spec grammar.
#
HASH, DEP, AT, COLON, COMMA, ON, OFF, PCT, EQ, ID, VAL = range(11)


class SpecLexer(spack.parse.Lexer):

    """Parses tokens that make up spack specs."""

    def __init__(self):
        super(SpecLexer, self).__init__([
            (r'/', lambda scanner, val: self.token(HASH,  val)),
            (r'\^', lambda scanner, val: self.token(DEP,   val)),
            (r'\@', lambda scanner, val: self.token(AT,    val)),
            (r'\:', lambda scanner, val: self.token(COLON, val)),
            (r'\,', lambda scanner, val: self.token(COMMA, val)),
            (r'\+', lambda scanner, val: self.token(ON,    val)),
            (r'\-', lambda scanner, val: self.token(OFF,   val)),
            (r'\~', lambda scanner, val: self.token(OFF,   val)),
            (r'\%', lambda scanner, val: self.token(PCT,   val)),
            (r'\=', lambda scanner, val: self.token(EQ,    val)),
            # This is more liberal than identifier_re (see above).
            # Checked by check_identifier() for better error messages.
            (r'\w[\w.-]*', lambda scanner, val: self.token(ID,    val)),
            (r'\s+', lambda scanner, val: None)],
            [EQ],
            [(r'[\S].*', lambda scanner, val: self.token(VAL,    val)),
             (r'\s+', lambda scanner, val: None)],
            [VAL])


# Lexer is always the same for every parser.
_lexer = SpecLexer()


class SpecParser(spack.parse.Parser):

    def __init__(self):
        super(SpecParser, self).__init__(_lexer)
        self.previous = None

    def do_parse(self):
        specs = []

        try:
            while self.next:
                # TODO: clean this parsing up a bit
                if self.accept(ID):
                    self.previous = self.token
                    if self.accept(EQ):
                        # We're parsing an anonymous spec beginning with a
                        # key-value pair.
                        if not specs:
                            self.push_tokens([self.previous, self.token])
                            self.previous = None
                            specs.append(self.spec(None))
                        else:
                            if specs[-1].concrete:
                                # Trying to add k-v pair to spec from hash
                                raise RedundantSpecError(specs[-1],
                                                         'key-value pair')
                            # We should never end up here.
                            # This requires starting a new spec with ID, EQ
                            # After another spec that is not concrete
                            # If the previous spec is not concrete, this is
                            # handled in the spec parsing loop
                            # If it is concrete, see the if statement above
                            # If there is no previous spec, we don't land in
                            # this else case.
                            self.unexpected_token()
                    else:
                        # We're parsing a new spec by name
                        self.previous = None
                        specs.append(self.spec(self.token.value))
                elif self.accept(HASH):
                    # We're finding a spec by hash
                    specs.append(self.spec_by_hash())

                elif self.accept(DEP):
                    if not specs:
                        # We're parsing an anonymous spec beginning with a
                        # dependency. Push the token to recover after creating
                        # anonymous spec
                        self.push_tokens([self.token])
                        specs.append(self.spec(None))
                    else:
                        if self.accept(HASH):
                            # We're finding a dependency by hash for an
                            # anonymous spec
                            dep = self.spec_by_hash()
                        else:
                            # We're adding a dependency to the last spec
                            self.expect(ID)
                            dep = self.spec(self.token.value)

                        # Raise an error if the previous spec is already
                        # concrete (assigned by hash)
                        if specs[-1]._hash:
                            raise RedundantSpecError(specs[-1], 'dependency')
                        # command line deps get empty deptypes now.
                        # Real deptypes are assigned later per packages.
                        specs[-1]._add_dependency(dep, ())

                else:
                    # If the next token can be part of a valid anonymous spec,
                    # create the anonymous spec
                    if self.next.type in (AT, ON, OFF, PCT):
                        # Raise an error if the previous spec is already
                        # concrete (assigned by hash)
                        if specs and specs[-1]._hash:
                            raise RedundantSpecError(specs[-1],
                                                     'compiler, version, '
                                                     'or variant')
                        specs.append(self.spec(None))
                    else:
                        self.unexpected_token()

        except spack.parse.ParseError as e:
            raise SpecParseError(e)

        # If the spec has an os or a target and no platform, give it
        # the default platform
        platform_default = spack.architecture.platform().name
        for spec in specs:
            for s in spec.traverse():
                if s.architecture and not s.architecture.platform and \
                        (s.architecture.platform_os or s.architecture.target):
                    s._set_architecture(platform=platform_default)
        return specs

    def parse_compiler(self, text):
        self.setup(text)
        return self.compiler()

    def spec_by_hash(self):
        self.expect(ID)

        specs = spack.store.db.query()
        matches = [spec for spec in specs if
                   spec.dag_hash()[:len(self.token.value)] == self.token.value]

        if not matches:
            raise NoSuchHashError(self.token.value)

        if len(matches) != 1:
            raise AmbiguousHashError(
                "Multiple packages specify hash beginning '%s'."
                % self.token.value, *matches)

        return matches[0]

    def spec(self, name):
        """Parse a spec out of the input. If a spec is supplied, initialize
           and return it instead of creating a new one."""
        if name:
            spec_namespace, dot, spec_name = name.rpartition('.')
            if not spec_namespace:
                spec_namespace = None
            self.check_identifier(spec_name)
        else:
            spec_namespace = None
            spec_name = None

        # This will init the spec without calling __init__.
        spec = Spec.__new__(Spec)
        spec.name = spec_name
        spec.versions = VersionList()
        spec.variants = VariantMap(spec)
        spec.architecture = None
        spec.compiler = None
        spec.external_path = None
        spec.external_module = None
        spec.compiler_flags = FlagMap(spec)
        spec._dependents = DependencyMap(spec)
        spec._dependencies = DependencyMap(spec)
        spec.namespace = spec_namespace
        spec._hash = None
        spec._cmp_key_cache = None

        spec._normal = False
        spec._concrete = False

        # record this so that we know whether version is
        # unspecified or not.
        added_version = False

        while self.next:
            if self.accept(AT):
                vlist = self.version_list()
                for version in vlist:
                    spec._add_version(version)
                added_version = True

            elif self.accept(ON):
                name = self.variant()
                spec.variants[name] = BoolValuedVariant(name, True)

            elif self.accept(OFF):
                name = self.variant()
                spec.variants[name] = BoolValuedVariant(name, False)

            elif self.accept(PCT):
                spec._set_compiler(self.compiler())

            elif self.accept(ID):
                self.previous = self.token
                if self.accept(EQ):
                    # We're adding a key-value pair to the spec
                    self.expect(VAL)
                    spec._add_flag(self.previous.value, self.token.value)
                    self.previous = None
                else:
                    # We've found the start of a new spec. Go back to do_parse
                    # and read this token again.
                    self.push_tokens([self.token])
                    self.previous = None
                    break

            elif self.accept(HASH):
                # Get spec by hash and confirm it matches what we already have
                hash_spec = self.spec_by_hash()
                if hash_spec.satisfies(spec):
                    spec = hash_spec
                    break
                else:
                    raise InvalidHashError(spec, hash_spec.dag_hash())

            else:
                break

        # If there was no version in the spec, consier it an open range
        if not added_version and not spec._hash:
            spec.versions = VersionList(':')

        return spec

    def variant(self, name=None):
        if name:
            return name
        else:
            self.expect(ID)
            self.check_identifier()
            return self.token.value

    def version(self):
        start = None
        end = None
        if self.accept(ID):
            start = self.token.value

        if self.accept(COLON):
            if self.accept(ID):
                if self.next and self.next.type is EQ:
                    # This is a start: range followed by a key=value pair
                    self.push_tokens([self.token])
                else:
                    end = self.token.value
        elif start:
            # No colon, but there was a version.
            return Version(start)
        else:
            # No colon and no id: invalid version.
            self.next_token_error("Invalid version specifier")

        if start:
            start = Version(start)
        if end:
            end = Version(end)
        return VersionRange(start, end)

    def version_list(self):
        vlist = []
        vlist.append(self.version())
        while self.accept(COMMA):
            vlist.append(self.version())
        return vlist

    def compiler(self):
        self.expect(ID)
        self.check_identifier()

        compiler = CompilerSpec.__new__(CompilerSpec)
        compiler.name = self.token.value
        compiler.versions = VersionList()
        if self.accept(AT):
            vlist = self.version_list()
            for version in vlist:
                compiler._add_version(version)
        else:
            compiler.versions = VersionList(':')
        return compiler

    def check_identifier(self, id=None):
        """The only identifiers that can contain '.' are versions, but version
           ids are context-sensitive so we have to check on a case-by-case
           basis. Call this if we detect a version id where it shouldn't be.
        """
        if not id:
            id = self.token.value
        if '.' in id:
            self.last_token_error(
                "{0}: Identifier cannot contain '.'".format(id))


def parse(string):
    """Returns a list of specs from an input string.
       For creating one spec, see Spec() constructor.
    """
    return SpecParser().parse(string)


def parse_anonymous_spec(spec_like, pkg_name):
    """Allow the user to omit the package name part of a spec if they
       know what it has to be already.

       e.g., provides('mpi@2', when='@1.9:') says that this package
       provides MPI-3 when its version is higher than 1.9.
    """
    if not isinstance(spec_like, (str, Spec)):
        raise TypeError('spec must be Spec or spec string.  Found %s'
                        % type(spec_like))

    if isinstance(spec_like, str):
        try:
            anon_spec = Spec(spec_like)
            if anon_spec.name != pkg_name:
                raise SpecParseError(spack.parse.ParseError(
                    "",
                    "",
                    "Expected anonymous spec for package %s but found spec for"
                    "package %s" % (pkg_name, anon_spec.name)))
        except SpecParseError:
            anon_spec = Spec(pkg_name + ' ' + spec_like)
            if anon_spec.name != pkg_name:
                raise ValueError(
                    "Invalid spec for package %s: %s" % (pkg_name, spec_like))
    else:
        anon_spec = spec_like.copy()

    if anon_spec.name != pkg_name:
        raise ValueError("Spec name '%s' must match package name '%s'"
                         % (anon_spec.name, pkg_name))

    return anon_spec


def base32_prefix_bits(hash_string, bits):
    """Return the first <bits> bits of a base32 string as an integer."""
    if bits > len(hash_string) * 5:
        raise ValueError("Too many bits! Requested %d bit prefix of '%s'."
                         % (bits, hash_string))

    hash_bytes = base64.b32decode(hash_string, casefold=True)
    return prefix_bits(hash_bytes, bits)


class SpecParseError(SpecError):
    """Wrapper for ParseError for when we're parsing specs."""
    def __init__(self, parse_error):
        super(SpecParseError, self).__init__(parse_error.message)
        self.string = parse_error.string
        self.pos = parse_error.pos


class DuplicateDependencyError(SpecError):
    """Raised when the same dependency occurs in a spec twice."""


class DuplicateCompilerSpecError(SpecError):
    """Raised when the same compiler occurs in a spec twice."""


class UnsupportedCompilerError(SpecError):
    """Raised when the user asks for a compiler spack doesn't know about."""
    def __init__(self, compiler_name):
        super(UnsupportedCompilerError, self).__init__(
            "The '%s' compiler is not yet supported." % compiler_name)


class DuplicateArchitectureError(SpecError):
    """Raised when the same architecture occurs in a spec twice."""


class InconsistentSpecError(SpecError):
    """Raised when two nodes in the same spec DAG have inconsistent
       constraints."""


class InvalidDependencyError(SpecError):
    """Raised when a dependency in a spec is not actually a dependency
       of the package."""


class NoProviderError(SpecError):
    """Raised when there is no package that provides a particular
       virtual dependency.
    """
    def __init__(self, vpkg):
        super(NoProviderError, self).__init__(
            "No providers found for virtual package: '%s'" % vpkg)
        self.vpkg = vpkg


class MultipleProviderError(SpecError):
    """Raised when there is no package that provides a particular
       virtual dependency.
    """
    def __init__(self, vpkg, providers):
        """Takes the name of the vpkg"""
        super(MultipleProviderError, self).__init__(
            "Multiple providers found for '%s': %s"
            % (vpkg, [str(s) for s in providers]))
        self.vpkg = vpkg
        self.providers = providers


class UnsatisfiableSpecNameError(UnsatisfiableSpecError):
    """Raised when two specs aren't even for the same package."""
    def __init__(self, provided, required):
        super(UnsatisfiableSpecNameError, self).__init__(
            provided, required, "name")


class UnsatisfiableVersionSpecError(UnsatisfiableSpecError):
    """Raised when a spec version conflicts with package constraints."""
    def __init__(self, provided, required):
        super(UnsatisfiableVersionSpecError, self).__init__(
            provided, required, "version")


class UnsatisfiableCompilerSpecError(UnsatisfiableSpecError):
    """Raised when a spec comiler conflicts with package constraints."""
    def __init__(self, provided, required):
        super(UnsatisfiableCompilerSpecError, self).__init__(
            provided, required, "compiler")


class UnsatisfiableCompilerFlagSpecError(UnsatisfiableSpecError):
    """Raised when a spec variant conflicts with package constraints."""
    def __init__(self, provided, required):
        super(UnsatisfiableCompilerFlagSpecError, self).__init__(
            provided, required, "compiler_flags")


class UnsatisfiableArchitectureSpecError(UnsatisfiableSpecError):
    """Raised when a spec architecture conflicts with package constraints."""
    def __init__(self, provided, required):
        super(UnsatisfiableArchitectureSpecError, self).__init__(
            provided, required, "architecture")


class UnsatisfiableProviderSpecError(UnsatisfiableSpecError):
    """Raised when a provider is supplied but constraints don't match
       a vpkg requirement"""
    def __init__(self, provided, required):
        super(UnsatisfiableProviderSpecError, self).__init__(
            provided, required, "provider")


# TODO: get rid of this and be more specific about particular incompatible
# dep constraints
class UnsatisfiableDependencySpecError(UnsatisfiableSpecError):
    """Raised when some dependency of constrained specs are incompatible"""
    def __init__(self, provided, required):
        super(UnsatisfiableDependencySpecError, self).__init__(
            provided, required, "dependency")


class AmbiguousHashError(SpecError):
    def __init__(self, msg, *specs):
        specs_str = '\n  ' + '\n  '.join(spec.format('$.$@$%@+$+$=$/')
                                         for spec in specs)
        super(AmbiguousHashError, self).__init__(msg + specs_str)


class InvalidHashError(SpecError):
    def __init__(self, spec, hash):
        super(InvalidHashError, self).__init__(
            "The spec specified by %s does not match provided spec %s"
            % (hash, spec))


class NoSuchHashError(SpecError):
    def __init__(self, hash):
        super(NoSuchHashError, self).__init__(
            "No installed spec matches the hash: '%s'"
            % hash)


class RedundantSpecError(SpecError):
    def __init__(self, spec, addition):
        super(RedundantSpecError, self).__init__(
            "Attempting to add %s to spec %s which is already concrete."
            " This is likely the result of adding to a spec specified by hash."
            % (addition, spec))


class ConflictsInSpecError(SpecError, RuntimeError):
    def __init__(self, spec, matches):
        message = 'Conflicts in concretized spec "{0}"\n'.format(
            spec.short_spec
        )
        long_message = 'List of matching conflicts:\n\n'
        match_fmt = '{0}. "{1}" conflicts with "{2}" in spec "{3}"\n'
        for idx, (s, c, w) in enumerate(matches):
            long_message += match_fmt.format(idx + 1, c, w, s)
        super(ConflictsInSpecError, self).__init__(message, long_message)<|MERGE_RESOLUTION|>--- conflicted
+++ resolved
@@ -2811,21 +2811,17 @@
                         write(fmt % str(self.variants), '+')
                 elif named_str == 'ARCHITECTURE':
                     if self.architecture and str(self.architecture):
-<<<<<<< HEAD
-                        write(fmt % str(self.architecture), ' arch=')
+                        write(fmt % str(self.architecture), '=')
                 elif named_str == "PLATFORM":
                     if self.architecture and str(self.architecture):
                         write(fmt % str(self.architecture.platform),
-                              'platform=')
+                              '=')
                 elif named_str == "TARGET":
                     if self.architecture and str(self.architecture):
-                        write(fmt % str(self.architecture.target), 'target=')
+                        write(fmt % str(self.architecture.target), '=')
                 elif named_str == "OS":
                     if self.architecture and str(self.architecture):
-                        write(fmt % str(self.architecture.platform_os), 'os=')
-=======
-                        write(fmt % str(self.architecture), '=')
->>>>>>> 28b0421e
+                        write(fmt % str(self.architecture.platform_os), '=')
                 elif named_str == 'SHA1':
                     if self.dependencies:
                         out.write(fmt % str(self.dag_hash(7)))
