--- conflicted
+++ resolved
@@ -88,6 +88,7 @@
 import spack.util.executable
 import spack.util.hash
 import spack.util.module_cmd as md
+import spack.util.path as pth
 import spack.util.prefix
 import spack.util.spack_json as sjson
 import spack.util.spack_yaml as syaml
@@ -1810,13 +1811,7 @@
 
     @prefix.setter
     def prefix(self, value):
-<<<<<<< HEAD
-        self._prefix = spack.util.prefix.Prefix(
-            pth.substitute_path_variables(pth.convert_to_platform_path(value))
-        )
-=======
-        self._prefix = spack.util.prefix.Prefix(llnl.path.convert_to_platform_path(value))
->>>>>>> 47c97604
+        self._prefix = spack.util.prefix.Prefix(pth.substitute_path_variables(llnl.path.convert_to_platform_path(value)))
 
     def spec_hash(self, hash):
         """Utility method for computing different types of Spec hashes.
