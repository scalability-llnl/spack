# Copyright 2013-2022 Lawrence Livermore National Security, LLC and other
# Spack Project Developers. See the top-level COPYRIGHT file for details.
#
# SPDX-License-Identifier: (Apache-2.0 OR MIT)

"""
Spack allows very fine-grained control over how packages are installed and
over how they are built and configured.  To make this easy, it has its own
syntax for declaring a dependence.  We call a descriptor of a particular
package configuration a "spec".

The syntax looks like this:

.. code-block:: sh

    $ spack install mpileaks ^openmpi @1.2:1.4 +debug %intel @12.1 target=zen
                    0        1        2        3      4      5     6

The first part of this is the command, 'spack install'.  The rest of the
line is a spec for a particular installation of the mpileaks package.

0. The package to install

1. A dependency of the package, prefixed by ^

2. A version descriptor for the package.  This can either be a specific
   version, like "1.2", or it can be a range of versions, e.g. "1.2:1.4".
   If multiple specific versions or multiple ranges are acceptable, they
   can be separated by commas, e.g. if a package will only build with
   versions 1.0, 1.2-1.4, and 1.6-1.8 of mavpich, you could say:

       depends_on("mvapich@1.0,1.2:1.4,1.6:1.8")

3. A compile-time variant of the package.  If you need openmpi to be
   built in debug mode for your package to work, you can require it by
   adding +debug to the openmpi spec when you depend on it.  If you do
   NOT want the debug option to be enabled, then replace this with -debug.

4. The name of the compiler to build with.

5. The versions of the compiler to build with.  Note that the identifier
   for a compiler version is the same '@' that is used for a package version.
   A version list denoted by '@' is associated with the compiler only if
   if it comes immediately after the compiler name.  Otherwise it will be
   associated with the current package spec.

6. The architecture to build with.  This is needed on machines where
   cross-compilation is required

Here is the EBNF grammar for a spec::

  spec-list    = { spec [ dep-list ] }
  dep_list     = { ^ spec }
  spec         = id [ options ]
  options      = { @version-list | +variant | -variant | ~variant |
                   %compiler | arch=architecture | [ flag ]=value}
  flag         = { cflags | cxxflags | fcflags | fflags | cppflags |
                   ldflags | ldlibs }
  variant      = id
  architecture = id
  compiler     = id [ version-list ]
  version-list = version [ { , version } ]
  version      = id | id: | :id | id:id
  id           = [A-Za-z0-9_][A-Za-z0-9_.-]*

Identifiers using the <name>=<value> command, such as architectures and
compiler flags, require a space before the name.

There is one context-sensitive part: ids in versions may contain '.', while
other ids may not.

There is one ambiguity: since '-' is allowed in an id, you need to put
whitespace space before -variant for it to be tokenized properly.  You can
either use whitespace, or you can just use ~variant since it means the same
thing.  Spack uses ~variant in directory names and in the canonical form of
specs to avoid ambiguity.  Both are provided because ~ can cause shell
expansion when it is the first character in an id typed on the command line.
"""
import collections
import itertools
import operator
import os
import re
import sys
import warnings

import ruamel.yaml as yaml
import six

import llnl.util.filesystem as fs
import llnl.util.lang as lang
import llnl.util.tty as tty
import llnl.util.tty.color as clr
from llnl.util.compat import Mapping

import spack.compiler
import spack.compilers
import spack.config
import spack.dependency as dp
import spack.error
import spack.hash_types as ht
import spack.parse
import spack.paths
import spack.platforms
import spack.provider_index
import spack.repo
import spack.solver
import spack.store
import spack.target
import spack.util.crypto
import spack.util.executable
import spack.util.hash
import spack.util.module_cmd as md
import spack.util.path as pth
import spack.util.prefix
import spack.util.spack_json as sjson
import spack.util.spack_yaml as syaml
import spack.util.string
import spack.variant as vt
import spack.version as vn

__all__ = [
    'CompilerSpec',
    'Spec',
    'SpecParser',
    'parse',
    'SpecParseError',
    'DuplicateDependencyError',
    'DuplicateCompilerSpecError',
    'UnsupportedCompilerError',
    'DuplicateArchitectureError',
    'InconsistentSpecError',
    'InvalidDependencyError',
    'NoProviderError',
    'MultipleProviderError',
    'UnsatisfiableSpecNameError',
    'UnsatisfiableVersionSpecError',
    'UnsatisfiableCompilerSpecError',
    'UnsatisfiableCompilerFlagSpecError',
    'UnsatisfiableArchitectureSpecError',
    'UnsatisfiableProviderSpecError',
    'UnsatisfiableDependencySpecError',
    'AmbiguousHashError',
    'InvalidHashError',
    'NoSuchHashError',
    'RedundantSpecError',
    'SpecDeprecatedError',
]

is_windows = sys.platform == 'win32'
#: Valid pattern for an identifier in Spack
identifier_re = r'\w[\w-]*'

compiler_color = '@g'          #: color for highlighting compilers
version_color = '@c'           #: color for highlighting versions
architecture_color = '@m'      #: color for highlighting architectures
enabled_variant_color = '@B'   #: color for highlighting enabled variants
disabled_variant_color = '@r'  #: color for highlighting disabled varaints
dependency_color = '@.'        #: color for highlighting dependencies
hash_color = '@K'              #: color for highlighting package hashes

#: This map determines the coloring of specs when using color output.
#: We make the fields different colors to enhance readability.
#: See llnl.util.tty.color for descriptions of the color codes.
color_formats = {'%': compiler_color,
                 '@': version_color,
                 '=': architecture_color,
                 '+': enabled_variant_color,
                 '~': disabled_variant_color,
                 '^': dependency_color,
                 '#': hash_color}

#: Regex used for splitting by spec field separators.
#: These need to be escaped to avoid metacharacters in
#: ``color_formats.keys()``.
_separators = '[\\%s]' % '\\'.join(color_formats.keys())

#: Versionlist constant so we don't have to build a list
#: every time we call str()
_any_version = vn.VersionList([':'])

default_format = '{name}{@version}'
default_format += '{%compiler.name}{@compiler.version}{compiler_flags}'
default_format += '{variants}{arch=architecture}'

#: specfile format version. Must increase monotonically
specfile_format_version = 2


def colorize_spec(spec):
    """Returns a spec colorized according to the colors specified in
       color_formats."""
    class insert_color:

        def __init__(self):
            self.last = None

        def __call__(self, match):
            # ignore compiler versions (color same as compiler)
            sep = match.group(0)
            if self.last == '%' and sep == '@':
                return clr.cescape(sep)
            self.last = sep

            return '%s%s' % (color_formats[sep], clr.cescape(sep))

    return clr.colorize(re.sub(_separators, insert_color(), str(spec)) + '@.')


@lang.lazy_lexicographic_ordering
class ArchSpec(object):
    """Aggregate the target platform, the operating system and the target
    microarchitecture into an architecture spec..
    """
    @staticmethod
    def _return_arch(os_tag, target_tag):
        platform = spack.platforms.host()
        default_os = platform.operating_system(os_tag)
        default_target = platform.target(target_tag)
        arch_tuple = str(platform), str(default_os), str(default_target)
        return ArchSpec(arch_tuple)

    @staticmethod
    def default_arch():
        """Return the default architecture"""
        return ArchSpec._return_arch('default_os', 'default_target')

    @staticmethod
    def frontend_arch():
        """Return the frontend architecture"""
        return ArchSpec._return_arch('frontend', 'frontend')

    def __init__(self, spec_or_platform_tuple=(None, None, None)):
        """ Architecture specification a package should be built with.

        Each ArchSpec is comprised of three elements: a platform (e.g. Linux),
        an OS (e.g. RHEL6), and a target (e.g. x86_64).

        Args:
            spec_or_platform_tuple (ArchSpec or str or tuple): if an ArchSpec
                is passed it will be duplicated into the new instance.
                Otherwise information on platform, OS and target should be
                passed in either as a spec string or as a tuple.
        """
        # If the argument to __init__ is a spec string, parse it
        # and construct an ArchSpec
        def _string_or_none(s):
            if s and s != 'None':
                return str(s)
            return None

        # If another instance of ArchSpec was passed, duplicate it
        if isinstance(spec_or_platform_tuple, ArchSpec):
            other = spec_or_platform_tuple
            platform_tuple = other.platform, other.os, other.target

        elif isinstance(spec_or_platform_tuple, (six.string_types, tuple)):
            spec_fields = spec_or_platform_tuple

            # Normalize the string to a tuple
            if isinstance(spec_or_platform_tuple, six.string_types):
                spec_fields = spec_or_platform_tuple.split("-")
                if len(spec_fields) != 3:
                    msg = 'cannot construct an ArchSpec from {0!s}'
                    raise ValueError(msg.format(spec_or_platform_tuple))

            platform, operating_system, target = spec_fields
            platform_tuple = (
                _string_or_none(platform),
                _string_or_none(operating_system),
                target
            )

        self.platform, self.os, self.target = platform_tuple

    def _autospec(self, spec_like):
        if isinstance(spec_like, ArchSpec):
            return spec_like
        return ArchSpec(spec_like)

    def _cmp_iter(self):
        yield self.platform
        yield self.os
        yield self.target

    @property
    def platform(self):
        """The platform of the architecture."""
        return self._platform

    @platform.setter
    def platform(self, value):
        # The platform of the architecture spec will be verified as a
        # supported Spack platform before it's set to ensure all specs
        # refer to valid platforms.
        value = str(value) if value is not None else None
        self._platform = value

    @property
    def os(self):
        """The OS of this ArchSpec."""
        return self._os

    @os.setter
    def os(self, value):
        # The OS of the architecture spec will update the platform field
        # if the OS is set to one of the reserved OS types so that the
        # default OS type can be resolved.  Since the reserved OS
        # information is only available for the host machine, the platform
        # will assumed to be the host machine's platform.
        value = str(value) if value is not None else None

        if value in spack.platforms.Platform.reserved_oss:
            curr_platform = str(spack.platforms.host())
            self.platform = self.platform or curr_platform

            if self.platform != curr_platform:
                raise ValueError(
                    "Can't set arch spec OS to reserved value '%s' when the "
                    "arch platform (%s) isn't the current platform (%s)" %
                    (value, self.platform, curr_platform))

            spec_platform = spack.platforms.by_name(self.platform)
            value = str(spec_platform.operating_system(value))

        self._os = value

    @property
    def target(self):
        """The target of the architecture."""
        return self._target

    @target.setter
    def target(self, value):
        # The target of the architecture spec will update the platform field
        # if the target is set to one of the reserved target types so that
        # the default target type can be resolved.  Since the reserved target
        # information is only available for the host machine, the platform
        # will assumed to be the host machine's platform.

        def target_or_none(t):
            if isinstance(t, spack.target.Target):
                return t
            if t and t != 'None':
                return spack.target.Target(t)
            return None

        value = target_or_none(value)

        if str(value) in spack.platforms.Platform.reserved_targets:
            curr_platform = str(spack.platforms.host())
            self.platform = self.platform or curr_platform

            if self.platform != curr_platform:
                raise ValueError(
                    "Can't set arch spec target to reserved value '%s' when "
                    "the arch platform (%s) isn't the current platform (%s)" %
                    (value, self.platform, curr_platform))

            spec_platform = spack.platforms.by_name(self.platform)
            value = spec_platform.target(value)

        self._target = value

    def satisfies(self, other, strict=False):
        """Predicate to check if this spec satisfies a constraint.

        Args:
            other (ArchSpec or str): constraint on the current instance
            strict (bool): if ``False`` the function checks if the current
                instance *might* eventually satisfy the constraint. If
                ``True`` it check if the constraint is satisfied right now.

        Returns:
            True if the constraint is satisfied, False otherwise.
        """
        other = self._autospec(other)

        # Check platform and os
        for attribute in ('platform', 'os'):
            other_attribute = getattr(other, attribute)
            self_attribute = getattr(self, attribute)
            if strict or self.concrete:
                if other_attribute and self_attribute != other_attribute:
                    return False
            else:
                if other_attribute and self_attribute and \
                        self_attribute != other_attribute:
                    return False

        # Check target
        return self.target_satisfies(other, strict=strict)

    def target_satisfies(self, other, strict):
        need_to_check = bool(other.target) if strict or self.concrete \
            else bool(other.target and self.target)

        # If there's no need to check we are fine
        if not need_to_check:
            return True

        # self is not concrete, but other_target is there and strict=True
        if self.target is None:
            return False

        return bool(self.target_intersection(other))

    def target_constrain(self, other):
        if not other.target_satisfies(self, strict=False):
            raise UnsatisfiableArchitectureSpecError(self, other)

        if self.target_concrete:
            return False
        elif other.target_concrete:
            self.target = other.target
            return True

        # Compute the intersection of every combination of ranges in the lists
        results = self.target_intersection(other)
        # Do we need to dedupe here?
        self.target = ','.join(results)

    def target_intersection(self, other):
        results = []

        if not self.target or not other.target:
            return results

        for s_target_range in str(self.target).split(','):
            s_min, s_sep, s_max = s_target_range.partition(':')
            for o_target_range in str(other.target).split(','):
                o_min, o_sep, o_max = o_target_range.partition(':')

                if not s_sep:
                    # s_target_range is a concrete target
                    # get a microarchitecture reference for at least one side
                    # of each comparison so we can use archspec comparators
                    s_comp = spack.target.Target(s_min).microarchitecture
                    if not o_sep:
                        if s_min == o_min:
                            results.append(s_min)
                    elif (not o_min or s_comp >= o_min) and (
                            not o_max or s_comp <= o_max):
                        results.append(s_min)
                elif not o_sep:
                    # "cast" to microarchitecture
                    o_comp = spack.target.Target(o_min).microarchitecture
                    if (not s_min or o_comp >= s_min) and (
                            not s_max or o_comp <= s_max):
                        results.append(o_min)
                else:
                    # Take intersection of two ranges
                    # Lots of comparisons needed
                    _s_min = spack.target.Target(s_min).microarchitecture
                    _s_max = spack.target.Target(s_max).microarchitecture
                    _o_min = spack.target.Target(o_min).microarchitecture
                    _o_max = spack.target.Target(o_max).microarchitecture

                    n_min = s_min if _s_min >= _o_min else o_min
                    n_max = s_max if _s_max <= _o_max else o_max
                    _n_min = spack.target.Target(n_min).microarchitecture
                    _n_max = spack.target.Target(n_max).microarchitecture
                    if _n_min == _n_max:
                        results.append(n_min)
                    elif not n_min or not n_max or _n_min < _n_max:
                        results.append('%s:%s' % (n_min, n_max))
        return results

    def constrain(self, other):
        """Projects all architecture fields that are specified in the given
        spec onto the instance spec if they're missing from the instance
        spec.

        This will only work if the two specs are compatible.

        Args:
            other (ArchSpec or str): constraints to be added

        Returns:
            True if the current instance was constrained, False otherwise.
        """
        other = self._autospec(other)

        if not other.satisfies(self):
            raise UnsatisfiableArchitectureSpecError(other, self)

        constrained = False
        for attr in ('platform', 'os'):
            svalue, ovalue = getattr(self, attr), getattr(other, attr)
            if svalue is None and ovalue is not None:
                setattr(self, attr, ovalue)
                constrained = True

        self.target_constrain(other)

        return constrained

    def copy(self):
        """Copy the current instance and returns the clone."""
        return ArchSpec(self)

    @property
    def concrete(self):
        """True if the spec is concrete, False otherwise"""
        # return all(v for k, v in six.iteritems(self.to_cmp_dict()))
        return (self.platform and self.os and self.target and
                self.target_concrete)

    @property
    def target_concrete(self):
        """True if the target is not a range or list."""
        return ':' not in str(self.target) and ',' not in str(self.target)

    def to_dict(self):
        d = syaml.syaml_dict([
            ('platform', self.platform),
            ('platform_os', self.os),
            ('target', self.target.to_dict_or_value())])
        return syaml.syaml_dict([('arch', d)])

    @staticmethod
    def from_dict(d):
        """Import an ArchSpec from raw YAML/JSON data"""
        arch = d['arch']
        target = spack.target.Target.from_dict_or_value(arch['target'])
        return ArchSpec((arch['platform'], arch['platform_os'], target))

    def __str__(self):
        return "%s-%s-%s" % (self.platform, self.os, self.target)

    def __repr__(self):
        fmt = 'ArchSpec(({0.platform!r}, {0.os!r}, {1!r}))'
        return fmt.format(self, str(self.target))

    def __contains__(self, string):
        return string in str(self) or string in self.target


@lang.lazy_lexicographic_ordering
class CompilerSpec(object):
    """The CompilerSpec field represents the compiler or range of compiler
       versions that a package should be built with.  CompilerSpecs have a
       name and a version list. """

    def __init__(self, *args):
        nargs = len(args)
        if nargs == 1:
            arg = args[0]
            # If there is one argument, it's either another CompilerSpec
            # to copy or a string to parse
            if isinstance(arg, six.string_types):
                c = SpecParser().parse_compiler(arg)
                self.name = c.name
                self.versions = c.versions

            elif isinstance(arg, CompilerSpec):
                self.name = arg.name
                self.versions = arg.versions.copy()

            else:
                raise TypeError(
                    "Can only build CompilerSpec from string or " +
                    "CompilerSpec. Found %s" % type(arg))

        elif nargs == 2:
            name, version = args
            self.name = name
            self.versions = vn.VersionList()
            self.versions.add(vn.ver(version))

        else:
            raise TypeError(
                "__init__ takes 1 or 2 arguments. (%d given)" % nargs)

    def _add_versions(self, version_list):
        # If it already has a non-trivial version list, this is an error
        if self.versions and self.versions != vn.VersionList(':'):
            # Note: This may be impossible to reach by the current parser
            # Keeping it in case the implementation changes.
            raise MultipleVersionError(
                'A spec cannot contain multiple version signifiers.'
                ' Use a version list instead.')
        self.versions = vn.VersionList()
        for version in version_list:
            self.versions.add(version)

    def _autospec(self, compiler_spec_like):
        if isinstance(compiler_spec_like, CompilerSpec):
            return compiler_spec_like
        return CompilerSpec(compiler_spec_like)

    def satisfies(self, other, strict=False):
        other = self._autospec(other)
        return (self.name == other.name and
                self.versions.satisfies(other.versions, strict=strict))

    def constrain(self, other):
        """Intersect self's versions with other.

        Return whether the CompilerSpec changed.
        """
        other = self._autospec(other)

        # ensure that other will actually constrain this spec.
        if not other.satisfies(self):
            raise UnsatisfiableCompilerSpecError(other, self)

        return self.versions.intersect(other.versions)

    @property
    def concrete(self):
        """A CompilerSpec is concrete if its versions are concrete and there
           is an available compiler with the right version."""
        return self.versions.concrete

    @property
    def version(self):
        if not self.concrete:
            raise spack.error.SpecError("Spec is not concrete: " + str(self))
        return self.versions[0]

    def copy(self):
        clone = CompilerSpec.__new__(CompilerSpec)
        clone.name = self.name
        clone.versions = self.versions.copy()
        return clone

    def _cmp_iter(self):
        yield self.name
        yield self.versions

    def to_dict(self):
        d = syaml.syaml_dict([('name', self.name)])
        d.update(self.versions.to_dict())

        return syaml.syaml_dict([('compiler', d)])

    @staticmethod
    def from_dict(d):
        d = d['compiler']
        return CompilerSpec(d['name'], vn.VersionList.from_dict(d))

    def __str__(self):
        out = self.name
        if self.versions and self.versions != _any_version:
            vlist = ",".join(str(v) for v in self.versions)
            out += "@%s" % vlist
        return out

    def __repr__(self):
        return str(self)


@lang.lazy_lexicographic_ordering
class DependencySpec(object):
    """DependencySpecs connect two nodes in the DAG, and contain deptypes.

    Dependencies can be one (or more) of several types:

    - build: needs to be in the PATH at build time.
    - link: is linked to and added to compiler flags.
    - run: needs to be in the PATH for the package to run.

    Fields:
    - spec: Spec depended on by parent.
    - parent: Spec that depends on `spec`.
    - deptypes: list of strings, representing dependency relationships.
    """

    def __init__(self, parent, spec, deptypes):
        self.parent = parent
        self.spec = spec
        self.deptypes = dp.canonical_deptype(deptypes)

    def update_deptypes(self, deptypes):
        deptypes = set(deptypes)
        deptypes.update(self.deptypes)
        deptypes = tuple(sorted(deptypes))
        changed = self.deptypes != deptypes

        self.deptypes = deptypes
        return changed

    def copy(self):
        return DependencySpec(self.parent, self.spec, self.deptypes)

    def add_type(self, type):
        self.deptypes = dp.canonical_deptype(
            self.deptypes + dp.canonical_deptype(type)
        )

    def _cmp_iter(self):
        yield self.parent.name if self.parent else None
        yield self.spec.name if self.spec else None
        yield self.deptypes

    def __str__(self):
        return "%s %s--> %s" % (self.parent.name if self.parent else None,
                                self.deptypes,
                                self.spec.name if self.spec else None)

    def canonical(self):
        return self.parent.dag_hash(), self.spec.dag_hash(), self.deptypes


_valid_compiler_flags = [
    'cflags', 'cxxflags', 'fflags', 'ldflags', 'ldlibs', 'cppflags']


class FlagMap(lang.HashableMap):

    def __init__(self, spec):
        super(FlagMap, self).__init__()
        self.spec = spec

    def satisfies(self, other, strict=False):
        if strict or (self.spec and self.spec._concrete):
            return all(f in self and set(self[f]) == set(other[f])
                       for f in other)
        else:
            return all(set(self[f]) == set(other[f])
                       for f in other if (other[f] != [] and f in self))

    def constrain(self, other):
        """Add all flags in other that aren't in self to self.

        Return whether the spec changed.
        """
        if other.spec and other.spec._concrete:
            for k in self:
                if k not in other:
                    raise UnsatisfiableCompilerFlagSpecError(
                        self[k], '<absent>')

        changed = False
        for k in other:
            if k in self and not set(self[k]) <= set(other[k]):
                raise UnsatisfiableCompilerFlagSpecError(
                    ' '.join(f for f in self[k]),
                    ' '.join(f for f in other[k]))
            elif k not in self:
                self[k] = other[k]
                changed = True
        return changed

    @staticmethod
    def valid_compiler_flags():
        return _valid_compiler_flags

    def copy(self):
        clone = FlagMap(None)
        for name, value in self.items():
            clone[name] = value
        return clone

    def _cmp_iter(self):
        for k, v in sorted(self.items()):
            yield k

            def flags():
                for flag in v:
                    yield flag

            yield flags

    def __str__(self):
        sorted_keys = [k for k in sorted(self.keys()) if self[k] != []]
        cond_symbol = ' ' if len(sorted_keys) > 0 else ''
        return cond_symbol + ' '.join(
            str(key) + '=\"' + ' '.join(
                str(f) for f in self[key]) + '\"'
            for key in sorted_keys) + cond_symbol


def _sort_by_dep_types(dspec):
    # Use negation since False < True for sorting
    return tuple(t not in dspec.deptypes for t in ("link", "run", "build", "test"))


#: Enum for edge directions
EdgeDirection = lang.enum(parent=0, child=1)


@lang.lazy_lexicographic_ordering
class _EdgeMap(Mapping):
    """Represent a collection of edges (DependencySpec objects) in the DAG.

    Objects of this class are used in Specs to track edges that are
    outgoing towards direct dependencies, or edges that are incoming
    from direct dependents.

    Edges are stored in a dictionary and keyed by package name.
    """
    def __init__(self, store_by=EdgeDirection.child):
        # Sanitize input arguments
        msg = 'unexpected value for "store_by" argument'
        assert store_by in (EdgeDirection.child, EdgeDirection.parent), msg

        #: This dictionary maps a package name to a list of edges
        #: i.e. to a list of DependencySpec objects
        self.edges = {}
        self.store_by_child = (store_by == EdgeDirection.child)

    def __getitem__(self, key):
        return self.edges[key]

    def __iter__(self):
        return iter(self.edges)

    def __len__(self):
        return len(self.edges)

    def add(self, edge):
        """Adds a new edge to this object.

        Args:
            edge (DependencySpec): edge to be added
        """
        key = edge.spec.name if self.store_by_child else edge.parent.name
        current_list = self.edges.setdefault(key, [])
        current_list.append(edge)
        current_list.sort(key=_sort_by_dep_types)

    def __str__(self):
        return "{deps: %s}" % ', '.join(str(d) for d in sorted(self.values()))

    def _cmp_iter(self):
        for item in sorted(itertools.chain.from_iterable(self.edges.values())):
            yield item

    def copy(self):
        """Copies this object and returns a clone"""
        clone = type(self)()
        clone.store_by_child = self.store_by_child

        # Copy everything from this dict into it.
        for dspec in itertools.chain.from_iterable(self.values()):
            clone.add(dspec.copy())

        return clone

    def select(self, parent=None, child=None, deptypes=dp.all_deptypes):
        """Select a list of edges and return them.

        If an edge:
        - Has *any* of the dependency types passed as argument,
        - Matches the parent and/or child name, if passed
        then it is selected.

        The deptypes argument needs to be canonical, since the method won't
        convert it for performance reason.

        Args:
            parent (str): name of the parent package
            child (str): name of the child package
            deptypes (tuple): allowed dependency types in canonical form

        Returns:
            List of DependencySpec objects
        """
        if not deptypes:
            return []

        # Start from all the edges we store
        selected = (d for d in itertools.chain.from_iterable(self.values()))

        # Filter by parent name
        if parent:
            selected = (d for d in selected if d.parent.name == parent)

        # Filter by child name
        if child:
            selected = (d for d in selected if d.spec.name == child)

        # Filter by allowed dependency types
        if deptypes:
            selected = (
                dep for dep in selected
                if not dep.deptypes or
                any(d in deptypes for d in dep.deptypes)
            )

        return list(selected)

    def clear(self):
        self.edges.clear()


def _command_default_handler(descriptor, spec, cls):
    """Default handler when looking for the 'command' attribute.

    Tries to search for ``spec.name`` in the ``spec.prefix.bin`` directory.

    Parameters:
        descriptor (ForwardQueryToPackage): descriptor that triggered the call
        spec (Spec): spec that is being queried
        cls (type(spec)): type of spec, to match the signature of the
            descriptor ``__get__`` method

    Returns:
        Executable: An executable of the command

    Raises:
        RuntimeError: If the command is not found
    """
    path = os.path.join(spec.prefix.bin, spec.name)

    if fs.is_exe(path):
        return spack.util.executable.Executable(path)
    else:
        msg = 'Unable to locate {0} command in {1}'
        raise RuntimeError(msg.format(spec.name, spec.prefix.bin))


def _headers_default_handler(descriptor, spec, cls):
    """Default handler when looking for the 'headers' attribute.

    Tries to search for ``*.h`` files recursively starting from
    ``spec.prefix.include``.

    Parameters:
        descriptor (ForwardQueryToPackage): descriptor that triggered the call
        spec (Spec): spec that is being queried
        cls (type(spec)): type of spec, to match the signature of the
            descriptor ``__get__`` method

    Returns:
        HeaderList: The headers in ``prefix.include``

    Raises:
        NoHeadersError: If no headers are found
    """
    headers = fs.find_headers('*', root=spec.prefix.include, recursive=True)

    if headers:
        return headers
    else:
        msg = 'Unable to locate {0} headers in {1}'
        raise spack.error.NoHeadersError(
            msg.format(spec.name, spec.prefix.include))


def _libs_default_handler(descriptor, spec, cls):
    """Default handler when looking for the 'libs' attribute.

    Tries to search for ``lib{spec.name}`` recursively starting from
    ``spec.prefix``. If ``spec.name`` starts with ``lib``, searches for
    ``{spec.name}`` instead.

    Parameters:
        descriptor (ForwardQueryToPackage): descriptor that triggered the call
        spec (Spec): spec that is being queried
        cls (type(spec)): type of spec, to match the signature of the
            descriptor ``__get__`` method

    Returns:
        LibraryList: The libraries found

    Raises:
        NoLibrariesError: If no libraries are found
    """

    # Variable 'name' is passed to function 'find_libraries', which supports
    # glob characters. For example, we have a package with a name 'abc-abc'.
    # Now, we don't know if the original name of the package is 'abc_abc'
    # (and it generates a library 'libabc_abc.so') or 'abc-abc' (and it
    # generates a library 'libabc-abc.so'). So, we tell the function
    # 'find_libraries' to give us anything that matches 'libabc?abc' and it
    # gives us either 'libabc-abc.so' or 'libabc_abc.so' (or an error)
    # depending on which one exists (there is a possibility, of course, to
    # get something like 'libabcXabc.so, but for now we consider this
    # unlikely).
    name = spec.name.replace('-', '?')

    # Avoid double 'lib' for packages whose names already start with lib
    if not name.startswith('lib'):
        name = 'lib' + name

    # If '+shared' search only for shared library; if '~shared' search only for
    # static library; otherwise, first search for shared and then for static.
    search_shared = [True] if ('+shared' in spec) else \
        ([False] if ('~shared' in spec) else [True, False])

    for shared in search_shared:
        libs = fs.find_libraries(
            name, spec.prefix, shared=shared, recursive=True)
        if libs:
            return libs

    msg = 'Unable to recursively locate {0} libraries in {1}'
    raise spack.error.NoLibrariesError(msg.format(spec.name, spec.prefix))


class ForwardQueryToPackage(object):
    """Descriptor used to forward queries from Spec to Package"""

    def __init__(self, attribute_name, default_handler=None):
        """Create a new descriptor.

        Parameters:
            attribute_name (str): name of the attribute to be
                searched for in the Package instance
            default_handler (callable, optional): default function to be
                called if the attribute was not found in the Package
                instance
        """
        self.attribute_name = attribute_name
        self.default = default_handler

    def __get__(self, instance, cls):
        """Retrieves the property from Package using a well defined chain
        of responsibility.

        The order of call is:

        1. if the query was through the name of a virtual package try to
            search for the attribute `{virtual_name}_{attribute_name}`
            in Package

        2. try to search for attribute `{attribute_name}` in Package

        3. try to call the default handler

        The first call that produces a value will stop the chain.

        If no call can handle the request then AttributeError is raised with a
        message indicating that no relevant attribute exists.
        If a call returns None, an AttributeError is raised with a message
        indicating a query failure, e.g. that library files were not found in a
        'libs' query.
        """
        pkg = instance.package
        try:
            query = instance.last_query
        except AttributeError:
            # There has been no query yet: this means
            # a spec is trying to access its own attributes
            _ = instance[instance.name]  # NOQA: ignore=F841
            query = instance.last_query

        callbacks_chain = []
        # First in the chain : specialized attribute for virtual packages
        if query.isvirtual:
            specialized_name = '{0}_{1}'.format(
                query.name, self.attribute_name
            )
            callbacks_chain.append(lambda: getattr(pkg, specialized_name))
        # Try to get the generic method from Package
        callbacks_chain.append(lambda: getattr(pkg, self.attribute_name))
        # Final resort : default callback
        if self.default is not None:
            callbacks_chain.append(lambda: self.default(self, instance, cls))

        # Trigger the callbacks in order, the first one producing a
        # value wins
        value = None
        message = None
        for f in callbacks_chain:
            try:
                value = f()
                # A callback can return None to trigger an error indicating
                # that the query failed.
                if value is None:
                    msg  = "Query of package '{name}' for '{attrib}' failed\n"
                    msg += "\tprefix : {spec.prefix}\n"
                    msg += "\tspec : {spec}\n"
                    msg += "\tqueried as : {query.name}\n"
                    msg += "\textra parameters : {query.extra_parameters}"
                    message = msg.format(
                        name=pkg.name, attrib=self.attribute_name,
                        spec=instance, query=instance.last_query)
                else:
                    return value
                break
            except AttributeError:
                pass
        # value is 'None'
        if message is not None:
            # Here we can use another type of exception. If we do that, the
            # unit test 'test_getitem_exceptional_paths' in the file
            # lib/spack/spack/test/spec_dag.py will need to be updated to match
            # the type.
            raise AttributeError(message)
        # 'None' value at this point means that there are no appropriate
        # properties defined and no default handler, or that all callbacks
        # raised AttributeError. In this case, we raise AttributeError with an
        # appropriate message.
        fmt = '\'{name}\' package has no relevant attribute \'{query}\'\n'
        fmt += '\tspec : \'{spec}\'\n'
        fmt += '\tqueried as : \'{spec.last_query.name}\'\n'
        fmt += '\textra parameters : \'{spec.last_query.extra_parameters}\'\n'
        message = fmt.format(
            name=pkg.name,
            query=self.attribute_name,
            spec=instance
        )
        raise AttributeError(message)

    def __set__(self, instance, value):
        cls_name = type(instance).__name__
        msg = "'{0}' object attribute '{1}' is read-only"
        raise AttributeError(msg.format(cls_name, self.attribute_name))


# Represents a query state in a BuildInterface object
QueryState = collections.namedtuple(
    'QueryState', ['name', 'extra_parameters', 'isvirtual']
)


class SpecBuildInterface(lang.ObjectWrapper):
    command = ForwardQueryToPackage(
        'command',
        default_handler=_command_default_handler
    )

    headers = ForwardQueryToPackage(
        'headers',
        default_handler=_headers_default_handler
    )

    libs = ForwardQueryToPackage(
        'libs',
        default_handler=_libs_default_handler
    )

    def __init__(self, spec, name, query_parameters):
        super(SpecBuildInterface, self).__init__(spec)
        # Adding new attributes goes after super() call since the ObjectWrapper
        # resets __dict__ to behave like the passed object
        original_spec = getattr(spec, 'wrapped_obj', spec)
        self.wrapped_obj = original_spec
        self.token = original_spec, name, query_parameters
        is_virtual = spack.repo.path.is_virtual(name)
        self.last_query = QueryState(
            name=name,
            extra_parameters=query_parameters,
            isvirtual=is_virtual
        )

    def __reduce__(self):
        return SpecBuildInterface, self.token

    def copy(self, *args, **kwargs):
        return self.wrapped_obj.copy(*args, **kwargs)


@lang.lazy_lexicographic_ordering(set_hash=False)
class Spec(object):

    #: Cache for spec's prefix, computed lazily in the corresponding property
    _prefix = None

    @staticmethod
    def default_arch():
        """Return an anonymous spec for the default architecture"""
        s = Spec()
        s.architecture = ArchSpec.default_arch()
        return s

    def __init__(self, spec_like=None, normal=False,
                 concrete=False, external_path=None, external_modules=None):
        """Create a new Spec.

        Arguments:
            spec_like (optional string): if not provided, we initialize
                an anonymous Spec that matches any Spec object; if
                provided we parse this as a Spec string.

        Keyword arguments:
        # assign special fields from constructor
        self._normal = normal
        self._concrete = concrete
        self.external_path = external_path
        self.external_module = external_module
        """

        # Copy if spec_like is a Spec.
        if isinstance(spec_like, Spec):
            self._dup(spec_like)
            return

        # init an empty spec that matches anything.
        self.name = None
        self.versions = vn.VersionList(':')
        self.variants = vt.VariantMap(self)
        self.architecture = None
        self.compiler = None
        self.compiler_flags = FlagMap(self)
        self._dependents = _EdgeMap(store_by=EdgeDirection.parent)
        self._dependencies = _EdgeMap(store_by=EdgeDirection.child)
        self.namespace = None

        self._hash = None
        self._build_hash = None
        self._full_hash = None
        self._package_hash = None
        self._dunder_hash = None
        self._package = None

        # Most of these are internal implementation details that can be
        # set by internal Spack calls in the constructor.
        #
        # For example, Specs are by default not assumed to be normal, but
        # in some cases we've read them from a file want to assume
        # normal.  This allows us to manipulate specs that Spack doesn't
        # have package.py files for.
        self._normal = normal
        self._concrete = concrete
        self.external_path = external_path
        self.external_modules = Spec._format_module_list(external_modules)

        # Older spack versions did not compute full_hash or build_hash,
        # and we may not have the necessary information to recompute them
        # if we read in old specs. Old concrete specs are marked "final"
        # when read in to indicate that we shouldn't recompute full_hash
        # or build_hash. New specs are not final; we can lazily compute
        # their hashes.
        self._hashes_final = False

        # This attribute is used to store custom information for
        # external specs. None signal that it was not set yet.
        self.extra_attributes = None

        # This attribute holds the original build copy of the spec if it is
        # deployed differently than it was built. None signals that the spec
        # is deployed "as built."
        # Build spec should be the actual build spec unless marked dirty.
        self._build_spec = None

        if isinstance(spec_like, six.string_types):
            spec_list = SpecParser(self).parse(spec_like)
            if len(spec_list) > 1:
                raise ValueError("More than one spec in string: " + spec_like)
            if len(spec_list) < 1:
                raise ValueError("String contains no specs: " + spec_like)

        elif spec_like is not None:
            raise TypeError("Can't make spec out of %s" % type(spec_like))

    @staticmethod
    def _format_module_list(modules):
        """Return a module list that is suitable for YAML serialization
        and hash computation.

        Given a module list, possibly read from a configuration file,
        return an object that serializes to a consistent YAML string
        before/after round-trip serialization to/from a Spec dictionary
        (stored in JSON format): when read in, the module list may
        contain YAML formatting that is discarded (non-essential)
        when stored as a Spec dictionary; we take care in this function
        to discard such formatting such that the Spec hash does not
        change before/after storage in JSON.
        """
        if modules:
            modules = list(modules)
        return modules

    @property
    def external(self):
        return bool(self.external_path) or bool(self.external_modules)

    def clear_dependencies(self):
        """Trim the dependencies of this spec."""
        self._dependencies.clear()

    def clear_edges(self):
        """Trim the dependencies and dependents of this spec."""
        self._dependencies.clear()
        self._dependents.clear()

    def detach(self, deptype='all'):
        """Remove any reference that dependencies have of this node.

        Args:
            deptype (str or tuple): dependency types tracked by the
                current spec
        """
        key = self.dag_hash()
        # Go through the dependencies
        for dep in self.dependencies(deptype=deptype):
            # Remove the spec from dependents
            if self.name in dep._dependents:
                dependents_copy = dep._dependents.edges[self.name]
                del dep._dependents.edges[self.name]
                for edge in dependents_copy:
                    if edge.parent.dag_hash() == key:
                        continue
                    dep._dependents.add(edge)

    def _get_dependency(self, name):
        # WARNING: This function is an implementation detail of the
        # WARNING: original concretizer. Since with that greedy
        # WARNING: algorithm we don't allow multiple nodes from
        # WARNING: the same package in a DAG, here we hard-code
        # WARNING: using index 0 i.e. we assume that we have only
        # WARNING: one edge from package "name"
        deps = self.edges_to_dependencies(name=name)
        if len(deps) != 1:
            err_msg = 'expected only 1 "{0}" dependency, but got {1}'
            raise spack.error.SpecError(err_msg.format(name, len(deps)))
        return deps[0]

    def edges_from_dependents(self, name=None, deptype='all'):
        """Return a list of edges connecting this node in the DAG
        to parents.

        Args:
            name (str): filter dependents by package name
            deptype (str or tuple): allowed dependency types
        """
        deptype = dp.canonical_deptype(deptype)
        return [
            d for d in
            self._dependents.select(parent=name, deptypes=deptype)
        ]

    def edges_to_dependencies(self, name=None, deptype='all'):
        """Return a list of edges connecting this node in the DAG
        to children.

        Args:
            name (str): filter dependencies by package name
            deptype (str or tuple): allowed dependency types
        """
        deptype = dp.canonical_deptype(deptype)
        return [
            d for d in
            self._dependencies.select(child=name, deptypes=deptype)
        ]

    def dependencies(self, name=None, deptype='all'):
        """Return a list of direct dependencies (nodes in the DAG).

        Args:
            name (str): filter dependencies by package name
            deptype (str or tuple): allowed dependency types
        """
        return [d.spec for d in self.edges_to_dependencies(name, deptype=deptype)]

    def dependents(self, name=None, deptype='all'):
        """Return a list of direct dependents (nodes in the DAG).

        Args:
            name (str): filter dependents by package name
            deptype (str or tuple): allowed dependency types
        """
        return [d.parent for d in self.edges_from_dependents(name, deptype=deptype)]

    def _dependencies_dict(self, deptype='all'):
        """Return a dictionary, keyed by package name, of the direct
        dependencies.

        Each value in the dictionary is a list of edges.

        Args:
            deptype: allowed dependency types
        """
        _sort_fn = lambda x: (x.spec.name,) + _sort_by_dep_types(x)
        _group_fn = lambda x: x.spec.name
        deptype = dp.canonical_deptype(deptype)
        selected_edges = self._dependencies.select(deptypes=deptype)
        result = {}
        for key, group in itertools.groupby(
                sorted(selected_edges, key=_sort_fn), key=_group_fn
        ):
            result[key] = list(group)
        return result

    #
    # Private routines here are called by the parser when building a spec.
    #
    def _add_versions(self, version_list):
        """Called by the parser to add an allowable version."""
        # If it already has a non-trivial version list, this is an error
        if self.versions and self.versions != vn.VersionList(':'):
            raise MultipleVersionError(
                'A spec cannot contain multiple version signifiers.'
                ' Use a version list instead.')
        self.versions = vn.VersionList()
        for version in version_list:
            self.versions.add(version)

    def _add_flag(self, name, value):
        """Called by the parser to add a known flag.
        Known flags currently include "arch"
        """
        valid_flags = FlagMap.valid_compiler_flags()
        if name == 'arch' or name == 'architecture':
            parts = tuple(value.split('-'))
            plat, os, tgt = parts if len(parts) == 3 else (None, None, value)
            self._set_architecture(platform=plat, os=os, target=tgt)
        elif name == 'platform':
            self._set_architecture(platform=value)
        elif name == 'os' or name == 'operating_system':
            self._set_architecture(os=value)
        elif name == 'target':
            self._set_architecture(target=value)
        elif name in valid_flags:
            assert(self.compiler_flags is not None)
            self.compiler_flags[name] = spack.compiler.tokenize_flags(value)
        else:
            # FIXME:
            # All other flags represent variants. 'foo=true' and 'foo=false'
            # map to '+foo' and '~foo' respectively. As such they need a
            # BoolValuedVariant instance.
            if str(value).upper() == 'TRUE' or str(value).upper() == 'FALSE':
                self.variants[name] = vt.BoolValuedVariant(name, value)
            else:
                self.variants[name] = vt.AbstractVariant(name, value)

    def _set_architecture(self, **kwargs):
        """Called by the parser to set the architecture."""
        arch_attrs = ['platform', 'os', 'target']
        if self.architecture and self.architecture.concrete:
            raise DuplicateArchitectureError(
                "Spec for '%s' cannot have two architectures." % self.name)

        if not self.architecture:
            new_vals = tuple(kwargs.get(arg, None) for arg in arch_attrs)
            self.architecture = ArchSpec(new_vals)
        else:
            new_attrvals = [(a, v) for a, v in six.iteritems(kwargs)
                            if a in arch_attrs]
            for new_attr, new_value in new_attrvals:
                if getattr(self.architecture, new_attr):
                    raise DuplicateArchitectureError(
                        "Spec for '%s' cannot have two '%s' specified "
                        "for its architecture" % (self.name, new_attr))
                else:
                    setattr(self.architecture, new_attr, new_value)

    def _set_compiler(self, compiler):
        """Called by the parser to set the compiler."""
        if self.compiler:
            raise DuplicateCompilerSpecError(
                "Spec for '%s' cannot have two compilers." % self.name)
        self.compiler = compiler

    def _add_dependency(self, spec, deptypes):
        """Called by the parser to add another spec as a dependency."""
        if spec.name in self._dependencies:
            raise DuplicateDependencyError(
                "Cannot depend on '%s' twice" % spec)

        self.add_dependency_edge(spec, deptypes)

    def add_dependency_edge(self, dependency_spec, deptype):
        """Add a dependency edge to this spec.

        Args:
            dependency_spec (Spec): spec of the dependency
            deptype (str or tuple): dependency types
        """
        deptype = dp.canonical_deptype(deptype)

        # Check if we need to update edges that are already present
        selected = self._dependencies.select(child=dependency_spec.name)
        for edge in selected:
            if any(d in edge.deptypes for d in deptype):
                msg = ('cannot add a dependency on "{0.spec}" of {1} type '
                       'when the "{0.parent}" has the edge {0!s} already')
                raise spack.error.SpecError(msg.format(edge, deptype))

        for edge in selected:
            if id(dependency_spec) == id(edge.spec):
                # If we are here, it means the edge object was previously added to
                # both the parent and the child. When we update this object they'll
                # both see the deptype modification.
                edge.add_type(deptype)
                return

        edge = DependencySpec(self, dependency_spec, deptype)
        self._dependencies.add(edge)
        dependency_spec._dependents.add(edge)

    def _add_default_platform(self):
        """If a spec has an os or a target and no platform, give it
        the default platform.

        This is private because it is used by the parser -- it's not
        expected to be used outside of ``spec.py``.
        """
        arch = self.architecture
        if arch and not arch.platform and (arch.os or arch.target):
            self._set_architecture(platform=spack.platforms.host().name)

    #
    # Public interface
    #
    @property
    def fullname(self):
        return (
            ('%s.%s' % (self.namespace, self.name)) if self.namespace else
            (self.name if self.name else ''))

    @property
    def root(self):
        """Follow dependent links and find the root of this spec's DAG.

        Spack specs have a single root (the package being installed).
        """
        # FIXME: In the case of multiple parents this property does not
        # FIXME: make sense. Should we revisit the semantics?
        if not self._dependents:
            return self
        edges_by_package = next(iter(self._dependents.values()))
        return edges_by_package[0].parent.root

    @property
    def package(self):
        if not self._package:
            self._package = spack.repo.get(self)
        return self._package

    @property
    def package_class(self):
        """Internal package call gets only the class object for a package.
           Use this to just get package metadata.
        """
        return spack.repo.path.get_pkg_class(self.fullname)

    @property
    def virtual(self):
        """Right now, a spec is virtual if no package exists with its name.

           TODO: revisit this -- might need to use a separate namespace and
           be more explicit about this.
           Possible idea: just use conventin and make virtual deps all
           caps, e.g., MPI vs mpi.
        """
        # This method can be called while regenerating the provider index
        # So we turn off using the index to detect virtuals
        return spack.repo.path.is_virtual(self.name, use_index=False)

    @property
    def concrete(self):
        """A spec is concrete if it describes a single build of a package.

        More formally, a spec is concrete if concretize() has been called
        on it and it has been marked `_concrete`.

        Concrete specs either can be or have been built. All constraints
        have been resolved, optional dependencies have been added or
        removed, a compiler has been chosen, and all variants have
        values.
        """
        return self._concrete

    @property
    def spliced(self):
        """Returns whether or not this Spec is being deployed as built i.e.
        whether or not this Spec has ever been spliced.
        """
        return any(s.build_spec is not s for s in self.traverse(root=True))

    def traverse(self, **kwargs):
        direction = kwargs.get('direction', 'children')
        depth = kwargs.get('depth', False)

        get_spec = lambda s: s.spec
        if direction == 'parents':
            get_spec = lambda s: s.parent

        if depth:
            for d, dspec in self.traverse_edges(**kwargs):
                yield d, get_spec(dspec)
        else:
            for dspec in self.traverse_edges(**kwargs):
                yield get_spec(dspec)

    def traverse_edges(self, visited=None, d=0, deptype='all',
                       dep_spec=None, **kwargs):
        """Generic traversal of the DAG represented by this spec.
           This will yield each node in the spec.  Options:

           order    [=pre|post]
               Order to traverse spec nodes. Defaults to preorder traversal.
               Options are:

               'pre':  Pre-order traversal; each node is yielded before its
                       children in the dependency DAG.
               'post': Post-order  traversal; each node is yielded after its
                       children in the dependency DAG.

           cover    [=nodes|edges|paths]
               Determines how extensively to cover the dag.  Possible values:

               'nodes': Visit each node in the dag only once.  Every node
                        yielded by this function will be unique.
               'edges': If a node has been visited once but is reached along a
                        new path from the root, yield it but do not descend
                        into it.  This traverses each 'edge' in the DAG once.
               'paths': Explore every unique path reachable from the root.
                        This descends into visited subtrees and will yield
                        nodes twice if they're reachable by multiple paths.

           depth    [=False]
               Defaults to False.  When True, yields not just nodes in the
               spec, but also their depth from the root in a (depth, node)
               tuple.

           key   [=id]
               Allow a custom key function to track the identity of nodes
               in the traversal.

           root     [=True]
               If False, this won't yield the root node, just its descendents.

           direction [=children|parents]
               If 'children', does a traversal of this spec's children.  If
               'parents', traverses upwards in the DAG towards the root.

        """
        # get initial values for kwargs
        depth = kwargs.get('depth', False)
        key_fun = kwargs.get('key', id)
        if isinstance(key_fun, six.string_types):
            key_fun = operator.attrgetter(key_fun)
        yield_root = kwargs.get('root', True)
        cover = kwargs.get('cover', 'nodes')
        direction = kwargs.get('direction', 'children')
        order = kwargs.get('order', 'pre')

        # we don't want to run canonical_deptype every time through
        # traverse, because it is somewhat expensive. This ensures we
        # canonicalize only once.
        canonical_deptype = kwargs.get("canonical_deptype", None)
        if canonical_deptype is None:
            deptype = dp.canonical_deptype(deptype)
            kwargs["canonical_deptype"] = deptype
        else:
            deptype = canonical_deptype

        # Make sure kwargs have legal values; raise ValueError if not.
        def validate(name, val, allowed_values):
            if val not in allowed_values:
                raise ValueError("Invalid value for %s: %s.  Choices are %s"
                                 % (name, val, ",".join(allowed_values)))
        validate('cover',     cover,     ('nodes', 'edges', 'paths'))
        validate('direction', direction, ('children', 'parents'))
        validate('order',     order,     ('pre', 'post'))

        if visited is None:
            visited = set()
        key = key_fun(self)

        # Node traversal does not yield visited nodes.
        if key in visited and cover == 'nodes':
            return

        def return_val(dspec):
            if not dspec:
                # make a fake dspec for the root.
                if direction == 'parents':
                    dspec = DependencySpec(self, None, ())
                else:
                    dspec = DependencySpec(None, self, ())
            return (d, dspec) if depth else dspec

        yield_me = yield_root or d > 0

        # Preorder traversal yields before successors
        if yield_me and order == 'pre':
            yield return_val(dep_spec)

        # Edge traversal yields but skips children of visited nodes
        if not (key in visited and cover == 'edges'):
            visited.add(key)

            # This code determines direction and yields the children/parents
            if direction == 'children':
                edges = self.edges_to_dependencies
                key_fn = lambda dspec: dspec.spec.name
                succ = lambda dspec: dspec.spec
            elif direction == 'parents':
                edges = self.edges_from_dependents
                key_fn = lambda dspec: dspec.parent.name
                succ = lambda dspec: dspec.parent
            else:
                raise ValueError('Invalid traversal direction: %s' % direction)

            for dspec in sorted(edges(), key=key_fn):
                dt = dspec.deptypes
                if dt and not any(d in deptype for d in dt):
                    continue

                for child in succ(dspec).traverse_edges(
                        visited, d + 1, deptype, dspec, **kwargs
                ):
                    yield child

        # Postorder traversal yields after successors
        if yield_me and order == 'post':
            yield return_val(dep_spec)

    @property
    def short_spec(self):
        """Returns a version of the spec with the dependencies hashed
           instead of completely enumerated."""
        spec_format = '{name}{@version}{%compiler}'
        spec_format += '{variants}{arch=architecture}{/hash:7}'
        return self.format(spec_format)

    @property
    def cshort_spec(self):
        """Returns an auto-colorized version of ``self.short_spec``."""
        spec_format = '{name}{@version}{%compiler}'
        spec_format += '{variants}{arch=architecture}{/hash:7}'
        return self.cformat(spec_format)

    @property
    def prefix(self):
        if not self._concrete:
            raise spack.error.SpecError("Spec is not concrete: " + str(self))

        if self._prefix is None:
            upstream, record = spack.store.db.query_by_spec_hash(
                self.dag_hash())
            if record and record.path:
                self.prefix = record.path
            else:
                self.prefix = spack.store.layout.path_for_spec(self)
        return self._prefix

    @prefix.setter
    def prefix(self, value):
        self._prefix = spack.util.prefix.Prefix(pth.convert_to_platform_path(value))

    def _spec_hash(self, hash):
        """Utility method for computing different types of Spec hashes.

        Arguments:
            hash (spack.hash_types.SpecHashDescriptor): type of hash to generate.
        """
        # TODO: currently we strip build dependencies by default.  Rethink
        # this when we move to using package hashing on all specs.
        if hash.override is not None:
            return hash.override(self)
        node_dict = self.to_node_dict(hash=hash)
        json_text = sjson.dump(node_dict)
        return spack.util.hash.b32_hash(json_text)

    def _cached_hash(self, hash, length=None):
        """Helper function for storing a cached hash on the spec.

        This will run _spec_hash() with the deptype and package_hash
        parameters, and if this spec is concrete, it will store the value
        in the supplied attribute on this spec.

        Arguments:
            hash (spack.hash_types.SpecHashDescriptor): type of hash to generate.
        """
        if not hash.attr:
            return self._spec_hash(hash)[:length]

        hash_string = getattr(self, hash.attr, None)
        if hash_string:
            return hash_string[:length]
        else:
            hash_string = self._spec_hash(hash)
            if self.concrete:
                setattr(self, hash.attr, hash_string)

            return hash_string[:length]

    def package_hash(self):
        """Compute the hash of the contents of the package for this node"""
        return self._cached_hash(ht.package_hash)

    def dag_hash(self, length=None):
        """This is Spack's default hash, used to identify installations.

        At the moment, it excludes build dependencies to avoid rebuilding
        packages whenever build dependency versions change. We will
        revise this to include more detailed provenance when the
        concretizer can more aggressievly reuse installed dependencies.
        """
        return self._cached_hash(ht.dag_hash, length)

    def build_hash(self, length=None):
        """Hash used to store specs in environments.

        This hash includes build dependencies, and we need to preserve
        them to be able to rebuild an entire environment for a user.
        """
        return self._cached_hash(ht.build_hash, length)

    def process_hash(self, length=None):
        """Hash used to store specs in environments.

        This hash includes build and test dependencies and is only used to
        serialize a spec and pass it around among processes.
        """
        return self._cached_hash(ht.process_hash, length)

    def full_hash(self, length=None):
        """Hash  to determine when to rebuild packages in the build pipeline.

        This hash includes the package hash, so that we know when package
        files has changed between builds.
        """
        return self._cached_hash(ht.full_hash, length)

    def dag_hash_bit_prefix(self, bits):
        """Get the first <bits> bits of the DAG hash as an integer type."""
        return spack.util.hash.base32_prefix_bits(self.dag_hash(), bits)

    def to_node_dict(self, hash=ht.dag_hash):
        """Create a dictionary representing the state of this Spec.

        ``to_node_dict`` creates the content that is eventually hashed by
        Spack to create identifiers like the DAG hash (see
        ``dag_hash()``).  Example result of ``to_node_dict`` for the
        ``sqlite`` package::

            {
                'sqlite': {
                    'version': '3.28.0',
                    'arch': {
                        'platform': 'darwin',
                        'platform_os': 'mojave',
                        'target': 'x86_64',
                    },
                    'compiler': {
                        'name': 'apple-clang',
                        'version': '10.0.0',
                    },
                    'namespace': 'builtin',
                    'parameters': {
                        'fts': 'true',
                        'functions': 'false',
                        'cflags': [],
                        'cppflags': [],
                        'cxxflags': [],
                        'fflags': [],
                        'ldflags': [],
                        'ldlibs': [],
                    },
                    'dependencies': {
                        'readline': {
                            'hash': 'zvaa4lhlhilypw5quj3akyd3apbq5gap',
                            'type': ['build', 'link'],
                        }
                    },
                }
            }

        Note that the dictionary returned does *not* include the hash of
        the *root* of the spec, though it does include hashes for each
        dependency, and (optionally) the package file corresponding to
        each node.

        See ``to_dict()`` for a "complete" spec hash, with hashes for
        each node and nodes for each dependency (instead of just their
        hashes).

        Arguments:
            hash (spack.hash_types.SpecHashDescriptor) type of hash to generate.
         """
        d = syaml.syaml_dict()

        d['name'] = self.name

        if self.versions:
            d.update(self.versions.to_dict())

        if self.architecture:
            d.update(self.architecture.to_dict())

        if self.compiler:
            d.update(self.compiler.to_dict())

        if self.namespace:
            d['namespace'] = self.namespace

        params = syaml.syaml_dict(
            sorted(
                v.yaml_entry() for _, v in self.variants.items()
            )
        )

        params.update(sorted(self.compiler_flags.items()))
        if params:
            d['parameters'] = params

        if self.external:
            d['external'] = syaml.syaml_dict([
                ('path', self.external_path),
                ('module', self.external_modules),
                ('extra_attributes', self.extra_attributes)
            ])

        if not self._concrete:
            d['concrete'] = False

        if 'patches' in self.variants:
            variant = self.variants['patches']
            if hasattr(variant, '_patches_in_order_of_appearance'):
                d['patches'] = variant._patches_in_order_of_appearance

        if hash.package_hash:
            package_hash = self.package_hash()

            # Full hashes are in bytes
            if (not isinstance(package_hash, six.text_type)
                and isinstance(package_hash, six.binary_type)):
                package_hash = package_hash.decode('utf-8')
            d['package_hash'] = package_hash

        # Note: Relies on sorting dict by keys later in algorithm.
        deps = self._dependencies_dict(deptype=hash.deptype)
        if deps:
            deps_list = []
            for name, edges_for_name in sorted(deps.items()):
                name_tuple = ('name', name)
                for dspec in edges_for_name:
                    hash_tuple = (hash.name, dspec.spec._cached_hash(hash))
                    type_tuple = ('type', sorted(str(s) for s in dspec.deptypes))
                    deps_list.append(syaml.syaml_dict(
                        [name_tuple, hash_tuple, type_tuple]
                    ))
            d['dependencies'] = deps_list

        # Name is included in case this is replacing a virtual.
        if self._build_spec:
            d['build_spec'] = syaml.syaml_dict([
                ('name', self.build_spec.name),
                (hash.name, self.build_spec._cached_hash(hash))
            ])
        return d

    def to_dict(self, hash=ht.dag_hash):
        """Create a dictionary suitable for writing this spec to YAML or JSON.

        This dictionaries like the one that is ultimately written to a
        ``spec.json`` file in each Spack installation directory.  For
        example, for sqlite::

            {
            "spec": {
                "_meta": {
                "version": 2
                },
                "nodes": [
                {
                    "name": "sqlite",
                    "version": "3.34.0",
                    "arch": {
                    "platform": "darwin",
                    "platform_os": "catalina",
                    "target": "x86_64"
                    },
                    "compiler": {
                    "name": "apple-clang",
                    "version": "11.0.0"
                    },
                    "namespace": "builtin",
                    "parameters": {
                    "column_metadata": true,
                    "fts": true,
                    "functions": false,
                    "rtree": false,
                    "cflags": [],
                    "cppflags": [],
                    "cxxflags": [],
                    "fflags": [],
                    "ldflags": [],
                    "ldlibs": []
                    },
                    "dependencies": [
                    {
                        "name": "readline",
                        "build_hash": "4f47cggum7p4qmp3xna4hi547o66unva",
                        "type": [
                        "build",
                        "link"
                        ]
                    },
                    {
                        "name": "zlib",
                        "build_hash": "uvgh6p7rhll4kexqnr47bvqxb3t33jtq",
                        "type": [
                        "build",
                        "link"
                        ]
                    }
                    ],
                    "hash": "d2yzqp2highd7sn4nr5ndkw3ydcrlhtk",
                    "full_hash": "tve45xfqkfgmzwcyfetze2z6syrg7eaf",
                    "build_hash": "tsjnz7lgob7bu2wd4sqzzjenxewc2zha"
                },
                    # ... more node dicts for readline and its dependencies ...
                ]
            }

        Note that this dictionary starts with the 'spec' key, and what
        follows is a list starting with the root spec, followed by its
        dependencies in preorder.  Each node in the list also has a
        'hash' key that contains the hash of the node *without* the hash
        field included.

        In the example, the package content hash is not included in the
        spec, but if ``package_hash`` were true there would be an
        additional field on each node called ``package_hash``.

        ``from_dict()`` can be used to read back in a spec that has been
        converted to a dictionary, serialized, and read back in.

        Arguments:
            deptype (tuple or str): dependency types to include when
                traversing the spec.
            package_hash (bool): whether to include package content
                hashes in the dictionary.

        """
        node_list = []  # Using a list to preserve preorder traversal for hash.
        hash_set = set()
        for s in self.traverse(order='pre', deptype=hash.deptype):
            spec_hash = s.node_dict_with_hashes(hash)[hash.name]
            if spec_hash not in hash_set:
                node_list.append(s.node_dict_with_hashes(hash))
                hash_set.add(spec_hash)
            if s.build_spec is not s:
                build_spec_list = s.build_spec.to_dict(hash)['spec']['nodes']
                for node in build_spec_list:
                    node_hash = node[hash.name]
                    if node_hash not in hash_set:
                        node_list.append(node)
                        hash_set.add(node_hash)
        meta_dict = syaml.syaml_dict([('version', specfile_format_version)])
        inner_dict = syaml.syaml_dict([('_meta', meta_dict), ('nodes', node_list)])
        spec_dict = syaml.syaml_dict([('spec', inner_dict)])
        return spec_dict

    def node_dict_with_hashes(self, hash=ht.dag_hash):
        """ Returns a node_dict of this spec with the dag hash added.  If this
        spec is concrete, the full hash is added as well.  If 'build' is in
        the hash_type, the build hash is also added. """
        node = self.to_node_dict(hash)
        node[ht.dag_hash.name] = self.dag_hash()

        # full_hash and build_hash are lazily computed -- but if we write
        # a spec out, we want them to be included. This is effectively
        # the last chance we get to compute them accurately.
        if self.concrete:
            # build and full hashes can be written out if:
            # 1. they're precomputed (i.e. we read them from somewhere
            #    and they were already on the spec
            # 2. we can still compute them lazily (i.e. we just made them and
            #    have the full dependency graph on-hand)
            #
            # we want to avoid recomputing either hash for specs we read
            # in from the DB or elsewhere, as we may not have the info
            # (like patches, package versions, etc.) that we need to
            # compute them. Unknown hashes are better than wrong hashes.
            write_full_hash = (
                self._hashes_final and self._full_hash or   # cached and final
                not self._hashes_final)                     # lazily compute
            if write_full_hash:
                node[ht.full_hash.name] = self.full_hash()

            write_build_hash = 'build' in hash.deptype and (
                self._hashes_final and self._build_hash or  # cached and final
                not self._hashes_final)                     # lazily compute
            if write_build_hash:
                node[ht.build_hash.name] = self.build_hash()
        else:
            node['concrete'] = False

        if hash.name == 'build_hash':
            node[hash.name] = self.build_hash()
        elif hash.name == 'process_hash':
            node[hash.name] = self.process_hash()

        return node

    def to_yaml(self, stream=None, hash=ht.dag_hash):
        return syaml.dump(
            self.to_dict(hash), stream=stream, default_flow_style=False)

    def to_json(self, stream=None, hash=ht.dag_hash):
        return sjson.dump(self.to_dict(hash), stream)

    @staticmethod
    def from_specfile(path):
        """Construct a spec from aJSON or YAML spec file path"""
        with open(path, 'r') as fd:
            file_content = fd.read()
            if path.endswith('.json'):
                return Spec.from_json(file_content)
            return Spec.from_yaml(file_content)

    @staticmethod
    def from_node_dict(node):
        spec = Spec()
        if 'name' in node.keys():
            # New format
            name = node['name']
        else:
            # Old format
            name = next(iter(node))
            node = node[name]
        for h in ht.hashes:
            setattr(spec, h.attr, node.get(h.name, None))

        spec.name = name
        spec.namespace = node.get('namespace', None)

        if 'version' in node or 'versions' in node:
            spec.versions = vn.VersionList.from_dict(node)

        if 'arch' in node:
            spec.architecture = ArchSpec.from_dict(node)

        if 'compiler' in node:
            spec.compiler = CompilerSpec.from_dict(node)
        else:
            spec.compiler = None

        if 'parameters' in node:
            for name, value in node['parameters'].items():
                if name in _valid_compiler_flags:
                    spec.compiler_flags[name] = value
                else:
                    spec.variants[name] = vt.MultiValuedVariant.from_node_dict(
                        name, value)
        elif 'variants' in node:
            for name, value in node['variants'].items():
                spec.variants[name] = vt.MultiValuedVariant.from_node_dict(
                    name, value
                )
            for name in FlagMap.valid_compiler_flags():
                spec.compiler_flags[name] = []

        spec.external_path = None
        spec.external_modules = None
        if 'external' in node:
            # This conditional is needed because sometimes this function is
            # called with a node already constructed that contains a 'versions'
            # and 'external' field. Related to virtual packages provider
            # indexes.
            if node['external']:
                spec.external_path = node['external']['path']
                spec.external_modules = node['external']['module']
                if spec.external_modules is False:
                    spec.external_modules = None
                spec.extra_attributes = node['external'].get(
                    'extra_attributes', syaml.syaml_dict()
                )

        # specs read in are concrete unless marked abstract
        spec._concrete = node.get('concrete', True)

        # this spec may have been built with older packages than we have
        # on-hand, and we may not have the build dependencies, so mark it
        # so we don't recompute full_hash and build_hash.
        spec._hashes_final = spec._concrete

        if 'patches' in node:
            patches = node['patches']
            if len(patches) > 0:
                mvar = spec.variants.setdefault(
                    'patches', vt.MultiValuedVariant('patches', ())
                )
                mvar.value = patches
                # FIXME: Monkey patches mvar to store patches order
                mvar._patches_in_order_of_appearance = patches

        # Don't read dependencies here; from_node_dict() is used by
        # from_yaml() and from_json() to read the root *and* each dependency
        # spec.

        return spec

    @staticmethod
    def build_spec_from_node_dict(node, hash_type=ht.dag_hash.name):
        build_spec_dict = node['build_spec']
        return build_spec_dict['name'], build_spec_dict[hash_type], hash_type

    @staticmethod
    def dependencies_from_node_dict(node):
        if 'name' in node.keys():
            # New format
            name = node['name']
        else:
            name = next(iter(node))
            node = node[name]
        if 'dependencies' not in node:
            return
        for t in Spec.read_yaml_dep_specs(node['dependencies']):
            yield t

    @staticmethod
    def read_yaml_dep_specs(deps, hash_type=ht.dag_hash.name):
        """Read the DependencySpec portion of a YAML-formatted Spec.

        This needs to be backward-compatible with older spack spec
        formats so that reindex will work on old specs/databases.
        """
        dep_iter = deps.items() if isinstance(deps, dict) else deps
        for dep in dep_iter:
            if isinstance(dep, tuple):
                dep_name, elt = dep
            else:
                elt = dep
                dep_name = dep['name']
            if isinstance(elt, six.string_types):
                # original format, elt is just the dependency hash.
                dep_hash, deptypes = elt, ['build', 'link']
            elif isinstance(elt, tuple):
                # original deptypes format: (used tuples, not future-proof)
                dep_hash, deptypes = elt
            elif isinstance(elt, dict):
                # new format: elements of dependency spec are keyed.
                for key in (ht.full_hash.name,
                            ht.build_hash.name,
                            ht.dag_hash.name,
                            ht.process_hash.name):
                    if key in elt:
                        dep_hash, deptypes = elt[key], elt['type']
                        hash_type = key
                        break
                else:  # We never determined a hash type...
                    raise spack.error.SpecError(
                        "Couldn't parse dependency spec.")
            else:
                raise spack.error.SpecError(
                    "Couldn't parse dependency types in spec.")
            yield dep_name, dep_hash, list(deptypes), hash_type

    @staticmethod
    def from_literal(spec_dict, normal=True):
        """Builds a Spec from a dictionary containing the spec literal.

        The dictionary must have a single top level key, representing the root,
        and as many secondary level keys as needed in the spec.

        The keys can be either a string or a Spec or a tuple containing the
        Spec and the dependency types.

        Args:
            spec_dict (dict): the dictionary containing the spec literal
            normal (bool): if True the same key appearing at different levels
                of the ``spec_dict`` will map to the same object in memory.

        Examples:
            A simple spec ``foo`` with no dependencies:

            .. code-block:: python

                {'foo': None}

            A spec ``foo`` with a ``(build, link)`` dependency ``bar``:

            .. code-block:: python

                {'foo':
                    {'bar:build,link': None}}

            A spec with a diamond dependency and various build types:

            .. code-block:: python

                {'dt-diamond': {
                    'dt-diamond-left:build,link': {
                        'dt-diamond-bottom:build': None
                    },
                    'dt-diamond-right:build,link': {
                        'dt-diamond-bottom:build,link,run': None
                    }
                }}

            The same spec with a double copy of ``dt-diamond-bottom`` and
            no diamond structure:

            .. code-block:: python

                {'dt-diamond': {
                    'dt-diamond-left:build,link': {
                        'dt-diamond-bottom:build': None
                    },
                    'dt-diamond-right:build,link': {
                        'dt-diamond-bottom:build,link,run': None
                    }
                }, normal=False}

            Constructing a spec using a Spec object as key:

            .. code-block:: python

                mpich = Spec('mpich')
                libelf = Spec('libelf@1.8.11')
                expected_normalized = Spec.from_literal({
                    'mpileaks': {
                        'callpath': {
                            'dyninst': {
                                'libdwarf': {libelf: None},
                                libelf: None
                            },
                            mpich: None
                        },
                        mpich: None
                    },
                })

        """

        # Maps a literal to a Spec, to be sure we are reusing the same object
        spec_cache = LazySpecCache()

        def spec_builder(d):
            # The invariant is that the top level dictionary must have
            # only one key
            assert len(d) == 1

            # Construct the top-level spec
            spec_like, dep_like = next(iter(d.items()))

            # If the requirements was for unique nodes (default)
            # then re-use keys from the local cache. Otherwise build
            # a new node every time.
            if not isinstance(spec_like, Spec):
                spec = spec_cache[spec_like] if normal else Spec(spec_like)
            else:
                spec = spec_like

            if dep_like is None:
                return spec

            def name_and_dependency_types(s):
                """Given a key in the dictionary containing the literal,
                extracts the name of the spec and its dependency types.

                Args:
                    s (str): key in the dictionary containing the literal

                """
                t = s.split(':')

                if len(t) > 2:
                    msg = 'more than one ":" separator in key "{0}"'
                    raise KeyError(msg.format(s))

                n = t[0]
                if len(t) == 2:
                    dtypes = tuple(dt.strip() for dt in t[1].split(','))
                else:
                    dtypes = ()

                return n, dtypes

            def spec_and_dependency_types(s):
                """Given a non-string key in the literal, extracts the spec
                and its dependency types.

                Args:
                    s (spec or tuple): either a Spec object or a tuple
                        composed of a Spec object and a string with the
                        dependency types

                """
                if isinstance(s, Spec):
                    return s, ()

                spec_obj, dtypes = s
                return spec_obj, tuple(dt.strip() for dt in dtypes.split(','))

            # Recurse on dependencies
            for s, s_dependencies in dep_like.items():

                if isinstance(s, six.string_types):
                    dag_node, dependency_types = name_and_dependency_types(s)
                else:
                    dag_node, dependency_types = spec_and_dependency_types(s)

                dependency_spec = spec_builder({dag_node: s_dependencies})
                spec._add_dependency(dependency_spec, dependency_types)

            return spec

        return spec_builder(spec_dict)

    @staticmethod
    def from_dict(data):
        """Construct a spec from JSON/YAML.

        Parameters:
        data -- a nested dict/list data structure read from YAML or JSON.
        """

        return _spec_from_dict(data)

    @staticmethod
    def from_yaml(stream):
        """Construct a spec from YAML.

        Parameters:
        stream -- string or file object to read from.
        """
        try:
            data = yaml.load(stream)
            return Spec.from_dict(data)
        except yaml.error.MarkedYAMLError as e:
            raise six.raise_from(
                syaml.SpackYAMLError("error parsing YAML spec:", str(e)),
                e,
            )

    @staticmethod
    def from_json(stream):
        """Construct a spec from JSON.

        Parameters:
        stream -- string or file object to read from.
        """
        try:
            data = sjson.load(stream)
            return Spec.from_dict(data)
        except Exception as e:
            raise six.raise_from(
                sjson.SpackJSONError("error parsing JSON spec:", str(e)),
                e,
            )

    @staticmethod
    def from_detection(spec_str, extra_attributes=None):
        """Construct a spec from a spec string determined during external
        detection and attach extra attributes to it.

        Args:
            spec_str (str): spec string
            extra_attributes (dict): dictionary containing extra attributes

        Returns:
            spack.spec.Spec: external spec
        """
        s = Spec(spec_str)
        extra_attributes = syaml.sorted_dict(extra_attributes or {})
        # This is needed to be able to validate multi-valued variants,
        # otherwise they'll still be abstract in the context of detection.
        vt.substitute_abstract_variants(s)
        s.extra_attributes = extra_attributes
        return s

    def validate_detection(self):
        """Validate the detection of an external spec.

        This method is used as part of Spack's detection protocol, and is
        not meant for client code use.
        """
        # Assert that _extra_attributes is a Mapping and not None,
        # which likely means the spec was created with Spec.from_detection
        msg = ('cannot validate "{0}" since it was not created '
               'using Spec.from_detection'.format(self))
        assert isinstance(self.extra_attributes, Mapping), msg

        # Validate the spec calling a package specific method
        validate_fn = getattr(
            self.package, 'validate_detected_spec', lambda x, y: None
        )
        validate_fn(self, self.extra_attributes)

    def _concretize_helper(self, concretizer, presets=None, visited=None):
        """Recursive helper function for concretize().
           This concretizes everything bottom-up.  As things are
           concretized, they're added to the presets, and ancestors
           will prefer the settings of their children.
        """
        if presets is None:
            presets = {}
        if visited is None:
            visited = set()

        if self.name in visited:
            return False

        if self.concrete:
            visited.add(self.name)
            return False

        changed = False

        # Concretize deps first -- this is a bottom-up process.
        for name in sorted(self._dependencies):
            # WARNING: This function is an implementation detail of the
            # WARNING: original concretizer. Since with that greedy
            # WARNING: algorithm we don't allow multiple nodes from
            # WARNING: the same package in a DAG, here we hard-code
            # WARNING: using index 0 i.e. we assume that we have only
            # WARNING: one edge from package "name"
            changed |= self._dependencies[name][0].spec._concretize_helper(
                concretizer, presets, visited
            )

        if self.name in presets:
            changed |= self.constrain(presets[self.name])
        else:
            # Concretize virtual dependencies last.  Because they're added
            # to presets below, their constraints will all be merged, but we'll
            # still need to select a concrete package later.
            if not self.virtual:
                changed |= any(
                    (concretizer.concretize_develop(self),  # special variant
                     concretizer.concretize_architecture(self),
                     concretizer.concretize_compiler(self),
                     concretizer.adjust_target(self),
                     # flags must be concretized after compiler
                     concretizer.concretize_compiler_flags(self),
                     concretizer.concretize_version(self),
                     concretizer.concretize_variants(self)))
            presets[self.name] = self

        visited.add(self.name)
        return changed

    def _replace_with(self, concrete):
        """Replace this virtual spec with a concrete spec."""
        assert self.virtual
        for dep_spec in itertools.chain.from_iterable(self._dependents.values()):
            dependent = dep_spec.parent
            deptypes = dep_spec.deptypes

            # remove self from all dependents, unless it is already removed
            if self.name in dependent._dependencies:
                del dependent._dependencies.edges[self.name]

            # add the replacement, unless it is already a dep of dependent.
            if concrete.name not in dependent._dependencies:
                dependent._add_dependency(concrete, deptypes)

    def _expand_virtual_packages(self, concretizer):
        """Find virtual packages in this spec, replace them with providers,
           and normalize again to include the provider's (potentially virtual)
           dependencies.  Repeat until there are no virtual deps.

           Precondition: spec is normalized.

           .. todo::

              If a provider depends on something that conflicts with
              other dependencies in the spec being expanded, this can
              produce a conflicting spec.  For example, if mpich depends
              on hwloc@:1.3 but something in the spec needs hwloc1.4:,
              then we should choose an MPI other than mpich.  Cases like
              this are infrequent, but should implement this before it is
              a problem.
        """
        # Make an index of stuff this spec already provides
        self_index = spack.provider_index.ProviderIndex(
            self.traverse(), restrict=True)
        changed = False
        done = False

        while not done:
            done = True
            for spec in list(self.traverse()):
                replacement = None
                if spec.external:
                    continue
                if spec.virtual:
                    replacement = self._find_provider(spec, self_index)
                    if replacement:
                        # TODO: may break if in-place on self but
                        # shouldn't happen if root is traversed first.
                        spec._replace_with(replacement)
                        done = False
                        break

                if not replacement:
                    # Get a list of possible replacements in order of
                    # preference.
                    candidates = concretizer.choose_virtual_or_external(spec)

                    # Try the replacements in order, skipping any that cause
                    # satisfiability problems.
                    for replacement in candidates:
                        if replacement is spec:
                            break

                        # Replace spec with the candidate and normalize
                        copy = self.copy()
                        copy[spec.name]._dup(replacement, deps=False)

                        try:
                            # If there are duplicate providers or duplicate
                            # provider deps, consolidate them and merge
                            # constraints.
                            copy.normalize(force=True)
                            break
                        except spack.error.SpecError:
                            # On error, we'll try the next replacement.
                            continue

                # If replacement is external then trim the dependencies
                if replacement.external:
                    if spec._dependencies:
                        for dep in spec.dependencies():
                            del dep._dependents.edges[spec.name]
                        changed = True
                        spec.clear_dependencies()
                    replacement.clear_dependencies()
                    replacement.architecture = self.architecture

                # TODO: could this and the stuff in _dup be cleaned up?
                def feq(cfield, sfield):
                    return (not cfield) or (cfield == sfield)

                if replacement is spec or (
                        feq(replacement.name, spec.name) and
                        feq(replacement.versions, spec.versions) and
                        feq(replacement.compiler, spec.compiler) and
                        feq(replacement.architecture, spec.architecture) and
                        feq(replacement._dependencies, spec._dependencies) and
                        feq(replacement.variants, spec.variants) and
                        feq(replacement.external_path,
                            spec.external_path) and
                        feq(replacement.external_modules,
                            spec.external_modules)):
                    continue
                # Refine this spec to the candidate. This uses
                # replace_with AND dup so that it can work in
                # place. TODO: make this more efficient.
                if spec.virtual:
                    spec._replace_with(replacement)
                    changed = True
                if spec._dup(replacement, deps=False, cleardeps=False):
                    changed = True

                spec._dependencies.owner = spec
                self_index.update(spec)
                done = False
                break

        return changed

    def _old_concretize(self, tests=False, deprecation_warning=True):
        """A spec is concrete if it describes one build of a package uniquely.
        This will ensure that this spec is concrete.

        Args:
            tests (list or bool): list of packages that will need test
                dependencies, or True/False for test all/none
            deprecation_warning (bool): enable or disable the deprecation
                warning for the old concretizer

        If this spec could describe more than one version, variant, or build
        of a package, this will add constraints to make it concrete.

        Some rigorous validation and checks are also performed on the spec.
        Concretizing ensures that it is self-consistent and that it's
        consistent with requirements of its packages. See flatten() and
        normalize() for more details on this.
        """
        import spack.concretize

        # Add a warning message to inform users that the original concretizer
        # will be removed in v0.18.0
        if deprecation_warning:
            msg = ('the original concretizer is currently being used.\n\tUpgrade to '
                   '"clingo" at your earliest convenience. The original concretizer '
                   'will be removed from Spack starting at v0.18.0')
            warnings.warn(msg)

        if not self.name:
            raise spack.error.SpecError(
                "Attempting to concretize anonymous spec")

        if self._concrete:
            return

        changed = True
        force = False

        user_spec_deps = self.flat_dependencies(copy=False)
        concretizer = spack.concretize.Concretizer(self.copy())
        while changed:
            changes = (self.normalize(force, tests=tests,
                                      user_spec_deps=user_spec_deps),
                       self._expand_virtual_packages(concretizer),
                       self._concretize_helper(concretizer))
            changed = any(changes)
            force = True

        visited_user_specs = set()
        for dep in self.traverse():
            visited_user_specs.add(dep.name)
            visited_user_specs.update(x.name for x in dep.package.provided)

        extra = set(user_spec_deps.keys()).difference(visited_user_specs)
        if extra:
            raise InvalidDependencyError(self.name, extra)

        Spec.inject_patches_variant(self)

        for s in self.traverse():
            # TODO: Refactor this into a common method to build external specs
            # TODO: or turn external_path into a lazy property
            Spec.ensure_external_path_if_external(s)

        # Mark everything in the spec as concrete, as well.
        self._mark_concrete()

        # If any spec in the DAG is deprecated, throw an error
        Spec.ensure_no_deprecated(self)

        # Now that the spec is concrete we should check if
        # there are declared conflicts
        #
        # TODO: this needs rethinking, as currently we can only express
        # TODO: internal configuration conflicts within one package.
        matches = []
        for x in self.traverse():
            if x.external:
                # external specs are already built, don't worry about whether
                # it's possible to build that configuration with Spack
                continue
            for conflict_spec, when_list in x.package_class.conflicts.items():
                if x.satisfies(conflict_spec, strict=True):
                    for when_spec, msg in when_list:
                        if x.satisfies(when_spec, strict=True):
                            when = when_spec.copy()
                            when.name = x.name
                            matches.append((x, conflict_spec, when, msg))
        if matches:
            raise ConflictsInSpecError(self, matches)

        # Check if we can produce an optimized binary (will throw if
        # there are declared inconsistencies)
        self.architecture.target.optimization_flags(self.compiler)

    @staticmethod
    def inject_patches_variant(root):
        # This dictionary will store object IDs rather than Specs as keys
        # since the Spec __hash__ will change as patches are added to them
        spec_to_patches = {}
        for s in root.traverse():
            # After concretizing, assign namespaces to anything left.
            # Note that this doesn't count as a "change".  The repository
            # configuration is constant throughout a spack run, and
            # normalize and concretize evaluate Packages using Repo.get(),
            # which respects precedence.  So, a namespace assignment isn't
            # changing how a package name would have been interpreted and
            # we can do it as late as possible to allow as much
            # compatibility across repositories as possible.
            if s.namespace is None:
                s.namespace = spack.repo.path.repo_for_pkg(s.name).namespace

            if s.concrete:
                continue

            # Add any patches from the package to the spec.
            patches = []
            for cond, patch_list in s.package_class.patches.items():
                if s.satisfies(cond, strict=True):
                    for patch in patch_list:
                        patches.append(patch)
            if patches:
                spec_to_patches[id(s)] = patches
        # Also record all patches required on dependencies by
        # depends_on(..., patch=...)
        for dspec in root.traverse_edges(deptype=all,
                                         cover='edges', root=False):
            pkg_deps = dspec.parent.package_class.dependencies
            if dspec.spec.name not in pkg_deps:
                continue

            if dspec.spec.concrete:
                continue

            patches = []
            for cond, dependency in pkg_deps[dspec.spec.name].items():
                for pcond, patch_list in dependency.patches.items():
                    if (dspec.parent.satisfies(cond, strict=True)
                            and dspec.spec.satisfies(pcond)):
                        patches.extend(patch_list)
            if patches:
                all_patches = spec_to_patches.setdefault(id(dspec.spec), [])
                all_patches.extend(patches)
        for spec in root.traverse():
            if id(spec) not in spec_to_patches:
                continue

            patches = list(lang.dedupe(spec_to_patches[id(spec)]))
            mvar = spec.variants.setdefault(
                'patches', vt.MultiValuedVariant('patches', ())
            )
            mvar.value = tuple(p.sha256 for p in patches)
            # FIXME: Monkey patches mvar to store patches order
            full_order_keys = list(tuple(p.ordering_key) + (p.sha256,) for p
                                   in patches)
            ordered_hashes = sorted(full_order_keys)
            tty.debug("Ordered hashes [{0}]: ".format(spec.name) +
                      ', '.join('/'.join(str(e) for e in t)
                                for t in ordered_hashes))
            mvar._patches_in_order_of_appearance = list(
                t[-1] for t in ordered_hashes)

    @staticmethod
    def ensure_external_path_if_external(external_spec):
        if external_spec.external_modules and not external_spec.external_path:
            compiler = spack.compilers.compiler_for_spec(
                external_spec.compiler, external_spec.architecture)
            for mod in compiler.modules:
                md.load_module(mod)

            # get the path from the module
            # the package can override the default
            external_spec.external_path = getattr(
                external_spec.package, 'external_prefix',
                md.path_from_modules(external_spec.external_modules)
            )

    @staticmethod
    def ensure_no_deprecated(root):
        """Raise is a deprecated spec is in the dag.

        Args:
            root (Spec): root spec to be analyzed

        Raises:
            SpecDeprecatedError: is any deprecated spec is found
        """
        deprecated = []
        with spack.store.db.read_transaction():
            for x in root.traverse():
                _, rec = spack.store.db.query_by_spec_hash(x.dag_hash())
                if rec and rec.deprecated_for:
                    deprecated.append(rec)
        if deprecated:
            msg = "\n    The following specs have been deprecated"
            msg += " in favor of specs with the hashes shown:\n"
            for rec in deprecated:
                msg += '        %s  --> %s\n' % (rec.spec, rec.deprecated_for)
            msg += '\n'
            msg += "    For each package listed, choose another spec\n"
            raise SpecDeprecatedError(msg)

    def _new_concretize(self, tests=False):
        import spack.solver.asp

        if not self.name:
            raise spack.error.SpecError(
                "Spec has no name; cannot concretize an anonymous spec")

        if self._concrete:
            return

        solver = spack.solver.asp.Solver()
        result = solver.solve([self], tests=tests)
        result.raise_if_unsat()

        # take the best answer
        opt, i, answer = min(result.answers)
        name = self.name
        # TODO: Consolidate this code with similar code in solve.py
        if self.virtual:
            providers = [spec.name for spec in answer.values()
                         if spec.package.provides(name)]
            name = providers[0]

        assert name in answer

        concretized = answer[name]
        self._dup(concretized)
        self._mark_concrete()

    def concretize(self, tests=False):
        """Concretize the current spec.

        Args:
            tests (bool or list): if False disregard 'test' dependencies,
                if a list of names activate them for the packages in the list,
                if True activate 'test' dependencies for all packages.
        """
        if spack.config.get('config:concretizer') == "clingo":
            self._new_concretize(tests)
        else:
            self._old_concretize(tests)

    def _mark_root_concrete(self, value=True):
        """Mark just this spec (not dependencies) concrete."""
        if (not value) and self.concrete and self.package.installed:
            return
        self._normal = value
        self._concrete = value

    def _mark_concrete(self, value=True):
        """Mark this spec and its dependencies as concrete.

        Only for internal use -- client code should use "concretize"
        unless there is a need to force a spec to be concrete.
        """
        # if set to false, clear out all hashes (set to None or remove attr)
        # may need to change references to respect None
        for s in self.traverse():
            if (not value) and s.concrete and s.package.installed:
                continue
            elif not value:
                s.clear_cached_hashes()
            s._mark_root_concrete(value)

    def concretized(self, tests=False):
        """This is a non-destructive version of concretize().

        First clones, then returns a concrete version of this package
        without modifying this package.

        Args:
            tests (bool or list): if False disregard 'test' dependencies,
                if a list of names activate them for the packages in the list,
                if True activate 'test' dependencies for all packages.
        """
        clone = self.copy(caches=True)
        clone.concretize(tests=tests)
        return clone

    def flat_dependencies(self, **kwargs):
        """Return a DependencyMap containing all of this spec's
           dependencies with their constraints merged.

           If copy is True, returns merged copies of its dependencies
           without modifying the spec it's called on.

           If copy is False, clears this spec's dependencies and
           returns them. This disconnects all dependency links including
           transitive dependencies, except for concrete specs: if a spec
           is concrete it will not be disconnected from its dependencies
           (although a non-concrete spec with concrete dependencies will
           be disconnected from those dependencies).
        """
        copy = kwargs.get('copy', True)

        flat_deps = {}
        try:
            deptree = self.traverse(root=False)
            for spec in deptree:

                if spec.name not in flat_deps:
                    if copy:
                        spec = spec.copy(deps=False)
                    flat_deps[spec.name] = spec
                else:
                    flat_deps[spec.name].constrain(spec)

            if not copy:
                for spec in flat_deps.values():
                    if not spec.concrete:
                        spec.clear_edges()
                self.clear_dependencies()

            return flat_deps

        except spack.error.UnsatisfiableSpecError as e:
            # Here, the DAG contains two instances of the same package
            # with inconsistent constraints.  Users cannot produce
            # inconsistent specs like this on the command line: the
            # parser doesn't allow it. Spack must be broken!
            raise six.raise_from(
                InconsistentSpecError("Invalid Spec DAG: %s" % e.message),
                e,
            )

    def index(self, deptype='all'):
        """Return a dictionary that points to all the dependencies in this
        spec.
        """
        dm = collections.defaultdict(list)
        for spec in self.traverse(deptype=deptype):
            dm[spec.name].append(spec)
        return dm

    def _evaluate_dependency_conditions(self, name):
        """Evaluate all the conditions on a dependency with this name.

        Args:
            name (str): name of dependency to evaluate conditions on.

        Returns:
            (Dependency): new Dependency object combining all constraints.

        If the package depends on <name> in the current spec
        configuration, return the constrained dependency and
        corresponding dependency types.

        If no conditions are True (and we don't depend on it), return
        ``(None, None)``.
        """
        conditions = self.package_class.dependencies[name]

        vt.substitute_abstract_variants(self)
        # evaluate when specs to figure out constraints on the dependency.
        dep = None
        for when_spec, dependency in conditions.items():
            if self.satisfies(when_spec, strict=True):
                if dep is None:
                    dep = dp.Dependency(self.name, Spec(name), type=())
                try:
                    dep.merge(dependency)
                except spack.error.UnsatisfiableSpecError as e:
                    e.message = (
                        "Conflicting conditional dependencies for spec"
                        "\n\n\t{0}\n\n"
                        "Cannot merge constraint"
                        "\n\n\t{1}\n\n"
                        "into"
                        "\n\n\t{2}"
                        .format(self, dependency.spec, dep.spec))
                    raise e

        return dep

    def _find_provider(self, vdep, provider_index):
        """Find provider for a virtual spec in the provider index.
           Raise an exception if there is a conflicting virtual
           dependency already in this spec.
        """
        assert(vdep.virtual)

        # note that this defensively copies.
        providers = provider_index.providers_for(vdep)

        # If there is a provider for the vpkg, then use that instead of
        # the virtual package.
        if providers:
            # Remove duplicate providers that can concretize to the same
            # result.
            for provider in providers:
                for spec in providers:
                    if spec is not provider and provider.satisfies(spec):
                        providers.remove(spec)
            # Can't have multiple providers for the same thing in one spec.
            if len(providers) > 1:
                raise MultipleProviderError(vdep, providers)
            return providers[0]
        else:
            # The user might have required something insufficient for
            # pkg_dep -- so we'll get a conflict.  e.g., user asked for
            # mpi@:1.1 but some package required mpi@2.1:.
            required = provider_index.providers_for(vdep.name)
            if len(required) > 1:
                raise MultipleProviderError(vdep, required)
            elif required:
                raise UnsatisfiableProviderSpecError(required[0], vdep)

    def _merge_dependency(
            self, dependency, visited, spec_deps, provider_index, tests):
        """Merge dependency information from a Package into this Spec.

        Args:
            dependency (Dependency): dependency metadata from a package;
                this is typically the result of merging *all* matching
                dependency constraints from the package.
            visited (set): set of dependency nodes already visited by
                ``normalize()``.
            spec_deps (dict): ``dict`` of all dependencies from the spec
                being normalized.
            provider_index (dict): ``provider_index`` of virtual dep
                providers in the ``Spec`` as normalized so far.

        NOTE: Caller should assume that this routine owns the
        ``dependency`` parameter, i.e., it needs to be a copy of any
        internal structures.

        This is the core of ``normalize()``.  There are some basic steps:

          * If dep is virtual, evaluate whether it corresponds to an
            existing concrete dependency, and merge if so.

          * If it's real and it provides some virtual dep, see if it provides
            what some virtual dependency wants and merge if so.

          * Finally, if none of the above, merge dependency and its
            constraints into this spec.

        This method returns True if the spec was changed, False otherwise.

        """
        changed = False
        dep = dependency.spec

        # If it's a virtual dependency, try to find an existing
        # provider in the spec, and merge that.
        if dep.virtual:
            visited.add(dep.name)
            provider = self._find_provider(dep, provider_index)
            if provider:
                dep = provider
        else:
            index = spack.provider_index.ProviderIndex([dep], restrict=True)
            items = list(spec_deps.items())
            for name, vspec in items:
                if not vspec.virtual:
                    continue

                if index.providers_for(vspec):
                    vspec._replace_with(dep)
                    del spec_deps[vspec.name]
                    changed = True
                else:
                    required = index.providers_for(vspec.name)
                    if required:
                        raise UnsatisfiableProviderSpecError(required[0], dep)
            provider_index.update(dep)

        # If the spec isn't already in the set of dependencies, add it.
        # Note: dep is always owned by this method. If it's from the
        # caller, it's a copy from _evaluate_dependency_conditions. If it
        # comes from a vdep, it's a defensive copy from _find_provider.
        if dep.name not in spec_deps:
            if self.concrete:
                return False

            spec_deps[dep.name] = dep
            changed = True
        else:
            # merge package/vdep information into spec
            try:
                tty.debug(
                    "{0} applying constraint {1}".format(self.name, str(dep)))
                changed |= spec_deps[dep.name].constrain(dep)
            except spack.error.UnsatisfiableSpecError as e:
                fmt = 'An unsatisfiable {0}'.format(e.constraint_type)
                fmt += ' constraint has been detected for spec:'
                fmt += '\n\n{0}\n\n'.format(spec_deps[dep.name].tree(indent=4))
                fmt += 'while trying to concretize the partial spec:'
                fmt += '\n\n{0}\n\n'.format(self.tree(indent=4))
                fmt += '{0} requires {1} {2} {3}, but spec asked for {4}'

                e.message = fmt.format(
                    self.name,
                    dep.name,
                    e.constraint_type,
                    e.required,
                    e.provided)

                raise

        # Add merged spec to my deps and recurse
        spec_dependency = spec_deps[dep.name]
        if dep.name not in self._dependencies:
            self._add_dependency(spec_dependency, dependency.type)

        changed |= spec_dependency._normalize_helper(
            visited, spec_deps, provider_index, tests)
        return changed

    def _normalize_helper(self, visited, spec_deps, provider_index, tests):
        """Recursive helper function for _normalize."""
        if self.name in visited:
            return False
        visited.add(self.name)

        # If we descend into a virtual spec, there's nothing more
        # to normalize.  Concretize will finish resolving it later.
        if self.virtual or self.external:
            return False

        # Avoid recursively adding constraints for already-installed packages:
        # these may include build dependencies which are not needed for this
        # install (since this package is already installed).
        if self.concrete and self.package.installed:
            return False

        # Combine constraints from package deps with constraints from
        # the spec, until nothing changes.
        any_change = False
        changed = True

        while changed:
            changed = False
            for dep_name in self.package_class.dependencies:
                # Do we depend on dep_name?  If so pkg_dep is not None.
                dep = self._evaluate_dependency_conditions(dep_name)

                # If dep is a needed dependency, merge it.
                if dep:
                    merge = (
                        # caller requested test dependencies
                        tests is True or (tests and self.name in tests) or
                        # this is not a test-only dependency
                        dep.type - set(['test']))

                    if merge:
                        changed |= self._merge_dependency(
                            dep, visited, spec_deps, provider_index, tests)
            any_change |= changed

        return any_change

    def normalize(self, force=False, tests=False, user_spec_deps=None):
        """When specs are parsed, any dependencies specified are hanging off
           the root, and ONLY the ones that were explicitly provided are there.
           Normalization turns a partial flat spec into a DAG, where:

           1. Known dependencies of the root package are in the DAG.
           2. Each node's dependencies dict only contains its known direct
              deps.
           3. There is only ONE unique spec for each package in the DAG.

              * This includes virtual packages.  If there a non-virtual
                package that provides a virtual package that is in the spec,
                then we replace the virtual package with the non-virtual one.

           TODO: normalize should probably implement some form of cycle
           detection, to ensure that the spec is actually a DAG.
        """
        if not self.name:
            raise spack.error.SpecError(
                "Attempting to normalize anonymous spec")

        # Set _normal and _concrete to False when forced
        if force:
            self._mark_concrete(False)

        if self._normal:
            return False

        # Ensure first that all packages & compilers in the DAG exist.
        self.validate_or_raise()
        # Clear the DAG and collect all dependencies in the DAG, which will be
        # reapplied as constraints. All dependencies collected this way will
        # have been created by a previous execution of 'normalize'.
        # A dependency extracted here will only be reintegrated if it is
        # discovered to apply according to _normalize_helper, so
        # user-specified dependencies are recorded separately in case they
        # refer to specs which take several normalization passes to
        # materialize.
        all_spec_deps = self.flat_dependencies(copy=False)

        if user_spec_deps:
            for name, spec in user_spec_deps.items():
                if not name:
                    msg = "Attempted to normalize anonymous dependency spec"
                    msg += " %s" % spec
                    raise InvalidSpecDetected(msg)
                if name not in all_spec_deps:
                    all_spec_deps[name] = spec
                else:
                    all_spec_deps[name].constrain(spec)

        # Initialize index of virtual dependency providers if
        # concretize didn't pass us one already
        provider_index = spack.provider_index.ProviderIndex(
            [s for s in all_spec_deps.values()], restrict=True)

        # traverse the package DAG and fill out dependencies according
        # to package files & their 'when' specs
        visited = set()

        any_change = self._normalize_helper(
            visited, all_spec_deps, provider_index, tests)

        # Mark the spec as normal once done.
        self._normal = True
        return any_change

    def normalized(self):
        """
        Return a normalized copy of this spec without modifying this spec.
        """
        clone = self.copy()
        clone.normalize()
        return clone

    def validate_or_raise(self):
        """Checks that names and values in this spec are real. If they're not,
        it will raise an appropriate exception.
        """
        # FIXME: this function should be lazy, and collect all the errors
        # FIXME: before raising the exceptions, instead of being greedy and
        # FIXME: raise just the first one encountered
        for spec in self.traverse():
            # raise an UnknownPackageError if the spec's package isn't real.
            if (not spec.virtual) and spec.name:
                spack.repo.get(spec.fullname)

            # validate compiler in addition to the package name.
            if spec.compiler:
                if not spack.compilers.supported(spec.compiler):
                    raise UnsupportedCompilerError(spec.compiler.name)

            # Ensure correctness of variants (if the spec is not virtual)
            if not spec.virtual:
                Spec.ensure_valid_variants(spec)
                vt.substitute_abstract_variants(spec)

    @staticmethod
    def ensure_valid_variants(spec):
        """Ensures that the variant attached to a spec are valid.

        Args:
            spec (Spec): spec to be analyzed

        Raises:
            spack.variant.UnknownVariantError: on the first unknown variant found
        """
        # concrete variants are always valid
        if spec.concrete:
            return

        pkg_cls = spec.package_class
        pkg_variants = pkg_cls.variants
        # reserved names are variants that may be set on any package
        # but are not necessarily recorded by the package's class
        not_existing = set(spec.variants) - (
            set(pkg_variants) | set(spack.directives.reserved_names)
        )
        if not_existing:
            raise vt.UnknownVariantError(spec, not_existing)

    def update_variant_validate(self, variant_name, values):
        """If it is not already there, adds the variant named
        `variant_name` to the spec `spec` based on the definition
        contained in the package metadata. Validates the variant and
        values before returning.

        Used to add values to a variant without being sensitive to the
        variant being single or multi-valued. If the variant already
        exists on the spec it is assumed to be multi-valued and the
        values are appended.

        Args:
           variant_name: the name of the variant to add or append to
           values: the value or values (as a tuple) to add/append
                   to the variant
        """
        if not isinstance(values, tuple):
            values = (values,)

        pkg_variant, _ = self.package_class.variants[variant_name]

        for value in values:
            if self.variants.get(variant_name):
                msg = ("Cannot append a value to a single-valued "
                       "variant with an already set value")
                assert pkg_variant.multi, msg
                self.variants[variant_name].append(value)
            else:
                variant = pkg_variant.make_variant(value)
                self.variants[variant_name] = variant

        pkg_variant.validate_or_raise(
            self.variants[variant_name], self.package)

    def constrain(self, other, deps=True):
        """Merge the constraints of other with self.

        Returns True if the spec changed as a result, False if not.
        """
        # If we are trying to constrain a concrete spec, either the spec
        # already satisfies the constraint (and the method returns False)
        # or it raises an exception
        if self.concrete:
            if self.satisfies(other):
                return False
            else:
                raise spack.error.UnsatisfiableSpecError(
                    self, other, 'constrain a concrete spec'
                )

        other = self._autospec(other)

        if not (self.name == other.name or
                (not self.name) or
                (not other.name)):
            raise UnsatisfiableSpecNameError(self.name, other.name)

        if (other.namespace is not None and
                self.namespace is not None and
                other.namespace != self.namespace):
            raise UnsatisfiableSpecNameError(self.fullname, other.fullname)

        if not self.versions.overlaps(other.versions):
            raise UnsatisfiableVersionSpecError(self.versions, other.versions)

        for v in [x for x in other.variants if x in self.variants]:
            if not self.variants[v].compatible(other.variants[v]):
                raise vt.UnsatisfiableVariantSpecError(
                    self.variants[v], other.variants[v]
                )

        # TODO: Check out the logic here
        sarch, oarch = self.architecture, other.architecture
        if sarch is not None and oarch is not None:
            if sarch.platform is not None and oarch.platform is not None:
                if sarch.platform != oarch.platform:
                    raise UnsatisfiableArchitectureSpecError(sarch, oarch)
            if sarch.os is not None and oarch.os is not None:
                if sarch.os != oarch.os:
                    raise UnsatisfiableArchitectureSpecError(sarch, oarch)
            if sarch.target is not None and oarch.target is not None:
                if sarch.target != oarch.target:
                    raise UnsatisfiableArchitectureSpecError(sarch, oarch)

        changed = False

        if not self.name and other.name:
            self.name = other.name
            changed = True

        if not self.namespace and other.namespace:
            self.namespace = other.namespace
            changed = True

        if self.compiler is not None and other.compiler is not None:
            changed |= self.compiler.constrain(other.compiler)
        elif self.compiler is None:
            changed |= (self.compiler != other.compiler)
            self.compiler = other.compiler

        changed |= self.versions.intersect(other.versions)
        changed |= self.variants.constrain(other.variants)

        changed |= self.compiler_flags.constrain(other.compiler_flags)

        old = str(self.architecture)
        sarch, oarch = self.architecture, other.architecture
        if sarch is None or other.architecture is None:
            self.architecture = sarch or oarch
        else:
            if sarch.platform is None or oarch.platform is None:
                self.architecture.platform = sarch.platform or oarch.platform
            if sarch.os is None or oarch.os is None:
                sarch.os = sarch.os or oarch.os
            if sarch.target is None or oarch.target is None:
                sarch.target = sarch.target or oarch.target
        changed |= (str(self.architecture) != old)

        if deps:
            changed |= self._constrain_dependencies(other)

        return changed

    def _constrain_dependencies(self, other):
        """Apply constraints of other spec's dependencies to this spec."""
        other = self._autospec(other)

        if not other._dependencies:
            return False

        # TODO: might want more detail than this, e.g. specific deps
        # in violation. if this becomes a priority get rid of this
        # check and be more specific about what's wrong.
        if not other.satisfies_dependencies(self):
            raise UnsatisfiableDependencySpecError(other, self)

        if any(not d.name for d in other.traverse(root=False)):
            raise UnconstrainableDependencySpecError(other)

        # Handle common first-order constraints directly
        changed = False
        for name in self.common_dependencies(other):
            changed |= self[name].constrain(other[name], deps=False)
            if name in self._dependencies:
                # WARNING: This function is an implementation detail of the
                # WARNING: original concretizer. Since with that greedy
                # WARNING: algorithm we don't allow multiple nodes from
                # WARNING: the same package in a DAG, here we hard-code
                # WARNING: using index 0 i.e. we assume that we have only
                # WARNING: one edge from package "name"
                edges_from_name = self._dependencies[name]
                changed |= edges_from_name[0].update_deptypes(
                    other._dependencies[name][0].deptypes)

        # Update with additional constraints from other spec
        for name in other.dep_difference(self):
            dep_spec_copy = other._get_dependency(name)
            dep_copy = dep_spec_copy.spec
            deptypes = dep_spec_copy.deptypes
            self._add_dependency(dep_copy.copy(), deptypes)
            changed = True

        return changed

    def common_dependencies(self, other):
        """Return names of dependencies that self an other have in common."""
        common = set(
            s.name for s in self.traverse(root=False))
        common.intersection_update(
            s.name for s in other.traverse(root=False))
        return common

    def constrained(self, other, deps=True):
        """Return a constrained copy without modifying this spec."""
        clone = self.copy(deps=deps)
        clone.constrain(other, deps)
        return clone

    def dep_difference(self, other):
        """Returns dependencies in self that are not in other."""
        mine = set(s.name for s in self.traverse(root=False))
        mine.difference_update(
            s.name for s in other.traverse(root=False))
        return mine

    def _autospec(self, spec_like):
        """
        Used to convert arguments to specs.  If spec_like is a spec, returns
        it.  If it's a string, tries to parse a string.  If that fails, tries
        to parse a local spec from it (i.e. name is assumed to be self's name).
        """
        if isinstance(spec_like, Spec):
            return spec_like
        return Spec(spec_like)

    def satisfies(self, other, deps=True, strict=False, strict_deps=False):
        """Determine if this spec satisfies all constraints of another.

        There are two senses for satisfies:

          * `loose` (default): the absence of a constraint in self
            implies that it *could* be satisfied by other, so we only
            check that there are no conflicts with other for
            constraints that this spec actually has.

          * `strict`: strict means that we *must* meet all the
            constraints specified on other.
        """

        other = self._autospec(other)

        # The only way to satisfy a concrete spec is to match its hash exactly.
        if other.concrete:
            return self.concrete and self.dag_hash() == other.dag_hash()

        # If the names are different, we need to consider virtuals
        if self.name != other.name and self.name and other.name:
            # A concrete provider can satisfy a virtual dependency.
            if not self.virtual and other.virtual:
                try:
                    pkg = spack.repo.get(self.fullname)
                except spack.repo.UnknownEntityError:
                    # If we can't get package info on this spec, don't treat
                    # it as a provider of this vdep.
                    return False

                if pkg.provides(other.name):
                    for provided, when_specs in pkg.provided.items():
                        if any(self.satisfies(when, deps=False, strict=strict)
                               for when in when_specs):
                            if provided.satisfies(other):
                                return True
            return False

        # namespaces either match, or other doesn't require one.
        if (other.namespace is not None and
                self.namespace is not None and
                self.namespace != other.namespace):
            return False
        if self.versions and other.versions:
            if not self.versions.satisfies(other.versions, strict=strict):
                return False
        elif strict and (self.versions or other.versions):
            return False

        # None indicates no constraints when not strict.
        if self.compiler and other.compiler:
            if not self.compiler.satisfies(other.compiler, strict=strict):
                return False
        elif strict and (other.compiler and not self.compiler):
            return False

        var_strict = strict
        if (not self.name) or (not other.name):
            var_strict = True
        if not self.variants.satisfies(other.variants, strict=var_strict):
            return False

        # Architecture satisfaction is currently just string equality.
        # If not strict, None means unconstrained.
        if self.architecture and other.architecture:
            if not self.architecture.satisfies(other.architecture, strict):
                return False
        elif strict and (other.architecture and not self.architecture):
            return False

        if not self.compiler_flags.satisfies(
                other.compiler_flags,
                strict=strict):
            return False

        # If we need to descend into dependencies, do it, otherwise we're done.
        if deps:
            deps_strict = strict
            if self._concrete and not other.name:
                # We're dealing with existing specs
                deps_strict = True
            return self.satisfies_dependencies(other, strict=deps_strict)
        else:
            return True

    def satisfies_dependencies(self, other, strict=False):
        """
        This checks constraints on common dependencies against each other.
        """
        other = self._autospec(other)

        # If there are no constraints to satisfy, we're done.
        if not other._dependencies:
            return True

        if strict:
            # if we have no dependencies, we can't satisfy any constraints.
            if not self._dependencies:
                return False

            # use list to prevent double-iteration
            selfdeps = list(self.traverse(root=False))
            otherdeps = list(other.traverse(root=False))
            if not all(any(d.satisfies(dep, strict=True) for d in selfdeps)
                       for dep in otherdeps):
                return False

        elif not self._dependencies:
            # if not strict, this spec *could* eventually satisfy the
            # constraints on other.
            return True

        # Handle first-order constraints directly
        for name in self.common_dependencies(other):
            if not self[name].satisfies(other[name], deps=False):
                return False

        # For virtual dependencies, we need to dig a little deeper.
        self_index = spack.provider_index.ProviderIndex(
            self.traverse(), restrict=True)
        other_index = spack.provider_index.ProviderIndex(
            other.traverse(), restrict=True)

        # This handles cases where there are already providers for both vpkgs
        if not self_index.satisfies(other_index):
            return False

        # These two loops handle cases where there is an overly restrictive
        # vpkg in one spec for a provider in the other (e.g., mpi@3: is not
        # compatible with mpich2)
        for spec in self.virtual_dependencies():
            if (spec.name in other_index and
                    not other_index.providers_for(spec)):
                return False

        for spec in other.virtual_dependencies():
            if spec.name in self_index and not self_index.providers_for(spec):
                return False

        return True

    def virtual_dependencies(self):
        """Return list of any virtual deps in this spec."""
        return [spec for spec in self.traverse() if spec.virtual]

    @property  # type: ignore[misc] # decorated prop not supported in mypy
    @lang.memoized
    def patches(self):
        """Return patch objects for any patch sha256 sums on this Spec.

        This is for use after concretization to iterate over any patches
        associated with this spec.

        TODO: this only checks in the package; it doesn't resurrect old
        patches from install directories, but it probably should.
        """
        if not self.concrete:
            raise spack.error.SpecError("Spec is not concrete: " + str(self))

        if 'patches' not in self.variants:
            return []

        # FIXME: _patches_in_order_of_appearance is attached after
        # FIXME: concretization to store the order of patches somewhere.
        # FIXME: Needs to be refactored in a cleaner way.

        # translate patch sha256sums to patch objects by consulting the index
        patches = []
        for sha256 in self.variants['patches']._patches_in_order_of_appearance:
            index = spack.repo.path.patch_index
            patch = index.patch_for_package(sha256, self.package)
            patches.append(patch)

        return patches

    def _dup(self, other, deps=True, cleardeps=True, caches=None):
        """Copy the spec other into self.  This is an overwriting
        copy. It does not copy any dependents (parents), but by default
        copies dependencies.

        To duplicate an entire DAG, call _dup() on the root of the DAG.

        Args:
            other (Spec): spec to be copied onto ``self``
            deps (bool or Sequence): if True copies all the dependencies. If
                False copies None. If a sequence of dependency types copy
                only those types.
            cleardeps (bool): if True clears the dependencies of ``self``,
                before possibly copying the dependencies of ``other`` onto
                ``self``
            caches (bool or None): preserve cached fields such as
                ``_normal``, ``_hash``, and ``_dunder_hash``. By
                default this is ``False`` if DAG structure would be
                changed by the copy, ``True`` if it's an exact copy.

        Returns:
            True if ``self`` changed because of the copy operation,
            False otherwise.

        """
        # We don't count dependencies as changes here
        changed = True
        if hasattr(self, 'name'):
            changed = (self.name != other.name and
                       self.versions != other.versions and
                       self.architecture != other.architecture and
                       self.compiler != other.compiler and
                       self.variants != other.variants and
                       self._normal != other._normal and
                       self.concrete != other.concrete and
                       self.external_path != other.external_path and
                       self.external_modules != other.external_modules and
                       self.compiler_flags != other.compiler_flags)

        self._package = None

        # Local node attributes get copied first.
        self.name = other.name
        self.versions = other.versions.copy()
        self.architecture = other.architecture.copy() if other.architecture \
            else None
        self.compiler = other.compiler.copy() if other.compiler else None
        if cleardeps:
            self._dependents = _EdgeMap(store_by=EdgeDirection.parent)
            self._dependencies = _EdgeMap(store_by=EdgeDirection.child)
        self.compiler_flags = other.compiler_flags.copy()
        self.compiler_flags.spec = self
        self.variants = other.variants.copy()
        self._build_spec = other._build_spec

        # FIXME: we manage _patches_in_order_of_appearance specially here
        # to keep it from leaking out of spec.py, but we should figure
        # out how to handle it more elegantly in the Variant classes.
        for k, v in other.variants.items():
            patches = getattr(v, '_patches_in_order_of_appearance', None)
            if patches:
                self.variants[k]._patches_in_order_of_appearance = patches

        self.variants.spec = self
        self.external_path = other.external_path
        self.external_modules = other.external_modules
        self.extra_attributes = other.extra_attributes
        self.namespace = other.namespace

        # Cached fields are results of expensive operations.
        # If we preserved the original structure, we can copy them
        # safely. If not, they need to be recomputed.
        if caches is None:
            caches = (deps is True or deps == dp.all_deptypes)

        # If we copy dependencies, preserve DAG structure in the new spec
        if deps:
            # If caller restricted deptypes to be copied, adjust that here.
            # By default, just copy all deptypes
            deptypes = dp.all_deptypes
            if isinstance(deps, (tuple, list)):
                deptypes = deps
            self._dup_deps(other, deptypes, caches)

        self._concrete = other._concrete
        self._hashes_final = other._hashes_final

        if caches:
            self._hash = other._hash
            self._build_hash = other._build_hash
            self._dunder_hash = other._dunder_hash
            self._normal = other._normal
            self._full_hash = other._full_hash
            self._package_hash = other._package_hash
        else:
            self._hash = None
            self._build_hash = None
            self._dunder_hash = None
            self._normal = False
            self._full_hash = None
            self._package_hash = None

        return changed

    def _dup_deps(self, other, deptypes, caches):
        def spid(spec):
            return id(spec)

        new_specs = {spid(other): self}
        for edge in other.traverse_edges(cover='edges', root=False):
            if edge.deptypes and not any(d in deptypes for d in edge.deptypes):
                continue

            if spid(edge.parent) not in new_specs:
                new_specs[spid(edge.parent)] = edge.parent.copy(
                    deps=False, caches=caches
                )

            if spid(edge.spec) not in new_specs:
                new_specs[spid(edge.spec)] = edge.spec.copy(deps=False, caches=caches)

            new_specs[spid(edge.parent)].add_dependency_edge(
                new_specs[spid(edge.spec)], edge.deptypes
            )

    def copy(self, deps=True, **kwargs):
        """Make a copy of this spec.

        Args:
            deps (bool or tuple): Defaults to True. If boolean, controls
                whether dependencies are copied (copied if True). If a
                tuple is provided, *only* dependencies of types matching
                those in the tuple are copied.
            kwargs: additional arguments for internal use (passed to ``_dup``).

        Returns:
            A copy of this spec.

        Examples:
            Deep copy with dependencies::

                spec.copy()
                spec.copy(deps=True)

            Shallow copy (no dependencies)::

                spec.copy(deps=False)

            Only build and run dependencies::

                deps=('build', 'run'):

        """
        clone = Spec.__new__(Spec)
        clone._dup(self, deps=deps, **kwargs)
        return clone

    @property
    def version(self):
        if not self.versions.concrete:
            raise spack.error.SpecError(
                "Spec version is not concrete: " + str(self))
        return self.versions[0]

    def __getitem__(self, name):
        """Get a dependency from the spec by its name. This call implicitly
        sets a query state in the package being retrieved. The behavior of
        packages may be influenced by additional query parameters that are
        passed after a colon symbol.

        Note that if a virtual package is queried a copy of the Spec is
        returned while for non-virtual a reference is returned.
        """
        query_parameters = name.split(':')
        if len(query_parameters) > 2:
            msg = 'key has more than one \':\' symbol.'
            msg += ' At most one is admitted.'
            raise KeyError(msg)

        name, query_parameters = query_parameters[0], query_parameters[1:]
        if query_parameters:
            # We have extra query parameters, which are comma separated
            # values
            csv = query_parameters.pop().strip()
            query_parameters = re.split(r'\s*,\s*', csv)

        try:
            value = next(
                itertools.chain(
                    # Regular specs
                    (x for x in self.traverse() if x.name == name),
                    (x for x in self.traverse()
                     if (not x.virtual) and x.package.provides(name))
                )
            )
        except StopIteration:
            raise KeyError("No spec with name %s in %s" % (name, self))

        if self._concrete:
            return SpecBuildInterface(value, name, query_parameters)

        return value

    def __contains__(self, spec):
        """True if this spec or some dependency satisfies the spec.

        Note: If ``spec`` is anonymous, we ONLY check whether the root
        satisfies it, NOT dependencies.  This is because most anonymous
        specs (e.g., ``@1.2``) don't make sense when applied across an
        entire DAG -- we limit them to the root.

        """
        spec = self._autospec(spec)

        # if anonymous or same name, we only have to look at the root
        if not spec.name or spec.name == self.name:
            return self.satisfies(spec)
        else:
            return any(s.satisfies(spec) for s in self.traverse(root=False))

    def eq_dag(self, other, deptypes=True, vs=None, vo=None):
        """True if the full dependency DAGs of specs are equal."""
        if vs is None:
            vs = set()
        if vo is None:
            vo = set()

        vs.add(id(self))
        vo.add(id(other))

        if not self.eq_node(other):
            return False

        if len(self._dependencies) != len(other._dependencies):
            return False

        ssorted = [self._dependencies[name]
                   for name in sorted(self._dependencies)]
        osorted = [other._dependencies[name]
                   for name in sorted(other._dependencies)]
        for s_dspec, o_dspec in zip(
                itertools.chain.from_iterable(ssorted),
                itertools.chain.from_iterable(osorted)
        ):
            if deptypes and s_dspec.deptypes != o_dspec.deptypes:
                return False

            s, o = s_dspec.spec, o_dspec.spec
            visited_s = id(s) in vs
            visited_o = id(o) in vo

            # Check for duplicate or non-equal dependencies
            if visited_s != visited_o:
                return False

            # Skip visited nodes
            if visited_s or visited_o:
                continue

            # Recursive check for equality
            if not s.eq_dag(o, deptypes, vs, vo):
                return False

        return True

    def _cmp_node(self):
        """Yield comparable elements of just *this node* and not its deps."""
        yield self.name
        yield self.namespace
        yield self.versions
        yield self.variants
        yield self.compiler
        yield self.compiler_flags
        yield self.architecture

    def eq_node(self, other):
        """Equality with another spec, not including dependencies."""
        return (other is not None) and lang.lazy_eq(
            self._cmp_node, other._cmp_node
        )

    def _cmp_iter(self):
        """Lazily yield components of self for comparison."""
        for item in self._cmp_node():
            yield item

        def deps():
            for dep in sorted(
                    itertools.chain.from_iterable(self._dependencies.values())
            ):
                yield dep.spec.name
                yield tuple(sorted(dep.deptypes))
                yield hash(dep.spec)
        yield deps

    def colorized(self):
        return colorize_spec(self)

    def format(self, format_string=default_format, **kwargs):
        r"""Prints out particular pieces of a spec, depending on what is
        in the format string.

        Using the ``{attribute}`` syntax, any field of the spec can be
        selected.  Those attributes can be recursive. For example,
        ``s.format({compiler.version})`` will print the version of the
        compiler.

        Commonly used attributes of the Spec for format strings include::

            name
            version
            compiler
            compiler.name
            compiler.version
            compiler_flags
            variants
            architecture
            architecture.platform
            architecture.os
            architecture.target
            prefix

        Some additional special-case properties can be added::

            hash[:len]    The DAG hash with optional length argument
            spack_root    The spack root directory
            spack_install The spack install directory

        The ``^`` sigil can be used to access dependencies by name.
        ``s.format({^mpi.name})`` will print the name of the MPI
        implementation in the spec.

        The ``@``, ``%``, ``arch=``, and ``/`` sigils
        can be used to include the sigil with the printed
        string. These sigils may only be used with the appropriate
        attributes, listed below::

            @        ``{@version}``, ``{@compiler.version}``
            %        ``{%compiler}``, ``{%compiler.name}``
            arch=    ``{arch=architecture}``
            /        ``{/hash}``, ``{/hash:7}``, etc

        The ``@`` sigil may also be used for any other property named
        ``version``. Sigils printed with the attribute string are only
        printed if the attribute string is non-empty, and are colored
        according to the color of the attribute.

        Sigils are not used for printing variants. Variants listed by
        name naturally print with their sigil. For example,
        ``spec.format('{variants.debug}')`` would print either
        ``+debug`` or ``~debug`` depending on the name of the
        variant. Non-boolean variants print as ``name=value``. To
        print variant names or values independently, use
        ``spec.format('{variants.<name>.name}')`` or
        ``spec.format('{variants.<name>.value}')``.

        Spec format strings use ``\`` as the escape character. Use
        ``\{`` and ``\}`` for literal braces, and ``\\`` for the
        literal ``\`` character. Also use ``\$`` for the literal ``$``
        to differentiate from previous, deprecated format string
        syntax.

        The previous format strings are deprecated. They can still be
        accessed by the ``old_format`` method. The ``format`` method
        will call ``old_format`` if the character ``$`` appears
        unescaped in the format string.


        Args:
            format_string (str): string containing the format to be expanded

        Keyword Args:
            color (bool): True if returned string is colored
            transform (dict): maps full-string formats to a callable \
                that accepts a string and returns another one

        """
        # If we have an unescaped $ sigil, use the deprecated format strings
        if re.search(r'[^\\]*\$', format_string):
            return self.old_format(format_string, **kwargs)

        color = kwargs.get('color', False)
        transform = kwargs.get('transform', {})

        out = six.StringIO()

        def write(s, c=None):
            f = clr.cescape(s)
            if c is not None:
                f = color_formats[c] + f + '@.'
            clr.cwrite(f, stream=out, color=color)

        def write_attribute(spec, attribute, color):
            current = spec
            if attribute.startswith('^'):
                attribute = attribute[1:]
                dep, attribute = attribute.split('.', 1)
                current = self[dep]

            if attribute == '':
                raise SpecFormatStringError(
                    'Format string attributes must be non-empty')
            attribute = attribute.lower()

            sig = ''
            if attribute[0] in '@%/':
                # color sigils that are inside braces
                sig = attribute[0]
                attribute = attribute[1:]
            elif attribute.startswith('arch='):
                sig = ' arch='  # include space as separator
                attribute = attribute[5:]

            parts = attribute.split('.')
            assert parts

            # check that the sigil is valid for the attribute.
            if sig == '@' and parts[-1] not in ('versions', 'version'):
                raise SpecFormatSigilError(sig, 'versions', attribute)
            elif sig == '%' and attribute not in ('compiler', 'compiler.name'):
                raise SpecFormatSigilError(sig, 'compilers', attribute)
            elif sig == '/' and not re.match(r'hash(:\d+)?$', attribute):
                raise SpecFormatSigilError(sig, 'DAG hashes', attribute)
            elif sig == ' arch=' and attribute not in ('architecture', 'arch'):
                raise SpecFormatSigilError(sig, 'the architecture', attribute)

            # find the morph function for our attribute
            morph = transform.get(attribute, lambda s, x: x)

            # Special cases for non-spec attributes and hashes.
            # These must be the only non-dep component of the format attribute
            if attribute == 'spack_root':
                write(morph(spec, spack.paths.spack_root))
                return
            elif attribute == 'spack_install':
                write(morph(spec, spack.store.layout.root))
                return
            elif re.match(r'hash(:\d)?', attribute):
                col = '#'
                if ':' in attribute:
                    _, length = attribute.split(':')
                    write(sig + morph(spec, spec.dag_hash(int(length))), col)
                else:
                    write(sig + morph(spec, spec.dag_hash()), col)
                return

            # Iterate over components using getattr to get next element
            for idx, part in enumerate(parts):
                if not part:
                    raise SpecFormatStringError(
                        'Format string attributes must be non-empty'
                    )
                if part.startswith('_'):
                    raise SpecFormatStringError(
                        'Attempted to format private attribute'
                    )
                else:
                    if isinstance(current, vt.VariantMap):
                        # subscript instead of getattr for variant names
                        current = current[part]
                    else:
                        # aliases
                        if part == 'arch':
                            part = 'architecture'
                        elif part == 'version':
                            # Version requires concrete spec, versions does not
                            # when concrete, they print the same thing
                            part = 'versions'
                        try:
                            current = getattr(current, part)
                        except AttributeError:
                            parent = '.'.join(parts[:idx])
                            m = 'Attempted to format attribute %s.' % attribute
                            m += 'Spec.%s has no attribute %s' % (parent, part)
                            raise SpecFormatStringError(m)
                        if isinstance(current, vn.VersionList):
                            if current == _any_version:
                                # We don't print empty version lists
                                return

                    if callable(current):
                        raise SpecFormatStringError(
                            'Attempted to format callable object'
                        )
                    if not current:
                        # We're not printing anything
                        return

            # Set color codes for various attributes
            col = None
            if 'variants' in parts:
                col = '+'
            elif 'architecture' in parts:
                col = '='
            elif 'compiler' in parts or 'compiler_flags' in parts:
                col = '%'
            elif 'version' in parts:
                col = '@'

            # Finally, write the output
            write(sig + morph(spec, str(current)), col)

        attribute = ''
        in_attribute = False
        escape = False

        for c in format_string:
            if escape:
                out.write(c)
                escape = False
            elif c == '\\':
                escape = True
            elif in_attribute:
                if c == '}':
                    write_attribute(self, attribute, color)
                    attribute = ''
                    in_attribute = False
                else:
                    attribute += c
            else:
                if c == '}':
                    raise SpecFormatStringError(
                        'Encountered closing } before opening {'
                    )
                elif c == '{':
                    in_attribute = True
                else:
                    out.write(c)
        if in_attribute:
            raise SpecFormatStringError(
                'Format string terminated while reading attribute.'
                'Missing terminating }.'
            )

        formatted_spec = out.getvalue()
        return formatted_spec.strip()

    def old_format(self, format_string='$_$@$%@+$+$=', **kwargs):
        """
        The format strings you can provide are::

            $_   Package name
            $.   Full package name (with namespace)
            $@   Version with '@' prefix
            $%   Compiler with '%' prefix
            $%@  Compiler with '%' prefix & compiler version with '@' prefix
            $%+  Compiler with '%' prefix & compiler flags prefixed by name
            $%@+ Compiler, compiler version, and compiler flags with same
                 prefixes as above
            $+   Options
            $=   Architecture prefixed by 'arch='
            $/   7-char prefix of DAG hash with '-' prefix
            $$   $

        You can also use full-string versions, which elide the prefixes::

            ${PACKAGE}       Package name
            ${FULLPACKAGE}   Full package name (with namespace)
            ${VERSION}       Version
            ${COMPILER}      Full compiler string
            ${COMPILERNAME}  Compiler name
            ${COMPILERVER}   Compiler version
            ${COMPILERFLAGS} Compiler flags
            ${OPTIONS}       Options
            ${ARCHITECTURE}  Architecture
            ${PLATFORM}      Platform
            ${OS}            Operating System
            ${TARGET}        Target
            ${SHA1}          Dependencies 8-char sha1 prefix
            ${HASH:len}      DAG hash with optional length specifier

            ${DEP:name:OPTION} Evaluates as OPTION would for self['name']

            ${SPACK_ROOT}    The spack root directory
            ${SPACK_INSTALL} The default spack install directory,
                             ${SPACK_PREFIX}/opt
            ${PREFIX}        The package prefix
            ${NAMESPACE}     The package namespace

        Note these are case-insensitive: for example you can specify either
        ``${PACKAGE}`` or ``${package}``.

        Optionally you can provide a width, e.g. ``$20_`` for a 20-wide name.
        Like printf, you can provide '-' for left justification, e.g.
        ``$-20_`` for a left-justified name.

        Anything else is copied verbatim into the output stream.

        Args:
            format_string (str): string containing the format to be expanded

        Keyword Args:
            color (bool): True if returned string is colored
            transform (dict): maps full-string formats to a callable \
                that accepts a string and returns another one

        Examples:

            The following line:

            .. code-block:: python

                s = spec.format('$_$@$+')

            translates to the name, version, and options of the package, but no
            dependencies, arch, or compiler.

        TODO: allow, e.g., ``$6#`` to customize short hash length
        TODO: allow, e.g., ``$//`` for full hash.
        """

        color = kwargs.get('color', False)

        # Dictionary of transformations for named tokens
        token_transforms = dict(
            (k.upper(), v) for k, v in kwargs.get('transform', {}).items())

        length = len(format_string)
        out = six.StringIO()
        named = escape = compiler = False
        named_str = fmt = ''

        def write(s, c=None):
            f = clr.cescape(s)
            if c is not None:
                f = color_formats[c] + f + '@.'
            clr.cwrite(f, stream=out, color=color)

        iterator = enumerate(format_string)
        for i, c in iterator:
            if escape:
                fmt = '%'
                if c == '-':
                    fmt += c
                    i, c = next(iterator)

                while c in '0123456789':
                    fmt += c
                    i, c = next(iterator)
                fmt += 's'

                if c == '_':
                    name = self.name if self.name else ''
                    out.write(fmt % name)
                elif c == '.':
                    name = self.fullname if self.fullname else ''
                    out.write(fmt % name)
                elif c == '@':
                    if self.versions and self.versions != _any_version:
                        write(fmt % (c + str(self.versions)), c)
                elif c == '%':
                    if self.compiler:
                        write(fmt % (c + str(self.compiler.name)), c)
                    compiler = True
                elif c == '+':
                    if self.variants:
                        write(fmt % str(self.variants), c)
                elif c == '=':
                    if self.architecture and str(self.architecture):
                        a_str = ' arch' + c + str(self.architecture) + ' '
                        write(fmt % (a_str), c)
                elif c == '/':
                    out.write('/' + fmt % (self.dag_hash(7)))
                elif c == '$':
                    if fmt != '%s':
                        raise ValueError("Can't use format width with $$.")
                    out.write('$')
                elif c == '{':
                    named = True
                    named_str = ''
                escape = False

            elif compiler:
                if c == '@':
                    if (self.compiler and self.compiler.versions and
                            self.compiler.versions != _any_version):
                        write(c + str(self.compiler.versions), '%')
                elif c == '+':
                    if self.compiler_flags:
                        write(fmt % str(self.compiler_flags), '%')
                    compiler = False
                elif c == '$':
                    escape = True
                    compiler = False
                else:
                    out.write(c)
                    compiler = False

            elif named:
                if not c == '}':
                    if i == length - 1:
                        raise ValueError("Error: unterminated ${ in format:"
                                         "'%s'" % format_string)
                    named_str += c
                    continue
                named_str = named_str.upper()

                # Retrieve the token transformation from the dictionary.
                #
                # The default behavior is to leave the string unchanged
                # (`lambda x: x` is the identity function)
                transform = token_transforms.get(named_str, lambda s, x: x)

                if named_str == 'PACKAGE':
                    name = self.name if self.name else ''
                    write(fmt % transform(self, name))
                elif named_str == 'FULLPACKAGE':
                    name = self.fullname if self.fullname else ''
                    write(fmt % transform(self, name))
                elif named_str == 'VERSION':
                    if self.versions and self.versions != _any_version:
                        write(fmt % transform(self, str(self.versions)), '@')
                elif named_str == 'COMPILER':
                    if self.compiler:
                        write(fmt % transform(self, self.compiler), '%')
                elif named_str == 'COMPILERNAME':
                    if self.compiler:
                        write(fmt % transform(self, self.compiler.name), '%')
                elif named_str in ['COMPILERVER', 'COMPILERVERSION']:
                    if self.compiler:
                        write(
                            fmt % transform(self, self.compiler.versions),
                            '%'
                        )
                elif named_str == 'COMPILERFLAGS':
                    if self.compiler:
                        write(
                            fmt % transform(self, str(self.compiler_flags)),
                            '%'
                        )
                elif named_str == 'OPTIONS':
                    if self.variants:
                        write(fmt % transform(self, str(self.variants)), '+')
                elif named_str in ["ARCHITECTURE", "PLATFORM", "TARGET", "OS"]:
                    if self.architecture and str(self.architecture):
                        if named_str == "ARCHITECTURE":
                            write(
                                fmt % transform(self, str(self.architecture)),
                                '='
                            )
                        elif named_str == "PLATFORM":
                            platform = str(self.architecture.platform)
                            write(fmt % transform(self, platform), '=')
                        elif named_str == "OS":
                            operating_sys = str(self.architecture.os)
                            write(fmt % transform(self, operating_sys), '=')
                        elif named_str == "TARGET":
                            target = str(self.architecture.target)
                            write(fmt % transform(self, target), '=')
                elif named_str == 'SHA1':
                    if self.dependencies:
                        out.write(fmt % transform(self, str(self.dag_hash(7))))
                elif named_str == 'SPACK_ROOT':
                    out.write(fmt % transform(self, spack.paths.prefix))
                elif named_str == 'SPACK_INSTALL':
                    out.write(fmt % transform(self, spack.store.root))
                elif named_str == 'PREFIX':
                    out.write(fmt % transform(self, self.prefix))
                elif named_str.startswith('HASH'):
                    if named_str.startswith('HASH:'):
                        _, hashlen = named_str.split(':')
                        hashlen = int(hashlen)
                    else:
                        hashlen = None
                    out.write(fmt % (self.dag_hash(hashlen)))
                elif named_str == 'NAMESPACE':
                    out.write(fmt % transform(self, self.namespace))
                elif named_str.startswith('DEP:'):
                    _, dep_name, dep_option = named_str.lower().split(':', 2)
                    dep_spec = self[dep_name]
                    out.write(fmt % (dep_spec.format('${%s}' % dep_option)))

                named = False

            elif c == '$':
                escape = True
                if i == length - 1:
                    raise ValueError("Error: unterminated $ in format: '%s'"
                                     % format_string)
            else:
                out.write(c)

        result = out.getvalue()
        return result

    def cformat(self, *args, **kwargs):
        """Same as format, but color defaults to auto instead of False."""
        kwargs = kwargs.copy()
        kwargs.setdefault('color', None)
        return self.format(*args, **kwargs)

    def __str__(self):
        sorted_nodes = [self] + sorted(
            self.traverse(root=False), key=lambda x: x.name
        )
        spec_str = " ^".join(d.format() for d in sorted_nodes)
        return spec_str.strip()

    def install_status(self):
        """Helper for tree to print DB install status."""
        if not self.concrete:
            return None
        try:
            record = spack.store.db.get_record(self)
            return record.installed
        except KeyError:
            return None

    def _installed_explicitly(self):
        """Helper for tree to print DB install status."""
        if not self.concrete:
            return None
        try:
            record = spack.store.db.get_record(self)
            return record.explicit
        except KeyError:
            return None

    def tree(self, **kwargs):
        """Prints out this spec and its dependencies, tree-formatted
           with indentation."""
        color = kwargs.pop('color', clr.get_color_when())
        depth = kwargs.pop('depth', False)
        hashes = kwargs.pop('hashes', False)
        hlen = kwargs.pop('hashlen', None)
        status_fn = kwargs.pop('status_fn', False)
        cover = kwargs.pop('cover', 'nodes')
        indent = kwargs.pop('indent', 0)
        fmt = kwargs.pop('format', default_format)
        prefix = kwargs.pop('prefix', None)
        show_types = kwargs.pop('show_types', False)
        deptypes = kwargs.pop('deptypes', 'all')
        recurse_dependencies = kwargs.pop('recurse_dependencies', True)
        lang.check_kwargs(kwargs, self.tree)

        out = ""
        for d, dep_spec in self.traverse_edges(
                order='pre', cover=cover, depth=True, deptype=deptypes):
            node = dep_spec.spec

            if prefix is not None:
                out += prefix(node)
            out += " " * indent

            if depth:
                out += "%-4d" % d

            if status_fn:
                status = status_fn(node)
                if node.package.installed_upstream:
                    out += clr.colorize("@g{[^]}  ", color=color)
                elif status is None:
                    out += clr.colorize("@K{ - }  ", color=color)  # !installed
                elif status:
                    out += clr.colorize("@g{[+]}  ", color=color)  # installed
                else:
                    out += clr.colorize("@r{[-]}  ", color=color)  # missing

            if hashes:
                out += clr.colorize(
                    '@K{%s}  ', color=color) % node.dag_hash(hlen)

            if show_types:
                if cover == 'nodes':
                    # when only covering nodes, we merge dependency types
                    # from all dependents before showing them.
                    types = [
                        ds.deptypes for ds in node.edges_from_dependents()
                    ]
                else:
                    # when covering edges or paths, we show dependency
                    # types only for the edge through which we visited
                    types = [dep_spec.deptypes]

                type_chars = dp.deptype_chars(*types)
                out += '[%s]  ' % type_chars

            out += ("    " * d)
            if d > 0:
                out += "^"
            out += node.format(fmt, color=color) + "\n"

            # Check if we wanted just the first line
            if not recurse_dependencies:
                break

        return out

    def __repr__(self):
        return str(self)

    @property
    def platform(self):
        return self.architecture.platform

    @property
    def os(self):
        return self.architecture.os

    @property
    def target(self):
        # This property returns the underlying microarchitecture object
        # to give to the attribute the appropriate comparison semantic
        return self.architecture.target.microarchitecture

    @property
    def build_spec(self):
        return self._build_spec or self

    @build_spec.setter
    def build_spec(self, value):
        self._build_spec = value

    def splice(self, other, transitive):
        """Splices dependency "other" into this ("target") Spec, and return the
        result as a concrete Spec.
        If transitive, then other and its dependencies will be extrapolated to
        a list of Specs and spliced in accordingly.
        For example, let there exist a dependency graph as follows:
        T
        | \
        Z<-H
        In this example, Spec T depends on H and Z, and H also depends on Z.
        Suppose, however, that we wish to use a differently-built H, known as
        H'. This function will splice in the new H' in one of two ways:
        1. transitively, where H' depends on the Z' it was built with, and the
        new T* also directly depends on this new Z', or
        2. intransitively, where the new T* and H' both depend on the original
        Z.
        Since the Spec returned by this splicing function is no longer deployed
        the same way it was built, any such changes are tracked by setting the
        build_spec to point to the corresponding dependency from the original
        Spec.
        TODO: Extend this for non-concrete Specs.
        """
        assert self.concrete
        assert other.concrete

        virtuals_to_replace = [v.name for v in other.package.virtuals_provided
                               if v in self]
        if virtuals_to_replace:
            deps_to_replace = dict((self[v], other) for v in virtuals_to_replace)
            # deps_to_replace = [self[v] for v in virtuals_to_replace]
        else:
            # TODO: sanity check and error raise here for other.name not in self
            deps_to_replace = {self[other.name]: other}
            # deps_to_replace = [self[other.name]]

        for d in deps_to_replace:
            if not all(v in other.package.virtuals_provided or v not in self
                       for v in d.package.virtuals_provided):
                # There was something provided by the original that we don't
                # get from its replacement.
                raise SpliceError("Splice will not provide the same virtuals.")
            for n in d.traverse(root=False):
                if not all(any(v in other_n.package.virtuals_provided
                               for other_n in other.traverse(root=False))
                           or v not in self for v in n.package.virtuals_provided):
                    raise SpliceError("Splice will not provide the same virtuals.")

        # Check, for the time being, that we don't have DAG with multiple
        # specs from the same package
        def multiple_specs(root):
            counter = collections.Counter([node.name for node in root.traverse()])
            _, max_number = counter.most_common()[0]
            return max_number > 1

        if multiple_specs(self) or multiple_specs(other):
            msg = ('Either "{0}" or "{1}" contain multiple specs from the same '
                   'package, which cannot be handled by splicing at the moment')
            raise ValueError(msg.format(self, other))

        # Multiple unique specs with the same name will collide, so the
        # _dependents of these specs should not be trusted.
        # Variants may also be ignored here for now...

        # Keep all cached hashes because we will invalidate the ones that need
        # invalidating later, and we don't want to invalidate unnecessarily

        def from_self(name, transitive):
            if transitive:
                if name in other:
                    return False
                if any(v in other for v in self[name].package.virtuals_provided):
                    return False
                return True
            else:
                if name == other.name:
                    return False
                if any(v in other.package.virtuals_provided
                       for v in self[name].package.virtuals_provided):
                    return False
                return True

        self_nodes = dict((s.name, s.copy(deps=False, caches=True))
                          for s in self.traverse(root=True)
                          if from_self(s.name, transitive))

        if transitive:
            other_nodes = dict((s.name, s.copy(deps=False, caches=True))
                               for s in other.traverse(root=True))
        else:
            # NOTE: Does not fully validate providers; loader races possible
            other_nodes = dict((s.name, s.copy(deps=False, caches=True))
                               for s in other.traverse(root=True)
                               if s is other or s.name not in self)

        nodes = other_nodes.copy()
        nodes.update(self_nodes)

        for name in nodes:
            # TODO: check if splice semantics is respected
            if name in self_nodes:
<<<<<<< HEAD
                dependencies = self[name]._dependencies
                for dep, dspec in dependencies.items():
                    dep_name = deps_to_replace.get(dspec.spec, dspec.spec).name
                    nodes[name]._add_dependency(nodes[dep_name],
                                                dependencies[dep].deptypes)
                if any(dep not in self_nodes for dep in dependencies):
=======
                for edge in self[name].edges_to_dependencies():
                    nodes[name].add_dependency_edge(
                        nodes[edge.spec.name], edge.deptypes
                    )
                if any(dep not in self_nodes
                       for dep in self[name]._dependencies):
>>>>>>> 38e8a710
                    nodes[name].build_spec = self[name].build_spec
            else:
                for edge in other[name].edges_to_dependencies():
                    nodes[name].add_dependency_edge(
                        nodes[edge.spec.name], edge.deptypes
                    )
                if any(dep not in other_nodes
                       for dep in other[name]._dependencies):
                    nodes[name].build_spec = other[name].build_spec

        ret = nodes[self.name]

        # Clear cached hashes for all affected nodes
        # Do not touch unaffected nodes
        for dep in ret.traverse(root=True, order='post'):
            opposite = other_nodes if dep.name in self_nodes else self_nodes
            if any(name in dep for name in opposite.keys()):
                # Record whether hashes are already cached
                # So we don't try to compute a hash from insufficient
                # provenance later
                has_build_hash = getattr(dep, ht.build_hash.name, None)
                has_full_hash = getattr(dep, ht.full_hash.name, None)

                # package hash cannot be affected by splice
                dep.clear_cached_hashes(ignore=['package_hash'])

                # Since this is a concrete spec, we want to make sure hashes
                # are cached writing specs only writes cached hashes in case
                # the spec is too old to have full provenance for these hashes,
                # so we can't rely on doing it at write time.
                if has_build_hash:
                    _ = dep.build_hash()
                if has_full_hash:
                    _ = dep.full_hash()

        return nodes[self.name]

    def clear_cached_hashes(self, ignore=()):
        """
        Clears all cached hashes in a Spec, while preserving other properties.
        """
        for h in ht.hashes:
            if h.attr not in ignore:
                if hasattr(self, h.attr):
                    setattr(self, h.attr, None)

    def __hash__(self):
        # If the spec is concrete, we leverage the DAG hash and just use
        # a 64-bit prefix of it. The DAG hash has the advantage that it's
        # computed once per concrete spec, and it's saved -- so if we
        # read concrete specs we don't need to recompute the whole hash.
        # This is good for large, unchanging specs.
        if self.concrete:
            if not self._dunder_hash:
                self._dunder_hash = self.dag_hash_bit_prefix(64)
            return self._dunder_hash

        # This is the normal hash for lazy_lexicographic_ordering. It's
        # slow for large specs because it traverses the whole spec graph,
        # so we hope it only runs on abstract specs, which are small.
        return hash(lang.tuplify(self._cmp_iter))

    def __reduce__(self):
        return _spec_from_dict, (self.to_dict(hash=ht.process_hash),)


def merge_abstract_anonymous_specs(*abstract_specs):
    """Merge the abstracts specs passed as input and return the result.

    The root specs must be anonymous, and it's duty of the caller to ensure that.

    This function merge the abstract specs based on package names. In particular
    it doesn't try to resolve virtual dependencies.

    Args:
        *abstract_specs (list of Specs): abstract specs to be merged
    """
    merged_spec = spack.spec.Spec()
    for current_spec_constraint in abstract_specs:
        merged_spec.constrain(current_spec_constraint, deps=False)

        for name in merged_spec.common_dependencies(current_spec_constraint):
            merged_spec[name].constrain(
                current_spec_constraint[name], deps=False
            )

        # Update with additional constraints from other spec
        for name in current_spec_constraint.dep_difference(merged_spec):
            edge = next(iter(current_spec_constraint.edges_to_dependencies(name)))
            merged_spec._add_dependency(edge.spec.copy(), edge.deptypes)

    return merged_spec


def _spec_from_old_dict(data):
    """Construct a spec from JSON/YAML using the format version 1.
    Note: Version 1 format has no notion of a build_spec, and names are
    guaranteed to be unique.

    Parameters:
    data -- a nested dict/list data structure read from YAML or JSON.
    """
    nodes = data['spec']

    # Read nodes out of list.  Root spec is the first element;
    # dependencies are the following elements.
    dep_list = [Spec.from_node_dict(node) for node in nodes]
    if not dep_list:
        raise spack.error.SpecError("YAML spec contains no nodes.")
    deps = dict((spec.name, spec) for spec in dep_list)
    spec = dep_list[0]

    for node in nodes:
        # get dependency dict from the node.
        name = next(iter(node))

        if 'dependencies' not in node[name]:
            continue

        for dname, dhash, dtypes, _ in Spec.dependencies_from_node_dict(node):
            deps[name]._add_dependency(deps[dname], dtypes)

    return spec


# Note: This function has been refactored from being a static method
# of Spec to be a function at the module level. This was needed to
# support its use in __reduce__ to pickle a Spec object in Python 2.
# It can be moved back safely after we drop support for Python 2.7
def _spec_from_dict(data):
    """Construct a spec from YAML.

    Parameters:
    data -- a nested dict/list data structure read from YAML or JSON.
    """
    if isinstance(data['spec'], list):  # Legacy specfile format
        return _spec_from_old_dict(data)

    # Current specfile format
    nodes = data['spec']['nodes']
    hash_type = None
    any_deps = False

    # Pass 0: Determine hash type
    for node in nodes:
        if 'dependencies' in node.keys():
            any_deps = True
            for _, _, _, dhash_type in Spec.dependencies_from_node_dict(node):
                if dhash_type:
                    hash_type = dhash_type
                    break

    if not any_deps:  # If we never see a dependency...
        hash_type = ht.dag_hash.name  # use the full_hash provenance
    elif not hash_type:  # Seen a dependency, still don't know hash_type
        raise spack.error.SpecError("Spec dictionary contains malformed "
                                    "dependencies. Old format?")

    hash_dict = {}
    root_spec_hash = None

    # Pass 1: Create a single lookup dictionary by hash
    for i, node in enumerate(nodes):
        if 'build_spec' in node.keys():
            node_hash = node[hash_type]
        else:
            node_hash = node[hash_type]
        node_spec = Spec.from_node_dict(node)
        hash_dict[node_hash] = node
        hash_dict[node_hash]['node_spec'] = node_spec
        if i == 0:
            root_spec_hash = node_hash
    if not root_spec_hash:
        raise spack.error.SpecError("Spec dictionary contains no nodes.")

    # Pass 2: Finish construction of all DAG edges (including build specs)
    for node_hash, node in hash_dict.items():
        node_spec = node['node_spec']
        for _, dhash, dtypes, _ in Spec.dependencies_from_node_dict(node):
            node_spec._add_dependency(hash_dict[dhash]['node_spec'], dtypes)
        if 'build_spec' in node.keys():
            _, bhash, _ = Spec.build_spec_from_node_dict(node,
                                                         hash_type=hash_type)
            node_spec._build_spec = hash_dict[bhash]['node_spec']

    return hash_dict[root_spec_hash]['node_spec']


class LazySpecCache(collections.defaultdict):
    """Cache for Specs that uses a spec_like as key, and computes lazily
    the corresponding value ``Spec(spec_like``.
    """
    def __init__(self):
        super(LazySpecCache, self).__init__(Spec)

    def __missing__(self, key):
        value = self.default_factory(key)
        self[key] = value
        return value


#: These are possible token types in the spec grammar.
HASH, DEP, AT, COLON, COMMA, ON, OFF, PCT, EQ, ID, VAL, FILE = range(12)

#: Regex for fully qualified spec names. (e.g., builtin.hdf5)
spec_id_re = r'\w[\w.-]*'


class SpecLexer(spack.parse.Lexer):

    """Parses tokens that make up spack specs."""

    def __init__(self):
        # Spec strings require posix-style paths on Windows
        # because the result is later passed to shlex
        filename_reg = r'[/\w.-]*/[/\w/-]+\.(yaml|json)[^\b]*' if not is_windows\
            else r'([A-Za-z]:)*?[/\w.-]*/[/\w/-]+\.(yaml|json)[^\b]*'
        super(SpecLexer, self).__init__([
            (r'\^', lambda scanner, val: self.token(DEP,   val)),
            (r'\@', lambda scanner, val: self.token(AT,    val)),
            (r'\:', lambda scanner, val: self.token(COLON, val)),
            (r'\,', lambda scanner, val: self.token(COMMA, val)),
            (r'\+', lambda scanner, val: self.token(ON,    val)),
            (r'\-', lambda scanner, val: self.token(OFF,   val)),
            (r'\~', lambda scanner, val: self.token(OFF,   val)),
            (r'\%', lambda scanner, val: self.token(PCT,   val)),
            (r'\=', lambda scanner, val: self.token(EQ,    val)),

            # Filenames match before identifiers, so no initial filename
            # component is parsed as a spec (e.g., in subdir/spec.yaml/json)
            (filename_reg,
             lambda scanner, v: self.token(FILE, v)),

            # Hash match after filename. No valid filename can be a hash
            # (files end w/.yaml), but a hash can match a filename prefix.
            (r'/', lambda scanner, val: self.token(HASH, val)),

            # Identifiers match after filenames and hashes.
            (spec_id_re, lambda scanner, val: self.token(ID, val)),

            (r'\s+', lambda scanner, val: None)],
            [EQ],
            [(r'[\S].*', lambda scanner, val: self.token(VAL,    val)),
             (r'\s+', lambda scanner, val: None)],
            [VAL])


# Lexer is always the same for every parser.
_lexer = SpecLexer()


class SpecParser(spack.parse.Parser):
    """Parses specs."""

    def __init__(self, initial_spec=None):
        """Construct a new SpecParser.

        Args:
            initial_spec (Spec, optional): provide a Spec that we'll parse
                directly into. This is used to avoid construction of a
                superfluous Spec object in the Spec constructor.
        """
        super(SpecParser, self).__init__(_lexer)
        self.previous = None
        self._initial = initial_spec

    def do_parse(self):
        specs = []

        try:
            while self.next:
                # Try a file first, but if it doesn't succeed, keep parsing
                # as from_file may backtrack and try an id.
                if self.accept(FILE):
                    spec = self.spec_from_file()
                    if spec:
                        specs.append(spec)
                        continue

                if self.accept(ID):
                    self.previous = self.token
                    if self.accept(EQ):
                        # We're parsing an anonymous spec beginning with a
                        # key-value pair.
                        if not specs:
                            self.push_tokens([self.previous, self.token])
                            self.previous = None
                            specs.append(self.spec(None))
                        else:
                            if specs[-1].concrete:
                                # Trying to add k-v pair to spec from hash
                                raise RedundantSpecError(specs[-1],
                                                         'key-value pair')
                            # We should never end up here.
                            # This requires starting a new spec with ID, EQ
                            # After another spec that is not concrete
                            # If the previous spec is not concrete, this is
                            # handled in the spec parsing loop
                            # If it is concrete, see the if statement above
                            # If there is no previous spec, we don't land in
                            # this else case.
                            self.unexpected_token()
                    else:
                        # We're parsing a new spec by name
                        self.previous = None
                        specs.append(self.spec(self.token.value))
                elif self.accept(HASH):
                    # We're finding a spec by hash
                    specs.append(self.spec_by_hash())

                elif self.accept(DEP):
                    if not specs:
                        # We're parsing an anonymous spec beginning with a
                        # dependency. Push the token to recover after creating
                        # anonymous spec
                        self.push_tokens([self.token])
                        specs.append(self.spec(None))
                    else:
                        dep = None
                        if self.accept(FILE):
                            # this may return None, in which case we backtrack
                            dep = self.spec_from_file()

                        if not dep and self.accept(HASH):
                            # We're finding a dependency by hash for an
                            # anonymous spec
                            dep = self.spec_by_hash()
                            dep = dep.copy(deps=('link', 'run'))

                        if not dep:
                            # We're adding a dependency to the last spec
                            if self.accept(ID):
                                self.previous = self.token
                                if self.accept(EQ):
                                    # This is an anonymous dep with a key=value
                                    # push tokens to be parsed as part of the
                                    # dep spec
                                    self.push_tokens(
                                        [self.previous, self.token])
                                    dep_name = None
                                else:
                                    # named dep (standard)
                                    dep_name = self.token.value
                                self.previous = None
                            else:
                                # anonymous dep
                                dep_name = None
                            dep = self.spec(dep_name)

                        # Raise an error if the previous spec is already
                        # concrete (assigned by hash)
                        if specs[-1]._hash:
                            raise RedundantSpecError(specs[-1], 'dependency')
                        # command line deps get empty deptypes now.
                        # Real deptypes are assigned later per packages.
                        specs[-1]._add_dependency(dep, ())

                else:
                    # If the next token can be part of a valid anonymous spec,
                    # create the anonymous spec
                    if self.next.type in (AT, ON, OFF, PCT):
                        # Raise an error if the previous spec is already
                        # concrete (assigned by hash)
                        if specs and specs[-1]._hash:
                            raise RedundantSpecError(specs[-1],
                                                     'compiler, version, '
                                                     'or variant')
                        specs.append(self.spec(None))
                    else:
                        self.unexpected_token()

        except spack.parse.ParseError as e:
            raise six.raise_from(SpecParseError(e), e)

        # Generate lookups for git-commit-based versions
        for spec in specs:
            # Cannot do lookups for versions in anonymous specs
            # Only allow Version objects to use git for now
            # Note: VersionRange(x, x) is currently concrete, hence isinstance(...).
            if (
                spec.name and spec.versions.concrete and
                isinstance(spec.version, vn.Version) and spec.version.is_commit
            ):
                pkg = spec.package
                if hasattr(pkg, 'git'):
                    spec.version.generate_commit_lookup(pkg)

        return specs

    def spec_from_file(self):
        """Read a spec from a filename parsed on the input stream.

        There is some care taken here to ensure that filenames are a last
        resort, and that any valid package name is parsed as a name
        before we consider it as a file. Specs are used in lots of places;
        we don't want the parser touching the filesystem unnecessarily.

        The parse logic is as follows:

        1. We require that filenames end in .yaml, which means that no valid
           filename can be interpreted as a hash (hashes can't have '.')

        2. We avoid treating paths like /path/to/spec.json as hashes, or paths
           like subdir/spec.json as ids by lexing filenames before hashes.

        3. For spec names that match file and id regexes, like 'builtin.yaml',
           we backtrack from spec_from_file() and treat them as spec names.

        """
        path = self.token.value

        # Special case where someone omits a space after a filename. Consider:
        #
        #     libdwarf^/some/path/to/libelf.yamllibdwarf ^../../libelf.yaml
        #
        # The error is clearly an omitted space. To handle this, the FILE
        # regex admits text *beyond* .yaml, and we raise a nice error for
        # file names that don't end in .yaml.
        if not (path.endswith(".yaml") or path.endswith(".json")):
            raise SpecFilenameError(
                "Spec filename must end in .yaml or .json: '{0}'".format(path))

        if not os.path.exists(path):
            raise NoSuchSpecFileError("No such spec file: '{0}'".format(path))

        with open(path) as f:
            if path.endswith(".json"):
                return Spec.from_json(f)
            return Spec.from_yaml(f)

    def parse_compiler(self, text):
        self.setup(text)
        return self.compiler()

    def spec_by_hash(self):
        self.expect(ID)

        dag_hash = self.token.value
        matches = spack.store.db.get_by_hash(dag_hash)
        if not matches:
            raise NoSuchHashError(dag_hash)

        if len(matches) != 1:
            raise AmbiguousHashError(
                "Multiple packages specify hash beginning '%s'."
                % dag_hash, *matches)

        return matches[0]

    def spec(self, name):
        """Parse a spec out of the input. If a spec is supplied, initialize
           and return it instead of creating a new one."""
        spec_namespace = None
        spec_name = None
        if name:
            spec_namespace, dot, spec_name = name.rpartition('.')
            if not spec_namespace:
                spec_namespace = None
            self.check_identifier(spec_name)

        if self._initial is None:
            spec = Spec()
        else:
            # this is used by Spec.__init__
            spec = self._initial
            self._initial = None

        spec.namespace = spec_namespace
        spec.name = spec_name

        while self.next:
            if self.accept(AT):
                vlist = self.version_list()
                spec._add_versions(vlist)

            elif self.accept(ON):
                name = self.variant()
                spec.variants[name] = vt.BoolValuedVariant(name, True)

            elif self.accept(OFF):
                name = self.variant()
                spec.variants[name] = vt.BoolValuedVariant(name, False)

            elif self.accept(PCT):
                spec._set_compiler(self.compiler())

            elif self.accept(ID):
                self.previous = self.token
                if self.accept(EQ):
                    # We're adding a key-value pair to the spec
                    self.expect(VAL)
                    spec._add_flag(self.previous.value, self.token.value)
                    self.previous = None
                else:
                    # We've found the start of a new spec. Go back to do_parse
                    # and read this token again.
                    self.push_tokens([self.token])
                    self.previous = None
                    break

            elif self.accept(HASH):
                # Get spec by hash and confirm it matches any constraints we
                # already read in
                hash_spec = self.spec_by_hash()
                if hash_spec.satisfies(spec):
                    spec._dup(hash_spec)
                    break
                else:
                    raise InvalidHashError(spec, hash_spec.dag_hash())

            else:
                break

        spec._add_default_platform()
        return spec

    def variant(self, name=None):
        if name:
            return name
        else:
            self.expect(ID)
            self.check_identifier()
            return self.token.value

    def version(self):
        start = None
        end = None
        if self.accept(ID):
            start = self.token.value

        if self.accept(COLON):
            if self.accept(ID):
                if self.next and self.next.type is EQ:
                    # This is a start: range followed by a key=value pair
                    self.push_tokens([self.token])
                else:
                    end = self.token.value
        elif start:
            # No colon, but there was a version.
            return vn.Version(start)
        else:
            # No colon and no id: invalid version.
            self.next_token_error("Invalid version specifier")

        if start:
            start = vn.Version(start)
        if end:
            end = vn.Version(end)
        return vn.VersionRange(start, end)

    def version_list(self):
        vlist = []
        vlist.append(self.version())
        while self.accept(COMMA):
            vlist.append(self.version())
        return vlist

    def compiler(self):
        self.expect(ID)
        self.check_identifier()

        compiler = CompilerSpec.__new__(CompilerSpec)
        compiler.name = self.token.value
        compiler.versions = vn.VersionList()
        if self.accept(AT):
            vlist = self.version_list()
            compiler._add_versions(vlist)
        else:
            compiler.versions = vn.VersionList(':')
        return compiler

    def check_identifier(self, id=None):
        """The only identifiers that can contain '.' are versions, but version
           ids are context-sensitive so we have to check on a case-by-case
           basis. Call this if we detect a version id where it shouldn't be.
        """
        if not id:
            id = self.token.value
        if '.' in id:
            self.last_token_error(
                "{0}: Identifier cannot contain '.'".format(id))


def parse(string):
    """Returns a list of specs from an input string.
       For creating one spec, see Spec() constructor.
    """
    return SpecParser().parse(string)


def save_dependency_specfiles(
        root_spec_info, output_directory, dependencies=None,
        spec_format='json'):
    """Given a root spec (represented as a yaml object), index it with a subset
       of its dependencies, and write each dependency to a separate yaml file
       in the output directory.  By default, all dependencies will be written
       out.  To choose a smaller subset of dependencies to be written, pass a
       list of package names in the dependencies parameter. If the format of the
       incoming spec is not json, that can be specified with the spec_format
       parameter. This can be used to convert from yaml specfiles to the
       json format."""
    if spec_format == 'json':
        root_spec = Spec.from_json(root_spec_info)
    elif spec_format == 'yaml':
        root_spec = Spec.from_yaml(root_spec_info)
    else:
        raise SpecParseError('Unrecognized spec format {0}.'.format(
            spec_format))

    dep_list = dependencies
    if not dep_list:
        dep_list = [dep.name for dep in root_spec.traverse()]

    for dep_name in dep_list:
        if dep_name not in root_spec:
            msg = 'Dependency {0} does not exist in root spec {1}'.format(
                dep_name, root_spec.name)
            raise SpecDependencyNotFoundError(msg)
        dep_spec = root_spec[dep_name]
        json_path = os.path.join(output_directory, '{0}.json'.format(dep_name))

        with open(json_path, 'w') as fd:
            fd.write(dep_spec.to_json(hash=ht.build_hash))


class SpecParseError(spack.error.SpecError):
    """Wrapper for ParseError for when we're parsing specs."""
    def __init__(self, parse_error):
        super(SpecParseError, self).__init__(parse_error.message)
        self.string = parse_error.string
        self.pos = parse_error.pos


class DuplicateDependencyError(spack.error.SpecError):
    """Raised when the same dependency occurs in a spec twice."""


class MultipleVersionError(spack.error.SpecError):
    """Raised when version constraints occur in a spec twice."""


class DuplicateCompilerSpecError(spack.error.SpecError):
    """Raised when the same compiler occurs in a spec twice."""


class UnsupportedCompilerError(spack.error.SpecError):
    """Raised when the user asks for a compiler spack doesn't know about."""
    def __init__(self, compiler_name):
        super(UnsupportedCompilerError, self).__init__(
            "The '%s' compiler is not yet supported." % compiler_name)


class DuplicateArchitectureError(spack.error.SpecError):
    """Raised when the same architecture occurs in a spec twice."""


class InconsistentSpecError(spack.error.SpecError):
    """Raised when two nodes in the same spec DAG have inconsistent
       constraints."""


class InvalidDependencyError(spack.error.SpecError):
    """Raised when a dependency in a spec is not actually a dependency
       of the package."""
    def __init__(self, pkg, deps):
        self.invalid_deps = deps
        super(InvalidDependencyError, self).__init__(
            'Package {0} does not depend on {1}'.format(
                pkg, spack.util.string.comma_or(deps)))


class NoProviderError(spack.error.SpecError):
    """Raised when there is no package that provides a particular
       virtual dependency.
    """
    def __init__(self, vpkg):
        super(NoProviderError, self).__init__(
            "No providers found for virtual package: '%s'" % vpkg)
        self.vpkg = vpkg


class MultipleProviderError(spack.error.SpecError):
    """Raised when there is no package that provides a particular
       virtual dependency.
    """
    def __init__(self, vpkg, providers):
        """Takes the name of the vpkg"""
        super(MultipleProviderError, self).__init__(
            "Multiple providers found for '%s': %s"
            % (vpkg, [str(s) for s in providers]))
        self.vpkg = vpkg
        self.providers = providers


class UnsatisfiableSpecNameError(spack.error.UnsatisfiableSpecError):
    """Raised when two specs aren't even for the same package."""
    def __init__(self, provided, required):
        super(UnsatisfiableSpecNameError, self).__init__(
            provided, required, "name")


class UnsatisfiableVersionSpecError(spack.error.UnsatisfiableSpecError):
    """Raised when a spec version conflicts with package constraints."""
    def __init__(self, provided, required):
        super(UnsatisfiableVersionSpecError, self).__init__(
            provided, required, "version")


class UnsatisfiableCompilerSpecError(spack.error.UnsatisfiableSpecError):
    """Raised when a spec comiler conflicts with package constraints."""
    def __init__(self, provided, required):
        super(UnsatisfiableCompilerSpecError, self).__init__(
            provided, required, "compiler")


class UnsatisfiableCompilerFlagSpecError(spack.error.UnsatisfiableSpecError):
    """Raised when a spec variant conflicts with package constraints."""
    def __init__(self, provided, required):
        super(UnsatisfiableCompilerFlagSpecError, self).__init__(
            provided, required, "compiler_flags")


class UnsatisfiableArchitectureSpecError(spack.error.UnsatisfiableSpecError):
    """Raised when a spec architecture conflicts with package constraints."""
    def __init__(self, provided, required):
        super(UnsatisfiableArchitectureSpecError, self).__init__(
            provided, required, "architecture")


class UnsatisfiableProviderSpecError(spack.error.UnsatisfiableSpecError):
    """Raised when a provider is supplied but constraints don't match
       a vpkg requirement"""
    def __init__(self, provided, required):
        super(UnsatisfiableProviderSpecError, self).__init__(
            provided, required, "provider")


# TODO: get rid of this and be more specific about particular incompatible
# dep constraints
class UnsatisfiableDependencySpecError(spack.error.UnsatisfiableSpecError):
    """Raised when some dependency of constrained specs are incompatible"""
    def __init__(self, provided, required):
        super(UnsatisfiableDependencySpecError, self).__init__(
            provided, required, "dependency")


class UnconstrainableDependencySpecError(spack.error.SpecError):
    """Raised when attempting to constrain by an anonymous dependency spec"""
    def __init__(self, spec):
        msg = "Cannot constrain by spec '%s'. Cannot constrain by a" % spec
        msg += " spec containing anonymous dependencies"
        super(UnconstrainableDependencySpecError, self).__init__(msg)


class AmbiguousHashError(spack.error.SpecError):
    def __init__(self, msg, *specs):
        spec_fmt = '{namespace}.{name}{@version}{%compiler}{compiler_flags}'
        spec_fmt += '{variants}{arch=architecture}{/hash:7}'
        specs_str = '\n  ' + '\n  '.join(spec.format(spec_fmt)
                                         for spec in specs)
        super(AmbiguousHashError, self).__init__(msg + specs_str)


class InvalidHashError(spack.error.SpecError):
    def __init__(self, spec, hash):
        super(InvalidHashError, self).__init__(
            "The spec specified by %s does not match provided spec %s"
            % (hash, spec))


class NoSuchHashError(spack.error.SpecError):
    def __init__(self, hash):
        super(NoSuchHashError, self).__init__(
            "No installed spec matches the hash: '%s'"
            % hash)


class SpecFilenameError(spack.error.SpecError):
    """Raised when a spec file name is invalid."""


class NoSuchSpecFileError(SpecFilenameError):
    """Raised when a spec file doesn't exist."""


class RedundantSpecError(spack.error.SpecError):
    def __init__(self, spec, addition):
        super(RedundantSpecError, self).__init__(
            "Attempting to add %s to spec %s which is already concrete."
            " This is likely the result of adding to a spec specified by hash."
            % (addition, spec))


class SpecFormatStringError(spack.error.SpecError):
    """Called for errors in Spec format strings."""


class SpecFormatSigilError(SpecFormatStringError):
    """Called for mismatched sigils and attributes in format strings"""
    def __init__(self, sigil, requirement, used):
        msg = 'The sigil %s may only be used for %s.' % (sigil, requirement)
        msg += ' It was used with the attribute %s.' % used
        super(SpecFormatSigilError, self).__init__(msg)


class ConflictsInSpecError(spack.error.SpecError, RuntimeError):
    def __init__(self, spec, matches):
        message = 'Conflicts in concretized spec "{0}"\n'.format(
            spec.short_spec
        )

        visited = set()

        long_message = ''

        match_fmt_default = '{0}. "{1}" conflicts with "{2}"\n'
        match_fmt_custom = '{0}. "{1}" conflicts with "{2}" [{3}]\n'

        for idx, (s, c, w, msg) in enumerate(matches):

            if s not in visited:
                visited.add(s)
                long_message += 'List of matching conflicts for spec:\n\n'
                long_message += s.tree(indent=4) + '\n'

            if msg is None:
                long_message += match_fmt_default.format(idx + 1, c, w)
            else:
                long_message += match_fmt_custom.format(idx + 1, c, w, msg)

        super(ConflictsInSpecError, self).__init__(message, long_message)


class SpecDependencyNotFoundError(spack.error.SpecError):
    """Raised when a failure is encountered writing the dependencies of
    a spec."""


class SpecDeprecatedError(spack.error.SpecError):
    """Raised when a spec concretizes to a deprecated spec or dependency."""


class InvalidSpecDetected(spack.error.SpecError):
    """Raised when a detected spec doesn't pass validation checks."""


class SpliceError(spack.error.SpecError):
    """Raised when a splice is not possible due to dependency or provider
    satisfaction mismatch. The resulting splice would be unusable."""<|MERGE_RESOLUTION|>--- conflicted
+++ resolved
@@ -4693,21 +4693,12 @@
         for name in nodes:
             # TODO: check if splice semantics is respected
             if name in self_nodes:
-<<<<<<< HEAD
-                dependencies = self[name]._dependencies
-                for dep, dspec in dependencies.items():
-                    dep_name = deps_to_replace.get(dspec.spec, dspec.spec).name
-                    nodes[name]._add_dependency(nodes[dep_name],
-                                                dependencies[dep].deptypes)
-                if any(dep not in self_nodes for dep in dependencies):
-=======
                 for edge in self[name].edges_to_dependencies():
                     nodes[name].add_dependency_edge(
                         nodes[edge.spec.name], edge.deptypes
                     )
                 if any(dep not in self_nodes
                        for dep in self[name]._dependencies):
->>>>>>> 38e8a710
                     nodes[name].build_spec = self[name].build_spec
             else:
                 for edge in other[name].edges_to_dependencies():
