--- conflicted
+++ resolved
@@ -3827,8 +3827,6 @@
         Spec format strings use ``\`` as the escape character. Use ``\{`` and ``\}`` for
         literal braces, and ``\\`` for the literal ``\`` character.
 
-<<<<<<< HEAD
-=======
         Args:
             format_string: string containing the format to be expanded
             color: True for colorized result; False for no color; None for auto color.
@@ -3845,7 +3843,6 @@
                 sigil = "@@"
             return clr.colorize(f"{color_fmt}{sigil}{clr.cescape(string)}@.", color=color)
 
->>>>>>> f1114858
         def format_attribute(match_object: Match) -> str:
             (esc, sig, dep, hash, hash_len, attribute, close_brace, unmatched_close_brace) = (
                 match_object.groups()
