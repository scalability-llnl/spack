--- conflicted
+++ resolved
@@ -185,13 +185,7 @@
 _any_version = VersionList([':'])
 
 # Special types of dependencies.
-<<<<<<< HEAD
 alldeps = ('build', 'link', 'run', 'include')
-nolink  = ('build', 'run')
-nobuild = ('link', 'run')
-=======
-alldeps = ('build', 'link', 'run')
->>>>>>> 061076ae
 norun   = ('link', 'build')
 special_types = {
     'alldeps': alldeps,
