--- conflicted
+++ resolved
@@ -2945,19 +2945,14 @@
         pkg_variants = pkg_cls.variants
         # reserved names are variants that may be set on any package
         # but are not necessarily recorded by the package's class
-<<<<<<< HEAD
         propagate = []
 
         for name, variant in spec.variants.items():
             if variant.propagate:
                 propagate.append(name)
 
-        not_existing = set(spec.variants) - (
-            set(pkg_variants) | set(spack.directives.reserved_names) | set(propagate)
-        )
-=======
-        not_existing = set(spec.variants) - (set(pkg_variants) | set(vt.reserved_names))
->>>>>>> d41fb3d5
+        not_existing = set(spec.variants) - (set(pkg_variants) | set(vt.reserved_names))  | set(propagate)
+
         if not_existing:
             raise vt.UnknownVariantError(spec, not_existing)
 
