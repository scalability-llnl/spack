--- conflicted
+++ resolved
@@ -610,12 +610,8 @@
             # Note: This may be impossible to reach by the current parser
             # Keeping it in case the implementation changes.
             raise MultipleVersionError(
-<<<<<<< HEAD
-                "A spec ({0}) cannot contain multiple version signifiers. Use a version list instead.".format(self)
-=======
                 "A spec ({0}) cannot contain multiple version signifiers. "
                 "Use a version list instead.".format(self)
->>>>>>> c8456750
             )
         self.versions = vn.VersionList()
         for version in version_list:
@@ -1401,12 +1397,8 @@
         # If it already has a non-trivial version list, this is an error
         if self.versions and self.versions != vn.VersionList(":"):
             raise MultipleVersionError(
-<<<<<<< HEAD
-                "A spec ({0}) cannot contain multiple version signifiers. Use a version list instead.".format(self)
-=======
                 "A spec ({0}) cannot contain multiple version signifiers. "
                 "Use a version list instead.".format(self)
->>>>>>> c8456750
             )
         self.versions = vn.VersionList()
         for version in version_list:
