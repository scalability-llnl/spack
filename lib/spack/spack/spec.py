# Copyright 2013-2020 Lawrence Livermore National Security, LLC and other
# Spack Project Developers. See the top-level COPYRIGHT file for details.
#
# SPDX-License-Identifier: (Apache-2.0 OR MIT)

"""
Spack allows very fine-grained control over how packages are installed and
over how they are built and configured.  To make this easy, it has its own
syntax for declaring a dependence.  We call a descriptor of a particular
package configuration a "spec".

The syntax looks like this:

.. code-block:: sh

    $ spack install mpileaks ^openmpi @1.2:1.4 +debug %intel @12.1 target=zen
                    0        1        2        3      4      5     6

The first part of this is the command, 'spack install'.  The rest of the
line is a spec for a particular installation of the mpileaks package.

0. The package to install

1. A dependency of the package, prefixed by ^

2. A version descriptor for the package.  This can either be a specific
   version, like "1.2", or it can be a range of versions, e.g. "1.2:1.4".
   If multiple specific versions or multiple ranges are acceptable, they
   can be separated by commas, e.g. if a package will only build with
   versions 1.0, 1.2-1.4, and 1.6-1.8 of mavpich, you could say:

       depends_on("mvapich@1.0,1.2:1.4,1.6:1.8")

3. A compile-time variant of the package.  If you need openmpi to be
   built in debug mode for your package to work, you can require it by
   adding +debug to the openmpi spec when you depend on it.  If you do
   NOT want the debug option to be enabled, then replace this with -debug.

4. The name of the compiler to build with.

5. The versions of the compiler to build with.  Note that the identifier
   for a compiler version is the same '@' that is used for a package version.
   A version list denoted by '@' is associated with the compiler only if
   if it comes immediately after the compiler name.  Otherwise it will be
   associated with the current package spec.

6. The architecture to build with.  This is needed on machines where
   cross-compilation is required

Here is the EBNF grammar for a spec::

  spec-list    = { spec [ dep-list ] }
  dep_list     = { ^ spec }
  spec         = id [ options ]
  options      = { @version-list | +variant | -variant | ~variant |
                   %compiler | arch=architecture | [ flag ]=value}
  flag         = { cflags | cxxflags | fcflags | fflags | cppflags |
                   ldflags | ldlibs }
  variant      = id
  architecture = id
  compiler     = id [ version-list ]
  version-list = version [ { , version } ]
  version      = id | id: | :id | id:id
  id           = [A-Za-z0-9_][A-Za-z0-9_.-]*

Identifiers using the <name>=<value> command, such as architectures and
compiler flags, require a space before the name.

There is one context-sensitive part: ids in versions may contain '.', while
other ids may not.

There is one ambiguity: since '-' is allowed in an id, you need to put
whitespace space before -variant for it to be tokenized properly.  You can
either use whitespace, or you can just use ~variant since it means the same
thing.  Spack uses ~variant in directory names and in the canonical form of
specs to avoid ambiguity.  Both are provided because ~ can cause shell
expansion when it is the first character in an id typed on the command line.
"""
import base64
import sys
import collections
import hashlib
import itertools
import operator
import os
import re

import six
import ruamel.yaml as yaml

import llnl.util.filesystem as fs
import llnl.util.lang as lang
import llnl.util.tty.color as clr
import llnl.util.tty as tty

import spack.paths
import spack.architecture
import spack.compiler
import spack.compilers as compilers
import spack.dependency as dp
import spack.error
import spack.hash_types as ht
import spack.parse
import spack.provider_index
import spack.repo
import spack.store
import spack.util.crypto
import spack.util.executable
import spack.util.module_cmd as md
import spack.util.prefix
import spack.util.spack_json as sjson
import spack.util.spack_yaml as syaml
import spack.util.string
import spack.variant as vt
import spack.version as vn

__all__ = [
    'Spec',
    'parse',
    'SpecParseError',
    'DuplicateDependencyError',
    'DuplicateCompilerSpecError',
    'UnsupportedCompilerError',
    'DuplicateArchitectureError',
    'InconsistentSpecError',
    'InvalidDependencyError',
    'NoProviderError',
    'MultipleProviderError',
    'UnsatisfiableSpecNameError',
    'UnsatisfiableVersionSpecError',
    'UnsatisfiableCompilerSpecError',
    'UnsatisfiableCompilerFlagSpecError',
    'UnsatisfiableArchitectureSpecError',
    'UnsatisfiableProviderSpecError',
    'UnsatisfiableDependencySpecError',
    'AmbiguousHashError',
    'InvalidHashError',
    'NoSuchHashError',
    'RedundantSpecError']

#: Valid pattern for an identifier in Spack
identifier_re = r'\w[\w-]*'

compiler_color = '@g'          #: color for highlighting compilers
version_color = '@c'           #: color for highlighting versions
architecture_color = '@m'      #: color for highlighting architectures
enabled_variant_color = '@B'   #: color for highlighting enabled variants
disabled_variant_color = '@r'  #: color for highlighting disabled varaints
dependency_color = '@.'        #: color for highlighting dependencies
hash_color = '@K'              #: color for highlighting package hashes

#: This map determines the coloring of specs when using color output.
#: We make the fields different colors to enhance readability.
#: See llnl.util.tty.color for descriptions of the color codes.
color_formats = {'%': compiler_color,
                 '@': version_color,
                 '=': architecture_color,
                 '+': enabled_variant_color,
                 '~': disabled_variant_color,
                 '^': dependency_color,
                 '#': hash_color}

#: Regex used for splitting by spec field separators.
#: These need to be escaped to avoid metacharacters in
#: ``color_formats.keys()``.
_separators = '[\\%s]' % '\\'.join(color_formats.keys())

#: Versionlist constant so we don't have to build a list
#: every time we call str()
_any_version = vn.VersionList([':'])

default_format = '{name}{@version}'
default_format += '{%compiler.name}{@compiler.version}{compiler_flags}'
default_format += '{variants}{arch=architecture}'


def colorize_spec(spec):
    """Returns a spec colorized according to the colors specified in
       color_formats."""
    class insert_color:

        def __init__(self):
            self.last = None

        def __call__(self, match):
            # ignore compiler versions (color same as compiler)
            sep = match.group(0)
            if self.last == '%' and sep == '@':
                return clr.cescape(sep)
            self.last = sep

            return '%s%s' % (color_formats[sep], clr.cescape(sep))

    return clr.colorize(re.sub(_separators, insert_color(), str(spec)) + '@.')


@lang.key_ordering
class ArchSpec(object):
    def __init__(self, spec_or_platform_tuple=(None, None, None)):
        """ Architecture specification a package should be built with.

        Each ArchSpec is comprised of three elements: a platform (e.g. Linux),
        an OS (e.g. RHEL6), and a target (e.g. x86_64).

        Args:
            spec_or_platform_tuple (ArchSpec or str or tuple): if an ArchSpec
                is passed it will be duplicated into the new instance.
                Otherwise information on platform, OS and target should be
                passed in either as a spec string or as a tuple.
        """
        # If another instance of ArchSpec was passed, duplicate it
        if isinstance(spec_or_platform_tuple, ArchSpec):
            self._dup(spec_or_platform_tuple)
            return

        # If the argument to __init__ is a spec string, parse it
        # and construct an ArchSpec
        def _string_or_none(s):
            if s and s != 'None':
                return str(s)
            return None

        if isinstance(spec_or_platform_tuple, six.string_types):
            spec_fields = spec_or_platform_tuple.split("-")
            msg = "invalid arch spec [{0}]"
            assert len(spec_fields) == 3, msg.format(spec_or_platform_tuple)

            platform, operating_system, target = spec_fields
            platform_tuple = _string_or_none(platform),\
                _string_or_none(operating_system), target

        if isinstance(spec_or_platform_tuple, tuple):
            platform, operating_system, target = spec_or_platform_tuple
            platform_tuple = _string_or_none(platform), \
                _string_or_none(operating_system), target
            msg = "invalid arch spec tuple [{0}]"
            assert len(platform_tuple) == 3, msg.format(platform_tuple)

        self.platform, self.os, self.target = platform_tuple

    def _autospec(self, spec_like):
        if isinstance(spec_like, ArchSpec):
            return spec_like
        return ArchSpec(spec_like)

    def _cmp_key(self):
        return self.platform, self.os, self.target

    def _dup(self, other):
        self.platform = other.platform
        self.os = other.os
        self.target = other.target

    @property
    def platform(self):
        """The platform of the architecture."""
        return self._platform

    @platform.setter
    def platform(self, value):
        # The platform of the architecture spec will be verified as a
        # supported Spack platform before it's set to ensure all specs
        # refer to valid platforms.
        value = str(value) if value is not None else None
        self._platform = value

    @property
    def os(self):
        """The OS of this ArchSpec."""
        return self._os

    @os.setter
    def os(self, value):
        # The OS of the architecture spec will update the platform field
        # if the OS is set to one of the reserved OS types so that the
        # default OS type can be resolved.  Since the reserved OS
        # information is only available for the host machine, the platform
        # will assumed to be the host machine's platform.
        value = str(value) if value is not None else None

        if value in spack.architecture.Platform.reserved_oss:
            curr_platform = str(spack.architecture.platform())
            self.platform = self.platform or curr_platform

            if self.platform != curr_platform:
                raise ValueError(
                    "Can't set arch spec OS to reserved value '%s' when the "
                    "arch platform (%s) isn't the current platform (%s)" %
                    (value, self.platform, curr_platform))

            spec_platform = spack.architecture.get_platform(self.platform)
            value = str(spec_platform.operating_system(value))

        self._os = value

    @property
    def target(self):
        """The target of the architecture."""
        return self._target

    @target.setter
    def target(self, value):
        # The target of the architecture spec will update the platform field
        # if the target is set to one of the reserved target types so that
        # the default target type can be resolved.  Since the reserved target
        # information is only available for the host machine, the platform
        # will assumed to be the host machine's platform.

        def target_or_none(t):
            if isinstance(t, spack.architecture.Target):
                return t
            if t and t != 'None':
                return spack.architecture.Target(t)
            return None

        value = target_or_none(value)

        if str(value) in spack.architecture.Platform.reserved_targets:
            curr_platform = str(spack.architecture.platform())
            self.platform = self.platform or curr_platform

            if self.platform != curr_platform:
                raise ValueError(
                    "Can't set arch spec target to reserved value '%s' when "
                    "the arch platform (%s) isn't the current platform (%s)" %
                    (value, self.platform, curr_platform))

            spec_platform = spack.architecture.get_platform(self.platform)
            value = spec_platform.target(value)

        self._target = value

    def satisfies(self, other, strict=False):
        """Predicate to check if this spec satisfies a constraint.

        Args:
            other (ArchSpec or str): constraint on the current instance
            strict (bool): if ``False`` the function checks if the current
                instance *might* eventually satisfy the constraint. If
                ``True`` it check if the constraint is satisfied right now.

        Returns:
            True if the constraint is satisfied, False otherwise.
        """
        other = self._autospec(other)

        # Check platform and os
        for attribute in ('platform', 'os'):
            other_attribute = getattr(other, attribute)
            self_attribute = getattr(self, attribute)
            if strict or self.concrete:
                if other_attribute and self_attribute != other_attribute:
                    return False
            else:
                if other_attribute and self_attribute and \
                        self_attribute != other_attribute:
                    return False

        # Check target
        return self._satisfies_target(other.target, strict=strict)

    def _satisfies_target(self, other_target, strict):
        self_target = self.target

        need_to_check = bool(other_target) if strict or self.concrete \
            else bool(other_target and self_target)

        # If there's no need to check we are fine
        if not need_to_check:
            return True

        # self is not concrete, but other_target is there and strict=True
        if self.target is None:
            return False

        for target_range in str(other_target).split(','):
            t_min, sep, t_max = target_range.partition(':')

            # Checking against a single specific target
            if not sep and self_target == t_min:
                return True

            if not sep and self_target != t_min:
                return False

            # Check against a range
            min_ok = self_target.microarchitecture >= t_min if t_min else True
            max_ok = self_target.microarchitecture <= t_max if t_max else True

            if min_ok and max_ok:
                return True

        return False

    def constrain(self, other):
        """Projects all architecture fields that are specified in the given
        spec onto the instance spec if they're missing from the instance
        spec.

        This will only work if the two specs are compatible.

        Args:
            other (ArchSpec or str): constraints to be added

        Returns:
            True if the current instance was constrained, False otherwise.
        """
        other = self._autospec(other)

        if not self.satisfies(other):
            raise UnsatisfiableArchitectureSpecError(self, other)

        constrained = False
        for attr in ('platform', 'os', 'target'):
            svalue, ovalue = getattr(self, attr), getattr(other, attr)
            if svalue is None and ovalue is not None:
                setattr(self, attr, ovalue)
                constrained = True

        return constrained

    def copy(self):
        """Copy the current instance and returns the clone."""
        clone = ArchSpec.__new__(ArchSpec)
        clone._dup(self)
        return clone

    @property
    def concrete(self):
        """True if the spec is concrete, False otherwise"""
        # return all(v for k, v in six.iteritems(self.to_cmp_dict()))
        return self.platform and self.os and self.target

    def to_dict(self):
        d = syaml.syaml_dict([
            ('platform', self.platform),
            ('platform_os', self.os),
            ('target', self.target.to_dict_or_value())])
        return syaml.syaml_dict([('arch', d)])

    @staticmethod
    def from_dict(d):
        """Import an ArchSpec from raw YAML/JSON data.

        This routine implements a measure of compatibility with older
        versions of Spack.  Spack releases before 0.10 used a single
        string with no OS or platform identifiers.  We import old Spack
        architectures with platform ``spack09``, OS ``unknown``, and the
        old arch string as the target.

        Specs from `0.10` or later have a more fleshed out architecture
        descriptor with a platform, an OS, and a target.

        """
        if not isinstance(d['arch'], dict):
            return ArchSpec(('spack09', 'unknown', d['arch']))

        d = d['arch']

        operating_system = d.get('platform_os', None) or d['os']
        target = spack.architecture.Target.from_dict_or_value(d['target'])

        return ArchSpec((d['platform'], operating_system, target))

    def __str__(self):
        return "%s-%s-%s" % (self.platform, self.os, self.target)

    def __repr__(self):
        # TODO: this needs to be changed (repr is meant to return valid
        # TODO: Python code to return an instance equivalent to the current
        # TODO: one).
        return str(self)

    def __contains__(self, string):
        return string in str(self) or string in self.target


@lang.key_ordering
class CompilerSpec(object):
    """The CompilerSpec field represents the compiler or range of compiler
       versions that a package should be built with.  CompilerSpecs have a
       name and a version list. """

    def __init__(self, *args):
        nargs = len(args)
        if nargs == 1:
            arg = args[0]
            # If there is one argument, it's either another CompilerSpec
            # to copy or a string to parse
            if isinstance(arg, six.string_types):
                c = SpecParser().parse_compiler(arg)
                self.name = c.name
                self.versions = c.versions

            elif isinstance(arg, CompilerSpec):
                self.name = arg.name
                self.versions = arg.versions.copy()

            else:
                raise TypeError(
                    "Can only build CompilerSpec from string or " +
                    "CompilerSpec. Found %s" % type(arg))

        elif nargs == 2:
            name, version = args
            self.name = name
            self.versions = vn.VersionList()
            self.versions.add(vn.ver(version))

        else:
            raise TypeError(
                "__init__ takes 1 or 2 arguments. (%d given)" % nargs)

    def _add_versions(self, version_list):
        # If it already has a non-trivial version list, this is an error
        if self.versions and self.versions != vn.VersionList(':'):
            # Note: This may be impossible to reach by the current parser
            # Keeping it in case the implementation changes.
            raise MultipleVersionError(
                'A spec cannot contain multiple version signifiers.'
                ' Use a version list instead.')
        self.versions = vn.VersionList()
        for version in version_list:
            self.versions.add(version)

    def _autospec(self, compiler_spec_like):
        if isinstance(compiler_spec_like, CompilerSpec):
            return compiler_spec_like
        return CompilerSpec(compiler_spec_like)

    def satisfies(self, other, strict=False):
        other = self._autospec(other)
        return (self.name == other.name and
                self.versions.satisfies(other.versions, strict=strict))

    def constrain(self, other):
        """Intersect self's versions with other.

        Return whether the CompilerSpec changed.
        """
        other = self._autospec(other)

        # ensure that other will actually constrain this spec.
        if not other.satisfies(self):
            raise UnsatisfiableCompilerSpecError(other, self)

        return self.versions.intersect(other.versions)

    @property
    def concrete(self):
        """A CompilerSpec is concrete if its versions are concrete and there
           is an available compiler with the right version."""
        return self.versions.concrete

    @property
    def version(self):
        if not self.concrete:
            raise spack.error.SpecError("Spec is not concrete: " + str(self))
        return self.versions[0]

    def copy(self):
        clone = CompilerSpec.__new__(CompilerSpec)
        clone.name = self.name
        clone.versions = self.versions.copy()
        return clone

    def _cmp_key(self):
        return (self.name, self.versions)

    def to_dict(self):
        d = syaml.syaml_dict([('name', self.name)])
        d.update(self.versions.to_dict())

        return syaml.syaml_dict([('compiler', d)])

    @staticmethod
    def from_dict(d):
        d = d['compiler']
        return CompilerSpec(d['name'], vn.VersionList.from_dict(d))

    def __str__(self):
        out = self.name
        if self.versions and self.versions != _any_version:
            vlist = ",".join(str(v) for v in self.versions)
            out += "@%s" % vlist
        return out

    def __repr__(self):
        return str(self)


@lang.key_ordering
class DependencySpec(object):
    """DependencySpecs connect two nodes in the DAG, and contain deptypes.

    Dependencies can be one (or more) of several types:

    - build: needs to be in the PATH at build time.
    - link: is linked to and added to compiler flags.
    - run: needs to be in the PATH for the package to run.

    Fields:
    - spec: Spec depended on by parent.
    - parent: Spec that depends on `spec`.
    - deptypes: list of strings, representing dependency relationships.
    """

    def __init__(self, parent, spec, deptypes):
        self.parent = parent
        self.spec = spec
        self.deptypes = tuple(sorted(set(deptypes)))

    def update_deptypes(self, deptypes):
        deptypes = set(deptypes)
        deptypes.update(self.deptypes)
        deptypes = tuple(sorted(deptypes))
        changed = self.deptypes != deptypes

        self.deptypes = deptypes
        return changed

    def copy(self):
        return DependencySpec(self.parent, self.spec, self.deptypes)

    def _cmp_key(self):
        return (self.parent.name if self.parent else None,
                self.spec.name if self.spec else None,
                self.deptypes)

    def __str__(self):
        return "%s %s--> %s" % (self.parent.name if self.parent else None,
                                self.deptypes,
                                self.spec.name if self.spec else None)


_valid_compiler_flags = [
    'cflags', 'cxxflags', 'fflags', 'ldflags', 'ldlibs', 'cppflags']


class FlagMap(lang.HashableMap):

    def __init__(self, spec):
        super(FlagMap, self).__init__()
        self.spec = spec

    def satisfies(self, other, strict=False):
        if strict or (self.spec and self.spec._concrete):
            return all(f in self and set(self[f]) == set(other[f])
                       for f in other)
        else:
            return all(set(self[f]) == set(other[f])
                       for f in other if (other[f] != [] and f in self))

    def constrain(self, other):
        """Add all flags in other that aren't in self to self.

        Return whether the spec changed.
        """
        if other.spec and other.spec._concrete:
            for k in self:
                if k not in other:
                    raise UnsatisfiableCompilerFlagSpecError(
                        self[k], '<absent>')

        changed = False
        for k in other:
            if k in self and not set(self[k]) <= set(other[k]):
                raise UnsatisfiableCompilerFlagSpecError(
                    ' '.join(f for f in self[k]),
                    ' '.join(f for f in other[k]))
            elif k not in self:
                self[k] = other[k]
                changed = True
        return changed

    @staticmethod
    def valid_compiler_flags():
        return _valid_compiler_flags

    def copy(self):
        clone = FlagMap(None)
        for name, value in self.items():
            clone[name] = value
        return clone

    def _cmp_key(self):
        return tuple((k, tuple(v)) for k, v in sorted(six.iteritems(self)))

    def __str__(self):
        sorted_keys = [k for k in sorted(self.keys()) if self[k] != []]
        cond_symbol = ' ' if len(sorted_keys) > 0 else ''
        return cond_symbol + ' '.join(
            str(key) + '=\"' + ' '.join(
                str(f) for f in self[key]) + '\"'
            for key in sorted_keys) + cond_symbol


class DependencyMap(lang.HashableMap):
    """Each spec has a DependencyMap containing specs for its dependencies.
       The DependencyMap is keyed by name. """

    def __str__(self):
        return "{deps: %s}" % ', '.join(str(d) for d in sorted(self.values()))


def _command_default_handler(descriptor, spec, cls):
    """Default handler when looking for the 'command' attribute.

    Tries to search for ``spec.name`` in the ``spec.prefix.bin`` directory.

    Parameters:
        descriptor (ForwardQueryToPackage): descriptor that triggered the call
        spec (Spec): spec that is being queried
        cls (type(spec)): type of spec, to match the signature of the
            descriptor ``__get__`` method

    Returns:
        Executable: An executable of the command

    Raises:
        RuntimeError: If the command is not found
    """
    path = os.path.join(spec.prefix.bin, spec.name)

    if fs.is_exe(path):
        return spack.util.executable.Executable(path)
    else:
        msg = 'Unable to locate {0} command in {1}'
        raise RuntimeError(msg.format(spec.name, spec.prefix.bin))


def _headers_default_handler(descriptor, spec, cls):
    """Default handler when looking for the 'headers' attribute.

    Tries to search for ``*.h`` files recursively starting from
    ``spec.prefix.include``.

    Parameters:
        descriptor (ForwardQueryToPackage): descriptor that triggered the call
        spec (Spec): spec that is being queried
        cls (type(spec)): type of spec, to match the signature of the
            descriptor ``__get__`` method

    Returns:
        HeaderList: The headers in ``prefix.include``

    Raises:
        NoHeadersError: If no headers are found
    """
    headers = fs.find_headers('*', root=spec.prefix.include, recursive=True)

    if headers:
        return headers
    else:
        msg = 'Unable to locate {0} headers in {1}'
        raise spack.error.NoHeadersError(
            msg.format(spec.name, spec.prefix.include))


def _libs_default_handler(descriptor, spec, cls):
    """Default handler when looking for the 'libs' attribute.

    Tries to search for ``lib{spec.name}`` recursively starting from
    ``spec.prefix``. If ``spec.name`` starts with ``lib``, searches for
    ``{spec.name}`` instead.

    Parameters:
        descriptor (ForwardQueryToPackage): descriptor that triggered the call
        spec (Spec): spec that is being queried
        cls (type(spec)): type of spec, to match the signature of the
            descriptor ``__get__`` method

    Returns:
        LibraryList: The libraries found

    Raises:
        NoLibrariesError: If no libraries are found
    """

    # Variable 'name' is passed to function 'find_libraries', which supports
    # glob characters. For example, we have a package with a name 'abc-abc'.
    # Now, we don't know if the original name of the package is 'abc_abc'
    # (and it generates a library 'libabc_abc.so') or 'abc-abc' (and it
    # generates a library 'libabc-abc.so'). So, we tell the function
    # 'find_libraries' to give us anything that matches 'libabc?abc' and it
    # gives us either 'libabc-abc.so' or 'libabc_abc.so' (or an error)
    # depending on which one exists (there is a possibility, of course, to
    # get something like 'libabcXabc.so, but for now we consider this
    # unlikely).
    name = spec.name.replace('-', '?')

    # Avoid double 'lib' for packages whose names already start with lib
    if not name.startswith('lib'):
        name = 'lib' + name

    # If '+shared' search only for shared library; if '~shared' search only for
    # static library; otherwise, first search for shared and then for static.
    search_shared = [True] if ('+shared' in spec) else \
        ([False] if ('~shared' in spec) else [True, False])

    for shared in search_shared:
        libs = fs.find_libraries(
            name, spec.prefix, shared=shared, recursive=True)
        if libs:
            return libs

    msg = 'Unable to recursively locate {0} libraries in {1}'
    raise spack.error.NoLibrariesError(msg.format(spec.name, spec.prefix))


class ForwardQueryToPackage(object):
    """Descriptor used to forward queries from Spec to Package"""

    def __init__(self, attribute_name, default_handler=None):
        """Create a new descriptor.

        Parameters:
            attribute_name (str): name of the attribute to be
                searched for in the Package instance
            default_handler (callable, optional): default function to be
                called if the attribute was not found in the Package
                instance
        """
        self.attribute_name = attribute_name
        self.default = default_handler

    def __get__(self, instance, cls):
        """Retrieves the property from Package using a well defined chain
        of responsibility.

        The order of call is:

        1. if the query was through the name of a virtual package try to
            search for the attribute `{virtual_name}_{attribute_name}`
            in Package

        2. try to search for attribute `{attribute_name}` in Package

        3. try to call the default handler

        The first call that produces a value will stop the chain.

        If no call can handle the request then AttributeError is raised with a
        message indicating that no relevant attribute exists.
        If a call returns None, an AttributeError is raised with a message
        indicating a query failure, e.g. that library files were not found in a
        'libs' query.
        """
        pkg = instance.package
        try:
            query = instance.last_query
        except AttributeError:
            # There has been no query yet: this means
            # a spec is trying to access its own attributes
            _ = instance[instance.name]  # NOQA: ignore=F841
            query = instance.last_query

        callbacks_chain = []
        # First in the chain : specialized attribute for virtual packages
        if query.isvirtual:
            specialized_name = '{0}_{1}'.format(
                query.name, self.attribute_name
            )
            callbacks_chain.append(lambda: getattr(pkg, specialized_name))
        # Try to get the generic method from Package
        callbacks_chain.append(lambda: getattr(pkg, self.attribute_name))
        # Final resort : default callback
        if self.default is not None:
            callbacks_chain.append(lambda: self.default(self, instance, cls))

        # Trigger the callbacks in order, the first one producing a
        # value wins
        value = None
        message = None
        for f in callbacks_chain:
            try:
                value = f()
                # A callback can return None to trigger an error indicating
                # that the query failed.
                if value is None:
                    msg  = "Query of package '{name}' for '{attrib}' failed\n"
                    msg += "\tprefix : {spec.prefix}\n"
                    msg += "\tspec : {spec}\n"
                    msg += "\tqueried as : {query.name}\n"
                    msg += "\textra parameters : {query.extra_parameters}"
                    message = msg.format(
                        name=pkg.name, attrib=self.attribute_name,
                        spec=instance, query=instance.last_query)
                else:
                    return value
                break
            except AttributeError:
                pass
        # value is 'None'
        if message is not None:
            # Here we can use another type of exception. If we do that, the
            # unit test 'test_getitem_exceptional_paths' in the file
            # lib/spack/spack/test/spec_dag.py will need to be updated to match
            # the type.
            raise AttributeError(message)
        # 'None' value at this point means that there are no appropriate
        # properties defined and no default handler, or that all callbacks
        # raised AttributeError. In this case, we raise AttributeError with an
        # appropriate message.
        fmt = '\'{name}\' package has no relevant attribute \'{query}\'\n'
        fmt += '\tspec : \'{spec}\'\n'
        fmt += '\tqueried as : \'{spec.last_query.name}\'\n'
        fmt += '\textra parameters : \'{spec.last_query.extra_parameters}\'\n'
        message = fmt.format(
            name=pkg.name,
            query=self.attribute_name,
            spec=instance
        )
        raise AttributeError(message)

    def __set__(self, instance, value):
        cls_name = type(instance).__name__
        msg = "'{0}' object attribute '{1}' is read-only"
        raise AttributeError(msg.format(cls_name, self.attribute_name))


# Represents a query state in a BuildInterface object
QueryState = collections.namedtuple(
    'QueryState', ['name', 'extra_parameters', 'isvirtual']
)


class SpecBuildInterface(lang.ObjectWrapper):
    command = ForwardQueryToPackage(
        'command',
        default_handler=_command_default_handler
    )

    headers = ForwardQueryToPackage(
        'headers',
        default_handler=_headers_default_handler
    )

    libs = ForwardQueryToPackage(
        'libs',
        default_handler=_libs_default_handler
    )

    def __init__(self, spec, name, query_parameters):
        super(SpecBuildInterface, self).__init__(spec)

<<<<<<< HEAD
        # Represents a query state in a BuildInterface object
        QueryState = collections.namedtuple(
            'QueryState', ['name', 'extra_parameters', 'isvirtual']
        )

        is_virtual = spack.repo.path.is_virtual(name)
=======
        is_virtual = Spec.is_virtual(name)
>>>>>>> ef0a555c
        self.last_query = QueryState(
            name=name,
            extra_parameters=query_parameters,
            isvirtual=is_virtual
        )


@lang.key_ordering
class Spec(object):

    #: Cache for spec's prefix, computed lazily in the corresponding property
    _prefix = None

    def __init__(self, spec_like=None,
                 normal=False, concrete=False, external_path=None,
                 external_modules=None, full_hash=None):
        """Create a new Spec.

        Arguments:
            spec_like (optional string): if not provided, we initialize
                an anonymous Spec that matches any Spec object; if
                provided we parse this as a Spec string.

        Keyword arguments:
        # assign special fields from constructor
        self._normal = normal
        self._concrete = concrete
        self.external_path = external_path
        self.external_module = external_module
        self._full_hash = full_hash

        """

        # Copy if spec_like is a Spec.
        if isinstance(spec_like, Spec):
            self._dup(spec_like)
            return

        # init an empty spec that matches anything.
        self.name = None
        self.versions = vn.VersionList(':')
        self.variants = vt.VariantMap(self)
        self.architecture = None
        self.compiler = None
        self.compiler_flags = FlagMap(self)
        self._dependents = DependencyMap()
        self._dependencies = DependencyMap()
        self.namespace = None

        self._hash = None
        self._build_hash = None
        self._cmp_key_cache = None
        self._package = None

        # Most of these are internal implementation details that can be
        # set by internal Spack calls in the constructor.
        #
        # For example, Specs are by default not assumed to be normal, but
        # in some cases we've read them from a file want to assume
        # normal.  This allows us to manipulate specs that Spack doesn't
        # have package.py files for.
        self._normal = normal
        self._concrete = concrete
        self.external_path = external_path
        self.external_modules = Spec._format_module_list(external_modules)
        self._full_hash = full_hash

        # Older spack versions did not compute full_hash or build_hash,
        # and we may not have the necessary information to recompute them
        # if we read in old specs. Old concrete specs are marked "final"
        # when read in to indicate that we shouldn't recompute full_hash
        # or build_hash. New specs are not final; we can lazily compute
        # their hashes.
        self._hashes_final = False

        # This attribute is used to store custom information for
        # external specs. None signal that it was not set yet.
        self.extra_attributes = None

        if isinstance(spec_like, six.string_types):
            spec_list = SpecParser(self).parse(spec_like)
            if len(spec_list) > 1:
                raise ValueError("More than one spec in string: " + spec_like)
            if len(spec_list) < 1:
                raise ValueError("String contains no specs: " + spec_like)

        elif spec_like is not None:
            raise TypeError("Can't make spec out of %s" % type(spec_like))

    @staticmethod
    def _format_module_list(modules):
        """Return a module list that is suitable for YAML serialization
        and hash computation.

        Given a module list, possibly read from a configuration file,
        return an object that serializes to a consistent YAML string
        before/after round-trip serialization to/from a Spec dictionary
        (stored in JSON format): when read in, the module list may
        contain YAML formatting that is discarded (non-essential)
        when stored as a Spec dictionary; we take care in this function
        to discard such formatting such that the Spec hash does not
        change before/after storage in JSON.
        """
        if modules:
            modules = list(modules)
        return modules

    @property
    def external(self):
        return bool(self.external_path) or bool(self.external_modules)

    def get_dependency(self, name):
        dep = self._dependencies.get(name)
        if dep is not None:
            return dep
        raise InvalidDependencyError(self.name, name)

    def _find_deps(self, where, deptype):
        deptype = dp.canonical_deptype(deptype)

        return [dep for dep in where.values()
                if deptype and (not dep.deptypes or
                                any(d in deptype for d in dep.deptypes))]

    def dependencies(self, deptype='all'):
        return [d.spec
                for d in self._find_deps(self._dependencies, deptype)]

    def dependents(self, deptype='all'):
        return [d.parent
                for d in self._find_deps(self._dependents, deptype)]

    def dependencies_dict(self, deptype='all'):
        return dict((d.spec.name, d)
                    for d in self._find_deps(self._dependencies, deptype))

    def dependents_dict(self, deptype='all'):
        return dict((d.parent.name, d)
                    for d in self._find_deps(self._dependents, deptype))

    #
    # Private routines here are called by the parser when building a spec.
    #
    def _add_versions(self, version_list):
        """Called by the parser to add an allowable version."""
        # If it already has a non-trivial version list, this is an error
        if self.versions and self.versions != vn.VersionList(':'):
            raise MultipleVersionError(
                'A spec cannot contain multiple version signifiers.'
                ' Use a version list instead.')
        self.versions = vn.VersionList()
        for version in version_list:
            self.versions.add(version)

    def _add_flag(self, name, value):
        """Called by the parser to add a known flag.
        Known flags currently include "arch"
        """
        valid_flags = FlagMap.valid_compiler_flags()
        if name == 'arch' or name == 'architecture':
            parts = tuple(value.split('-'))
            plat, os, tgt = parts if len(parts) == 3 else (None, None, value)
            self._set_architecture(platform=plat, os=os, target=tgt)
        elif name == 'platform':
            self._set_architecture(platform=value)
        elif name == 'os' or name == 'operating_system':
            self._set_architecture(os=value)
        elif name == 'target':
            self._set_architecture(target=value)
        elif name in valid_flags:
            assert(self.compiler_flags is not None)
            self.compiler_flags[name] = spack.compiler.tokenize_flags(value)
        else:
            # FIXME:
            # All other flags represent variants. 'foo=true' and 'foo=false'
            # map to '+foo' and '~foo' respectively. As such they need a
            # BoolValuedVariant instance.
            if str(value).upper() == 'TRUE' or str(value).upper() == 'FALSE':
                self.variants[name] = vt.BoolValuedVariant(name, value)
            else:
                self.variants[name] = vt.AbstractVariant(name, value)

    def _set_architecture(self, **kwargs):
        """Called by the parser to set the architecture."""
        arch_attrs = ['platform', 'os', 'target']
        if self.architecture and self.architecture.concrete:
            raise DuplicateArchitectureError(
                "Spec for '%s' cannot have two architectures." % self.name)

        if not self.architecture:
            new_vals = tuple(kwargs.get(arg, None) for arg in arch_attrs)
            self.architecture = ArchSpec(new_vals)
        else:
            new_attrvals = [(a, v) for a, v in six.iteritems(kwargs)
                            if a in arch_attrs]
            for new_attr, new_value in new_attrvals:
                if getattr(self.architecture, new_attr):
                    raise DuplicateArchitectureError(
                        "Spec for '%s' cannot have two '%s' specified "
                        "for its architecture" % (self.name, new_attr))
                else:
                    setattr(self.architecture, new_attr, new_value)

    def _set_compiler(self, compiler):
        """Called by the parser to set the compiler."""
        if self.compiler:
            raise DuplicateCompilerSpecError(
                "Spec for '%s' cannot have two compilers." % self.name)
        self.compiler = compiler

    def _add_dependency(self, spec, deptypes):
        """Called by the parser to add another spec as a dependency."""
        if spec.name in self._dependencies:
            raise DuplicateDependencyError(
                "Cannot depend on '%s' twice" % spec)

        # create an edge and add to parent and child
        dspec = DependencySpec(self, spec, deptypes)
        self._dependencies[spec.name] = dspec
        spec._dependents[self.name] = dspec

    def _add_default_platform(self):
        """If a spec has an os or a target and no platform, give it
           the default platform.

           This is private because it is used by the parser -- it's not
           expected to be used outside of ``spec.py``.

        """
        arch = self.architecture
        if arch and not arch.platform and (arch.os or arch.target):
            self._set_architecture(platform=spack.architecture.platform().name)

    #
    # Public interface
    #
    @property
    def fullname(self):
        return (
            ('%s.%s' % (self.namespace, self.name)) if self.namespace else
            (self.name if self.name else ''))

    @property
    def root(self):
        """Follow dependent links and find the root of this spec's DAG.

        Spack specs have a single root (the package being installed).
        """
        if not self._dependents:
            return self

        return next(iter(self._dependents.values())).parent.root

    @property
    def package(self):
        if not self._package:
            self._package = spack.repo.get(self)
        return self._package

    @property
    def package_class(self):
        """Internal package call gets only the class object for a package.
           Use this to just get package metadata.
        """
        return spack.repo.path.get_pkg_class(self.fullname)

    @property
    def virtual(self):
        """Right now, a spec is virtual if no package exists with its name.

           TODO: revisit this -- might need to use a separate namespace and
           be more explicit about this.
           Possible idea: just use conventin and make virtual deps all
           caps, e.g., MPI vs mpi.
        """
        # This method can be called while regenerating the provider index
        # So we turn off using the index to detect virtuals
        return spack.repo.path.is_virtual(self.name, use_index=False)

    @property
    def concrete(self):
        """A spec is concrete if it describes a single build of a package.

        More formally, a spec is concrete if concretize() has been called
        on it and it has been marked `_concrete`.

        Concrete specs either can be or have been built. All constraints
        have been resolved, optional dependencies have been added or
        removed, a compiler has been chosen, and all variants have
        values.
        """
        return self._concrete

    def traverse(self, **kwargs):
        direction = kwargs.get('direction', 'children')
        depth = kwargs.get('depth', False)

        get_spec = lambda s: s.spec
        if direction == 'parents':
            get_spec = lambda s: s.parent

        if depth:
            for d, dspec in self.traverse_edges(**kwargs):
                yield d, get_spec(dspec)
        else:
            for dspec in self.traverse_edges(**kwargs):
                yield get_spec(dspec)

    def traverse_edges(self, visited=None, d=0, deptype='all',
                       dep_spec=None, **kwargs):
        """Generic traversal of the DAG represented by this spec.
           This will yield each node in the spec.  Options:

           order    [=pre|post]
               Order to traverse spec nodes. Defaults to preorder traversal.
               Options are:

               'pre':  Pre-order traversal; each node is yielded before its
                       children in the dependency DAG.
               'post': Post-order  traversal; each node is yielded after its
                       children in the dependency DAG.

           cover    [=nodes|edges|paths]
               Determines how extensively to cover the dag.  Possible values:

               'nodes': Visit each node in the dag only once.  Every node
                        yielded by this function will be unique.
               'edges': If a node has been visited once but is reached along a
                        new path from the root, yield it but do not descend
                        into it.  This traverses each 'edge' in the DAG once.
               'paths': Explore every unique path reachable from the root.
                        This descends into visited subtrees and will yield
                        nodes twice if they're reachable by multiple paths.

           depth    [=False]
               Defaults to False.  When True, yields not just nodes in the
               spec, but also their depth from the root in a (depth, node)
               tuple.

           key   [=id]
               Allow a custom key function to track the identity of nodes
               in the traversal.

           root     [=True]
               If False, this won't yield the root node, just its descendents.

           direction [=children|parents]
               If 'children', does a traversal of this spec's children.  If
               'parents', traverses upwards in the DAG towards the root.

        """
        # get initial values for kwargs
        depth = kwargs.get('depth', False)
        key_fun = kwargs.get('key', id)
        if isinstance(key_fun, six.string_types):
            key_fun = operator.attrgetter(key_fun)
        yield_root = kwargs.get('root', True)
        cover = kwargs.get('cover', 'nodes')
        direction = kwargs.get('direction', 'children')
        order = kwargs.get('order', 'pre')
        deptype = dp.canonical_deptype(deptype)

        # Make sure kwargs have legal values; raise ValueError if not.
        def validate(name, val, allowed_values):
            if val not in allowed_values:
                raise ValueError("Invalid value for %s: %s.  Choices are %s"
                                 % (name, val, ",".join(allowed_values)))
        validate('cover',     cover,     ('nodes', 'edges', 'paths'))
        validate('direction', direction, ('children', 'parents'))
        validate('order',     order,     ('pre', 'post'))

        if visited is None:
            visited = set()
        key = key_fun(self)

        # Node traversal does not yield visited nodes.
        if key in visited and cover == 'nodes':
            return

        def return_val(dspec):
            if not dspec:
                # make a fake dspec for the root.
                if direction == 'parents':
                    dspec = DependencySpec(self, None, ())
                else:
                    dspec = DependencySpec(None, self, ())
            return (d, dspec) if depth else dspec

        yield_me = yield_root or d > 0

        # Preorder traversal yields before successors
        if yield_me and order == 'pre':
            yield return_val(dep_spec)

        # Edge traversal yields but skips children of visited nodes
        if not (key in visited and cover == 'edges'):
            visited.add(key)

            # This code determines direction and yields the children/parents
            if direction == 'children':
                where = self._dependencies
                succ = lambda dspec: dspec.spec
            elif direction == 'parents':
                where = self._dependents
                succ = lambda dspec: dspec.parent
            else:
                raise ValueError('Invalid traversal direction: %s' % direction)

            for name, dspec in sorted(where.items()):
                dt = dspec.deptypes
                if dt and not any(d in deptype for d in dt):
                    continue

                for child in succ(dspec).traverse_edges(
                        visited, d + 1, deptype, dspec, **kwargs):
                    yield child

        # Postorder traversal yields after successors
        if yield_me and order == 'post':
            yield return_val(dep_spec)

    @property
    def short_spec(self):
        """Returns a version of the spec with the dependencies hashed
           instead of completely enumerated."""
        spec_format = '{name}{@version}{%compiler}'
        spec_format += '{variants}{arch=architecture}{/hash:7}'
        return self.format(spec_format)

    @property
    def cshort_spec(self):
        """Returns an auto-colorized version of ``self.short_spec``."""
        spec_format = '{name}{@version}{%compiler}'
        spec_format += '{variants}{arch=architecture}{/hash:7}'
        return self.cformat(spec_format)

    @property
    def prefix(self):
        if not self._concrete:
            raise spack.error.SpecError("Spec is not concrete: " + str(self))

        if self._prefix is None:
            upstream, record = spack.store.db.query_by_spec_hash(
                self.dag_hash())
            if record and record.path:
                self.prefix = record.path
            else:
                self.prefix = spack.store.layout.path_for_spec(self)
        return self._prefix

    @prefix.setter
    def prefix(self, value):
        self._prefix = spack.util.prefix.Prefix(value)

    def _spec_hash(self, hash):
        """Utility method for computing different types of Spec hashes.

        Arguments:
            hash (SpecHashDescriptor): type of hash to generate.
        """
        # TODO: curently we strip build dependencies by default.  Rethink
        # this when we move to using package hashing on all specs.
        node_dict = self.to_node_dict(hash=hash)
        yaml_text = syaml.dump(node_dict, default_flow_style=True)
        sha = hashlib.sha1(yaml_text.encode('utf-8'))
        b32_hash = base64.b32encode(sha.digest()).lower()

        if sys.version_info[0] >= 3:
            b32_hash = b32_hash.decode('utf-8')

        return b32_hash

    def _cached_hash(self, hash, length=None):
        """Helper function for storing a cached hash on the spec.

        This will run _spec_hash() with the deptype and package_hash
        parameters, and if this spec is concrete, it will store the value
        in the supplied attribute on this spec.

        Arguments:
            hash (SpecHashDescriptor): type of hash to generate.
        """
        if not hash.attr:
            return self._spec_hash(hash)[:length]

        hash_string = getattr(self, hash.attr, None)
        if hash_string:
            return hash_string[:length]
        else:
            hash_string = self._spec_hash(hash)
            if self.concrete:
                setattr(self, hash.attr, hash_string)

            return hash_string[:length]

    def dag_hash(self, length=None):
        """This is Spack's default hash, used to identify installations.

        At the moment, it excludes build dependencies to avoid rebuilding
        packages whenever build dependency versions change. We will
        revise this to include more detailed provenance when the
        concretizer can more aggressievly reuse installed dependencies.
        """
        return self._cached_hash(ht.dag_hash, length)

    def build_hash(self, length=None):
        """Hash used to store specs in environments.

        This hash includes build dependencies, and we need to preserve
        them to be able to rebuild an entire environment for a user.
        """
        return self._cached_hash(ht.build_hash, length)

    def full_hash(self, length=None):
        """Hash  to determine when to rebuild packages in the build pipeline.

        This hash includes the package hash, so that we know when package
        files has changed between builds. It does not currently include
        build dependencies, though it likely should.

        TODO: investigate whether to include build deps here.
        """
        return self._cached_hash(ht.full_hash, length)

    def dag_hash_bit_prefix(self, bits):
        """Get the first <bits> bits of the DAG hash as an integer type."""
        return base32_prefix_bits(self.dag_hash(), bits)

    def to_node_dict(self, hash=ht.dag_hash):
        """Create a dictionary representing the state of this Spec.

        ``to_node_dict`` creates the content that is eventually hashed by
        Spack to create identifiers like the DAG hash (see
        ``dag_hash()``).  Example result of ``to_node_dict`` for the
        ``sqlite`` package::

            {
                'sqlite': {
                    'version': '3.28.0',
                    'arch': {
                        'platform': 'darwin',
                        'platform_os': 'mojave',
                        'target': 'x86_64',
                    },
                    'compiler': {
                        'name': 'apple-clang',
                        'version': '10.0.0',
                    },
                    'namespace': 'builtin',
                    'parameters': {
                        'fts': 'true',
                        'functions': 'false',
                        'cflags': [],
                        'cppflags': [],
                        'cxxflags': [],
                        'fflags': [],
                        'ldflags': [],
                        'ldlibs': [],
                    },
                    'dependencies': {
                        'readline': {
                            'hash': 'zvaa4lhlhilypw5quj3akyd3apbq5gap',
                            'type': ['build', 'link'],
                        }
                    },
                }
            }

        Note that the dictionary returned does *not* include the hash of
        the *root* of the spec, though it does include hashes for each
        dependency, and (optionally) the package file corresponding to
        each node.

        See ``to_dict()`` for a "complete" spec hash, with hashes for
        each node and nodes for each dependency (instead of just their
        hashes).

        Arguments:
            hash (SpecHashDescriptor) type of hash to generate.
         """
        d = syaml.syaml_dict()

        if self.versions:
            d.update(self.versions.to_dict())

        if self.architecture:
            d.update(self.architecture.to_dict())

        if self.compiler:
            d.update(self.compiler.to_dict())

        if self.namespace:
            d['namespace'] = self.namespace

        params = syaml.syaml_dict(
            sorted(
                v.yaml_entry() for _, v in self.variants.items()
            )
        )

        params.update(sorted(self.compiler_flags.items()))
        if params:
            d['parameters'] = params

        if self.external:
            d['external'] = syaml.syaml_dict([
                ('path', self.external_path),
                ('module', self.external_modules),
                ('extra_attributes', self.extra_attributes)
            ])

        if not self._concrete:
            d['concrete'] = False

        if 'patches' in self.variants:
            variant = self.variants['patches']
            if hasattr(variant, '_patches_in_order_of_appearance'):
                d['patches'] = variant._patches_in_order_of_appearance

        if hash.package_hash:
            d['package_hash'] = self.package.content_hash()

        deps = self.dependencies_dict(deptype=hash.deptype)
        if deps:
            d['dependencies'] = syaml.syaml_dict([
                (name,
                 syaml.syaml_dict([
                     ('hash', dspec.spec._cached_hash(hash)),
                     ('type', sorted(str(s) for s in dspec.deptypes))])
                 ) for name, dspec in sorted(deps.items())
            ])

        return syaml.syaml_dict([(self.name, d)])

    def to_dict(self, hash=ht.dag_hash):
        """Create a dictionary suitable for writing this spec to YAML or JSON.

        This dictionaries like the one that is ultimately written to a
        ``spec.yaml`` file in each Spack installation directory.  For
        example, for sqlite::

            {
                'spec': [
                    {
                        'sqlite': {
                            'version': '3.28.0',
                            'arch': {
                                'platform': 'darwin',
                                'platform_os': 'mojave',
                                'target': 'x86_64',
                            },
                            'compiler': {
                                'name': 'apple-clang',
                                'version': '10.0.0',
                            },
                            'namespace': 'builtin',
                            'parameters': {
                                'fts': 'true',
                                'functions': 'false',
                                'cflags': [],
                                'cppflags': [],
                                'cxxflags': [],
                                'fflags': [],
                                'ldflags': [],
                                'ldlibs': [],
                            },
                            'dependencies': {
                                'readline': {
                                    'hash': 'zvaa4lhlhilypw5quj3akyd3apbq5gap',
                                    'type': ['build', 'link'],
                                }
                            },
                            'hash': '722dzmgymxyxd6ovjvh4742kcetkqtfs'
                        }
                    },
                    # ... more node dicts for readline and its dependencies ...
                ]
            }

        Note that this dictionary starts with the 'spec' key, and what
        follows is a list starting with the root spec, followed by its
        dependencies in preorder.  Each node in the list also has a
        'hash' key that contains the hash of the node *without* the hash
        field included.

        In the example, the package content hash is not included in the
        spec, but if ``package_hash`` were true there would be an
        additional field on each node called ``package_hash``.

        ``from_dict()`` can be used to read back in a spec that has been
        converted to a dictionary, serialized, and read back in.

        Arguments:
            deptype (tuple or str): dependency types to include when
                traversing the spec.
            package_hash (bool): whether to include package content
                hashes in the dictionary.

        """
        node_list = []
        for s in self.traverse(order='pre', deptype=hash.deptype):
            node_list.append(s.node_dict_with_hashes(hash))

        return syaml.syaml_dict([('spec', node_list)])

    def node_dict_with_hashes(self, hash=ht.dag_hash):
        """ Returns a node_dict of this spec with the dag hash added.  If this
        spec is concrete, the full hash is added as well.  If 'build' is in
        the hash_type, the build hash is also added. """
        node = self.to_node_dict(hash)
        node[self.name]['hash'] = self.dag_hash()

        # full_hash and build_hash are lazily computed -- but if we write
        # a spec out, we want them to be included. This is effectively
        # the last chance we get to compute them accurately.
        if self.concrete:
            # build and full hashes can be written out if:
            # 1. they're precomputed (i.e. we read them from somewhere
            #    and they were already on the spec
            # 2. we can still compute them lazily (i.e. we just made them and
            #    have the full dependency graph on-hand)
            #
            # we want to avoid recomputing either hash for specs we read
            # in from the DB or elsewhere, as we may not have the info
            # (like patches, package versions, etc.) that we need to
            # compute them. Unknown hashes are better than wrong hashes.
            write_full_hash = (
                self._hashes_final and self._full_hash or   # cached and final
                not self._hashes_final)                     # lazily compute
            write_build_hash = 'build' in hash.deptype and (
                self._hashes_final and self._build_hash or  # cached and final
                not self._hashes_final)                     # lazily compute

            if write_full_hash:
                node[self.name]['full_hash'] = self.full_hash()
            if write_build_hash:
                node[self.name]['build_hash'] = self.build_hash()

        return node

    def to_record_dict(self):
        """Return a "flat" dictionary with name and hash as top-level keys.

        This is similar to ``to_node_dict()``, but the name and the hash
        are "flattened" into the dictionary for easiler parsing by tools
        like ``jq``.  Instead of being keyed by name or hash, the
        dictionary "name" and "hash" fields, e.g.::

            {
              "name": "openssl"
              "hash": "3ws7bsihwbn44ghf6ep4s6h4y2o6eznv"
              "version": "3.28.0",
              "arch": {
              ...
            }

        But is otherwise the same as ``to_node_dict()``.

        """
        dictionary = syaml.syaml_dict()
        dictionary["name"] = self.name
        dictionary["hash"] = self.dag_hash()
        dictionary.update(self.to_node_dict()[self.name])
        return dictionary

    def to_yaml(self, stream=None, hash=ht.dag_hash):
        return syaml.dump(
            self.to_dict(hash), stream=stream, default_flow_style=False)

    def to_json(self, stream=None, hash=ht.dag_hash):
        return sjson.dump(self.to_dict(hash), stream)

    @staticmethod
    def from_node_dict(node):
        name = next(iter(node))
        node = node[name]

        spec = Spec(name, full_hash=node.get('full_hash', None))
        spec.namespace = node.get('namespace', None)
        spec._hash = node.get('hash', None)
        spec._build_hash = node.get('build_hash', None)

        if 'version' in node or 'versions' in node:
            spec.versions = vn.VersionList.from_dict(node)

        if 'arch' in node:
            spec.architecture = ArchSpec.from_dict(node)

        if 'compiler' in node:
            spec.compiler = CompilerSpec.from_dict(node)
        else:
            spec.compiler = None

        if 'parameters' in node:
            for name, value in node['parameters'].items():
                if name in _valid_compiler_flags:
                    spec.compiler_flags[name] = value
                else:
                    spec.variants[name] = vt.MultiValuedVariant.from_node_dict(
                        name, value)
        elif 'variants' in node:
            for name, value in node['variants'].items():
                spec.variants[name] = vt.MultiValuedVariant.from_node_dict(
                    name, value
                )
            for name in FlagMap.valid_compiler_flags():
                spec.compiler_flags[name] = []

        spec.external_path = None
        spec.external_modules = None
        if 'external' in node:
            # This conditional is needed because sometimes this function is
            # called with a node already constructed that contains a 'versions'
            # and 'external' field. Related to virtual packages provider
            # indexes.
            if node['external']:
                spec.external_path = node['external']['path']
                spec.external_modules = node['external']['module']
                if spec.external_modules is False:
                    spec.external_modules = None
                spec.extra_attributes = node['external'].get(
                    'extra_attributes', syaml.syaml_dict()
                )

        # specs read in are concrete unless marked abstract
        spec._concrete = node.get('concrete', True)

        # this spec may have been built with older packages than we have
        # on-hand, and we may not have the build dependencies, so mark it
        # so we don't recompute full_hash and build_hash.
        spec._hashes_final = spec._concrete

        if 'patches' in node:
            patches = node['patches']
            if len(patches) > 0:
                mvar = spec.variants.setdefault(
                    'patches', vt.MultiValuedVariant('patches', ())
                )
                mvar.value = patches
                # FIXME: Monkey patches mvar to store patches order
                mvar._patches_in_order_of_appearance = patches

        # Don't read dependencies here; from_node_dict() is used by
        # from_yaml() to read the root *and* each dependency spec.

        return spec

    @staticmethod
    def dependencies_from_node_dict(node):
        name = next(iter(node))
        node = node[name]
        if 'dependencies' not in node:
            return
        for t in Spec.read_yaml_dep_specs(node['dependencies']):
            yield t

    @staticmethod
    def read_yaml_dep_specs(dependency_dict):
        """Read the DependencySpec portion of a YAML-formatted Spec.

        This needs to be backward-compatible with older spack spec
        formats so that reindex will work on old specs/databases.
        """
        for dep_name, elt in dependency_dict.items():
            if isinstance(elt, six.string_types):
                # original format, elt is just the dependency hash.
                dag_hash, deptypes = elt, ['build', 'link']
            elif isinstance(elt, tuple):
                # original deptypes format: (used tuples, not future-proof)
                dag_hash, deptypes = elt
            elif isinstance(elt, dict):
                # new format: elements of dependency spec are keyed.
                dag_hash, deptypes = elt['hash'], elt['type']
            else:
                raise spack.error.SpecError(
                    "Couldn't parse dependency types in spec.")

            yield dep_name, dag_hash, list(deptypes)

    @staticmethod
    def from_literal(spec_dict, normal=True):
        """Builds a Spec from a dictionary containing the spec literal.

        The dictionary must have a single top level key, representing the root,
        and as many secondary level keys as needed in the spec.

        The keys can be either a string or a Spec or a tuple containing the
        Spec and the dependency types.

        Args:
            spec_dict (dict): the dictionary containing the spec literal
            normal (bool): if True the same key appearing at different levels
                of the ``spec_dict`` will map to the same object in memory.

        Examples:
            A simple spec ``foo`` with no dependencies:

            .. code-block:: python

                {'foo': None}

            A spec ``foo`` with a ``(build, link)`` dependency ``bar``:

            .. code-block:: python

                {'foo':
                    {'bar:build,link': None}}

            A spec with a diamond dependency and various build types:

            .. code-block:: python

                {'dt-diamond': {
                    'dt-diamond-left:build,link': {
                        'dt-diamond-bottom:build': None
                    },
                    'dt-diamond-right:build,link': {
                        'dt-diamond-bottom:build,link,run': None
                    }
                }}

            The same spec with a double copy of ``dt-diamond-bottom`` and
            no diamond structure:

            .. code-block:: python

                {'dt-diamond': {
                    'dt-diamond-left:build,link': {
                        'dt-diamond-bottom:build': None
                    },
                    'dt-diamond-right:build,link': {
                        'dt-diamond-bottom:build,link,run': None
                    }
                }, normal=False}

            Constructing a spec using a Spec object as key:

            .. code-block:: python

                mpich = Spec('mpich')
                libelf = Spec('libelf@1.8.11')
                expected_normalized = Spec.from_literal({
                    'mpileaks': {
                        'callpath': {
                            'dyninst': {
                                'libdwarf': {libelf: None},
                                libelf: None
                            },
                            mpich: None
                        },
                        mpich: None
                    },
                })

        """

        # Maps a literal to a Spec, to be sure we are reusing the same object
        spec_cache = LazySpecCache()

        def spec_builder(d):
            # The invariant is that the top level dictionary must have
            # only one key
            assert len(d) == 1

            # Construct the top-level spec
            spec_like, dep_like = next(iter(d.items()))

            # If the requirements was for unique nodes (default)
            # then re-use keys from the local cache. Otherwise build
            # a new node every time.
            if not isinstance(spec_like, Spec):
                spec = spec_cache[spec_like] if normal else Spec(spec_like)
            else:
                spec = spec_like

            if dep_like is None:
                return spec

            def name_and_dependency_types(s):
                """Given a key in the dictionary containing the literal,
                extracts the name of the spec and its dependency types.

                Args:
                    s (str): key in the dictionary containing the literal

                """
                t = s.split(':')

                if len(t) > 2:
                    msg = 'more than one ":" separator in key "{0}"'
                    raise KeyError(msg.format(s))

                n = t[0]
                if len(t) == 2:
                    dtypes = tuple(dt.strip() for dt in t[1].split(','))
                else:
                    dtypes = ()

                return n, dtypes

            def spec_and_dependency_types(s):
                """Given a non-string key in the literal, extracts the spec
                and its dependency types.

                Args:
                    s (spec or tuple): either a Spec object or a tuple
                        composed of a Spec object and a string with the
                        dependency types

                """
                if isinstance(s, Spec):
                    return s, ()

                spec_obj, dtypes = s
                return spec_obj, tuple(dt.strip() for dt in dtypes.split(','))

            # Recurse on dependencies
            for s, s_dependencies in dep_like.items():

                if isinstance(s, six.string_types):
                    dag_node, dependency_types = name_and_dependency_types(s)
                else:
                    dag_node, dependency_types = spec_and_dependency_types(s)

                dependency_spec = spec_builder({dag_node: s_dependencies})
                spec._add_dependency(dependency_spec, dependency_types)

            return spec

        return spec_builder(spec_dict)

    @staticmethod
    def from_dict(data):
        """Construct a spec from YAML.

        Parameters:
        data -- a nested dict/list data structure read from YAML or JSON.
        """
        nodes = data['spec']

        # Read nodes out of list.  Root spec is the first element;
        # dependencies are the following elements.
        dep_list = [Spec.from_node_dict(node) for node in nodes]
        if not dep_list:
            raise spack.error.SpecError("YAML spec contains no nodes.")
        deps = dict((spec.name, spec) for spec in dep_list)
        spec = dep_list[0]

        for node in nodes:
            # get dependency dict from the node.
            name = next(iter(node))

            if 'dependencies' not in node[name]:
                continue

            yaml_deps = node[name]['dependencies']
            for dname, dhash, dtypes in Spec.read_yaml_dep_specs(yaml_deps):
                deps[name]._add_dependency(deps[dname], dtypes)

        return spec

    @staticmethod
    def from_yaml(stream):
        """Construct a spec from YAML.

        Parameters:
        stream -- string or file object to read from.
        """
        try:
            data = yaml.load(stream)
            return Spec.from_dict(data)
        except yaml.error.MarkedYAMLError as e:
            raise syaml.SpackYAMLError("error parsing YAML spec:", str(e))

    @staticmethod
    def from_json(stream):
        """Construct a spec from JSON.

        Parameters:
        stream -- string or file object to read from.
        """
        try:
            data = sjson.load(stream)
            return Spec.from_dict(data)
        except Exception as e:
            tty.debug(e)
            raise sjson.SpackJSONError("error parsing JSON spec:", str(e))

    @staticmethod
    def from_detection(spec_str, extra_attributes=None):
        """Construct a spec from a spec string determined during external
        detection and attach extra attributes to it.

        Args:
            spec_str (str): spec string
            extra_attributes (dict): dictionary containing extra attributes

        Returns:
            spack.spec.Spec: external spec
        """
        s = Spec(spec_str)
        extra_attributes = syaml.sorted_dict(extra_attributes or {})
        # This is needed to be able to validate multi-valued variants,
        # otherwise they'll still be abstract in the context of detection.
        vt.substitute_abstract_variants(s)
        s.extra_attributes = extra_attributes
        return s

    def validate_detection(self):
        """Validate the detection of an external spec.

        This method is used as part of Spack's detection protocol, and is
        not meant for client code use.
        """
        # Assert that _extra_attributes is a Mapping and not None,
        # which likely means the spec was created with Spec.from_detection
        msg = ('cannot validate "{0}" since it was not created '
               'using Spec.from_detection'.format(self))
        assert isinstance(self.extra_attributes, collections.Mapping), msg

        # Validate the spec calling a package specific method
        validate_fn = getattr(
            self.package, 'validate_detected_spec', lambda x, y: None
        )
        validate_fn(self, self.extra_attributes)

    def _concretize_helper(self, concretizer, presets=None, visited=None):
        """Recursive helper function for concretize().
           This concretizes everything bottom-up.  As things are
           concretized, they're added to the presets, and ancestors
           will prefer the settings of their children.
        """
        if presets is None:
            presets = {}
        if visited is None:
            visited = set()

        if self.name in visited:
            return False

        if self.concrete:
            visited.add(self.name)
            return False

        changed = False

        # Concretize deps first -- this is a bottom-up process.
        for name in sorted(self._dependencies.keys()):
            changed |= self._dependencies[name].spec._concretize_helper(
                concretizer, presets, visited
            )

        if self.name in presets:
            changed |= self.constrain(presets[self.name])
        else:
            # Concretize virtual dependencies last.  Because they're added
            # to presets below, their constraints will all be merged, but we'll
            # still need to select a concrete package later.
            if not self.virtual:
                changed |= any(
                    (concretizer.concretize_develop(self),  # special variant
                     concretizer.concretize_architecture(self),
                     concretizer.concretize_compiler(self),
                     concretizer.adjust_target(self),
                     # flags must be concretized after compiler
                     concretizer.concretize_compiler_flags(self),
                     concretizer.concretize_version(self),
                     concretizer.concretize_variants(self)))
            presets[self.name] = self

        visited.add(self.name)
        return changed

    def _replace_with(self, concrete):
        """Replace this virtual spec with a concrete spec."""
        assert(self.virtual)
        for name, dep_spec in self._dependents.items():
            dependent = dep_spec.parent
            deptypes = dep_spec.deptypes

            # remove self from all dependents, unless it is already removed
            if self.name in dependent._dependencies:
                del dependent._dependencies[self.name]

            # add the replacement, unless it is already a dep of dependent.
            if concrete.name not in dependent._dependencies:
                dependent._add_dependency(concrete, deptypes)

    def _expand_virtual_packages(self, concretizer):
        """Find virtual packages in this spec, replace them with providers,
           and normalize again to include the provider's (potentially virtual)
           dependencies.  Repeat until there are no virtual deps.

           Precondition: spec is normalized.

           .. todo::

              If a provider depends on something that conflicts with
              other dependencies in the spec being expanded, this can
              produce a conflicting spec.  For example, if mpich depends
              on hwloc@:1.3 but something in the spec needs hwloc1.4:,
              then we should choose an MPI other than mpich.  Cases like
              this are infrequent, but should implement this before it is
              a problem.
        """
        # Make an index of stuff this spec already provides
        self_index = spack.provider_index.ProviderIndex(
            self.traverse(), restrict=True)
        changed = False
        done = False

        while not done:
            done = True
            for spec in list(self.traverse()):
                replacement = None
                if spec.external:
                    continue
                if spec.virtual:
                    replacement = self._find_provider(spec, self_index)
                    if replacement:
                        # TODO: may break if in-place on self but
                        # shouldn't happen if root is traversed first.
                        spec._replace_with(replacement)
                        done = False
                        break

                if not replacement:
                    # Get a list of possible replacements in order of
                    # preference.
                    candidates = concretizer.choose_virtual_or_external(spec)

                    # Try the replacements in order, skipping any that cause
                    # satisfiability problems.
                    for replacement in candidates:
                        if replacement is spec:
                            break

                        # Replace spec with the candidate and normalize
                        copy = self.copy()
                        copy[spec.name]._dup(replacement, deps=False)

                        try:
                            # If there are duplicate providers or duplicate
                            # provider deps, consolidate them and merge
                            # constraints.
                            copy.normalize(force=True)
                            break
                        except spack.error.SpecError:
                            # On error, we'll try the next replacement.
                            continue

                # If replacement is external then trim the dependencies
                if replacement.external:
                    if (spec._dependencies):
                        changed = True
                        spec._dependencies = DependencyMap()
                    replacement._dependencies = DependencyMap()
                    replacement.architecture = self.architecture

                # TODO: could this and the stuff in _dup be cleaned up?
                def feq(cfield, sfield):
                    return (not cfield) or (cfield == sfield)

                if replacement is spec or (
                        feq(replacement.name, spec.name) and
                        feq(replacement.versions, spec.versions) and
                        feq(replacement.compiler, spec.compiler) and
                        feq(replacement.architecture, spec.architecture) and
                        feq(replacement._dependencies, spec._dependencies) and
                        feq(replacement.variants, spec.variants) and
                        feq(replacement.external_path,
                            spec.external_path) and
                        feq(replacement.external_modules,
                            spec.external_modules)):
                    continue
                # Refine this spec to the candidate. This uses
                # replace_with AND dup so that it can work in
                # place. TODO: make this more efficient.
                if spec.virtual:
                    spec._replace_with(replacement)
                    changed = True
                if spec._dup(replacement, deps=False, cleardeps=False):
                    changed = True

                spec._dependencies.owner = spec
                self_index.update(spec)
                done = False
                break

        return changed

    def concretize(self, tests=False):
        """A spec is concrete if it describes one build of a package uniquely.
        This will ensure that this spec is concrete.

        Args:
            tests (list or bool): list of packages that will need test
                dependencies, or True/False for test all/none

        If this spec could describe more than one version, variant, or build
        of a package, this will add constraints to make it concrete.

        Some rigorous validation and checks are also performed on the spec.
        Concretizing ensures that it is self-consistent and that it's
        consistent with requirements of its packages. See flatten() and
        normalize() for more details on this.
        """
        import spack.concretize

        if not self.name:
            raise spack.error.SpecError(
                "Attempting to concretize anonymous spec")

        if self._concrete:
            return

        changed = True
        force = False

        user_spec_deps = self.flat_dependencies(copy=False)
        concretizer = spack.concretize.Concretizer(self.copy())
        while changed:
            changes = (self.normalize(force, tests=tests,
                                      user_spec_deps=user_spec_deps),
                       self._expand_virtual_packages(concretizer),
                       self._concretize_helper(concretizer))
            changed = any(changes)
            force = True

        visited_user_specs = set()
        for dep in self.traverse():
            visited_user_specs.add(dep.name)
            visited_user_specs.update(x.name for x in dep.package.provided)

        extra = set(user_spec_deps.keys()).difference(visited_user_specs)
        if extra:
            raise InvalidDependencyError(self.name, extra)

        # This dictionary will store object IDs rather than Specs as keys
        # since the Spec __hash__ will change as patches are added to them
        spec_to_patches = {}
        for s in self.traverse():
            # After concretizing, assign namespaces to anything left.
            # Note that this doesn't count as a "change".  The repository
            # configuration is constant throughout a spack run, and
            # normalize and concretize evaluate Packages using Repo.get(),
            # which respects precedence.  So, a namespace assignment isn't
            # changing how a package name would have been interpreted and
            # we can do it as late as possible to allow as much
            # compatibility across repositories as possible.
            if s.namespace is None:
                s.namespace = spack.repo.path.repo_for_pkg(s.name).namespace

            if s.concrete:
                continue

            # Add any patches from the package to the spec.
            patches = []
            for cond, patch_list in s.package_class.patches.items():
                if s.satisfies(cond, strict=True):
                    for patch in patch_list:
                        patches.append(patch)
            if patches:
                spec_to_patches[id(s)] = patches

        # Also record all patches required on dependencies by
        # depends_on(..., patch=...)
        for dspec in self.traverse_edges(deptype=all,
                                         cover='edges', root=False):
            pkg_deps = dspec.parent.package_class.dependencies
            if dspec.spec.name not in pkg_deps:
                continue

            if dspec.spec.concrete:
                continue

            patches = []
            for cond, dependency in pkg_deps[dspec.spec.name].items():
                if dspec.parent.satisfies(cond, strict=True):
                    for pcond, patch_list in dependency.patches.items():
                        if dspec.spec.satisfies(pcond):
                            for patch in patch_list:
                                patches.append(patch)
            if patches:
                all_patches = spec_to_patches.setdefault(id(dspec.spec), [])
                all_patches.extend(patches)

        for spec in self.traverse():
            if id(spec) not in spec_to_patches:
                continue

            patches = list(lang.dedupe(spec_to_patches[id(spec)]))
            mvar = spec.variants.setdefault(
                'patches', vt.MultiValuedVariant('patches', ())
            )
            mvar.value = tuple(p.sha256 for p in patches)
            # FIXME: Monkey patches mvar to store patches order
            full_order_keys = list(tuple(p.ordering_key) + (p.sha256,) for p
                                   in patches)
            ordered_hashes = sorted(full_order_keys)
            tty.debug("Ordered hashes [{0}]: ".format(spec.name) +
                      ', '.join('/'.join(str(e) for e in t)
                                for t in ordered_hashes))
            mvar._patches_in_order_of_appearance = list(
                t[-1] for t in ordered_hashes)

        for s in self.traverse():
            if s.external_modules and not s.external_path:
                compiler = spack.compilers.compiler_for_spec(
                    s.compiler, s.architecture)
                for mod in compiler.modules:
                    md.load_module(mod)

                # get the path from the module
                # the package can override the default
                s.external_path = getattr(s.package, 'external_prefix',
                                          md.path_from_modules(
                                              s.external_modules))

        # Mark everything in the spec as concrete, as well.
        self._mark_concrete()

        # If any spec in the DAG is deprecated, throw an error
        deprecated = []
        with spack.store.db.read_transaction():
            for x in self.traverse():
                _, rec = spack.store.db.query_by_spec_hash(x.dag_hash())
                if rec and rec.deprecated_for:
                    deprecated.append(rec)

        if deprecated:
            msg = "\n    The following specs have been deprecated"
            msg += " in favor of specs with the hashes shown:\n"
            for rec in deprecated:
                msg += '        %s  --> %s\n' % (rec.spec, rec.deprecated_for)
            msg += '\n'
            msg += "    For each package listed, choose another spec\n"
            raise SpecDeprecatedError(msg)

        # Now that the spec is concrete we should check if
        # there are declared conflicts
        #
        # TODO: this needs rethinking, as currently we can only express
        # TODO: internal configuration conflicts within one package.
        matches = []
        for x in self.traverse():
            if x.external:
                # external specs are already built, don't worry about whether
                # it's possible to build that configuration with Spack
                continue
            for conflict_spec, when_list in x.package_class.conflicts.items():
                if x.satisfies(conflict_spec, strict=True):
                    for when_spec, msg in when_list:
                        if x.satisfies(when_spec, strict=True):
                            when = when_spec.copy()
                            when.name = x.name
                            matches.append((x, conflict_spec, when, msg))
        if matches:
            raise ConflictsInSpecError(self, matches)

        # Check if we can produce an optimized binary (will throw if
        # there are declared inconsistencies)
        self.architecture.target.optimization_flags(self.compiler)

    def _mark_concrete(self, value=True):
        """Mark this spec and its dependencies as concrete.

        Only for internal use -- client code should use "concretize"
        unless there is a need to force a spec to be concrete.
        """
        for s in self.traverse():
            if (not value) and s.concrete and s.package.installed:
                continue
            s._normal = value
            s._concrete = value

    def concretized(self):
        """This is a non-destructive version of concretize().  First clones,
           then returns a concrete version of this package without modifying
           this package. """
        clone = self.copy(caches=False)
        clone.concretize()
        return clone

    def flat_dependencies(self, **kwargs):
        """Return a DependencyMap containing all of this spec's
           dependencies with their constraints merged.

           If copy is True, returns merged copies of its dependencies
           without modifying the spec it's called on.

           If copy is False, clears this spec's dependencies and
           returns them. This disconnects all dependency links including
           transitive dependencies, except for concrete specs: if a spec
           is concrete it will not be disconnected from its dependencies
           (although a non-concrete spec with concrete dependencies will
           be disconnected from those dependencies).
        """
        copy = kwargs.get('copy', True)

        flat_deps = {}
        try:
            deptree = self.traverse(root=False)
            for spec in deptree:

                if spec.name not in flat_deps:
                    if copy:
                        spec = spec.copy(deps=False)
                    flat_deps[spec.name] = spec
                else:
                    flat_deps[spec.name].constrain(spec)

            if not copy:
                for spec in flat_deps.values():
                    if not spec.concrete:
                        spec._dependencies.clear()
                        spec._dependents.clear()
                self._dependencies.clear()

            return flat_deps

        except spack.error.UnsatisfiableSpecError as e:
            # Here, the DAG contains two instances of the same package
            # with inconsistent constraints.  Users cannot produce
            # inconsistent specs like this on the command line: the
            # parser doesn't allow it. Spack must be broken!
            raise InconsistentSpecError("Invalid Spec DAG: %s" % e.message)

    def index(self, deptype='all'):
        """Return DependencyMap that points to all the dependencies in this
           spec."""
        dm = DependencyMap()
        for spec in self.traverse(deptype=deptype):
            dm[spec.name] = spec
        return dm

    def _evaluate_dependency_conditions(self, name):
        """Evaluate all the conditions on a dependency with this name.

        Args:
            name (str): name of dependency to evaluate conditions on.

        Returns:
            (Dependency): new Dependency object combining all constraints.

        If the package depends on <name> in the current spec
        configuration, return the constrained dependency and
        corresponding dependency types.

        If no conditions are True (and we don't depend on it), return
        ``(None, None)``.
        """
        conditions = self.package_class.dependencies[name]

        vt.substitute_abstract_variants(self)
        # evaluate when specs to figure out constraints on the dependency.
        dep = None
        for when_spec, dependency in conditions.items():
            if self.satisfies(when_spec, strict=True):
                if dep is None:
                    dep = dp.Dependency(self.name, Spec(name), type=())
                try:
                    dep.merge(dependency)
                except spack.error.UnsatisfiableSpecError as e:
                    e.message = (
                        "Conflicting conditional dependencies for spec"
                        "\n\n\t{0}\n\n"
                        "Cannot merge constraint"
                        "\n\n\t{1}\n\n"
                        "into"
                        "\n\n\t{2}"
                        .format(self, dependency.spec, dep.spec))
                    raise e

        return dep

    def _find_provider(self, vdep, provider_index):
        """Find provider for a virtual spec in the provider index.
           Raise an exception if there is a conflicting virtual
           dependency already in this spec.
        """
        assert(vdep.virtual)

        # note that this defensively copies.
        providers = provider_index.providers_for(vdep)

        # If there is a provider for the vpkg, then use that instead of
        # the virtual package.
        if providers:
            # Remove duplicate providers that can concretize to the same
            # result.
            for provider in providers:
                for spec in providers:
                    if spec is not provider and provider.satisfies(spec):
                        providers.remove(spec)
            # Can't have multiple providers for the same thing in one spec.
            if len(providers) > 1:
                raise MultipleProviderError(vdep, providers)
            return providers[0]
        else:
            # The user might have required something insufficient for
            # pkg_dep -- so we'll get a conflict.  e.g., user asked for
            # mpi@:1.1 but some package required mpi@2.1:.
            required = provider_index.providers_for(vdep.name)
            if len(required) > 1:
                raise MultipleProviderError(vdep, required)
            elif required:
                raise UnsatisfiableProviderSpecError(required[0], vdep)

    def _merge_dependency(
            self, dependency, visited, spec_deps, provider_index, tests):
        """Merge dependency information from a Package into this Spec.

        Args:
            dependency (Dependency): dependency metadata from a package;
                this is typically the result of merging *all* matching
                dependency constraints from the package.
            visited (set): set of dependency nodes already visited by
                ``normalize()``.
            spec_deps (dict): ``dict`` of all dependencies from the spec
                being normalized.
            provider_index (dict): ``provider_index`` of virtual dep
                providers in the ``Spec`` as normalized so far.

        NOTE: Caller should assume that this routine owns the
        ``dependency`` parameter, i.e., it needs to be a copy of any
        internal structures.

        This is the core of ``normalize()``.  There are some basic steps:

          * If dep is virtual, evaluate whether it corresponds to an
            existing concrete dependency, and merge if so.

          * If it's real and it provides some virtual dep, see if it provides
            what some virtual dependency wants and merge if so.

          * Finally, if none of the above, merge dependency and its
            constraints into this spec.

        This method returns True if the spec was changed, False otherwise.

        """
        changed = False
        dep = dependency.spec

        # If it's a virtual dependency, try to find an existing
        # provider in the spec, and merge that.
        if dep.virtual:
            visited.add(dep.name)
            provider = self._find_provider(dep, provider_index)
            if provider:
                dep = provider
        else:
            index = spack.provider_index.ProviderIndex([dep], restrict=True)
            items = list(spec_deps.items())
            for name, vspec in items:
                if not vspec.virtual:
                    continue

                if index.providers_for(vspec):
                    vspec._replace_with(dep)
                    del spec_deps[vspec.name]
                    changed = True
                else:
                    required = index.providers_for(vspec.name)
                    if required:
                        raise UnsatisfiableProviderSpecError(required[0], dep)
            provider_index.update(dep)

        # If the spec isn't already in the set of dependencies, add it.
        # Note: dep is always owned by this method. If it's from the
        # caller, it's a copy from _evaluate_dependency_conditions. If it
        # comes from a vdep, it's a defensive copy from _find_provider.
        if dep.name not in spec_deps:
            if self.concrete:
                return False

            spec_deps[dep.name] = dep
            changed = True
        else:
            # merge package/vdep information into spec
            try:
                tty.debug(
                    "{0} applying constraint {1}".format(self.name, str(dep)))
                changed |= spec_deps[dep.name].constrain(dep)
            except spack.error.UnsatisfiableSpecError as e:
                fmt = 'An unsatisfiable {0}'.format(e.constraint_type)
                fmt += ' constraint has been detected for spec:'
                fmt += '\n\n{0}\n\n'.format(spec_deps[dep.name].tree(indent=4))
                fmt += 'while trying to concretize the partial spec:'
                fmt += '\n\n{0}\n\n'.format(self.tree(indent=4))
                fmt += '{0} requires {1} {2} {3}, but spec asked for {4}'

                e.message = fmt.format(
                    self.name,
                    dep.name,
                    e.constraint_type,
                    e.required,
                    e.provided)

                raise

        # Add merged spec to my deps and recurse
        spec_dependency = spec_deps[dep.name]
        if dep.name not in self._dependencies:
            self._add_dependency(spec_dependency, dependency.type)

        changed |= spec_dependency._normalize_helper(
            visited, spec_deps, provider_index, tests)
        return changed

    def _normalize_helper(self, visited, spec_deps, provider_index, tests):
        """Recursive helper function for _normalize."""
        if self.name in visited:
            return False
        visited.add(self.name)

        # If we descend into a virtual spec, there's nothing more
        # to normalize.  Concretize will finish resolving it later.
        if self.virtual or self.external:
            return False

        # Avoid recursively adding constraints for already-installed packages:
        # these may include build dependencies which are not needed for this
        # install (since this package is already installed).
        if self.concrete and self.package.installed:
            return False

        # Combine constraints from package deps with constraints from
        # the spec, until nothing changes.
        any_change = False
        changed = True

        while changed:
            changed = False
            for dep_name in self.package_class.dependencies:
                # Do we depend on dep_name?  If so pkg_dep is not None.
                dep = self._evaluate_dependency_conditions(dep_name)

                # If dep is a needed dependency, merge it.
                if dep:
                    merge = (
                        # caller requested test dependencies
                        tests is True or (tests and self.name in tests) or
                        # this is not a test-only dependency
                        dep.type - set(['test']))

                    if merge:
                        changed |= self._merge_dependency(
                            dep, visited, spec_deps, provider_index, tests)
            any_change |= changed

        return any_change

    def normalize(self, force=False, tests=False, user_spec_deps=None):
        """When specs are parsed, any dependencies specified are hanging off
           the root, and ONLY the ones that were explicitly provided are there.
           Normalization turns a partial flat spec into a DAG, where:

           1. Known dependencies of the root package are in the DAG.
           2. Each node's dependencies dict only contains its known direct
              deps.
           3. There is only ONE unique spec for each package in the DAG.

              * This includes virtual packages.  If there a non-virtual
                package that provides a virtual package that is in the spec,
                then we replace the virtual package with the non-virtual one.

           TODO: normalize should probably implement some form of cycle
           detection, to ensure that the spec is actually a DAG.
        """
        if not self.name:
            raise spack.error.SpecError(
                "Attempting to normalize anonymous spec")

        # Set _normal and _concrete to False when forced
        if force:
            self._mark_concrete(False)

        if self._normal:
            return False

        # Ensure first that all packages & compilers in the DAG exist.
        self.validate_or_raise()
        # Clear the DAG and collect all dependencies in the DAG, which will be
        # reapplied as constraints. All dependencies collected this way will
        # have been created by a previous execution of 'normalize'.
        # A dependency extracted here will only be reintegrated if it is
        # discovered to apply according to _normalize_helper, so
        # user-specified dependencies are recorded separately in case they
        # refer to specs which take several normalization passes to
        # materialize.
        all_spec_deps = self.flat_dependencies(copy=False)

        if user_spec_deps:
            for name, spec in user_spec_deps.items():
                if not name:
                    msg = "Attempted to normalize anonymous dependency spec"
                    msg += " %s" % spec
                    raise InvalidSpecDetected(msg)
                if name not in all_spec_deps:
                    all_spec_deps[name] = spec
                else:
                    all_spec_deps[name].constrain(spec)

        # Initialize index of virtual dependency providers if
        # concretize didn't pass us one already
        provider_index = spack.provider_index.ProviderIndex(
            [s for s in all_spec_deps.values()], restrict=True)

        # traverse the package DAG and fill out dependencies according
        # to package files & their 'when' specs
        visited = set()

        any_change = self._normalize_helper(
            visited, all_spec_deps, provider_index, tests)

        # Mark the spec as normal once done.
        self._normal = True
        return any_change

    def normalized(self):
        """
        Return a normalized copy of this spec without modifying this spec.
        """
        clone = self.copy()
        clone.normalize()
        return clone

    def validate_or_raise(self):
        """Checks that names and values in this spec are real. If they're not,
        it will raise an appropriate exception.
        """
        # FIXME: this function should be lazy, and collect all the errors
        # FIXME: before raising the exceptions, instead of being greedy and
        # FIXME: raise just the first one encountered
        for spec in self.traverse():
            # raise an UnknownPackageError if the spec's package isn't real.
            if (not spec.virtual) and spec.name:
                spack.repo.get(spec.fullname)

            # validate compiler in addition to the package name.
            if spec.compiler:
                if not compilers.supported(spec.compiler):
                    raise UnsupportedCompilerError(spec.compiler.name)

            # Ensure correctness of variants (if the spec is not virtual)
            if not spec.virtual:
                pkg_cls = spec.package_class
                pkg_variants = pkg_cls.variants
                # reserved names are variants that may be set on any package
                # but are not necessarily recorded by the package's class
                not_existing = set(spec.variants) - (
                    set(pkg_variants) | set(spack.directives.reserved_names))
                if not_existing:
                    raise vt.UnknownVariantError(spec, not_existing)

                vt.substitute_abstract_variants(spec)

    def constrain(self, other, deps=True):
        """Merge the constraints of other with self.

        Returns True if the spec changed as a result, False if not.
        """
        # If we are trying to constrain a concrete spec, either the spec
        # already satisfies the constraint (and the method returns False)
        # or it raises an exception
        if self.concrete:
            if self.satisfies(other):
                return False
            else:
                raise spack.error.UnsatisfiableSpecError(
                    self, other, 'constrain a concrete spec'
                )

        other = self._autospec(other)

        if not (self.name == other.name or
                (not self.name) or
                (not other.name)):
            raise UnsatisfiableSpecNameError(self.name, other.name)

        if (other.namespace is not None and
                self.namespace is not None and
                other.namespace != self.namespace):
            raise UnsatisfiableSpecNameError(self.fullname, other.fullname)

        if not self.versions.overlaps(other.versions):
            raise UnsatisfiableVersionSpecError(self.versions, other.versions)

        for v in [x for x in other.variants if x in self.variants]:
            if not self.variants[v].compatible(other.variants[v]):
                raise vt.UnsatisfiableVariantSpecError(
                    self.variants[v], other.variants[v]
                )

        # TODO: Check out the logic here
        sarch, oarch = self.architecture, other.architecture
        if sarch is not None and oarch is not None:
            if sarch.platform is not None and oarch.platform is not None:
                if sarch.platform != oarch.platform:
                    raise UnsatisfiableArchitectureSpecError(sarch, oarch)
            if sarch.os is not None and oarch.os is not None:
                if sarch.os != oarch.os:
                    raise UnsatisfiableArchitectureSpecError(sarch, oarch)
            if sarch.target is not None and oarch.target is not None:
                if sarch.target != oarch.target:
                    raise UnsatisfiableArchitectureSpecError(sarch, oarch)

        changed = False
        if self.compiler is not None and other.compiler is not None:
            changed |= self.compiler.constrain(other.compiler)
        elif self.compiler is None:
            changed |= (self.compiler != other.compiler)
            self.compiler = other.compiler

        changed |= self.versions.intersect(other.versions)
        changed |= self.variants.constrain(other.variants)

        changed |= self.compiler_flags.constrain(other.compiler_flags)

        old = str(self.architecture)
        sarch, oarch = self.architecture, other.architecture
        if sarch is None or other.architecture is None:
            self.architecture = sarch or oarch
        else:
            if sarch.platform is None or oarch.platform is None:
                self.architecture.platform = sarch.platform or oarch.platform
            if sarch.os is None or oarch.os is None:
                sarch.os = sarch.os or oarch.os
            if sarch.target is None or oarch.target is None:
                sarch.target = sarch.target or oarch.target
        changed |= (str(self.architecture) != old)

        if deps:
            changed |= self._constrain_dependencies(other)

        return changed

    def _constrain_dependencies(self, other):
        """Apply constraints of other spec's dependencies to this spec."""
        other = self._autospec(other)

        if not other._dependencies:
            return False

        # TODO: might want more detail than this, e.g. specific deps
        # in violation. if this becomes a priority get rid of this
        # check and be more specific about what's wrong.
        if not other.satisfies_dependencies(self):
            raise UnsatisfiableDependencySpecError(other, self)

        if any(not d.name for d in other.traverse(root=False)):
            raise UnconstrainableDependencySpecError(other)

        # Handle common first-order constraints directly
        changed = False
        for name in self.common_dependencies(other):
            changed |= self[name].constrain(other[name], deps=False)
            if name in self._dependencies:
                changed |= self._dependencies[name].update_deptypes(
                    other._dependencies[name].deptypes)

        # Update with additional constraints from other spec
        for name in other.dep_difference(self):
            dep_spec_copy = other.get_dependency(name)
            dep_copy = dep_spec_copy.spec
            deptypes = dep_spec_copy.deptypes
            self._add_dependency(dep_copy.copy(), deptypes)
            changed = True

        return changed

    def common_dependencies(self, other):
        """Return names of dependencies that self an other have in common."""
        common = set(
            s.name for s in self.traverse(root=False))
        common.intersection_update(
            s.name for s in other.traverse(root=False))
        return common

    def constrained(self, other, deps=True):
        """Return a constrained copy without modifying this spec."""
        clone = self.copy(deps=deps)
        clone.constrain(other, deps)
        return clone

    def dep_difference(self, other):
        """Returns dependencies in self that are not in other."""
        mine = set(s.name for s in self.traverse(root=False))
        mine.difference_update(
            s.name for s in other.traverse(root=False))
        return mine

    def _autospec(self, spec_like):
        """
        Used to convert arguments to specs.  If spec_like is a spec, returns
        it.  If it's a string, tries to parse a string.  If that fails, tries
        to parse a local spec from it (i.e. name is assumed to be self's name).
        """
        if isinstance(spec_like, Spec):
            return spec_like
        return Spec(spec_like)

    def satisfies(self, other, deps=True, strict=False, strict_deps=False):
        """Determine if this spec satisfies all constraints of another.

        There are two senses for satisfies:

          * `loose` (default): the absence of a constraint in self
            implies that it *could* be satisfied by other, so we only
            check that there are no conflicts with other for
            constraints that this spec actually has.

          * `strict`: strict means that we *must* meet all the
            constraints specified on other.
        """
        other = self._autospec(other)

        # The only way to satisfy a concrete spec is to match its hash exactly.
        if other.concrete:
            return self.concrete and self.dag_hash() == other.dag_hash()

        # A concrete provider can satisfy a virtual dependency.
        if not self.virtual and other.virtual:
            try:
                pkg = spack.repo.get(self.fullname)
            except spack.repo.UnknownEntityError:
                # If we can't get package info on this spec, don't treat
                # it as a provider of this vdep.
                return False

            if pkg.provides(other.name):
                for provided, when_specs in pkg.provided.items():
                    if any(self.satisfies(when_spec, deps=False, strict=strict)
                           for when_spec in when_specs):
                        if provided.satisfies(other):
                            return True
            return False

        # Otherwise, first thing we care about is whether the name matches
        if self.name != other.name and self.name and other.name:
            return False

        # namespaces either match, or other doesn't require one.
        if (other.namespace is not None and
                self.namespace is not None and
                self.namespace != other.namespace):
            return False
        if self.versions and other.versions:
            if not self.versions.satisfies(other.versions, strict=strict):
                return False
        elif strict and (self.versions or other.versions):
            return False

        # None indicates no constraints when not strict.
        if self.compiler and other.compiler:
            if not self.compiler.satisfies(other.compiler, strict=strict):
                return False
        elif strict and (other.compiler and not self.compiler):
            return False

        var_strict = strict
        if (not self.name) or (not other.name):
            var_strict = True
        if not self.variants.satisfies(other.variants, strict=var_strict):
            return False

        # Architecture satisfaction is currently just string equality.
        # If not strict, None means unconstrained.
        if self.architecture and other.architecture:
            if not self.architecture.satisfies(other.architecture, strict):
                return False
        elif strict and (other.architecture and not self.architecture):
            return False

        if not self.compiler_flags.satisfies(
                other.compiler_flags,
                strict=strict):
            return False

        # If we need to descend into dependencies, do it, otherwise we're done.
        if deps:
            deps_strict = strict
            if self._concrete and not other.name:
                # We're dealing with existing specs
                deps_strict = True
            return self.satisfies_dependencies(other, strict=deps_strict)
        else:
            return True

    def satisfies_dependencies(self, other, strict=False):
        """
        This checks constraints on common dependencies against each other.
        """
        other = self._autospec(other)

        # If there are no constraints to satisfy, we're done.
        if not other._dependencies:
            return True

        if strict:
            # if we have no dependencies, we can't satisfy any constraints.
            if not self._dependencies:
                return False

            # use list to prevent double-iteration
            selfdeps = list(self.traverse(root=False))
            otherdeps = list(other.traverse(root=False))
            if not all(any(d.satisfies(dep, strict=True) for d in selfdeps)
                       for dep in otherdeps):
                return False

        elif not self._dependencies:
            # if not strict, this spec *could* eventually satisfy the
            # constraints on other.
            return True

        # Handle first-order constraints directly
        for name in self.common_dependencies(other):
            if not self[name].satisfies(other[name], deps=False):
                return False

        # For virtual dependencies, we need to dig a little deeper.
        self_index = spack.provider_index.ProviderIndex(
            self.traverse(), restrict=True)
        other_index = spack.provider_index.ProviderIndex(
            other.traverse(), restrict=True)

        # This handles cases where there are already providers for both vpkgs
        if not self_index.satisfies(other_index):
            return False

        # These two loops handle cases where there is an overly restrictive
        # vpkg in one spec for a provider in the other (e.g., mpi@3: is not
        # compatible with mpich2)
        for spec in self.virtual_dependencies():
            if (spec.name in other_index and
                    not other_index.providers_for(spec)):
                return False

        for spec in other.virtual_dependencies():
            if spec.name in self_index and not self_index.providers_for(spec):
                return False

        return True

    def virtual_dependencies(self):
        """Return list of any virtual deps in this spec."""
        return [spec for spec in self.traverse() if spec.virtual]

    @property
    @lang.memoized
    def patches(self):
        """Return patch objects for any patch sha256 sums on this Spec.

        This is for use after concretization to iterate over any patches
        associated with this spec.

        TODO: this only checks in the package; it doesn't resurrect old
        patches from install directories, but it probably should.
        """
        if not self.concrete:
            raise spack.error.SpecError("Spec is not concrete: " + str(self))

        if 'patches' not in self.variants:
            return []

        # FIXME: _patches_in_order_of_appearance is attached after
        # FIXME: concretization to store the order of patches somewhere.
        # FIXME: Needs to be refactored in a cleaner way.

        # translate patch sha256sums to patch objects by consulting the index
        patches = []
        for sha256 in self.variants['patches']._patches_in_order_of_appearance:
            index = spack.repo.path.patch_index
            patch = index.patch_for_package(sha256, self.package)
            patches.append(patch)

        return patches

    def _dup(self, other, deps=True, cleardeps=True, caches=None):
        """Copy the spec other into self.  This is an overwriting
        copy. It does not copy any dependents (parents), but by default
        copies dependencies.

        To duplicate an entire DAG, call _dup() on the root of the DAG.

        Args:
            other (Spec): spec to be copied onto ``self``
            deps (bool or Sequence): if True copies all the dependencies. If
                False copies None. If a sequence of dependency types copy
                only those types.
            cleardeps (bool): if True clears the dependencies of ``self``,
                before possibly copying the dependencies of ``other`` onto
                ``self``
            caches (bool or None): preserve cached fields such as
                ``_normal``, ``_hash``, and ``_cmp_key_cache``. By
                default this is ``False`` if DAG structure would be
                changed by the copy, ``True`` if it's an exact copy.

        Returns:
            True if ``self`` changed because of the copy operation,
            False otherwise.

        """
        # We don't count dependencies as changes here
        changed = True
        if hasattr(self, 'name'):
            changed = (self.name != other.name and
                       self.versions != other.versions and
                       self.architecture != other.architecture and
                       self.compiler != other.compiler and
                       self.variants != other.variants and
                       self._normal != other._normal and
                       self.concrete != other.concrete and
                       self.external_path != other.external_path and
                       self.external_modules != other.external_modules and
                       self.compiler_flags != other.compiler_flags)

        self._package = None

        # Local node attributes get copied first.
        self.name = other.name
        self.versions = other.versions.copy()
        self.architecture = other.architecture.copy() if other.architecture \
            else None
        self.compiler = other.compiler.copy() if other.compiler else None
        if cleardeps:
            self._dependents = DependencyMap()
            self._dependencies = DependencyMap()
        self.compiler_flags = other.compiler_flags.copy()
        self.compiler_flags.spec = self
        self.variants = other.variants.copy()

        # FIXME: we manage _patches_in_order_of_appearance specially here
        # to keep it from leaking out of spec.py, but we should figure
        # out how to handle it more elegantly in the Variant classes.
        for k, v in other.variants.items():
            patches = getattr(v, '_patches_in_order_of_appearance', None)
            if patches:
                self.variants[k]._patches_in_order_of_appearance = patches

        self.variants.spec = self
        self.external_path = other.external_path
        self.external_modules = other.external_modules
        self.extra_attributes = other.extra_attributes
        self.namespace = other.namespace

        # Cached fields are results of expensive operations.
        # If we preserved the original structure, we can copy them
        # safely. If not, they need to be recomputed.
        if caches is None:
            caches = (deps is True or deps == dp.all_deptypes)

        # If we copy dependencies, preserve DAG structure in the new spec
        if deps:
            # If caller restricted deptypes to be copied, adjust that here.
            # By default, just copy all deptypes
            deptypes = dp.all_deptypes
            if isinstance(deps, (tuple, list)):
                deptypes = deps
            self._dup_deps(other, deptypes, caches)

        self._concrete = other._concrete
        self._hashes_final = other._hashes_final

        if caches:
            self._hash = other._hash
            self._build_hash = other._build_hash
            self._cmp_key_cache = other._cmp_key_cache
            self._normal = other._normal
            self._full_hash = other._full_hash
        else:
            self._hash = None
            self._build_hash = None
            self._cmp_key_cache = None
            self._normal = False
            self._full_hash = None

        return changed

    def _dup_deps(self, other, deptypes, caches):
        new_specs = {self.name: self}
        for dspec in other.traverse_edges(cover='edges',
                                          root=False):
            if (dspec.deptypes and
                not any(d in deptypes for d in dspec.deptypes)):
                continue

            if dspec.parent.name not in new_specs:
                new_specs[dspec.parent.name] = dspec.parent.copy(
                    deps=False, caches=caches)
            if dspec.spec.name not in new_specs:
                new_specs[dspec.spec.name] = dspec.spec.copy(
                    deps=False, caches=caches)

            new_specs[dspec.parent.name]._add_dependency(
                new_specs[dspec.spec.name], dspec.deptypes)

    def copy(self, deps=True, **kwargs):
        """Make a copy of this spec.

        Args:
            deps (bool or tuple): Defaults to True. If boolean, controls
                whether dependencies are copied (copied if True). If a
                tuple is provided, *only* dependencies of types matching
                those in the tuple are copied.
            kwargs: additional arguments for internal use (passed to ``_dup``).

        Returns:
            A copy of this spec.

        Examples:
            Deep copy with dependencies::

                spec.copy()
                spec.copy(deps=True)

            Shallow copy (no dependencies)::

                spec.copy(deps=False)

            Only build and run dependencies::

                deps=('build', 'run'):

        """
        clone = Spec.__new__(Spec)
        clone._dup(self, deps=deps, **kwargs)
        return clone

    @property
    def version(self):
        if not self.versions.concrete:
            raise spack.error.SpecError(
                "Spec version is not concrete: " + str(self))
        return self.versions[0]

    def __getitem__(self, name):
        """Get a dependency from the spec by its name. This call implicitly
        sets a query state in the package being retrieved. The behavior of
        packages may be influenced by additional query parameters that are
        passed after a colon symbol.

        Note that if a virtual package is queried a copy of the Spec is
        returned while for non-virtual a reference is returned.
        """
        query_parameters = name.split(':')
        if len(query_parameters) > 2:
            msg = 'key has more than one \':\' symbol.'
            msg += ' At most one is admitted.'
            raise KeyError(msg)

        name, query_parameters = query_parameters[0], query_parameters[1:]
        if query_parameters:
            # We have extra query parameters, which are comma separated
            # values
            csv = query_parameters.pop().strip()
            query_parameters = re.split(r'\s*,\s*', csv)

        try:
            value = next(
                itertools.chain(
                    # Regular specs
                    (x for x in self.traverse() if x.name == name),
                    (x for x in self.traverse()
                     if (not x.virtual) and x.package.provides(name))
                )
            )
        except StopIteration:
            raise KeyError("No spec with name %s in %s" % (name, self))

        if self._concrete:
            return SpecBuildInterface(value, name, query_parameters)

        return value

    def __contains__(self, spec):
        """True if this spec or some dependency satisfies the spec.

        Note: If ``spec`` is anonymous, we ONLY check whether the root
        satisfies it, NOT dependencies.  This is because most anonymous
        specs (e.g., ``@1.2``) don't make sense when applied across an
        entire DAG -- we limit them to the root.

        """
        spec = self._autospec(spec)

        # if anonymous or same name, we only have to look at the root
        if not spec.name or spec.name == self.name:
            return self.satisfies(spec)
        else:
            return any(s.satisfies(spec) for s in self.traverse(root=False))

    def sorted_deps(self):
        """Return a list of all dependencies sorted by name."""
        deps = self.flat_dependencies()
        return tuple(deps[name] for name in sorted(deps))

    def _eq_dag(self, other, vs, vo, deptypes):
        """Recursive helper for eq_dag and ne_dag.  Does the actual DAG
           traversal."""
        vs.add(id(self))
        vo.add(id(other))

        if self.ne_node(other):
            return False

        if len(self._dependencies) != len(other._dependencies):
            return False

        ssorted = [self._dependencies[name]
                   for name in sorted(self._dependencies)]
        osorted = [other._dependencies[name]
                   for name in sorted(other._dependencies)]

        for s_dspec, o_dspec in zip(ssorted, osorted):
            if deptypes and s_dspec.deptypes != o_dspec.deptypes:
                return False

            s, o = s_dspec.spec, o_dspec.spec
            visited_s = id(s) in vs
            visited_o = id(o) in vo

            # Check for duplicate or non-equal dependencies
            if visited_s != visited_o:
                return False

            # Skip visited nodes
            if visited_s or visited_o:
                continue

            # Recursive check for equality
            if not s._eq_dag(o, vs, vo, deptypes):
                return False

        return True

    def eq_dag(self, other, deptypes=True):
        """True if the full dependency DAGs of specs are equal."""
        return self._eq_dag(other, set(), set(), deptypes)

    def ne_dag(self, other, deptypes=True):
        """True if the full dependency DAGs of specs are not equal."""
        return not self.eq_dag(other, set(), set(), deptypes)

    def _cmp_node(self):
        """Comparison key for just *this node* and not its deps."""
        return (self.name,
                self.namespace,
                tuple(self.versions),
                self.variants,
                self.architecture,
                self.compiler,
                self.compiler_flags)

    def eq_node(self, other):
        """Equality with another spec, not including dependencies."""
        return self._cmp_node() == other._cmp_node()

    def ne_node(self, other):
        """Inequality with another spec, not including dependencies."""
        return self._cmp_node() != other._cmp_node()

    def _cmp_key(self):
        """This returns a key for the spec *including* DAG structure.

        The key is the concatenation of:
          1. A tuple describing this node in the DAG.
          2. The hash of each of this node's dependencies' cmp_keys.
        """
        if self._cmp_key_cache:
            return self._cmp_key_cache

        dep_tuple = tuple(
            (d.spec.name, hash(d.spec), tuple(sorted(d.deptypes)))
            for name, d in sorted(self._dependencies.items()))

        key = (self._cmp_node(), dep_tuple)
        if self._concrete:
            self._cmp_key_cache = key
        return key

    def colorized(self):
        return colorize_spec(self)

    def format(self, format_string=default_format, **kwargs):
        r"""Prints out particular pieces of a spec, depending on what is
        in the format string.

        Using the ``{attribute}`` syntax, any field of the spec can be
        selected.  Those attributes can be recursive. For example,
        ``s.format({compiler.version})`` will print the version of the
        compiler.

        Commonly used attributes of the Spec for format strings include::

            name
            version
            compiler
            compiler.name
            compiler.version
            compiler_flags
            variants
            architecture
            architecture.platform
            architecture.os
            architecture.target
            prefix

        Some additional special-case properties can be added::

            hash[:len]    The DAG hash with optional length argument
            spack_root    The spack root directory
            spack_install The spack install directory

        The ``^`` sigil can be used to access dependencies by name.
        ``s.format({^mpi.name})`` will print the name of the MPI
        implementation in the spec.

        The ``@``, ``%``, ``arch=``, and ``/`` sigils
        can be used to include the sigil with the printed
        string. These sigils may only be used with the appropriate
        attributes, listed below::

            @        ``{@version}``, ``{@compiler.version}``
            %        ``{%compiler}``, ``{%compiler.name}``
            arch=    ``{arch=architecture}``
            /        ``{/hash}``, ``{/hash:7}``, etc

        The ``@`` sigil may also be used for any other property named
        ``version``. Sigils printed with the attribute string are only
        printed if the attribute string is non-empty, and are colored
        according to the color of the attribute.

        Sigils are not used for printing variants. Variants listed by
        name naturally print with their sigil. For example,
        ``spec.format('{variants.debug}')`` would print either
        ``+debug`` or ``~debug`` depending on the name of the
        variant. Non-boolean variants print as ``name=value``. To
        print variant names or values independently, use
        ``spec.format('{variants.<name>.name}')`` or
        ``spec.format('{variants.<name>.value}')``.

        Spec format strings use ``\`` as the escape character. Use
        ``\{`` and ``\}`` for literal braces, and ``\\`` for the
        literal ``\`` character. Also use ``\$`` for the literal ``$``
        to differentiate from previous, deprecated format string
        syntax.

        The previous format strings are deprecated. They can still be
        accessed by the ``old_format`` method. The ``format`` method
        will call ``old_format`` if the character ``$`` appears
        unescaped in the format string.


        Args:
            format_string (str): string containing the format to be expanded

        Keyword Args:
            color (bool): True if returned string is colored
            transform (dict): maps full-string formats to a callable \
                that accepts a string and returns another one

        """
        # If we have an unescaped $ sigil, use the deprecated format strings
        if re.search(r'[^\\]*\$', format_string):
            return self.old_format(format_string, **kwargs)

        color = kwargs.get('color', False)
        transform = kwargs.get('transform', {})

        out = six.StringIO()

        def write(s, c=None):
            f = clr.cescape(s)
            if c is not None:
                f = color_formats[c] + f + '@.'
            clr.cwrite(f, stream=out, color=color)

        def write_attribute(spec, attribute, color):
            current = spec
            if attribute.startswith('^'):
                attribute = attribute[1:]
                dep, attribute = attribute.split('.', 1)
                current = self[dep]

            if attribute == '':
                raise SpecFormatStringError(
                    'Format string attributes must be non-empty')
            attribute = attribute.lower()

            sig = ''
            if attribute[0] in '@%/':
                # color sigils that are inside braces
                sig = attribute[0]
                attribute = attribute[1:]
            elif attribute.startswith('arch='):
                sig = ' arch='  # include space as separator
                attribute = attribute[5:]

            parts = attribute.split('.')
            assert parts

            # check that the sigil is valid for the attribute.
            if sig == '@' and parts[-1] not in ('versions', 'version'):
                raise SpecFormatSigilError(sig, 'versions', attribute)
            elif sig == '%' and attribute not in ('compiler', 'compiler.name'):
                raise SpecFormatSigilError(sig, 'compilers', attribute)
            elif sig == '/' and not re.match(r'hash(:\d+)?$', attribute):
                raise SpecFormatSigilError(sig, 'DAG hashes', attribute)
            elif sig == ' arch=' and attribute not in ('architecture', 'arch'):
                raise SpecFormatSigilError(sig, 'the architecture', attribute)

            # find the morph function for our attribute
            morph = transform.get(attribute, lambda s, x: x)

            # Special cases for non-spec attributes and hashes.
            # These must be the only non-dep component of the format attribute
            if attribute == 'spack_root':
                write(morph(spec, spack.paths.spack_root))
                return
            elif attribute == 'spack_install':
                write(morph(spec, spack.store.layout.root))
                return
            elif re.match(r'hash(:\d)?', attribute):
                col = '#'
                if ':' in attribute:
                    _, length = attribute.split(':')
                    write(sig + morph(spec, spec.dag_hash(int(length))), col)
                else:
                    write(sig + morph(spec, spec.dag_hash()), col)
                return

            # Iterate over components using getattr to get next element
            for idx, part in enumerate(parts):
                if not part:
                    raise SpecFormatStringError(
                        'Format string attributes must be non-empty'
                    )
                if part.startswith('_'):
                    raise SpecFormatStringError(
                        'Attempted to format private attribute'
                    )
                else:
                    if isinstance(current, vt.VariantMap):
                        # subscript instead of getattr for variant names
                        current = current[part]
                    else:
                        # aliases
                        if part == 'arch':
                            part = 'architecture'
                        elif part == 'version':
                            # Version requires concrete spec, versions does not
                            # when concrete, they print the same thing
                            part = 'versions'
                        try:
                            current = getattr(current, part)
                        except AttributeError:
                            parent = '.'.join(parts[:idx])
                            m = 'Attempted to format attribute %s.' % attribute
                            m += 'Spec.%s has no attribute %s' % (parent, part)
                            raise SpecFormatStringError(m)
                        if isinstance(current, vn.VersionList):
                            if current == _any_version:
                                # We don't print empty version lists
                                return

                    if callable(current):
                        raise SpecFormatStringError(
                            'Attempted to format callable object'
                        )
                    if not current:
                        # We're not printing anything
                        return

            # Set color codes for various attributes
            col = None
            if 'variants' in parts:
                col = '+'
            elif 'architecture' in parts:
                col = '='
            elif 'compiler' in parts or 'compiler_flags' in parts:
                col = '%'
            elif 'version' in parts:
                col = '@'

            # Finally, write the ouptut
            write(sig + morph(spec, str(current)), col)

        attribute = ''
        in_attribute = False
        escape = False

        for c in format_string:
            if escape:
                out.write(c)
                escape = False
            elif c == '\\':
                escape = True
            elif in_attribute:
                if c == '}':
                    write_attribute(self, attribute, color)
                    attribute = ''
                    in_attribute = False
                else:
                    attribute += c
            else:
                if c == '}':
                    raise SpecFormatStringError(
                        'Encountered closing } before opening {'
                    )
                elif c == '{':
                    in_attribute = True
                else:
                    out.write(c)
        if in_attribute:
            raise SpecFormatStringError(
                'Format string terminated while reading attribute.'
                'Missing terminating }.'
            )
        return out.getvalue()

    def old_format(self, format_string='$_$@$%@+$+$=', **kwargs):
        """
        The format strings you can provide are::

            $_   Package name
            $.   Full package name (with namespace)
            $@   Version with '@' prefix
            $%   Compiler with '%' prefix
            $%@  Compiler with '%' prefix & compiler version with '@' prefix
            $%+  Compiler with '%' prefix & compiler flags prefixed by name
            $%@+ Compiler, compiler version, and compiler flags with same
                 prefixes as above
            $+   Options
            $=   Architecture prefixed by 'arch='
            $/   7-char prefix of DAG hash with '-' prefix
            $$   $

        You can also use full-string versions, which elide the prefixes::

            ${PACKAGE}       Package name
            ${FULLPACKAGE}   Full package name (with namespace)
            ${VERSION}       Version
            ${COMPILER}      Full compiler string
            ${COMPILERNAME}  Compiler name
            ${COMPILERVER}   Compiler version
            ${COMPILERFLAGS} Compiler flags
            ${OPTIONS}       Options
            ${ARCHITECTURE}  Architecture
            ${PLATFORM}      Platform
            ${OS}            Operating System
            ${TARGET}        Target
            ${SHA1}          Dependencies 8-char sha1 prefix
            ${HASH:len}      DAG hash with optional length specifier

            ${DEP:name:OPTION} Evaluates as OPTION would for self['name']

            ${SPACK_ROOT}    The spack root directory
            ${SPACK_INSTALL} The default spack install directory,
                             ${SPACK_PREFIX}/opt
            ${PREFIX}        The package prefix
            ${NAMESPACE}     The package namespace

        Note these are case-insensitive: for example you can specify either
        ``${PACKAGE}`` or ``${package}``.

        Optionally you can provide a width, e.g. ``$20_`` for a 20-wide name.
        Like printf, you can provide '-' for left justification, e.g.
        ``$-20_`` for a left-justified name.

        Anything else is copied verbatim into the output stream.

        Args:
            format_string (str): string containing the format to be expanded

        Keyword Args:
            color (bool): True if returned string is colored
            transform (dict): maps full-string formats to a callable \
                that accepts a string and returns another one

        Examples:

            The following line:

            .. code-block:: python

                s = spec.format('$_$@$+')

            translates to the name, version, and options of the package, but no
            dependencies, arch, or compiler.

        TODO: allow, e.g., ``$6#`` to customize short hash length
        TODO: allow, e.g., ``$//`` for full hash.
        """

        color = kwargs.get('color', False)

        # Dictionary of transformations for named tokens
        token_transforms = dict(
            (k.upper(), v) for k, v in kwargs.get('transform', {}).items())

        length = len(format_string)
        out = six.StringIO()
        named = escape = compiler = False
        named_str = fmt = ''

        def write(s, c=None):
            f = clr.cescape(s)
            if c is not None:
                f = color_formats[c] + f + '@.'
            clr.cwrite(f, stream=out, color=color)

        iterator = enumerate(format_string)
        for i, c in iterator:
            if escape:
                fmt = '%'
                if c == '-':
                    fmt += c
                    i, c = next(iterator)

                while c in '0123456789':
                    fmt += c
                    i, c = next(iterator)
                fmt += 's'

                if c == '_':
                    name = self.name if self.name else ''
                    out.write(fmt % name)
                elif c == '.':
                    name = self.fullname if self.fullname else ''
                    out.write(fmt % name)
                elif c == '@':
                    if self.versions and self.versions != _any_version:
                        write(fmt % (c + str(self.versions)), c)
                elif c == '%':
                    if self.compiler:
                        write(fmt % (c + str(self.compiler.name)), c)
                    compiler = True
                elif c == '+':
                    if self.variants:
                        write(fmt % str(self.variants), c)
                elif c == '=':
                    if self.architecture and str(self.architecture):
                        a_str = ' arch' + c + str(self.architecture) + ' '
                        write(fmt % (a_str), c)
                elif c == '/':
                    out.write('/' + fmt % (self.dag_hash(7)))
                elif c == '$':
                    if fmt != '%s':
                        raise ValueError("Can't use format width with $$.")
                    out.write('$')
                elif c == '{':
                    named = True
                    named_str = ''
                escape = False

            elif compiler:
                if c == '@':
                    if (self.compiler and self.compiler.versions and
                            self.compiler.versions != _any_version):
                        write(c + str(self.compiler.versions), '%')
                elif c == '+':
                    if self.compiler_flags:
                        write(fmt % str(self.compiler_flags), '%')
                    compiler = False
                elif c == '$':
                    escape = True
                    compiler = False
                else:
                    out.write(c)
                    compiler = False

            elif named:
                if not c == '}':
                    if i == length - 1:
                        raise ValueError("Error: unterminated ${ in format:"
                                         "'%s'" % format_string)
                    named_str += c
                    continue
                named_str = named_str.upper()

                # Retrieve the token transformation from the dictionary.
                #
                # The default behavior is to leave the string unchanged
                # (`lambda x: x` is the identity function)
                transform = token_transforms.get(named_str, lambda s, x: x)

                if named_str == 'PACKAGE':
                    name = self.name if self.name else ''
                    write(fmt % transform(self, name))
                elif named_str == 'FULLPACKAGE':
                    name = self.fullname if self.fullname else ''
                    write(fmt % transform(self, name))
                elif named_str == 'VERSION':
                    if self.versions and self.versions != _any_version:
                        write(fmt % transform(self, str(self.versions)), '@')
                elif named_str == 'COMPILER':
                    if self.compiler:
                        write(fmt % transform(self, self.compiler), '%')
                elif named_str == 'COMPILERNAME':
                    if self.compiler:
                        write(fmt % transform(self, self.compiler.name), '%')
                elif named_str in ['COMPILERVER', 'COMPILERVERSION']:
                    if self.compiler:
                        write(
                            fmt % transform(self, self.compiler.versions),
                            '%'
                        )
                elif named_str == 'COMPILERFLAGS':
                    if self.compiler:
                        write(
                            fmt % transform(self, str(self.compiler_flags)),
                            '%'
                        )
                elif named_str == 'OPTIONS':
                    if self.variants:
                        write(fmt % transform(self, str(self.variants)), '+')
                elif named_str in ["ARCHITECTURE", "PLATFORM", "TARGET", "OS"]:
                    if self.architecture and str(self.architecture):
                        if named_str == "ARCHITECTURE":
                            write(
                                fmt % transform(self, str(self.architecture)),
                                '='
                            )
                        elif named_str == "PLATFORM":
                            platform = str(self.architecture.platform)
                            write(fmt % transform(self, platform), '=')
                        elif named_str == "OS":
                            operating_sys = str(self.architecture.os)
                            write(fmt % transform(self, operating_sys), '=')
                        elif named_str == "TARGET":
                            target = str(self.architecture.target)
                            write(fmt % transform(self, target), '=')
                elif named_str == 'SHA1':
                    if self.dependencies:
                        out.write(fmt % transform(self, str(self.dag_hash(7))))
                elif named_str == 'SPACK_ROOT':
                    out.write(fmt % transform(self, spack.paths.prefix))
                elif named_str == 'SPACK_INSTALL':
                    out.write(fmt % transform(self, spack.store.root))
                elif named_str == 'PREFIX':
                    out.write(fmt % transform(self, self.prefix))
                elif named_str.startswith('HASH'):
                    if named_str.startswith('HASH:'):
                        _, hashlen = named_str.split(':')
                        hashlen = int(hashlen)
                    else:
                        hashlen = None
                    out.write(fmt % (self.dag_hash(hashlen)))
                elif named_str == 'NAMESPACE':
                    out.write(fmt % transform(self, self.namespace))
                elif named_str.startswith('DEP:'):
                    _, dep_name, dep_option = named_str.lower().split(':', 2)
                    dep_spec = self[dep_name]
                    out.write(fmt % (dep_spec.format('${%s}' % dep_option)))

                named = False

            elif c == '$':
                escape = True
                if i == length - 1:
                    raise ValueError("Error: unterminated $ in format: '%s'"
                                     % format_string)
            else:
                out.write(c)

        result = out.getvalue()
        return result

    def cformat(self, *args, **kwargs):
        """Same as format, but color defaults to auto instead of False."""
        kwargs = kwargs.copy()
        kwargs.setdefault('color', None)
        return self.format(*args, **kwargs)

    def dep_string(self):
        return ''.join(" ^" + dep.format() for dep in self.sorted_deps())

    def __str__(self):
        ret = self.format() + self.dep_string()
        return ret.strip()

    def install_status(self):
        """Helper for tree to print DB install status."""
        if not self.concrete:
            return None
        try:
            record = spack.store.db.get_record(self)
            return record.installed
        except KeyError:
            return None

    def _installed_explicitly(self):
        """Helper for tree to print DB install status."""
        if not self.concrete:
            return None
        try:
            record = spack.store.db.get_record(self)
            return record.explicit
        except KeyError:
            return None

    def tree(self, **kwargs):
        """Prints out this spec and its dependencies, tree-formatted
           with indentation."""
        color = kwargs.pop('color', clr.get_color_when())
        depth = kwargs.pop('depth', False)
        hashes = kwargs.pop('hashes', False)
        hlen = kwargs.pop('hashlen', None)
        status_fn = kwargs.pop('status_fn', False)
        cover = kwargs.pop('cover', 'nodes')
        indent = kwargs.pop('indent', 0)
        fmt = kwargs.pop('format', default_format)
        prefix = kwargs.pop('prefix', None)
        show_types = kwargs.pop('show_types', False)
        deptypes = kwargs.pop('deptypes', 'all')
        recurse_dependencies = kwargs.pop('recurse_dependencies', True)
        lang.check_kwargs(kwargs, self.tree)

        out = ""
        for d, dep_spec in self.traverse_edges(
                order='pre', cover=cover, depth=True, deptypes=deptypes):
            node = dep_spec.spec

            if prefix is not None:
                out += prefix(node)
            out += " " * indent

            if depth:
                out += "%-4d" % d

            if status_fn:
                status = status_fn(node)
                if node.package.installed_upstream:
                    out += clr.colorize("@g{[^]}  ", color=color)
                elif status is None:
                    out += clr.colorize("@K{ - }  ", color=color)  # !installed
                elif status:
                    out += clr.colorize("@g{[+]}  ", color=color)  # installed
                else:
                    out += clr.colorize("@r{[-]}  ", color=color)  # missing

            if hashes:
                out += clr.colorize(
                    '@K{%s}  ', color=color) % node.dag_hash(hlen)

            if show_types:
                if cover == 'nodes':
                    # when only covering nodes, we merge dependency types
                    # from all dependents before showing them.
                    types = [
                        ds.deptypes for ds in node.dependents_dict().values()]
                else:
                    # when covering edges or paths, we show dependency
                    # types only for the edge through which we visited
                    types = [dep_spec.deptypes]

                type_chars = dp.deptype_chars(*types)
                out += '[%s]  ' % type_chars

            out += ("    " * d)
            if d > 0:
                out += "^"
            out += node.format(fmt, color=color) + "\n"

            # Check if we wanted just the first line
            if not recurse_dependencies:
                break

        return out

    def __repr__(self):
        return str(self)

    @property
    def platform(self):
        return self.architecture.platform

    @property
    def os(self):
        return self.architecture.os

    @property
    def target(self):
        # This property returns the underlying microarchitecture object
        # to give to the attribute the appropriate comparison semantic
        return self.architecture.target.microarchitecture


class LazySpecCache(collections.defaultdict):
    """Cache for Specs that uses a spec_like as key, and computes lazily
    the corresponding value ``Spec(spec_like``.
    """
    def __init__(self):
        super(LazySpecCache, self).__init__(Spec)

    def __missing__(self, key):
        value = self.default_factory(key)
        self[key] = value
        return value


#: These are possible token types in the spec grammar.
HASH, DEP, AT, COLON, COMMA, ON, OFF, PCT, EQ, ID, VAL, FILE = range(12)

#: Regex for fully qualified spec names. (e.g., builtin.hdf5)
spec_id_re = r'\w[\w.-]*'


class SpecLexer(spack.parse.Lexer):

    """Parses tokens that make up spack specs."""

    def __init__(self):
        super(SpecLexer, self).__init__([
            (r'\^', lambda scanner, val: self.token(DEP,   val)),
            (r'\@', lambda scanner, val: self.token(AT,    val)),
            (r'\:', lambda scanner, val: self.token(COLON, val)),
            (r'\,', lambda scanner, val: self.token(COMMA, val)),
            (r'\+', lambda scanner, val: self.token(ON,    val)),
            (r'\-', lambda scanner, val: self.token(OFF,   val)),
            (r'\~', lambda scanner, val: self.token(OFF,   val)),
            (r'\%', lambda scanner, val: self.token(PCT,   val)),
            (r'\=', lambda scanner, val: self.token(EQ,    val)),

            # Filenames match before identifiers, so no initial filename
            # component is parsed as a spec (e.g., in subdir/spec.yaml)
            (r'[/\w.-]*/[/\w/-]+\.yaml[^\b]*',
             lambda scanner, v: self.token(FILE, v)),

            # Hash match after filename. No valid filename can be a hash
            # (files end w/.yaml), but a hash can match a filename prefix.
            (r'/', lambda scanner, val: self.token(HASH, val)),

            # Identifiers match after filenames and hashes.
            (spec_id_re, lambda scanner, val: self.token(ID, val)),

            (r'\s+', lambda scanner, val: None)],
            [EQ],
            [(r'[\S].*', lambda scanner, val: self.token(VAL,    val)),
             (r'\s+', lambda scanner, val: None)],
            [VAL])


# Lexer is always the same for every parser.
_lexer = SpecLexer()


class SpecParser(spack.parse.Parser):

    def __init__(self, initial_spec=None):
        """Construct a new SpecParser.

        Args:
            initial_spec (Spec, optional): provide a Spec that we'll parse
                directly into. This is used to avoid construction of a
                superfluous Spec object in the Spec constructor.
        """
        super(SpecParser, self).__init__(_lexer)
        self.previous = None
        self._initial = initial_spec

    def do_parse(self):
        specs = []

        try:
            while self.next:
                # Try a file first, but if it doesn't succeed, keep parsing
                # as from_file may backtrack and try an id.
                if self.accept(FILE):
                    spec = self.spec_from_file()
                    if spec:
                        specs.append(spec)
                        continue

                if self.accept(ID):
                    self.previous = self.token
                    if self.accept(EQ):
                        # We're parsing an anonymous spec beginning with a
                        # key-value pair.
                        if not specs:
                            self.push_tokens([self.previous, self.token])
                            self.previous = None
                            specs.append(self.spec(None))
                        else:
                            if specs[-1].concrete:
                                # Trying to add k-v pair to spec from hash
                                raise RedundantSpecError(specs[-1],
                                                         'key-value pair')
                            # We should never end up here.
                            # This requires starting a new spec with ID, EQ
                            # After another spec that is not concrete
                            # If the previous spec is not concrete, this is
                            # handled in the spec parsing loop
                            # If it is concrete, see the if statement above
                            # If there is no previous spec, we don't land in
                            # this else case.
                            self.unexpected_token()
                    else:
                        # We're parsing a new spec by name
                        self.previous = None
                        specs.append(self.spec(self.token.value))
                elif self.accept(HASH):
                    # We're finding a spec by hash
                    specs.append(self.spec_by_hash())

                elif self.accept(DEP):
                    if not specs:
                        # We're parsing an anonymous spec beginning with a
                        # dependency. Push the token to recover after creating
                        # anonymous spec
                        self.push_tokens([self.token])
                        specs.append(self.spec(None))
                    else:
                        dep = None
                        if self.accept(FILE):
                            # this may return None, in which case we backtrack
                            dep = self.spec_from_file()

                        if not dep and self.accept(HASH):
                            # We're finding a dependency by hash for an
                            # anonymous spec
                            dep = self.spec_by_hash()
                            dep = dep.copy(deps=('link', 'run'))

                        if not dep:
                            # We're adding a dependency to the last spec
                            if self.accept(ID):
                                self.previous = self.token
                                if self.accept(EQ):
                                    # This is an anonymous dep with a key=value
                                    # push tokens to be parsed as part of the
                                    # dep spec
                                    self.push_tokens(
                                        [self.previous, self.token])
                                    dep_name = None
                                else:
                                    # named dep (standard)
                                    dep_name = self.token.value
                                self.previous = None
                            else:
                                # anonymous dep
                                dep_name = None
                            dep = self.spec(dep_name)

                        # Raise an error if the previous spec is already
                        # concrete (assigned by hash)
                        if specs[-1]._hash:
                            raise RedundantSpecError(specs[-1], 'dependency')
                        # command line deps get empty deptypes now.
                        # Real deptypes are assigned later per packages.
                        specs[-1]._add_dependency(dep, ())

                else:
                    # If the next token can be part of a valid anonymous spec,
                    # create the anonymous spec
                    if self.next.type in (AT, ON, OFF, PCT):
                        # Raise an error if the previous spec is already
                        # concrete (assigned by hash)
                        if specs and specs[-1]._hash:
                            raise RedundantSpecError(specs[-1],
                                                     'compiler, version, '
                                                     'or variant')
                        specs.append(self.spec(None))
                    else:
                        self.unexpected_token()

        except spack.parse.ParseError as e:
            raise SpecParseError(e)

        return specs

    def spec_from_file(self):
        """Read a spec from a filename parsed on the input stream.

        There is some care taken here to ensure that filenames are a last
        resort, and that any valid package name is parsed as a name
        before we consider it as a file. Specs are used in lots of places;
        we don't want the parser touching the filesystem unnecessarily.

        The parse logic is as follows:

        1. We require that filenames end in .yaml, which means that no valid
           filename can be interpreted as a hash (hashes can't have '.')

        2. We avoid treating paths like /path/to/spec.yaml as hashes, or paths
           like subdir/spec.yaml as ids by lexing filenames before hashes.

        3. For spec names that match file and id regexes, like 'builtin.yaml',
           we backtrack from spec_from_file() and treat them as spec names.

        """
        path = self.token.value

        # Special case where someone omits a space after a filename. Consider:
        #
        #     libdwarf^/some/path/to/libelf.yamllibdwarf ^../../libelf.yaml
        #
        # The error is clearly an omitted space. To handle this, the FILE
        # regex admits text *beyond* .yaml, and we raise a nice error for
        # file names that don't end in .yaml.
        if not path.endswith(".yaml"):
            raise SpecFilenameError(
                "Spec filename must end in .yaml: '{0}'".format(path))

        if not os.path.exists(path):
            raise NoSuchSpecFileError("No such spec file: '{0}'".format(path))

        with open(path) as f:
            return Spec.from_yaml(f)

    def parse_compiler(self, text):
        self.setup(text)
        return self.compiler()

    def spec_by_hash(self):
        self.expect(ID)

        dag_hash = self.token.value
        matches = spack.store.db.get_by_hash(dag_hash)
        if not matches:
            raise NoSuchHashError(dag_hash)

        if len(matches) != 1:
            raise AmbiguousHashError(
                "Multiple packages specify hash beginning '%s'."
                % dag_hash, *matches)

        return matches[0]

    def spec(self, name):
        """Parse a spec out of the input. If a spec is supplied, initialize
           and return it instead of creating a new one."""
        spec_namespace = None
        spec_name = None
        if name:
            spec_namespace, dot, spec_name = name.rpartition('.')
            if not spec_namespace:
                spec_namespace = None
            self.check_identifier(spec_name)

        if self._initial is None:
            spec = Spec()
        else:
            # this is used by Spec.__init__
            spec = self._initial
            self._initial = None

        spec.namespace = spec_namespace
        spec.name = spec_name

        while self.next:
            if self.accept(AT):
                vlist = self.version_list()
                spec._add_versions(vlist)

            elif self.accept(ON):
                name = self.variant()
                spec.variants[name] = vt.BoolValuedVariant(name, True)

            elif self.accept(OFF):
                name = self.variant()
                spec.variants[name] = vt.BoolValuedVariant(name, False)

            elif self.accept(PCT):
                spec._set_compiler(self.compiler())

            elif self.accept(ID):
                self.previous = self.token
                if self.accept(EQ):
                    # We're adding a key-value pair to the spec
                    self.expect(VAL)
                    spec._add_flag(self.previous.value, self.token.value)
                    self.previous = None
                else:
                    # We've found the start of a new spec. Go back to do_parse
                    # and read this token again.
                    self.push_tokens([self.token])
                    self.previous = None
                    break

            elif self.accept(HASH):
                # Get spec by hash and confirm it matches what we already have
                hash_spec = self.spec_by_hash()
                if hash_spec.satisfies(spec):
                    spec._dup(hash_spec)
                    break
                else:
                    raise InvalidHashError(spec, hash_spec.dag_hash())

            else:
                break

        spec._add_default_platform()
        return spec

    def variant(self, name=None):
        if name:
            return name
        else:
            self.expect(ID)
            self.check_identifier()
            return self.token.value

    def version(self):
        start = None
        end = None
        if self.accept(ID):
            start = self.token.value

        if self.accept(COLON):
            if self.accept(ID):
                if self.next and self.next.type is EQ:
                    # This is a start: range followed by a key=value pair
                    self.push_tokens([self.token])
                else:
                    end = self.token.value
        elif start:
            # No colon, but there was a version.
            return vn.Version(start)
        else:
            # No colon and no id: invalid version.
            self.next_token_error("Invalid version specifier")

        if start:
            start = vn.Version(start)
        if end:
            end = vn.Version(end)
        return vn.VersionRange(start, end)

    def version_list(self):
        vlist = []
        vlist.append(self.version())
        while self.accept(COMMA):
            vlist.append(self.version())
        return vlist

    def compiler(self):
        self.expect(ID)
        self.check_identifier()

        compiler = CompilerSpec.__new__(CompilerSpec)
        compiler.name = self.token.value
        compiler.versions = vn.VersionList()
        if self.accept(AT):
            vlist = self.version_list()
            compiler._add_versions(vlist)
        else:
            compiler.versions = vn.VersionList(':')
        return compiler

    def check_identifier(self, id=None):
        """The only identifiers that can contain '.' are versions, but version
           ids are context-sensitive so we have to check on a case-by-case
           basis. Call this if we detect a version id where it shouldn't be.
        """
        if not id:
            id = self.token.value
        if '.' in id:
            self.last_token_error(
                "{0}: Identifier cannot contain '.'".format(id))


def parse(string):
    """Returns a list of specs from an input string.
       For creating one spec, see Spec() constructor.
    """
    return SpecParser().parse(string)


def save_dependency_spec_yamls(
        root_spec_as_yaml, output_directory, dependencies=None):
    """Given a root spec (represented as a yaml object), index it with a subset
       of its dependencies, and write each dependency to a separate yaml file
       in the output directory.  By default, all dependencies will be written
       out.  To choose a smaller subset of dependencies to be written, pass a
       list of package names in the dependencies parameter.  In case of any
       kind of error, SaveSpecDependenciesError is raised with a specific
       message about what went wrong."""
    root_spec = Spec.from_yaml(root_spec_as_yaml)

    dep_list = dependencies
    if not dep_list:
        dep_list = [dep.name for dep in root_spec.traverse()]

    for dep_name in dep_list:
        if dep_name not in root_spec:
            msg = 'Dependency {0} does not exist in root spec {1}'.format(
                dep_name, root_spec.name)
            raise SpecDependencyNotFoundError(msg)
        dep_spec = root_spec[dep_name]
        yaml_path = os.path.join(output_directory, '{0}.yaml'.format(dep_name))

        with open(yaml_path, 'w') as fd:
            fd.write(dep_spec.to_yaml(hash=ht.build_hash))


def base32_prefix_bits(hash_string, bits):
    """Return the first <bits> bits of a base32 string as an integer."""
    if bits > len(hash_string) * 5:
        raise ValueError("Too many bits! Requested %d bit prefix of '%s'."
                         % (bits, hash_string))

    hash_bytes = base64.b32decode(hash_string, casefold=True)
    return spack.util.crypto.prefix_bits(hash_bytes, bits)


class SpecParseError(spack.error.SpecError):
    """Wrapper for ParseError for when we're parsing specs."""
    def __init__(self, parse_error):
        super(SpecParseError, self).__init__(parse_error.message)
        self.string = parse_error.string
        self.pos = parse_error.pos


class DuplicateDependencyError(spack.error.SpecError):
    """Raised when the same dependency occurs in a spec twice."""


class MultipleVersionError(spack.error.SpecError):
    """Raised when version constraints occur in a spec twice."""


class DuplicateCompilerSpecError(spack.error.SpecError):
    """Raised when the same compiler occurs in a spec twice."""


class UnsupportedCompilerError(spack.error.SpecError):
    """Raised when the user asks for a compiler spack doesn't know about."""
    def __init__(self, compiler_name):
        super(UnsupportedCompilerError, self).__init__(
            "The '%s' compiler is not yet supported." % compiler_name)


class DuplicateArchitectureError(spack.error.SpecError):
    """Raised when the same architecture occurs in a spec twice."""


class InconsistentSpecError(spack.error.SpecError):
    """Raised when two nodes in the same spec DAG have inconsistent
       constraints."""


class InvalidDependencyError(spack.error.SpecError):
    """Raised when a dependency in a spec is not actually a dependency
       of the package."""
    def __init__(self, pkg, deps):
        self.invalid_deps = deps
        super(InvalidDependencyError, self).__init__(
            'Package {0} does not depend on {1}'.format(
                pkg, spack.util.string.comma_or(deps)))


class NoProviderError(spack.error.SpecError):
    """Raised when there is no package that provides a particular
       virtual dependency.
    """
    def __init__(self, vpkg):
        super(NoProviderError, self).__init__(
            "No providers found for virtual package: '%s'" % vpkg)
        self.vpkg = vpkg


class MultipleProviderError(spack.error.SpecError):
    """Raised when there is no package that provides a particular
       virtual dependency.
    """
    def __init__(self, vpkg, providers):
        """Takes the name of the vpkg"""
        super(MultipleProviderError, self).__init__(
            "Multiple providers found for '%s': %s"
            % (vpkg, [str(s) for s in providers]))
        self.vpkg = vpkg
        self.providers = providers


class UnsatisfiableSpecNameError(spack.error.UnsatisfiableSpecError):
    """Raised when two specs aren't even for the same package."""
    def __init__(self, provided, required):
        super(UnsatisfiableSpecNameError, self).__init__(
            provided, required, "name")


class UnsatisfiableVersionSpecError(spack.error.UnsatisfiableSpecError):
    """Raised when a spec version conflicts with package constraints."""
    def __init__(self, provided, required):
        super(UnsatisfiableVersionSpecError, self).__init__(
            provided, required, "version")


class UnsatisfiableCompilerSpecError(spack.error.UnsatisfiableSpecError):
    """Raised when a spec comiler conflicts with package constraints."""
    def __init__(self, provided, required):
        super(UnsatisfiableCompilerSpecError, self).__init__(
            provided, required, "compiler")


class UnsatisfiableCompilerFlagSpecError(spack.error.UnsatisfiableSpecError):
    """Raised when a spec variant conflicts with package constraints."""
    def __init__(self, provided, required):
        super(UnsatisfiableCompilerFlagSpecError, self).__init__(
            provided, required, "compiler_flags")


class UnsatisfiableArchitectureSpecError(spack.error.UnsatisfiableSpecError):
    """Raised when a spec architecture conflicts with package constraints."""
    def __init__(self, provided, required):
        super(UnsatisfiableArchitectureSpecError, self).__init__(
            provided, required, "architecture")


class UnsatisfiableProviderSpecError(spack.error.UnsatisfiableSpecError):
    """Raised when a provider is supplied but constraints don't match
       a vpkg requirement"""
    def __init__(self, provided, required):
        super(UnsatisfiableProviderSpecError, self).__init__(
            provided, required, "provider")


# TODO: get rid of this and be more specific about particular incompatible
# dep constraints
class UnsatisfiableDependencySpecError(spack.error.UnsatisfiableSpecError):
    """Raised when some dependency of constrained specs are incompatible"""
    def __init__(self, provided, required):
        super(UnsatisfiableDependencySpecError, self).__init__(
            provided, required, "dependency")


class UnconstrainableDependencySpecError(spack.error.SpecError):
    """Raised when attempting to constrain by an anonymous dependency spec"""
    def __init__(self, spec):
        msg = "Cannot constrain by spec '%s'. Cannot constrain by a" % spec
        msg += " spec containing anonymous dependencies"
        super(UnconstrainableDependencySpecError, self).__init__(msg)


class AmbiguousHashError(spack.error.SpecError):
    def __init__(self, msg, *specs):
        spec_fmt = '{namespace}.{name}{@version}{%compiler}{compiler_flags}'
        spec_fmt += '{variants}{arch=architecture}{/hash:7}'
        specs_str = '\n  ' + '\n  '.join(spec.format(spec_fmt)
                                         for spec in specs)
        super(AmbiguousHashError, self).__init__(msg + specs_str)


class InvalidHashError(spack.error.SpecError):
    def __init__(self, spec, hash):
        super(InvalidHashError, self).__init__(
            "The spec specified by %s does not match provided spec %s"
            % (hash, spec))


class NoSuchHashError(spack.error.SpecError):
    def __init__(self, hash):
        super(NoSuchHashError, self).__init__(
            "No installed spec matches the hash: '%s'"
            % hash)


class SpecFilenameError(spack.error.SpecError):
    """Raised when a spec file name is invalid."""


class NoSuchSpecFileError(SpecFilenameError):
    """Raised when a spec file doesn't exist."""


class RedundantSpecError(spack.error.SpecError):
    def __init__(self, spec, addition):
        super(RedundantSpecError, self).__init__(
            "Attempting to add %s to spec %s which is already concrete."
            " This is likely the result of adding to a spec specified by hash."
            % (addition, spec))


class SpecFormatStringError(spack.error.SpecError):
    """Called for errors in Spec format strings."""


class SpecFormatSigilError(SpecFormatStringError):
    """Called for mismatched sigils and attributes in format strings"""
    def __init__(self, sigil, requirement, used):
        msg = 'The sigil %s may only be used for %s.' % (sigil, requirement)
        msg += ' It was used with the attribute %s.' % used
        super(SpecFormatSigilError, self).__init__(msg)


class ConflictsInSpecError(spack.error.SpecError, RuntimeError):
    def __init__(self, spec, matches):
        message = 'Conflicts in concretized spec "{0}"\n'.format(
            spec.short_spec
        )

        visited = set()

        long_message = ''

        match_fmt_default = '{0}. "{1}" conflicts with "{2}"\n'
        match_fmt_custom = '{0}. "{1}" conflicts with "{2}" [{3}]\n'

        for idx, (s, c, w, msg) in enumerate(matches):

            if s not in visited:
                visited.add(s)
                long_message += 'List of matching conflicts for spec:\n\n'
                long_message += s.tree(indent=4) + '\n'

            if msg is None:
                long_message += match_fmt_default.format(idx + 1, c, w)
            else:
                long_message += match_fmt_custom.format(idx + 1, c, w, msg)

        super(ConflictsInSpecError, self).__init__(message, long_message)


class SpecDependencyNotFoundError(spack.error.SpecError):
    """Raised when a failure is encountered writing the dependencies of
    a spec."""


class SpecDeprecatedError(spack.error.SpecError):
    """Raised when a spec concretizes to a deprecated spec or dependency."""


class InvalidSpecDetected(spack.error.SpecError):
    """Raised when a detected spec doesn't pass validation checks."""<|MERGE_RESOLUTION|>--- conflicted
+++ resolved
@@ -944,16 +944,7 @@
     def __init__(self, spec, name, query_parameters):
         super(SpecBuildInterface, self).__init__(spec)
 
-<<<<<<< HEAD
-        # Represents a query state in a BuildInterface object
-        QueryState = collections.namedtuple(
-            'QueryState', ['name', 'extra_parameters', 'isvirtual']
-        )
-
         is_virtual = spack.repo.path.is_virtual(name)
-=======
-        is_virtual = Spec.is_virtual(name)
->>>>>>> ef0a555c
         self.last_query = QueryState(
             name=name,
             extra_parameters=query_parameters,
