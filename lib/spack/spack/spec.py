--- conflicted
+++ resolved
@@ -3305,17 +3305,11 @@
             if depth:
                 out += "%-4d" % d
 
-<<<<<<< HEAD
-            if install_status:
-                status = node._install_status()
+            if status_fn:
+                status = status_fn(node)
                 if node.package.installed_upstream:
                     out += colorize("@g{[^]}  ", color=color)
                 elif status is None:
-=======
-            if status_fn:
-                status = status_fn(node)
-                if status is None:
->>>>>>> f4d4322a
                     out += colorize("@K{ - }  ", color=color)  # not installed
                 elif status:
                     out += colorize("@g{[+]}  ", color=color)  # installed
