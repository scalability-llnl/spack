--- conflicted
+++ resolved
@@ -474,11 +474,7 @@
                 # Don't bother reporting when something is not cached.
                 continue
             except spack.error.SpackError as e:
-<<<<<<< HEAD
-                tty.debug("Fetching from %s failed." % fetcher)
-=======
-                errors.append('Fetching from {0} failed.'.format(fetcher))
->>>>>>> 764cafc1
+                tty.debug("Fetching from {0} failed.".format(fetcher))
                 tty.debug(e)
                 continue
         else:
