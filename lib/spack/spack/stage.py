--- conflicted
+++ resolved
@@ -25,11 +25,7 @@
 import spack.util.lock
 import spack.fetch_strategy as fs
 import spack.util.pattern as pattern
-<<<<<<< HEAD
-from spack.config import canonicalize_path
-=======
-import spack.util.path as sup
->>>>>>> f7026a05
+from spack.config import canonicalize_path, substitute_path_variables
 from spack.util.crypto import prefix_bits, bit_length
 
 _source_path_subdir = 'spack-src'
@@ -41,7 +37,7 @@
     for path in paths:
         try:
             # try to create the path if it doesn't exist.
-            path = sup.canonicalize_path(path)
+            path = canonicalize_path(path)
             mkdirp(path)
 
             # ensure accessible
@@ -80,7 +76,7 @@
             raise StageError("No accessible stage paths in:", candidates)
 
         # Return None to indicate we're using a local staging area.
-        if path == sup.canonicalize_path(spack.paths.stage_path):
+        if path == canonicalize_path(spack.paths.stage_path):
             _use_tmp_stage = False
             return None
 
@@ -363,8 +359,8 @@
             # urljoin() will strip everything past the final '/' in
             # the root, so we add a '/' if it is not present.
             mir_roots = [
-                sup.substitute_path_variables(root) if root.endswith(os.sep)
-                else sup.substitute_path_variables(root) + os.sep
+                substitute_path_variables(root) if root.endswith(os.sep)
+                else substitute_path_variables(root) + os.sep
                 for root in mirrors.values()]
             urls = [urljoin(root, self.mirror_path) for root in mir_roots]
 
