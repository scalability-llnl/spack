--- conflicted
+++ resolved
@@ -878,19 +878,6 @@
     archive, e.g., to determine the build system.
 
     Args:
-<<<<<<< HEAD
-        url_dict (dict): A dictionary of the form: version -> URL
-        name (str): The name of the package
-        first_stage_function (typing.Callable): function that takes a Stage and a URL;
-            this is run on the stage of the first URL downloaded
-        keep_stage (bool): whether to keep staging area when command completes
-        batch (bool): whether to ask user how many versions to fetch (false)
-            or fetch all versions (true)
-        limit (int): maximum number of versions to fetch (default 0 === all)
-        latest (bool): whether to take the latest version (true) or all (false)
-        fetch_options (dict): Options used for the fetcher (such as timeout
-            or cookies)
-=======
         url_by_version: URL keyed by version
         package_name: name of the package
         first_stage_function: function that takes a Stage and a URL; this is run on the stage
@@ -899,27 +886,11 @@
         batch: whether to ask user how many versions to fetch (false) or fetch all versions (true)
         fetch_options: options used for the fetcher (such as timeout or cookies)
         concurrency: maximum number of workers to use for retrieving archives
->>>>>>> 59fc09e9
 
     Returns:
         A dictionary mapping each version to the corresponding checksum
     """
-<<<<<<< HEAD
-    batch = kwargs.get("batch", False)
-    fetch_options = kwargs.get("fetch_options", None)
-    first_stage_function = kwargs.get("first_stage_function", None)
-    keep_stage = kwargs.get("keep_stage", False)
-    latest = kwargs.get("latest", False)
-    limit = kwargs.get("limit", 0)
-
-    sorted_versions = sorted(url_dict.keys(), reverse=True)
-    if latest:
-        sorted_versions = sorted_versions[:1]
-    elif limit:
-        sorted_versions = sorted_versions[:limit]
-=======
     sorted_versions = sorted(url_by_version.keys(), reverse=True)
->>>>>>> 59fc09e9
 
     # Find length of longest string in the list for padding
     max_len = max(len(str(v)) for v in sorted_versions)
