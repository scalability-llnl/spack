##############################################################################
# Copyright (c) 2013-2018, Lawrence Livermore National Security, LLC.
# Produced at the Lawrence Livermore National Laboratory.
#
# This file is part of Spack.
# Created by Todd Gamblin, tgamblin@llnl.gov, All rights reserved.
# LLNL-CODE-647188
#
# For details, see https://github.com/spack/spack
# Please also see the NOTICE and LICENSE files for our notice and the LGPL.
#
# This program is free software; you can redistribute it and/or modify
# it under the terms of the GNU Lesser General Public License (as
# published by the Free Software Foundation) version 2.1, February 1999.
#
# This program is distributed in the hope that it will be useful, but
# WITHOUT ANY WARRANTY; without even the IMPLIED WARRANTY OF
# MERCHANTABILITY or FITNESS FOR A PARTICULAR PURPOSE. See the terms and
# conditions of the GNU Lesser General Public License for more details.
#
# You should have received a copy of the GNU Lesser General Public
# License along with this program; if not, write to the Free Software
# Foundation, Inc., 59 Temple Place, Suite 330, Boston, MA 02111-1307 USA
##############################################################################
import os
import sys
import errno
import hashlib
import shutil
import tempfile
import getpass
from six import string_types
from six import iteritems
from six.moves.urllib.parse import urljoin

import llnl.util.tty as tty
import llnl.util.lock
from llnl.util.filesystem import mkdirp, can_access
from llnl.util.filesystem import remove_if_dead_link, remove_linked_tree

import spack.paths
import spack.caches
import spack.config
import spack.error
import spack.fetch_strategy as fs
import spack.util.pattern as pattern
from spack.util.path import canonicalize_path
from spack.util.crypto import prefix_bits, bit_length

_stage_prefix = 'spack-stage-'


def _first_accessible_path(paths):
    """Find a tmp dir that exists that we can access."""
    for path in paths:
        try:
            # try to create the path if it doesn't exist.
            path = canonicalize_path(path)
            mkdirp(path)

            # ensure accessible
            if not can_access(path):
                continue

            # return it if successful.
            return path

        except OSError:
            tty.debug('OSError while checking temporary path: %s' % path)
            continue

    return None


# cached temporary root
_tmp_root = None
_use_tmp_stage = True


def get_tmp_root():
    global _tmp_root, _use_tmp_stage

    if not _use_tmp_stage:
        return None

    if _tmp_root is None:
        candidates = spack.config.get('config:build_stage')
        if isinstance(candidates, string_types):
            candidates = [candidates]

        path = _first_accessible_path(candidates)
        if not path:
            raise StageError("No accessible stage paths in %s", candidates)

        # Return None to indicate we're using a local staging area.
        if path == canonicalize_path(spack.paths.stage_path):
            _use_tmp_stage = False
            return None

        # ensure that any temp path is unique per user, so users don't
        # fight over shared temporary space.
        user = getpass.getuser()
        if user not in path:
            path = os.path.join(path, user, 'spack-stage')
        else:
            path = os.path.join(path, 'spack-stage')

        mkdirp(path)
        _tmp_root = path

    return _tmp_root


class Stage(object):
    """Manages a temporary stage directory for building.

    A Stage object is a context manager that handles a directory where
    some source code is downloaded and built before being installed.
    It handles fetching the source code, either as an archive to be
    expanded or by checking it out of a repository.  A stage's
    lifecycle looks like this::

        with Stage() as stage:      # Context manager creates and destroys the
                                    # stage directory
            stage.fetch()           # Fetch a source archive into the stage.
            stage.setup_source()  # Expand the source archive.
            <install>               # Build and install the archive.
                                    # (handled by user of Stage)

    When used as a context manager, the stage is automatically
    destroyed if no exception is raised by the context. If an
    excpetion is raised, the stage is left in the filesystem and NOT
    destroyed, for potential reuse later.

    You can also use the stage's create/destroy functions manually,
    like this::

        stage = Stage()
        try:
            stage.create()          # Explicitly create the stage directory.
            stage.fetch()           # Fetch a source archive into the stage.
            stage.setup_source()  # Expand the source archive.
            <install>               # Build and install the archive.
                                    # (handled by user of Stage)
        finally:
            stage.destroy()         # Explicitly destroy the stage directory.

    If spack.use_tmp_stage is True, spack will attempt to create
    stages in a tmp directory.  Otherwise, stages are created directly
    in spack.paths.stage_path.

    There are two kinds of stages: named and unnamed.  Named stages
    can persist between runs of spack, e.g. if you fetched a tarball
    but didn't finish building it, you won't have to fetch it again.

    Unnamed stages are created using standard mkdtemp mechanisms or
    similar, and are intended to persist for only one run of spack.
    """

    """Shared dict of all stage locks."""
    stage_locks = {}

    def __init__(
            self, url_or_fetch_strategy,
            name=None, mirror_path=None, keep=False, path=None, lock=True,
            search_fn=None):
        """Create a stage object.
           Parameters:
             url_or_fetch_strategy
                 URL of the archive to be downloaded into this stage, OR
                 a valid FetchStrategy.

             name
                 If a name is provided, then this stage is a named stage
                 and will persist between runs (or if you construct another
                 stage object later).  If name is not provided, then this
                 stage will be given a unique name automatically.

             mirror_path
                 If provided, Stage will search Spack's mirrors for
                 this archive at the mirror_path, before using the
                 default fetch strategy.

             keep
                 By default, when used as a context manager, the Stage
                 is deleted on exit when no exceptions are raised.
                 Pass True to keep the stage intact even if no
                 exceptions are raised.
        """
        # TODO: fetch/stage coupling needs to be reworked -- the logic
        # TODO: here is convoluted and not modular enough.
        if isinstance(url_or_fetch_strategy, string_types):
            self.fetcher = fs.from_url(url_or_fetch_strategy)
        elif isinstance(url_or_fetch_strategy, fs.FetchStrategy):
            self.fetcher = url_or_fetch_strategy
        else:
            raise ValueError(
                "Can't construct Stage without url or fetch strategy")
        self.fetcher.set_stage(self)
        # self.fetcher can change with mirrors.
        self.default_fetcher = self.fetcher
        self.search_fn = search_fn
        # used for mirrored archives of repositories.
        self.skip_checksum_for_mirror = True

        # TODO : this uses a protected member of tempfile, but seemed the only
        # TODO : way to get a temporary name besides, the temporary link name
        # TODO : won't be the same as the temporary stage area in tmp_root
        self.name = name
        if name is None:
            self.name = _stage_prefix + next(tempfile._get_candidate_names())
        self.mirror_path = mirror_path

        # Try to construct here a temporary name for the stage directory
        # If this is a named stage, then construct a named path.
        if path is not None:
            self.path = path
        else:
            self.path = os.path.join(spack.paths.stage_path, self.name)

        # Flag to decide whether to delete the stage folder on exit or not
        self.keep = keep

        # File lock for the stage directory.  We use one file for all
        # stage locks. See spack.database.Database.prefix_lock for
        # details on this approach.
        self._lock = None
        if lock:
            if self.name not in Stage.stage_locks:
                sha1 = hashlib.sha1(self.name.encode('utf-8')).digest()
                lock_id = prefix_bits(sha1, bit_length(sys.maxsize))
                stage_lock_path = os.path.join(spack.paths.stage_path, '.lock')

                Stage.stage_locks[self.name] = llnl.util.lock.Lock(
                    stage_lock_path, lock_id, 1)

            self._lock = Stage.stage_locks[self.name]

        # When stages are reused, we need to know whether to re-create
        # it.  This marks whether it has been created/destroyed.
        self.created = False

    def __enter__(self):
        """
        Entering a stage context will create the stage directory

        Returns:
            self
        """
        if self._lock is not None:
            self._lock.acquire_write(timeout=60)
        self.create()
        return self

    def __exit__(self, exc_type, exc_val, exc_tb):
        """
        Exiting from a stage context will delete the stage directory unless:
        - it was explicitly requested not to do so
        - an exception has been raised

        Args:
            exc_type: exception type
            exc_val: exception value
            exc_tb: exception traceback

        Returns:
            Boolean
        """
        # Delete when there are no exceptions, unless asked to keep.
        if exc_type is None and not self.keep:
            self.destroy()

        if self._lock is not None:
            self._lock.release_write()

    def _need_to_create_path(self):
        """Makes sure nothing weird has happened since the last time we
           looked at path.  Returns True if path already exists and is ok.
           Returns False if path needs to be created."""
        # Path doesn't exist yet.  Will need to create it.
        if not os.path.exists(self.path):
            return True

        # Path exists but points at something else.  Blow it away.
        if not os.path.isdir(self.path):
            os.unlink(self.path)
            return True

        # Path looks ok, but need to check the target of the link.
        if os.path.islink(self.path):
            tmp_root = get_tmp_root()
            if tmp_root is not None:
                real_path = os.path.realpath(self.path)
                real_tmp = os.path.realpath(tmp_root)

                # If we're using a tmp dir, it's a link, and it points at the
                # right spot, then keep it.
                if (real_path.startswith(real_tmp) and
                        os.path.exists(real_path)):
                    return False
                else:
                    # otherwise, just unlink it and start over.
                    os.unlink(self.path)
                    return True

            else:
                # If we're not tmp mode, then it's a link and we want a
                # directory.
                os.unlink(self.path)
                return True

        return False

    @property
    def expected_archive_files(self):
        """Possible archive file paths."""
        paths = []
        if isinstance(self.default_fetcher, fs.URLFetchStrategy):
            paths.append(os.path.join(
                self.path, os.path.basename(self.default_fetcher.url)))

        if self.mirror_path:
            paths.append(os.path.join(
                self.path, os.path.basename(self.mirror_path)))

        return paths

    @property
    def save_filename(self):
        possible_filenames = self.expected_archive_files
        if possible_filenames:
            # This prefers using the URL associated with the default fetcher if
            # available, so that the fetched resource name matches the remote
            # name
            return possible_filenames[0]

    @property
    def archive_file(self):
        """Path to the source archive within this stage directory."""
        for path in self.expected_archive_files:
            if os.path.exists(path):
                return path
        else:
            return None

    @property
    def source_path(self):
        """Returns the path to the expanded/checked out source code.

        To find the source code, this method searches for the first
        subdirectory of the stage that it can find, and returns it.
        This assumes nothing besides the archive file will be in the
        stage path, but it has the advantage that we don't need to
        know the name of the archive or its contents.

        If the fetch strategy is not supposed to expand the downloaded
        file, it will just return the stage path. If the archive needs
        to be expanded, it will return None when no archive is found.
        """
        if isinstance(self.fetcher, fs.URLFetchStrategy):
            if not self.fetcher.expand_archive:
                return self.path

        paths = list(os.path.join(self.path, f) for f in os.listdir(self.path))

        for p in paths:
            if os.path.isdir(p):
                return p

    def fetch(self, mirror_only=False):
        """Downloads an archive or checks out code from a repository."""
        fetchers = []
        if not mirror_only:
            fetchers.append(self.default_fetcher)

        # TODO: move mirror logic out of here and clean it up!
        # TODO: Or @alalazo may have some ideas about how to use a
        # TODO: CompositeFetchStrategy here.
        self.skip_checksum_for_mirror = True
        if self.mirror_path:
            mirrors = spack.config.get('mirrors')

            # Join URLs of mirror roots with mirror paths. Because
            # urljoin() will strip everything past the final '/' in
            # the root, so we add a '/' if it is not present.
            mirror_roots = [root if root.endswith('/') else root + '/'
                            for root in mirrors.values()]
            urls = [urljoin(root, self.mirror_path) for root in mirror_roots]

            # If this archive is normally fetched from a tarball URL,
            # then use the same digest.  `spack mirror` ensures that
            # the checksum will be the same.
            digest = None
            expand = True
            extension = None
            if isinstance(self.default_fetcher, fs.URLFetchStrategy):
                digest = self.default_fetcher.digest
                expand = self.default_fetcher.expand_archive
                extension = self.default_fetcher.extension

            # Have to skip the checksum for things archived from
            # repositories.  How can this be made safer?
            self.skip_checksum_for_mirror = not bool(digest)

            # Add URL strategies for all the mirrors with the digest
            for url in urls:
                fetchers.insert(
                    0, fs.URLFetchStrategy(
                        url, digest, expand=expand, extension=extension))
            if self.default_fetcher.cachable:
                fetchers.insert(
                    0, spack.caches.fetch_cache.fetcher(
                        self.mirror_path, digest, expand=expand,
                        extension=extension))

        def generate_fetchers():
            for fetcher in fetchers:
                yield fetcher
            # The search function may be expensive, so wait until now to
            # call it so the user can stop if a prior fetcher succeeded
            if self.search_fn and not mirror_only:
                dynamic_fetchers = self.search_fn()
                for fetcher in dynamic_fetchers:
                    yield fetcher

        for fetcher in generate_fetchers():
            try:
                fetcher.set_stage(self)
                self.fetcher = fetcher
                self.fetcher.fetch()
                break
            except spack.fetch_strategy.NoCacheError as e:
                # Don't bother reporting when something is not cached.
                continue
            except spack.error.SpackError as e:
                tty.msg("Fetching from %s failed." % fetcher)
                tty.debug(e)
                continue
        else:
            errMessage = "All fetchers failed for %s" % self.name
            self.fetcher = self.default_fetcher
            raise fs.FetchError(errMessage, None)

    def check(self):
        """Check the downloaded archive against a checksum digest.
           No-op if this stage checks code out of a repository."""
        if self.fetcher is not self.default_fetcher and \
           self.skip_checksum_for_mirror:
            tty.warn("Fetching from mirror without a checksum!",
                     "This package is normally checked out from a version "
                     "control system, but it has been archived on a spack "
                     "mirror.  This means we cannot know a checksum for the "
                     "tarball in advance. Be sure that your connection to "
                     "this mirror is secure!")
        else:
            self.fetcher.check()

    def cache_local(self):
        spack.caches.fetch_cache.store(self.fetcher, self.mirror_path)

    def setup_source(self):
        """Changes to the stage directory and attempt to expand the downloaded
        archive.  Fail if the stage is not set up or if the archive is not yet
        downloaded."""
        archive_dir = self.source_path
        if not archive_dir:
            self.fetcher.expand()
            tty.msg("Created stage in %s" % self.path)
        else:
            tty.msg("Already staged %s in %s" % (self.name, self.path))

    def restage(self):
        """Removes the expanded archive path if it exists, then re-expands
           the archive.
        """
        self.fetcher.reset()

    def create(self):
        """Creates the stage directory.

        If get_tmp_root() is None, the stage directory is created
        directly under spack.paths.stage_path, otherwise this will attempt to
        create a stage in a temporary directory and link it into
        spack.paths.stage_path.

        Spack will use the first writable location in spack.tmp_dirs
        to create a stage. If there is no valid location in tmp_dirs,
        fall back to making the stage inside spack.paths.stage_path.

        """
        # Create the top-level stage directory
        mkdirp(spack.paths.stage_path)
        remove_if_dead_link(self.path)

        # If a tmp_root exists then create a directory there and then link it
        # in the stage area, otherwise create the stage directory in self.path
        if self._need_to_create_path():
            tmp_root = get_tmp_root()
            if tmp_root is not None:
                tmp_dir = tempfile.mkdtemp('', _stage_prefix, tmp_root)
                tty.debug('link %s -> %s' % (self.path, tmp_dir))
                os.symlink(tmp_dir, self.path)
            else:
                mkdirp(self.path)
        # Make sure we can actually do something with the stage we made.
        ensure_access(self.path)
        self.created = True

    def destroy(self):
        """Removes this stage directory."""
        remove_linked_tree(self.path)

        # Make sure we don't end up in a removed directory
        try:
            os.getcwd()
        except OSError:
            os.chdir(os.path.dirname(self.path))

        # mark as destroyed
        self.created = False


class ResourceStage(Stage):

    def __init__(self, url_or_fetch_strategy, root, resource, **kwargs):
        super(ResourceStage, self).__init__(url_or_fetch_strategy, **kwargs)
        self.root_stage = root
        self.resource = resource

    def restage(self):
        super(ResourceStage, self).restage()
        self._add_to_root_stage()

    def setup_source(self):
        super(ResourceStage, self).setup_source()
        self._add_to_root_stage()

    def _add_to_root_stage(self):
        """
        Move the extracted resource to the root stage (according to placement).
        """
        root_stage = self.root_stage
        resource = self.resource

<<<<<<< HEAD
        target_root = root_stage.source_path
=======
        target_path = os.path.join(
            root_stage.source_path, resource.destination)
>>>>>>> 5ef30e0a

        if not resource.fetcher.expand_archive:
            src_file_name = os.path.basename(self.archive_file)
            dst_file_name = resource.placement or src_file_name
            placement = {src_file_name: dst_file_name}
        elif resource.placement is None:
            if os.path.basename(self.source_path) == 'spack-expanded-archive':
                placement = dict((f, f) for f in os.listdir(self.source_path))
            else:
                placement = os.path.basename(self.source_path)
        else:
            placement = resource.placement

        if not isinstance(placement, dict):
            placement = {'': placement}

        if resource.destination:
            target_root = join_path(target_root, resource.destination)

        # Make the paths in the dictionary absolute and link
        for key, value in iteritems(placement):
<<<<<<< HEAD
            destination_path = join_path(target_root, value)
            source_path = os.path.realpath(join_path(self.source_path, key))

            dst_dir = os.path.dirname(destination_path)
            try:
                os.makedirs(dst_dir)
            except OSError as err:
                if err.errno == errno.EEXIST and os.path.isdir(dst_dir):
                    pass
                else:
                    raise
=======
            destination_path = os.path.join(target_path, value)
            source_path = os.path.join(self.source_path, key)
>>>>>>> 5ef30e0a

            if not os.path.exists(destination_path):
                tty.info('Moving resource stage\n\tsource : '
                         '{stage}\n\tdestination : {destination}'.format(
                             stage=source_path, destination=destination_path
                         ))
                shutil.move(source_path, destination_path)
            elif (os.path.isdir(destination_path) and
                  not os.listdir(destination_path)):
                tty.info('{0} exists as an empty directory, moving all files '
                         'from {0} to {1}'.format(
                             destination_path, source_path))
                if os.path.isfile(source_path):
                    src_paths = [source_path]
                else:
                    src_files = os.listdir(source_path)
                    src_paths = [join_path(source_path, x) for x in src_files]

                for src_path in src_paths:
                    shutil.move(src_path, destination_path)
            else:
                tty.warn('{0} exists as a file or nonempty directory, '
                         'not moving {1}'.format(
                             destination_path, source_path))


@pattern.composite(method_list=[
    'fetch', 'create', 'created', 'check', 'setup_source', 'restage',
    'destroy', 'cache_local'])
class StageComposite:
    """Composite for Stage type objects. The first item in this composite is
    considered to be the root package, and operations that return a value are
    forwarded to it."""
    #
    # __enter__ and __exit__ delegate to all stages in the composite.
    #

    def __enter__(self):
        for item in self:
            item.__enter__()
        return self

    def __exit__(self, exc_type, exc_val, exc_tb):
        for item in reversed(self):
            item.keep = getattr(self, 'keep', False)
            item.__exit__(exc_type, exc_val, exc_tb)

    #
    # Below functions act only on the *first* stage in the composite.
    #
    @property
    def source_path(self):
        return self[0].source_path

    @property
    def path(self):
        return self[0].path

    @property
    def archive_file(self):
        return self[0].archive_file

    @property
    def mirror_path(self):
        return self[0].mirror_path


class DIYStage(object):
    """Simple class that allows any directory to be a spack stage."""

    def __init__(self, path):
        self.archive_file = None
        self.path = path
        self.source_path = path
        self.created = True

    # DIY stages do nothing as context managers.
    def __enter__(self):
        pass

    def __exit__(self, exc_type, exc_val, exc_tb):
        pass

    def fetch(self, *args, **kwargs):
        tty.msg("No need to fetch for DIY.")

    def check(self):
        tty.msg("No checksum needed for DIY.")

    def setup_source(self):
        tty.msg("Using source directory: %s" % self.source_path)

    def restage(self):
        tty.die("Cannot restage DIY stage.")

    def create(self):
        self.created = True

    def destroy(self):
        # No need to destroy DIY stage.
        pass

    def cache_local(self):
        tty.msg("Sources for DIY stages are not cached")


def _get_mirrors():
    """Get mirrors from spack configuration."""
    config = spack.config.get('mirrors')
    return [val for name, val in iteritems(config)]


def ensure_access(file=spack.paths.stage_path):
    """Ensure we can access a directory and die with an error if we can't."""
    if not can_access(file):
        tty.die("Insufficient permissions for %s" % file)


def purge():
    """Remove all build directories in the top-level stage path."""
    if os.path.isdir(spack.paths.stage_path):
        for stage_dir in os.listdir(spack.paths.stage_path):
            stage_path = os.path.join(spack.paths.stage_path, stage_dir)
            remove_linked_tree(stage_path)


class StageError(spack.error.SpackError):
    """"Superclass for all errors encountered during staging."""


class RestageError(StageError):
    """"Error encountered during restaging."""


# Keep this in namespace for convenience
FailedDownloadError = fs.FailedDownloadError<|MERGE_RESOLUTION|>--- conflicted
+++ resolved
@@ -542,12 +542,7 @@
         root_stage = self.root_stage
         resource = self.resource
 
-<<<<<<< HEAD
         target_root = root_stage.source_path
-=======
-        target_path = os.path.join(
-            root_stage.source_path, resource.destination)
->>>>>>> 5ef30e0a
 
         if not resource.fetcher.expand_archive:
             src_file_name = os.path.basename(self.archive_file)
@@ -565,13 +560,12 @@
             placement = {'': placement}
 
         if resource.destination:
-            target_root = join_path(target_root, resource.destination)
+            target_root = os.path.join(target_root, resource.destination)
 
         # Make the paths in the dictionary absolute and link
         for key, value in iteritems(placement):
-<<<<<<< HEAD
-            destination_path = join_path(target_root, value)
-            source_path = os.path.realpath(join_path(self.source_path, key))
+            destination_path = os.path.join(target_root, value)
+            source_path = os.path.realpath(os.path.join(self.source_path, key))
 
             dst_dir = os.path.dirname(destination_path)
             try:
@@ -581,10 +575,6 @@
                     pass
                 else:
                     raise
-=======
-            destination_path = os.path.join(target_path, value)
-            source_path = os.path.join(self.source_path, key)
->>>>>>> 5ef30e0a
 
             if not os.path.exists(destination_path):
                 tty.info('Moving resource stage\n\tsource : '
@@ -601,7 +591,8 @@
                     src_paths = [source_path]
                 else:
                     src_files = os.listdir(source_path)
-                    src_paths = [join_path(source_path, x) for x in src_files]
+                    src_paths = [os.path.join(source_path, x)
+                                 for x in src_files]
 
                 for src_path in src_paths:
                     shutil.move(src_path, destination_path)
