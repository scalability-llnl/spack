##############################################################################
# Copyright (c) 2013-2017, Lawrence Livermore National Security, LLC.
# Produced at the Lawrence Livermore National Laboratory.
#
# This file is part of Spack.
# Created by Todd Gamblin, tgamblin@llnl.gov, All rights reserved.
# LLNL-CODE-647188
#
# For details, see https://github.com/llnl/spack
# Please also see the NOTICE and LICENSE files for our notice and the LGPL.
#
# This program is free software; you can redistribute it and/or modify
# it under the terms of the GNU Lesser General Public License (as
# published by the Free Software Foundation) version 2.1, February 1999.
#
# This program is distributed in the hope that it will be useful, but
# WITHOUT ANY WARRANTY; without even the IMPLIED WARRANTY OF
# MERCHANTABILITY or FITNESS FOR A PARTICULAR PURPOSE. See the terms and
# conditions of the GNU Lesser General Public License for more details.
#
# You should have received a copy of the GNU Lesser General Public
# License along with this program; if not, write to the Free Software
# Foundation, Inc., 59 Temple Place, Suite 330, Boston, MA 02111-1307 USA
##############################################################################
import os
import sys
import errno
import hashlib
import shutil
import tempfile
import getpass
from six import string_types
from six import iteritems
from six.moves.urllib.parse import urljoin

import llnl.util.tty as tty
import llnl.util.lock
from llnl.util.filesystem import *

import spack
import spack.config
import spack.error
import spack.fetch_strategy as fs
import spack.util.pattern as pattern
from spack.version import *
from spack.util.path import canonicalize_path
from spack.util.crypto import prefix_bits, bit_length

_stage_prefix = 'spack-stage-'


def _first_accessible_path(paths):
    """Find a tmp dir that exists that we can access."""
    for path in paths:
        try:
            # try to create the path if it doesn't exist.
            path = canonicalize_path(path)
            mkdirp(path)

            # ensure accessible
            if not can_access(path):
                continue

            # return it if successful.
            return path

        except OSError:
            tty.debug('OSError while checking temporary path: %s' % path)
            continue

    return None


# cached temporary root
_tmp_root = None
_use_tmp_stage = True


def get_tmp_root():
    global _tmp_root, _use_tmp_stage

    if not _use_tmp_stage:
        return None

    if _tmp_root is None:
        config = spack.config.get_config('config')
        candidates = config['build_stage']
        if isinstance(candidates, string_types):
            candidates = [candidates]

        path = _first_accessible_path(candidates)
        if not path:
            raise StageError("No accessible stage paths in %s", candidates)

        # Return None to indicate we're using a local staging area.
        if path == canonicalize_path(spack.stage_path):
            _use_tmp_stage = False
            return None

        # ensure that any temp path is unique per user, so users don't
        # fight over shared temporary space.
        user = getpass.getuser()
        if user not in path:
            path = os.path.join(path, user, 'spack-stage')
        else:
            path = os.path.join(path, 'spack-stage')

        mkdirp(path)
        _tmp_root = path

    return _tmp_root


class Stage(object):
    """Manages a temporary stage directory for building.

    A Stage object is a context manager that handles a directory where
    some source code is downloaded and built before being installed.
    It handles fetching the source code, either as an archive to be
    expanded or by checking it out of a repository.  A stage's
    lifecycle looks like this::

        with Stage() as stage:      # Context manager creates and destroys the
                                    # stage directory
            stage.fetch()           # Fetch a source archive into the stage.
            stage.expand_archive()  # Expand the source archive.
            <install>               # Build and install the archive.
                                    # (handled by user of Stage)

    When used as a context manager, the stage is automatically
    destroyed if no exception is raised by the context. If an
    excpetion is raised, the stage is left in the filesystem and NOT
    destroyed, for potential reuse later.

    You can also use the stage's create/destroy functions manually,
    like this::

        stage = Stage()
        try:
            stage.create()          # Explicitly create the stage directory.
            stage.fetch()           # Fetch a source archive into the stage.
            stage.expand_archive()  # Expand the source archive.
            <install>               # Build and install the archive.
                                    # (handled by user of Stage)
        finally:
            stage.destroy()         # Explicitly destroy the stage directory.

    If spack.use_tmp_stage is True, spack will attempt to create
    stages in a tmp directory.  Otherwise, stages are created directly
    in spack.stage_path.

    There are two kinds of stages: named and unnamed.  Named stages
    can persist between runs of spack, e.g. if you fetched a tarball
    but didn't finish building it, you won't have to fetch it again.

    Unnamed stages are created using standard mkdtemp mechanisms or
    similar, and are intended to persist for only one run of spack.
    """

    """Shared dict of all stage locks."""
    stage_locks = {}

    def __init__(
            self, url_or_fetch_strategy,
            name=None, mirror_path=None, keep=False, path=None, lock=True,
            search_fn=None):
        """Create a stage object.
           Parameters:
             url_or_fetch_strategy
                 URL of the archive to be downloaded into this stage, OR
                 a valid FetchStrategy.

             name
                 If a name is provided, then this stage is a named stage
                 and will persist between runs (or if you construct another
                 stage object later).  If name is not provided, then this
                 stage will be given a unique name automatically.

             mirror_path
                 If provided, Stage will search Spack's mirrors for
                 this archive at the mirror_path, before using the
                 default fetch strategy.

             keep
                 By default, when used as a context manager, the Stage
                 is deleted on exit when no exceptions are raised.
                 Pass True to keep the stage intact even if no
                 exceptions are raised.
        """
        # TODO: fetch/stage coupling needs to be reworked -- the logic
        # TODO: here is convoluted and not modular enough.
        if isinstance(url_or_fetch_strategy, string_types):
            self.fetcher = fs.from_url(url_or_fetch_strategy)
        elif isinstance(url_or_fetch_strategy, fs.FetchStrategy):
            self.fetcher = url_or_fetch_strategy
        else:
            raise ValueError(
                "Can't construct Stage without url or fetch strategy")
        self.fetcher.set_stage(self)
        # self.fetcher can change with mirrors.
        self.default_fetcher = self.fetcher
        self.search_fn = search_fn
        # used for mirrored archives of repositories.
        self.skip_checksum_for_mirror = True

        # TODO : this uses a protected member of tempfile, but seemed the only
        # TODO : way to get a temporary name besides, the temporary link name
        # TODO : won't be the same as the temporary stage area in tmp_root
        self.name = name
        if name is None:
            self.name = _stage_prefix + next(tempfile._get_candidate_names())
        self.mirror_path = mirror_path

        # Try to construct here a temporary name for the stage directory
        # If this is a named stage, then construct a named path.
        if path is not None:
            self.path = path
        else:
            self.path = join_path(spack.stage_path, self.name)

        # Flag to decide whether to delete the stage folder on exit or not
        self.keep = keep

        # File lock for the stage directory.  We use one file for all
        # stage locks. See spack.database.Database.prefix_lock for
        # details on this approach.
        self._lock = None
        if lock:
            if self.name not in Stage.stage_locks:
                sha1 = hashlib.sha1(self.name.encode('utf-8')).digest()
                lock_id = prefix_bits(sha1, bit_length(sys.maxsize))
                stage_lock_path = join_path(spack.stage_path, '.lock')

                Stage.stage_locks[self.name] = llnl.util.lock.Lock(
                    stage_lock_path, lock_id, 1)

            self._lock = Stage.stage_locks[self.name]

        # When stages are reused, we need to know whether to re-create
        # it.  This marks whether it has been created/destroyed.
        self.created = False

    def __enter__(self):
        """
        Entering a stage context will create the stage directory

        Returns:
            self
        """
        if self._lock is not None:
            self._lock.acquire_write(timeout=60)
        self.create()
        return self

    def __exit__(self, exc_type, exc_val, exc_tb):
        """
        Exiting from a stage context will delete the stage directory unless:
        - it was explicitly requested not to do so
        - an exception has been raised

        Args:
            exc_type: exception type
            exc_val: exception value
            exc_tb: exception traceback

        Returns:
            Boolean
        """
        # Delete when there are no exceptions, unless asked to keep.
        if exc_type is None and not self.keep:
            self.destroy()

        if self._lock is not None:
            self._lock.release_write()

    def _need_to_create_path(self):
        """Makes sure nothing weird has happened since the last time we
           looked at path.  Returns True if path already exists and is ok.
           Returns False if path needs to be created."""
        # Path doesn't exist yet.  Will need to create it.
        if not os.path.exists(self.path):
            return True

        # Path exists but points at something else.  Blow it away.
        if not os.path.isdir(self.path):
            os.unlink(self.path)
            return True

        # Path looks ok, but need to check the target of the link.
        if os.path.islink(self.path):
            tmp_root = get_tmp_root()
            if tmp_root is not None:
                real_path = os.path.realpath(self.path)
                real_tmp = os.path.realpath(tmp_root)

                # If we're using a tmp dir, it's a link, and it points at the
                # right spot, then keep it.
                if (real_path.startswith(real_tmp) and
                        os.path.exists(real_path)):
                    return False
                else:
                    # otherwise, just unlink it and start over.
                    os.unlink(self.path)
                    return True

            else:
                # If we're not tmp mode, then it's a link and we want a
                # directory.
                os.unlink(self.path)
                return True

        return False

    @property
    def expected_archive_files(self):
        """Possible archive file paths."""
        paths = []
        if isinstance(self.default_fetcher, fs.URLFetchStrategy):
            paths.append(os.path.join(
                self.path, os.path.basename(self.default_fetcher.url)))

        if self.mirror_path:
            paths.append(os.path.join(
                self.path, os.path.basename(self.mirror_path)))

        return paths

    @property
    def save_filename(self):
        possible_filenames = self.expected_archive_files
        if possible_filenames:
            # This prefers using the URL associated with the default fetcher if
            # available, so that the fetched resource name matches the remote
            # name
            return possible_filenames[0]

    @property
    def archive_file(self):
        """Path to the source archive within this stage directory."""
        for path in self.expected_archive_files:
            if os.path.exists(path):
                return path
        else:
            return None

    @property
    def source_path(self):
        """Returns the path to the expanded/checked out source code.

        To find the source code, this method searches for the first
        subdirectory of the stage that it can find, and returns it.
        This assumes nothing besides the archive file will be in the
        stage path, but it has the advantage that we don't need to
        know the name of the archive or its contents.

        If the fetch strategy is not supposed to expand the downloaded
        file, it will just return the stage path. If the archive needs
        to be expanded, it will return None when no archive is found.
        """
        if isinstance(self.fetcher, fs.URLFetchStrategy):
            if not self.fetcher.expand_archive:
                return self.path

        for p in [os.path.join(self.path, f) for f in os.listdir(self.path)]:
            if os.path.isdir(p):
                return p
        return None

<<<<<<< HEAD
    def chdir(self):
        """Changes directory to the stage path. Or dies if it is not set
        up."""
        if os.path.isdir(self.path):
            os.chdir(self.path)
        else:
            raise ChdirError("Setup failed: no such directory: " + self.path)

    def fetch(self, mirror_only=False, quiet=False):
=======
    def fetch(self, mirror_only=False):
>>>>>>> f0da8251
        """Downloads an archive or checks out code from a repository."""
        fetchers = []
        if not mirror_only:
            fetchers.append(self.default_fetcher)

        # TODO: move mirror logic out of here and clean it up!
        # TODO: Or @alalazo may have some ideas about how to use a
        # TODO: CompositeFetchStrategy here.
        self.skip_checksum_for_mirror = True
        if self.mirror_path:
            mirrors = spack.config.get_config('mirrors')

            # Join URLs of mirror roots with mirror paths. Because
            # urljoin() will strip everything past the final '/' in
            # the root, so we add a '/' if it is not present.
            mirror_roots = [root if root.endswith('/') else root + '/'
                            for root in mirrors.values()]
            urls = [urljoin(root, self.mirror_path) for root in mirror_roots]

            # If this archive is normally fetched from a tarball URL,
            # then use the same digest.  `spack mirror` ensures that
            # the checksum will be the same.
            digest = None
            expand = True
            extension = None
            if isinstance(self.default_fetcher, fs.URLFetchStrategy):
                digest = self.default_fetcher.digest
                expand = self.default_fetcher.expand_archive
                extension = self.default_fetcher.extension

            # Have to skip the checksum for things archived from
            # repositories.  How can this be made safer?
            self.skip_checksum_for_mirror = not bool(digest)

            # Add URL strategies for all the mirrors with the digest
            for url in urls:
                fetchers.insert(
                    0, fs.URLFetchStrategy(
                        url, digest, expand=expand, extension=extension))
            if self.default_fetcher.cachable:
                fetchers.insert(
                    0, spack.fetch_cache.fetcher(
                        self.mirror_path, digest, expand=expand,
                        extension=extension))

        def generate_fetchers():
            for fetcher in fetchers:
                yield fetcher
            # The search function may be expensive, so wait until now to
            # call it so the user can stop if a prior fetcher succeeded
            if self.search_fn and not mirror_only:
                dynamic_fetchers = self.search_fn()
                for fetcher in dynamic_fetchers:
                    yield fetcher

        for fetcher in generate_fetchers():
            try:
                fetcher.set_stage(self)
                self.fetcher = fetcher
                self.fetcher.fetch(quiet=quiet)
                break
            except spack.fetch_strategy.NoCacheError as e:
                # Don't bother reporting when something is not cached.
                continue
            except spack.error.SpackError as e:
                tty.msg("Fetching from %s failed." % fetcher)
                tty.debug(e)
                continue
        else:
            errMessage = "All fetchers failed for %s" % self.name
            self.fetcher = self.default_fetcher
            raise fs.FetchError(errMessage, None)

    def check(self):
        """Check the downloaded archive against a checksum digest.
           No-op if this stage checks code out of a repository."""
        if self.fetcher is not self.default_fetcher and \
           self.skip_checksum_for_mirror:
            tty.warn("Fetching from mirror without a checksum!",
                     "This package is normally checked out from a version "
                     "control system, but it has been archived on a spack "
                     "mirror.  This means we cannot know a checksum for the "
                     "tarball in advance. Be sure that your connection to "
                     "this mirror is secure!")
        else:
            self.fetcher.check()

    def cache_local(self):
        spack.fetch_cache.store(self.fetcher, self.mirror_path)

    def expand_archive(self):
        """Changes to the stage directory and attempt to expand the downloaded
        archive.  Fail if the stage is not set up or if the archive is not yet
        downloaded."""
        archive_dir = self.source_path
        if not archive_dir:
            self.fetcher.expand()
            tty.msg("Created stage in %s" % self.path)
        else:
            tty.msg("Already staged %s in %s" % (self.name, self.path))

    def restage(self):
        """Removes the expanded archive path if it exists, then re-expands
           the archive.
        """
        self.fetcher.reset()

    def create(self):
        """Creates the stage directory.

        If get_tmp_root() is None, the stage directory is created
        directly under spack.stage_path, otherwise this will attempt to
        create a stage in a temporary directory and link it into
        spack.stage_path.

        Spack will use the first writable location in spack.tmp_dirs
        to create a stage. If there is no valid location in tmp_dirs,
        fall back to making the stage inside spack.stage_path.

        """
        # Create the top-level stage directory
        mkdirp(spack.stage_path)
        remove_if_dead_link(self.path)

        # If a tmp_root exists then create a directory there and then link it
        # in the stage area, otherwise create the stage directory in self.path
        if self._need_to_create_path():
            tmp_root = get_tmp_root()
            if tmp_root is not None:
                tmp_dir = tempfile.mkdtemp('', _stage_prefix, tmp_root)
                tty.debug('link %s -> %s' % (self.path, tmp_dir))
                os.symlink(tmp_dir, self.path)
            else:
                mkdirp(self.path)
        # Make sure we can actually do something with the stage we made.
        ensure_access(self.path)
        self.created = True

    def destroy(self):
        """Removes this stage directory."""
        remove_linked_tree(self.path)

        # Make sure we don't end up in a removed directory
        try:
            os.getcwd()
        except OSError:
            os.chdir(os.path.dirname(self.path))

        # mark as destroyed
        self.created = False


class ResourceStage(Stage):

    def __init__(self, url_or_fetch_strategy, root, resource, **kwargs):
        super(ResourceStage, self).__init__(url_or_fetch_strategy, **kwargs)
        self.root_stage = root
        self.resource = resource

    def expand_archive(self):
        super(ResourceStage, self).expand_archive()
        root_stage = self.root_stage
        resource = self.resource
        placement = os.path.basename(self.source_path) \
            if resource.placement is None \
            else resource.placement
        if not isinstance(placement, dict):
            placement = {'': placement}
        # Make the paths in the dictionary absolute and link
        for key, value in iteritems(placement):
            target_path = join_path(
                root_stage.source_path, resource.destination)
            destination_path = join_path(target_path, value)
            source_path = join_path(self.source_path, key)

            try:
                os.makedirs(target_path)
            except OSError as err:
                if err.errno == errno.EEXIST and os.path.isdir(target_path):
                    pass
                else:
                    raise

            if not os.path.exists(destination_path):
                # Create a symlink
                tty.info('Moving resource stage\n\tsource : '
                         '{stage}\n\tdestination : {destination}'.format(
                             stage=source_path, destination=destination_path
                         ))
                shutil.move(source_path, destination_path)


@pattern.composite(method_list=[
    'fetch', 'create', 'created', 'check', 'expand_archive', 'restage',
    'destroy', 'cache_local'])
class StageComposite:
    """Composite for Stage type objects. The first item in this composite is
    considered to be the root package, and operations that return a value are
    forwarded to it."""
    #
    # __enter__ and __exit__ delegate to all stages in the composite.
    #

    def __enter__(self):
        for item in self:
            item.__enter__()
        return self

    def __exit__(self, exc_type, exc_val, exc_tb):
        for item in reversed(self):
            item.keep = getattr(self, 'keep', False)
            item.__exit__(exc_type, exc_val, exc_tb)

    #
    # Below functions act only on the *first* stage in the composite.
    #
    @property
    def source_path(self):
        return self[0].source_path

    @property
    def path(self):
        return self[0].path

    @property
    def archive_file(self):
        return self[0].archive_file

    @property
    def mirror_path(self):
        return self[0].mirror_path


class DIYStage(object):
    """Simple class that allows any directory to be a spack stage."""

    def __init__(self, path):
        self.archive_file = None
        self.path = path
        self.source_path = path
        self.created = True

    # DIY stages do nothing as context managers.
    def __enter__(self):
        pass

    def __exit__(self, exc_type, exc_val, exc_tb):
        pass

    def fetch(self, *args, **kwargs):
        tty.msg("No need to fetch for DIY.")

    def check(self):
        tty.msg("No checksum needed for DIY.")

    def expand_archive(self):
        tty.msg("Using source directory: %s" % self.source_path)

    def restage(self):
        tty.die("Cannot restage DIY stage.")

    def create(self):
        self.created = True

    def destroy(self):
        # No need to destroy DIY stage.
        pass

    def cache_local(self):
        tty.msg("Sources for DIY stages are not cached")


def _get_mirrors():
    """Get mirrors from spack configuration."""
    config = spack.config.get_config('mirrors')
    return [val for name, val in iteritems(config)]


def ensure_access(file=spack.stage_path):
    """Ensure we can access a directory and die with an error if we can't."""
    if not can_access(file):
        tty.die("Insufficient permissions for %s" % file)


def purge():
    """Remove all build directories in the top-level stage path."""
    if os.path.isdir(spack.stage_path):
        for stage_dir in os.listdir(spack.stage_path):
            stage_path = join_path(spack.stage_path, stage_dir)
            remove_linked_tree(stage_path)


class StageError(spack.error.SpackError):
    """"Superclass for all errors encountered during staging."""


class RestageError(StageError):
    """"Error encountered during restaging."""


# Keep this in namespace for convenience
FailedDownloadError = fs.FailedDownloadError<|MERGE_RESOLUTION|>--- conflicted
+++ resolved
@@ -366,19 +366,7 @@
                 return p
         return None
 
-<<<<<<< HEAD
-    def chdir(self):
-        """Changes directory to the stage path. Or dies if it is not set
-        up."""
-        if os.path.isdir(self.path):
-            os.chdir(self.path)
-        else:
-            raise ChdirError("Setup failed: no such directory: " + self.path)
-
     def fetch(self, mirror_only=False, quiet=False):
-=======
-    def fetch(self, mirror_only=False):
->>>>>>> f0da8251
         """Downloads an archive or checks out code from a repository."""
         fetchers = []
         if not mirror_only:
