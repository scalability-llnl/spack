# Copyright 2013-2019 Lawrence Livermore National Security, LLC and other
# Spack Project Developers. See the top-level COPYRIGHT file for details.
#
# SPDX-License-Identifier: (Apache-2.0 OR MIT)

"""Components that manage Spack's installation tree.

An install tree, or "build store" consists of two parts:

  1. A package database that tracks what is installed.
  2. A directory layout that determines how the installations
     are laid out.

The store contains all the install prefixes for packages installed by
Spack.  The simplest store could just contain prefixes named by DAG hash,
but we use a fancier directory layout to make browsing the store and
debugging easier.

The directory layout is currently hard-coded to be a YAMLDirectoryLayout,
so called because it stores build metadata within each prefix, in
`spec.yaml` files. In future versions of Spack we may consider allowing
install trees to define their own layouts with some per-tree
configuration.

"""
import os

import llnl.util.lang

import spack.paths
import spack.config
import spack.util.path
import spack.database
import spack.directory_layout

#: default installation root, relative to the Spack install path
default_root = os.path.join(spack.paths.opt_path, 'spack')


class Store(object):
    """A store is a path full of installed Spack packages.

    Stores consist of packages installed according to a
    ``DirectoryLayout``, along with an index, or _database_ of their
    contents.  The directory layout controls what paths look like and how
    Spack ensures that each uniqe spec gets its own unique directory (or
    not, though we don't recommend that). The database is a signle file
    that caches metadata for the entire Spack installation.  It prevents
    us from having to spider the install tree to figure out what's there.

    Args:
        root (str): path to the root of the install tree
        path_scheme (str): expression according to guidelines in
            ``spack.util.path`` that describes how to construct a path to
            a package prefix in this store
        hash_length (int): length of the hashes used in the directory
            layout; spec hash suffixes will be truncated to this length
    """
    def __init__(self, root, path_scheme=None, hash_length=None):
        self.root = root
        self.db = spack.database.Database(
            root, upstream_dbs=retrieve_upstream_dbs())
        self.layout = spack.directory_layout.YamlDirectoryLayout(
            root, hash_len=hash_length, path_scheme=path_scheme)

    def reindex(self):
        """Convenience function to reindex the store DB with its own layout."""
        return self.db.reindex(self.layout)


def _store():
    """Get the singleton store instance."""
    root = spack.config.get('config:install_tree', default_root)
    root = spack.util.path.canonicalize_path(root)

    return Store(root,
                 spack.config.get('config:install_path_scheme'),
                 spack.config.get('config:install_hash_length'))


#: Singleton store instance
store = llnl.util.lang.Singleton(_store)

# convenience accessors for parts of the singleton store
root = llnl.util.lang.LazyReference(lambda: store.root)
db = llnl.util.lang.LazyReference(lambda: store.db)
layout = llnl.util.lang.LazyReference(lambda: store.layout)


def retrieve_upstream_dbs():
<<<<<<< HEAD
    other_spack_instances = spack.config.get(
        'upstreams') or {}
=======
    other_spack_instances = spack.config.get('upstreams', {})
>>>>>>> 139eaa13

    install_roots = []
    for install_properties in other_spack_instances.values():
        install_roots.append(install_properties['install_tree'])

    return _construct_upstream_dbs_from_install_roots(install_roots)


def _construct_upstream_dbs_from_install_roots(
        install_roots, _test=False):
    accumulated_upstream_dbs = []
    for install_root in reversed(install_roots):
        upstream_dbs = list(accumulated_upstream_dbs)
        next_db = spack.database.Database(
            install_root, is_upstream=True, upstream_dbs=upstream_dbs)
        next_db._fail_when_missing_deps = _test
        next_db._read()
        accumulated_upstream_dbs.insert(0, next_db)

    return accumulated_upstream_dbs<|MERGE_RESOLUTION|>--- conflicted
+++ resolved
@@ -88,12 +88,7 @@
 
 
 def retrieve_upstream_dbs():
-<<<<<<< HEAD
-    other_spack_instances = spack.config.get(
-        'upstreams') or {}
-=======
     other_spack_instances = spack.config.get('upstreams', {})
->>>>>>> 139eaa13
 
     install_roots = []
     for install_properties in other_spack_instances.values():
