--- conflicted
+++ resolved
@@ -34,17 +34,15 @@
 import spack.config
 import spack.util.path
 import spack.database
-<<<<<<< HEAD
-import spack.directory_layout as dir_layout
+import spack.directory_layout
 import llnl.util.filesystem as fs
-=======
-import spack.directory_layout
-
->>>>>>> eca1370a
 
 #: default installation root, relative to the Spack install path
 default_install_tree_root = os.path.join(spack.paths.opt_path, 'spack')
 
+install_root = None
+active_upstream = None
+init_upstream = None
 
 def parse_install_tree(config_dict):
     """Parse config settings and return values relevant to the store object.
@@ -75,10 +73,33 @@
     #     projections:
     #       all: '{name}-{version}'
 
-    install_tree = config_dict.get('install_tree', {})
+    # Dictionaries of all install trees
+    install_trees = spack.config.get('config:install_trees')
+    shared_install_trees = spack.config.get('config:shared_install_trees')
+
+    # Tests if non-default install root is specified
+    if install_root:
+        # Determines if install_root exists
+        if install_root in install_trees:
+            install_tree = install_trees[install_root]
+        elif shared_install_trees and install_root in shared_install_trees:
+            install_tree = shared_install_trees[install_root]
+        else:
+            # TODO: provide the user an option to create a new install tree
+            raise ValueError("Specified install tree does not exist: {0}"
+                             .format(install_root))
+    elif shared_install_trees:
+        # If no install tree is specified and there are shared install trees,
+        # then we are in user mode, and the install tree is in ~
+        install_tree = install_trees['user']
+    else:
+        # If this is not a shared spack instance, then by default we will place
+        # the install prefix inside the Spack tree
+        install_tree = spack.config.get('config:install_trees')['default']
 
     padded_length = False
     if isinstance(install_tree, six.string_types):
+        tty.die(install_tree)
         tty.warn("Using deprecated format for configuring install_tree")
         unpadded_root = install_tree
         unpadded_root = spack.util.path.canonicalize_path(unpadded_root)
@@ -135,13 +156,6 @@
     return (root, unpadded_root, projections)
 
 
-user_install_root = os.path.expanduser('~/.spack/install-root')
-
-install_root = None
-active_upstream = None
-init_upstream = None
-
-
 class Store(object):
     """A store is a path full of installed Spack packages.
 
@@ -164,18 +178,14 @@
         hash_length (int): length of the hashes used in the directory
             layout; spec hash suffixes will be truncated to this length
     """
-<<<<<<< HEAD
-    def __init__(self, root, projections=None,
-                 hash_length=None, active_upstream=None):
-        self.root = root
-        # upstream_dbs = upstream_dbs_from_pointers(root)
-=======
     def __init__(
-            self, root, unpadded_root=None, projections=None, hash_length=None
+            self, root, unpadded_root=None,
+            projections=None, hash_length=None, active_upstream=None
     ):
         self.root = root
         self.unpadded_root = unpadded_root or root
->>>>>>> eca1370a
+        # upstream_dbs = upstream_dbs_from_pointers(root)
+
         self.db = spack.database.Database(
             root, upstream_dbs=retrieve_upstream_dbs())
         self.layout = spack.directory_layout.YamlDirectoryLayout(
@@ -189,56 +199,6 @@
 
 def _store():
     """Get the singleton store instance."""
-<<<<<<< HEAD
-
-    # Dictionaries of all install trees
-    install_trees = spack.config.get('config:install_trees')
-    shared_install_trees = spack.config.get('config:shared_install_trees')
-
-    # Tests if non-default install root is specified
-    if install_root:
-        # Determines if install_root exists
-        if install_root in install_trees:
-            install_tree = install_trees[install_root]
-            root = install_tree['root']
-        elif shared_install_trees and install_root in shared_install_trees:
-            install_tree = shared_install_trees[install_root]
-            root = install_tree['root']
-        else:
-            # TODO: provide the user an option to create a new install tree
-            raise ValueError("Specified install tree does not exist: {0}"
-                             .format(install_root))
-
-        # Tests for deprecated install_root format
-        if isinstance(install_root, six.string_types):
-            tty.warn("Using deprecated format for configuring install_tree")
-            # Set Projections when using deprecated tree format
-            all_projection = spack.config.get(
-                'config:install_path_scheme',
-                dir_layout.default_projections['all'])
-            projections = {'all': all_projection}
-
-    elif shared_install_trees:
-        # If no install tree is specified and there are shared install trees,
-        # then we are in user mode, and the install tree is in ~
-        root = user_install_root
-
-        all_projection = spack.config.get(
-            'config:install_path_scheme',
-            dir_layout.default_projections['all'])
-        projections = {'all': all_projection}
-
-    else:
-        # If this is not a shared spack instance, then by default we will place
-        # the install prefix inside the Spack tree
-        root = spack.config.get('config:install_trees')['default']['root']
-
-        install_tree = spack.config.get('config:install_trees')['default']
-        if install_tree['projections']:
-            projections = install_tree['projections']
-        else:
-            projections = dir_layout.default_projections['all']
-=======
     config_dict = spack.config.get('config')
     root, unpadded_root, projections = parse_install_tree(config_dict)
     hash_length = spack.config.get('config:install_hash_length')
@@ -254,24 +214,10 @@
 
 def _store_root():
     return store.root
->>>>>>> eca1370a
-
-
-<<<<<<< HEAD
-    # if init_upstream:
-    #     init_upstream_path = shared_install_trees[init_upstream]
-    #     initialize_upstream_pointer_if_unset(root, init_upstream_path)
-    # elif shared_install_trees and (not upstream_set(root)):
-    #     raise ValueError("Must specify an upstream shared install tree")
-    root = spack.util.path.canonicalize_path(root)
-
-    return Store(root, projections,
-                 spack.config.get('config:install_hash_length'),
-                 active_upstream)
-=======
+
+
 def _store_unpadded_root():
     return store.unpadded_root
->>>>>>> eca1370a
 
 
 def _store_db():
