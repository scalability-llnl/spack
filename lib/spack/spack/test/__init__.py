##############################################################################
# Copyright (c) 2013-2016, Lawrence Livermore National Security, LLC.
# Produced at the Lawrence Livermore National Laboratory.
#
# This file is part of Spack.
# Created by Todd Gamblin, tgamblin@llnl.gov, All rights reserved.
# LLNL-CODE-647188
#
# For details, see https://github.com/llnl/spack
# Please also see the LICENSE file for our notice and the LGPL.
#
# This program is free software; you can redistribute it and/or modify
# it under the terms of the GNU Lesser General Public License (as
# published by the Free Software Foundation) version 2.1, February 1999.
#
# This program is distributed in the hope that it will be useful, but
# WITHOUT ANY WARRANTY; without even the IMPLIED WARRANTY OF
# MERCHANTABILITY or FITNESS FOR A PARTICULAR PURPOSE. See the terms and
# conditions of the GNU Lesser General Public License for more details.
#
# You should have received a copy of the GNU Lesser General Public
# License along with this program; if not, write to the Free Software
# Foundation, Inc., 59 Temple Place, Suite 330, Boston, MA 02111-1307 USA
##############################################################################
import sys
import os

import llnl.util.tty as tty
import nose
import spack
from llnl.util.filesystem import join_path
from llnl.util.tty.colify import colify
from spack.test.tally_plugin import Tally
"""Names of tests to be included in Spack's test suite"""

<<<<<<< HEAD
test_names = ['architecture', 'versions', 'url_parse', 'url_substitution', 'packages', 'stage',
              'spec_syntax', 'spec_semantics', 'spec_dag', 'concretize',
              'multimethod', 'install', 'package_sanity', 'config',
              'directory_layout', 'pattern', 'python_version', 'git_fetch',
              'svn_fetch', 'hg_fetch', 'mirror', 'modules', 'url_extrapolate',
              'cc', 'link_tree', 'spec_yaml', 'optional_deps',
              'make_executable', 'configure_guess', 'lock', 'database',
              'namespace_trie', 'yaml', 'sbang', 'packaging', 'environment', 'cmd.find',
              'cmd.uninstall', 'cmd.test_install', 'cmd.test_compiler_cmd']
=======
# All the tests Spack knows about.
# Keep these one per line so that it's easy to see changes in diffs.
test_names = [
    'architecture',
    'build_system_guess',
    'cc',
    'cmd.find',
    'cmd.module',
    'cmd.test_install',
    'cmd.uninstall',
    'concretize',
    'concretize_preferences',
    'config',
    'database',
    'directory_layout',
    'environment',
    'file_cache',
    'git_fetch',
    'hg_fetch',
    'install',
    'library_list',
    'link_tree',
    'lock',
    'make_executable',
    'mirror',
    'modules',
    'multimethod',
    'namespace_trie',
    'optional_deps',
    'package_sanity',
    'packages',
    'packaging', 
    'pattern',
    'python_version',
    'sbang',
    'spec_dag',
    'spec_semantics',
    'spec_syntax',
    'spec_yaml',
    'stage',
    'svn_fetch',
    'url_extrapolate',
    'url_parse',
    'url_substitution',
    'versions',
    'provider_index',
    'yaml',
    # This test needs to be last until global compiler cache is fixed.
    'cmd.test_compiler_cmd',
]
>>>>>>> dc5cf9fe


def list_tests():
    """Return names of all tests that can be run for Spack."""
    return test_names


def run(names, outputDir, verbose=False):
    """Run tests with the supplied names.  Names should be a list.  If
       it's empty, run ALL of Spack's tests."""
    # Print output to stdout if verbose is 1.
    if verbose:
        os.environ['NOSE_NOCAPTURE'] = '1'

    if not names:
        names = test_names
    else:
        for test in names:
            if test not in test_names:
                tty.error("%s is not a valid spack test name." % test,
                          "Valid names are:")
                colify(sorted(test_names), indent=4)
                sys.exit(1)

    tally = Tally()
    for test in names:
        module = 'spack.test.' + test
        print(module)

        tty.msg("Running test: %s" % test)

        runOpts = ["--with-%s" % spack.test.tally_plugin.Tally.name]

        if outputDir:
            xmlOutputFname = "unittests-{0}.xml".format(test)
            xmlOutputPath = join_path(outputDir, xmlOutputFname)
            runOpts += ["--with-xunit",
                        "--xunit-file={0}".format(xmlOutputPath)]
        argv = [""] + runOpts + [module]
        nose.run(argv=argv, addplugins=[tally])

    succeeded = not tally.failCount and not tally.errorCount
    tty.msg("Tests Complete.", "%5d tests run" % tally.numberOfTestsRun,
            "%5d failures" % tally.failCount, "%5d errors" % tally.errorCount)

    if succeeded:
        tty.info("OK", format='g')
    else:
        tty.info("FAIL", format='r')
        sys.exit(1)<|MERGE_RESOLUTION|>--- conflicted
+++ resolved
@@ -33,17 +33,6 @@
 from spack.test.tally_plugin import Tally
 """Names of tests to be included in Spack's test suite"""
 
-<<<<<<< HEAD
-test_names = ['architecture', 'versions', 'url_parse', 'url_substitution', 'packages', 'stage',
-              'spec_syntax', 'spec_semantics', 'spec_dag', 'concretize',
-              'multimethod', 'install', 'package_sanity', 'config',
-              'directory_layout', 'pattern', 'python_version', 'git_fetch',
-              'svn_fetch', 'hg_fetch', 'mirror', 'modules', 'url_extrapolate',
-              'cc', 'link_tree', 'spec_yaml', 'optional_deps',
-              'make_executable', 'configure_guess', 'lock', 'database',
-              'namespace_trie', 'yaml', 'sbang', 'packaging', 'environment', 'cmd.find',
-              'cmd.uninstall', 'cmd.test_install', 'cmd.test_compiler_cmd']
-=======
 # All the tests Spack knows about.
 # Keep these one per line so that it's easy to see changes in diffs.
 test_names = [
@@ -94,7 +83,6 @@
     # This test needs to be last until global compiler cache is fixed.
     'cmd.test_compiler_cmd',
 ]
->>>>>>> dc5cf9fe
 
 
 def list_tests():
