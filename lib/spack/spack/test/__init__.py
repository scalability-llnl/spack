##############################################################################
# Copyright (c) 2013-2016, Lawrence Livermore National Security, LLC.
# Produced at the Lawrence Livermore National Laboratory.
#
# This file is part of Spack.
# Created by Todd Gamblin, tgamblin@llnl.gov, All rights reserved.
# LLNL-CODE-647188
#
# For details, see https://github.com/llnl/spack
# Please also see the LICENSE file for our notice and the LGPL.
#
# This program is free software; you can redistribute it and/or modify
# it under the terms of the GNU Lesser General Public License (as
# published by the Free Software Foundation) version 2.1, February 1999.
#
# This program is distributed in the hope that it will be useful, but
# WITHOUT ANY WARRANTY; without even the IMPLIED WARRANTY OF
# MERCHANTABILITY or FITNESS FOR A PARTICULAR PURPOSE. See the terms and
# conditions of the GNU Lesser General Public License for more details.
#
# You should have received a copy of the GNU Lesser General Public
# License along with this program; if not, write to the Free Software
# Foundation, Inc., 59 Temple Place, Suite 330, Boston, MA 02111-1307 USA
##############################################################################
import sys

import llnl.util.tty as tty
import nose
import spack
from llnl.util.filesystem import join_path
from llnl.util.tty.colify import colify
from spack.test.tally_plugin import Tally
"""Names of tests to be included in Spack's test suite"""

test_names = ['architecture', 'versions', 'url_parse', 'url_substitution', 'packages', 'stage',
              'spec_syntax', 'spec_semantics', 'spec_dag', 'concretize',
              'multimethod', 'install', 'package_sanity', 'config',
              'directory_layout', 'pattern', 'python_version', 'git_fetch',
              'svn_fetch', 'hg_fetch', 'mirror', 'modules', 'url_extrapolate',
              'cc', 'link_tree', 'spec_yaml', 'optional_deps',
              'make_executable', 'configure_guess', 'lock', 'database',
<<<<<<< HEAD
              'namespace_trie', 'yaml', 'sbang', 'packaging', 'environment',
=======
              'namespace_trie', 'yaml', 'sbang', 'environment', 'cmd.find',
>>>>>>> 005827ab
              'cmd.uninstall', 'cmd.test_install']


def list_tests():
    """Return names of all tests that can be run for Spack."""
    return test_names


def run(names, outputDir, verbose=False):
    """Run tests with the supplied names.  Names should be a list.  If
       it's empty, run ALL of Spack's tests."""
    if not names:
        names = test_names
    else:
        for test in names:
            if test not in test_names:
                tty.error("%s is not a valid spack test name." % test,
                          "Valid names are:")
                colify(sorted(test_names), indent=4)
                sys.exit(1)

    tally = Tally()
    for test in names:
        module = 'spack.test.' + test
        print(module)

        tty.msg("Running test: %s" % test)

        runOpts = ["--with-%s" % spack.test.tally_plugin.Tally.name]

        if outputDir:
            xmlOutputFname = "unittests-{0}.xml".format(test)
            xmlOutputPath = join_path(outputDir, xmlOutputFname)
            runOpts += ["--with-xunit",
                        "--xunit-file={0}".format(xmlOutputPath)]
        argv = [""] + runOpts + [module]
        nose.run(argv=argv, addplugins=[tally])

    succeeded = not tally.failCount and not tally.errorCount
    tty.msg("Tests Complete.", "%5d tests run" % tally.numberOfTestsRun,
            "%5d failures" % tally.failCount, "%5d errors" % tally.errorCount)

    if succeeded:
        tty.info("OK", format='g')
    else:
        tty.info("FAIL", format='r')
        sys.exit(1)<|MERGE_RESOLUTION|>--- conflicted
+++ resolved
@@ -39,11 +39,7 @@
               'svn_fetch', 'hg_fetch', 'mirror', 'modules', 'url_extrapolate',
               'cc', 'link_tree', 'spec_yaml', 'optional_deps',
               'make_executable', 'configure_guess', 'lock', 'database',
-<<<<<<< HEAD
-              'namespace_trie', 'yaml', 'sbang', 'packaging', 'environment',
-=======
-              'namespace_trie', 'yaml', 'sbang', 'environment', 'cmd.find',
->>>>>>> 005827ab
+              'namespace_trie', 'yaml', 'sbang', 'packaginf', 'environment', 'cmd.find',
               'cmd.uninstall', 'cmd.test_install']
 
 
