##############################################################################
# Copyright (c) 2013-2016, Lawrence Livermore National Security, LLC.
# Produced at the Lawrence Livermore National Laboratory.
#
# This file is part of Spack.
# Created by Todd Gamblin, tgamblin@llnl.gov, All rights reserved.
# LLNL-CODE-647188
#
# For details, see https://github.com/llnl/spack
# Please also see the LICENSE file for our notice and the LGPL.
#
# This program is free software; you can redistribute it and/or modify
# it under the terms of the GNU Lesser General Public License (as
# published by the Free Software Foundation) version 2.1, February 1999.
#
# This program is distributed in the hope that it will be useful, but
# WITHOUT ANY WARRANTY; without even the IMPLIED WARRANTY OF
# MERCHANTABILITY or FITNESS FOR A PARTICULAR PURPOSE. See the terms and
# conditions of the GNU Lesser General Public License for more details.
#
# You should have received a copy of the GNU Lesser General Public
# License along with this program; if not, write to the Free Software
# Foundation, Inc., 59 Temple Place, Suite 330, Boston, MA 02111-1307 USA
##############################################################################
import sys

import llnl.util.tty as tty
import nose
import spack
from llnl.util.filesystem import join_path
from llnl.util.tty.colify import colify
from spack.test.tally_plugin import Tally
"""Names of tests to be included in Spack's test suite"""

test_names = ['architecture', 'versions', 'url_parse', 'url_substitution', 'packages', 'stage',
              'spec_syntax', 'spec_semantics', 'spec_dag', 'concretize',
              'multimethod', 'install', 'package_sanity', 'config',
              'directory_layout', 'pattern', 'python_version', 'git_fetch',
              'svn_fetch', 'hg_fetch', 'mirror', 'modules', 'url_extrapolate',
              'cc', 'link_tree', 'spec_yaml', 'optional_deps',
              'make_executable', 'configure_guess', 'lock', 'database',
<<<<<<< HEAD
              'namespace_trie', 'yaml', 'sbang', 'packaging', 'environment', 'cmd.find',
              'cmd.uninstall', 'cmd.test_install']
=======
              'namespace_trie', 'yaml', 'sbang', 'environment', 'cmd.find',
              'cmd.uninstall', 'cmd.test_install', 'cmd.test_compiler_cmd']
>>>>>>> 01852260


def list_tests():
    """Return names of all tests that can be run for Spack."""
    return test_names


def run(names, outputDir, verbose=False):
    """Run tests with the supplied names.  Names should be a list.  If
       it's empty, run ALL of Spack's tests."""
    if not names:
        names = test_names
    else:
        for test in names:
            if test not in test_names:
                tty.error("%s is not a valid spack test name." % test,
                          "Valid names are:")
                colify(sorted(test_names), indent=4)
                sys.exit(1)

    tally = Tally()
    for test in names:
        module = 'spack.test.' + test
        print(module)

        tty.msg("Running test: %s" % test)

        runOpts = ["--with-%s" % spack.test.tally_plugin.Tally.name]

        if outputDir:
            xmlOutputFname = "unittests-{0}.xml".format(test)
            xmlOutputPath = join_path(outputDir, xmlOutputFname)
            runOpts += ["--with-xunit",
                        "--xunit-file={0}".format(xmlOutputPath)]
        argv = [""] + runOpts + [module]
        nose.run(argv=argv, addplugins=[tally])

    succeeded = not tally.failCount and not tally.errorCount
    tty.msg("Tests Complete.", "%5d tests run" % tally.numberOfTestsRun,
            "%5d failures" % tally.failCount, "%5d errors" % tally.errorCount)

    if succeeded:
        tty.info("OK", format='g')
    else:
        tty.info("FAIL", format='r')
        sys.exit(1)<|MERGE_RESOLUTION|>--- conflicted
+++ resolved
@@ -39,13 +39,8 @@
               'svn_fetch', 'hg_fetch', 'mirror', 'modules', 'url_extrapolate',
               'cc', 'link_tree', 'spec_yaml', 'optional_deps',
               'make_executable', 'configure_guess', 'lock', 'database',
-<<<<<<< HEAD
               'namespace_trie', 'yaml', 'sbang', 'packaging', 'environment', 'cmd.find',
-              'cmd.uninstall', 'cmd.test_install']
-=======
-              'namespace_trie', 'yaml', 'sbang', 'environment', 'cmd.find',
               'cmd.uninstall', 'cmd.test_install', 'cmd.test_compiler_cmd']
->>>>>>> 01852260
 
 
 def list_tests():
