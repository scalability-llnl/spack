--- conflicted
+++ resolved
@@ -218,9 +218,6 @@
         assert arg == '-DSINGLE:STRING=red'
 
         with pytest.raises(KeyError, match="not a variant"):
-<<<<<<< HEAD
-            pkg.define_from_variant('NONEXISTENT')
-=======
             pkg.define_from_variant('NONEXISTENT')
 
 
@@ -290,5 +287,4 @@
             pkg_broken.urls
 
         assert pkg.urls[0] == 'https://www.x.org/archive/individual/' \
-                              'util/util-macros-1.19.1.tar.bz2'
->>>>>>> 04c6a781
+                              'util/util-macros-1.19.1.tar.bz2'