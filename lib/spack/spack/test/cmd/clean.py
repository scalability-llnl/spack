--- conflicted
+++ resolved
@@ -12,11 +12,7 @@
 import spack.cmd.clean
 import spack.main
 import spack.package_base
-<<<<<<< HEAD
 import spack.paths
-import spack.spec
-=======
->>>>>>> 25f24d94
 import spack.stage
 import spack.store
 
