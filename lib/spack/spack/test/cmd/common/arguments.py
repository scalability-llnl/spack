# Copyright 2013-2022 Lawrence Livermore National Security, LLC and other
# Spack Project Developers. See the top-level COPYRIGHT file for details.
#
# SPDX-License-Identifier: (Apache-2.0 OR MIT)

import argparse

import pytest

import spack.cmd
import spack.cmd.common.arguments as arguments
import spack.config
import spack.environment as ev
import spack.main


@pytest.fixture()
def job_parser():
    # --jobs needs to write to a command_line config scope, so this is the only
    # scope we create.
    p = argparse.ArgumentParser()
    arguments.add_common_arguments(p, ["jobs"])
    scopes = [spack.config.InternalConfigScope("command_line", {"config": {}})]

    with spack.config.use_configuration(*scopes):
        yield p


def test_setting_jobs_flag(job_parser):
    namespace = job_parser.parse_args(["-j", "24"])
    assert namespace.jobs == 24
    assert spack.config.get("config:build_jobs", scope="command_line") == 24


def test_omitted_job_flag(job_parser):
    namespace = job_parser.parse_args([])
    assert namespace.jobs is None
    assert spack.config.get("config:build_jobs") is None


def test_negative_integers_not_allowed_for_parallel_jobs(job_parser):
    with pytest.raises(ValueError) as exc_info:
        job_parser.parse_args(["-j", "-2"])

    assert "expected a positive integer" in str(exc_info.value)


<<<<<<< HEAD
@pytest.mark.parametrize('specs,cflags,negated_variants', [
    (['coreutils cflags="-O3 -g"'], ['-O3', '-g'], []),
    (['coreutils', 'cflags=-O3 -g'], ['-O3'], ['g']),
    (['coreutils', 'cflags=-O3', '-g'], ['-O3'], ['g']),
])
@pytest.mark.regression('12951')
=======
@pytest.mark.parametrize(
    "specs,cflags,negated_variants",
    [
        (['coreutils cflags="-O3 -g"'], ["-O3", "-g"], []),
        (["coreutils", "cflags=-O3 -g"], ["-O3"], ["g"]),
        (["coreutils", "cflags=-O3", "-g"], ["-O3"], ["g"]),
    ],
)
@pytest.mark.regression("12951")
>>>>>>> b1e499d0
def test_parse_spec_flags_with_spaces(specs, cflags, negated_variants):
    spec_list = spack.cmd.parse_specs(specs)
    assert len(spec_list) == 1

    s = spec_list.pop()

<<<<<<< HEAD
    assert s.compiler_flags['cflags'] == cflags
    assert list(s.variants.keys()) == negated_variants
    for v in negated_variants:
        assert '~{0}'.format(v) in s
=======
    assert s.compiler_flags["cflags"] == cflags
    assert list(s.variants.keys()) == negated_variants
    for v in negated_variants:
        assert "~{0}".format(v) in s
>>>>>>> b1e499d0


@pytest.mark.usefixtures("config")
def test_match_spec_env(mock_packages, mutable_mock_env_path):
    """
    Concretize a spec with non-default options in an environment. Make
    sure that when we ask for a matching spec when the environment is
    active that we get the instance concretized in the environment.
    """
    # Initial sanity check: we are planning on choosing a non-default
    # value, so make sure that is in fact not the default.
    check_defaults = spack.cmd.parse_specs(["a"], concretize=True)[0]
    assert not check_defaults.satisfies("foobar=baz")

    e = ev.create("test")
    e.add("a foobar=baz")
    e.concretize()
    with e:
        env_spec = spack.cmd.matching_spec_from_env(spack.cmd.parse_specs(["a"])[0])
        assert env_spec.satisfies("foobar=baz")
        assert env_spec.concrete


@pytest.mark.usefixtures("config")
def test_multiple_env_match_raises_error(mock_packages, mutable_mock_env_path):
    e = ev.create("test")
    e.add("a foobar=baz")
    e.add("a foobar=fee")
    e.concretize()
    with e:
        with pytest.raises(ev.SpackEnvironmentError) as exc_info:
            spack.cmd.matching_spec_from_env(spack.cmd.parse_specs(["a"])[0])

    assert "matches multiple specs" in exc_info.value.message


@pytest.mark.usefixtures("config")
def test_root_and_dep_match_returns_root(mock_packages, mutable_mock_env_path):
    e = ev.create("test")
    e.add("b@0.9")
    e.add("a foobar=bar")  # Depends on b, should choose b@1.0
    e.concretize()
    with e:
        # This query matches the root b and b as a dependency of a. In that
        # case the root instance should be preferred.
        env_spec1 = spack.cmd.matching_spec_from_env(spack.cmd.parse_specs(["b"])[0])
        assert env_spec1.satisfies("@0.9")

        env_spec2 = spack.cmd.matching_spec_from_env(spack.cmd.parse_specs(["b@1.0"])[0])
        assert env_spec2


def test_concretizer_arguments(mutable_config, mock_packages):
    """Ensure that ConfigSetAction is doing the right thing."""
    spec = spack.main.SpackCommand("spec")

    assert spack.config.get("concretizer:reuse", None) is None

    spec("--reuse", "zlib")

    assert spack.config.get("concretizer:reuse", None) is True

    spec("--fresh", "zlib")

    assert spack.config.get("concretizer:reuse", None) is False<|MERGE_RESOLUTION|>--- conflicted
+++ resolved
@@ -45,14 +45,6 @@
     assert "expected a positive integer" in str(exc_info.value)
 
 
-<<<<<<< HEAD
-@pytest.mark.parametrize('specs,cflags,negated_variants', [
-    (['coreutils cflags="-O3 -g"'], ['-O3', '-g'], []),
-    (['coreutils', 'cflags=-O3 -g'], ['-O3'], ['g']),
-    (['coreutils', 'cflags=-O3', '-g'], ['-O3'], ['g']),
-])
-@pytest.mark.regression('12951')
-=======
 @pytest.mark.parametrize(
     "specs,cflags,negated_variants",
     [
@@ -62,24 +54,16 @@
     ],
 )
 @pytest.mark.regression("12951")
->>>>>>> b1e499d0
 def test_parse_spec_flags_with_spaces(specs, cflags, negated_variants):
     spec_list = spack.cmd.parse_specs(specs)
     assert len(spec_list) == 1
 
     s = spec_list.pop()
 
-<<<<<<< HEAD
-    assert s.compiler_flags['cflags'] == cflags
-    assert list(s.variants.keys()) == negated_variants
-    for v in negated_variants:
-        assert '~{0}'.format(v) in s
-=======
     assert s.compiler_flags["cflags"] == cflags
     assert list(s.variants.keys()) == negated_variants
     for v in negated_variants:
         assert "~{0}".format(v) in s
->>>>>>> b1e499d0
 
 
 @pytest.mark.usefixtures("config")
