# Copyright 2013-2023 Lawrence Livermore National Security, LLC and other
# Spack Project Developers. See the top-level COPYRIGHT file for details.
#
# SPDX-License-Identifier: (Apache-2.0 OR MIT)
import os
import shutil
import sys

import pytest

import llnl.util.filesystem as fs

import spack.environment as ev
import spack.spec
from spack.main import SpackCommand

develop = SpackCommand("develop")
env = SpackCommand("env")

pytestmark = pytest.mark.skipif(sys.platform == "win32", reason="does not run on windows")


@pytest.mark.usefixtures("mutable_mock_env_path", "mock_packages", "mock_fetch", "mutable_config")
class TestDevelop(object):
    def check_develop(self, env, spec, path=None):
        path = path or spec.name

        # check in memory representation
        assert spec.name in env.dev_specs
        dev_specs_entry = env.dev_specs[spec.name]
        assert dev_specs_entry["path"] == path
        assert dev_specs_entry["spec"] == str(spec)

        # check yaml representation
<<<<<<< HEAD
        dev_config = spack.config.get("develop", {})
        assert spec.name in dev_config
        yaml_entry = dev_config[spec.name]
=======
        yaml = ev.config_dict(env.manifest)
        assert spec.name in yaml["develop"]
        yaml_entry = yaml["develop"][spec.name]
>>>>>>> b013a2de
        assert yaml_entry["spec"] == str(spec)
        if path == spec.name:
            # default paths aren't written out
            assert "path" not in yaml_entry
        else:
            assert yaml_entry["path"] == path

    def test_develop_no_path_no_clone(self):
        env("create", "test")
        with ev.read("test") as e:
            # develop checks that the path exists
            fs.mkdirp(os.path.join(e.path, "mpich"))
            develop("--no-clone", "mpich@1.0")
            self.check_develop(e, spack.spec.Spec("mpich@=1.0"))

    def test_develop_no_clone(self, tmpdir):
        env("create", "test")
        with ev.read("test") as e:
            develop("--no-clone", "-p", str(tmpdir), "mpich@1.0")
            self.check_develop(e, spack.spec.Spec("mpich@=1.0"), str(tmpdir))

    def test_develop(self):
        env("create", "test")
        with ev.read("test") as e:
            develop("mpich@1.0")
            self.check_develop(e, spack.spec.Spec("mpich@=1.0"))

    def test_develop_no_args(self):
        env("create", "test")
        with ev.read("test") as e:
            # develop and remove it
            develop("mpich@1.0")
            shutil.rmtree(os.path.join(e.path, "mpich"))

            # test develop with no args
            develop()
            self.check_develop(e, spack.spec.Spec("mpich@=1.0"))

    def test_develop_twice(self):
        env("create", "test")
        with ev.read("test") as e:
            develop("mpich@1.0")
            self.check_develop(e, spack.spec.Spec("mpich@=1.0"))

            develop("mpich@1.0")
            # disk representation isn't updated unless we write
            # second develop command doesn't change it, so we don't write
            # but we check disk representation
            e.write()
            self.check_develop(e, spack.spec.Spec("mpich@=1.0"))
            assert len(e.dev_specs) == 1

    def test_develop_update_path(self, tmpdir):
        env("create", "test")
        with ev.read("test") as e:
            develop("mpich@1.0")
            develop("-p", str(tmpdir), "mpich@1.0")
            self.check_develop(e, spack.spec.Spec("mpich@=1.0"), str(tmpdir))
            assert len(e.dev_specs) == 1

    def test_develop_update_spec(self):
        env("create", "test")
        with ev.read("test") as e:
            develop("mpich@1.0")
            develop("mpich@2.0")
            self.check_develop(e, spack.spec.Spec("mpich@=2.0"))
            assert len(e.dev_specs) == 1

    def test_develop_canonicalize_path(self, monkeypatch):
        env("create", "test")
        with ev.read("test") as e:
            path = "../$user"
            abspath = spack.util.path.canonicalize_path(path, e.path)

            def check_path(stage, dest):
                assert dest == abspath

            monkeypatch.setattr(spack.stage.Stage, "steal_source", check_path)

            develop("-p", path, "mpich@1.0")
            self.check_develop(e, spack.spec.Spec("mpich@=1.0"), path)

            # Check modifications actually worked
            assert spack.spec.Spec("mpich@1.0").concretized().satisfies("dev_path=%s" % abspath)

    def test_develop_canonicalize_path_no_args(self, monkeypatch):
        env("create", "test")
        with ev.read("test") as e:
            path = "$user"
            abspath = spack.util.path.canonicalize_path(path, e.path)

            def check_path(stage, dest):
                assert dest == abspath

            monkeypatch.setattr(spack.stage.Stage, "steal_source", check_path)

            # Defensive check to ensure canonicalization failures don't pollute FS
            assert abspath.startswith(e.path)

            # Create path to allow develop to modify env
            fs.mkdirp(abspath)
            develop("--no-clone", "-p", path, "mpich@1.0")

            # Remove path to ensure develop with no args runs staging code
            os.rmdir(abspath)

            develop()
            self.check_develop(e, spack.spec.Spec("mpich@=1.0"), path)

            # Check modifications actually worked
            assert spack.spec.Spec("mpich@1.0").concretized().satisfies("dev_path=%s" % abspath)<|MERGE_RESOLUTION|>--- conflicted
+++ resolved
@@ -32,15 +32,9 @@
         assert dev_specs_entry["spec"] == str(spec)
 
         # check yaml representation
-<<<<<<< HEAD
         dev_config = spack.config.get("develop", {})
         assert spec.name in dev_config
         yaml_entry = dev_config[spec.name]
-=======
-        yaml = ev.config_dict(env.manifest)
-        assert spec.name in yaml["develop"]
-        yaml_entry = yaml["develop"][spec.name]
->>>>>>> b013a2de
         assert yaml_entry["spec"] == str(spec)
         if path == spec.name:
             # default paths aren't written out
