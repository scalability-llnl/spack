--- conflicted
+++ resolved
@@ -934,19 +934,6 @@
   - mpileaks
 """
     )
-<<<<<<< HEAD
-=======
-    with open(os.path.join(e.path, "included-config.yaml"), "w") as f:
-        f.write(
-            """\
-packages:
-  mpileaks:
-    version: ["2.2"]
-  libelf:
-    version: ["0.8.10"]
-"""
-        )
->>>>>>> 3a565c66
 
     with e:
         e.concretize()
