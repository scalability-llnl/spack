--- conflicted
+++ resolved
@@ -2755,11 +2755,7 @@
     with ev.read("test") as e:
         e.add("mpich")
         e.add("mpileaks")
-<<<<<<< HEAD
-        develop("--no-clone", "-p", str(srcdir), "mpich@1")
-=======
-        e.develop(Spec("mpich@=1"), "here", clone=False)
->>>>>>> b013a2de
+        develop("--no-clone", "-p", str(srcdir), "mpich@=1")
 
         assert e.is_develop(Spec("mpich"))
         assert not e.is_develop(Spec("mpileaks"))
