--- conflicted
+++ resolved
@@ -2583,13 +2583,9 @@
     def _write_helper_raise(self):
         raise RuntimeError("some error")
 
-<<<<<<< HEAD
-    monkeypatch.setattr(ev.Environment, "update_manifest", _write_helper_raise)
-=======
     monkeypatch.setattr(
         spack.environment.environment.EnvironmentManifestFile, "flush", _write_helper_raise
     )
->>>>>>> 64c6d636
     with ev.Environment(str(tmpdir)) as e:
         e.concretize(force=True)
         with pytest.raises(RuntimeError):
