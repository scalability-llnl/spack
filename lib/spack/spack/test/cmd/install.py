--- conflicted
+++ resolved
@@ -72,15 +72,6 @@
     assert 'failures="0"' in content
     assert 'errors="0"' in content
 
-<<<<<<< HEAD
-    # TODO: note that this test doesn't make sense if each new spec is stored
-    # separately in a repo (in which case Spec.package.stage will always be
-    # initialized and created)
-    # s = Spec('libdwarf').concretized()
-    # assert not spack.repo.get(s).stage.created
-
-=======
->>>>>>> 3d68b751
 
 @pytest.mark.usefixtures('noop_install', 'builtin_mock', 'config')
 def test_install_runtests():
