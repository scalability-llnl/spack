# Copyright 2013-2022 Lawrence Livermore National Security, LLC and other
# Spack Project Developers. See the top-level COPYRIGHT file for details.
#
# SPDX-License-Identifier: (Apache-2.0 OR MIT)

import re
from textwrap import dedent

import pytest

import spack.environment as ev
import spack.error
import spack.spec
import spack.store
from spack.fetch_strategy import FetchError
from spack.main import SpackCommand, SpackCommandError

pytestmark = pytest.mark.usefixtures("config", "mutable_mock_repo")

spec = SpackCommand("spec")


def test_spec():
    output = spec("mpileaks")

    assert "mpileaks@2.3" in output
    assert "callpath@1.0" in output
    assert "dyninst@8.2" in output
    assert "libdwarf@20130729" in output
    assert "libelf@0.8.1" in output
    assert "mpich@3.0.4" in output


def test_spec_concretizer_args(mutable_config, mutable_database):
    """End-to-end test of CLI concretizer prefs.

    It's here to make sure that everything works from CLI
    options to `solver.py`, and that config options are not
    lost along the way.
    """
    if spack.config.get("config:concretizer") == "original":
        pytest.xfail("Known failure of the original concretizer")

    # remove two non-preferred mpileaks installations
    # so that reuse will pick up the zmpi one
    uninstall = SpackCommand("uninstall")
    uninstall("-y", "mpileaks^mpich")
    uninstall("-y", "mpileaks^mpich2")

    # get the hash of mpileaks^zmpi
    mpileaks_zmpi = spack.store.db.query_one("mpileaks^zmpi")
    h = mpileaks_zmpi.dag_hash()[:7]

    output = spec("--fresh", "-l", "mpileaks")
    assert h not in output

    output = spec("--reuse", "-l", "mpileaks")
    assert h in output


def test_spec_parse_dependency_variant_value():
    """Verify that we can provide multiple key=value variants to multiple separate
    packages within a spec string."""
<<<<<<< HEAD
    output = spec('multivalue-variant fee=barbaz ^ a foobar=baz')

    assert 'fee=barbaz' in output
    assert 'foobar=baz' in output
=======
    output = spec("multivalue-variant fee=barbaz ^ a foobar=baz")

    assert "fee=barbaz" in output
    assert "foobar=baz" in output
>>>>>>> b1e499d0


def test_spec_parse_cflags_quoting():
    """Verify that compiler flags can be provided to a spec from the command line."""
<<<<<<< HEAD
    output = spec('--yaml', 'gcc cflags="-Os -pipe" cxxflags="-flto -Os"')
    gh_flagged = spack.spec.Spec.from_yaml(output)

    assert ['-Os', '-pipe'] == gh_flagged.compiler_flags['cflags']
    assert ['-flto', '-Os'] == gh_flagged.compiler_flags['cxxflags']
=======
    output = spec("--yaml", 'gcc cflags="-Os -pipe" cxxflags="-flto -Os"')
    gh_flagged = spack.spec.Spec.from_yaml(output)

    assert ["-Os", "-pipe"] == gh_flagged.compiler_flags["cflags"]
    assert ["-flto", "-Os"] == gh_flagged.compiler_flags["cxxflags"]
>>>>>>> b1e499d0


def test_spec_parse_unquoted_flags_report():
    """Verify that a useful error message is produced if unquoted compiler flags are
    provided."""
    # This should fail during parsing, since /usr/include is interpreted as a spec hash.
    with pytest.raises(spack.error.SpackError) as cm:
        # We don't try to figure out how many following args were intended to be part of
        # cflags, we just explain how to fix it for the immediate next arg.
<<<<<<< HEAD
        spec('gcc cflags=-Os -pipe -other-arg-that-gets-ignored cflags=-I /usr/include')
    # Verify that the generated error message is nicely formatted.
    assert str(cm.value) == dedent('''\
=======
        spec("gcc cflags=-Os -pipe -other-arg-that-gets-ignored cflags=-I /usr/include")
    # Verify that the generated error message is nicely formatted.
    assert str(cm.value) == dedent(
        '''\
>>>>>>> b1e499d0
    No installed spec matches the hash: 'usr'

    Some compiler or linker flags were provided without quoting their arguments,
    which now causes spack to try to parse the *next* argument as a spec component
    such as a variant instead of an additional compiler or linker flag. If the
    intent was to set multiple flags, try quoting them together as described below.

    Possible flag quotation errors (with the correctly-quoted version after the =>):
    (1) cflags=-Os -pipe => cflags="-Os -pipe"
<<<<<<< HEAD
    (2) cflags=-I /usr/include => cflags="-I /usr/include"''')
=======
    (2) cflags=-I /usr/include => cflags="-I /usr/include"'''
    )
>>>>>>> b1e499d0

    # Verify that the same unquoted cflags report is generated in the error message even
    # if it fails during concretization, not just during parsing.
    with pytest.raises(spack.error.SpackError) as cm:
<<<<<<< HEAD
        spec('gcc cflags=-Os -pipe')
    cm = str(cm.value)
    assert cm.startswith('trying to set variant "pipe" in package "gcc", but the package has no such variant [happened during concretization of gcc cflags="-Os" ~pipe]')  # noqa: E501
=======
        spec("gcc cflags=-Os -pipe")
    cm = str(cm.value)
    assert cm.startswith(
        'trying to set variant "pipe" in package "gcc", but the package has no such '
        'variant [happened during concretization of gcc cflags="-Os" ~pipe]'
    )
>>>>>>> b1e499d0
    assert cm.endswith('(1) cflags=-Os -pipe => cflags="-Os -pipe"')


def test_spec_yaml():
    output = spec("--yaml", "mpileaks")

    mpileaks = spack.spec.Spec.from_yaml(output)
    assert "mpileaks" in mpileaks
    assert "callpath" in mpileaks
    assert "dyninst" in mpileaks
    assert "libdwarf" in mpileaks
    assert "libelf" in mpileaks
    assert "mpich" in mpileaks


def test_spec_json():
    output = spec("--json", "mpileaks")

    mpileaks = spack.spec.Spec.from_json(output)
    assert "mpileaks" in mpileaks
    assert "callpath" in mpileaks
    assert "dyninst" in mpileaks
    assert "libdwarf" in mpileaks
    assert "libelf" in mpileaks
    assert "mpich" in mpileaks


def test_spec_format(database, config):
    output = spec("--format", "{name}-{^mpi.name}", "mpileaks^mpich")
    assert output.rstrip("\n") == "mpileaks-mpich"


def _parse_types(string):
    """Parse deptypes for specs from `spack spec -t` output."""
    lines = string.strip().split("\n")

    result = {}
    for line in lines:
        match = re.match(r"\[([^]]*)\]\s*\^?([^@]*)@", line)
        if match:
            types, name = match.groups()
            result.setdefault(name, []).append(types)
            result[name] = sorted(result[name])
    return result


def test_spec_deptypes_nodes():
    output = spec("--types", "--cover", "nodes", "dt-diamond")
    types = _parse_types(output)

    assert types["dt-diamond"] == ["    "]
    assert types["dt-diamond-left"] == ["bl  "]
    assert types["dt-diamond-right"] == ["bl  "]
    assert types["dt-diamond-bottom"] == ["blr "]


def test_spec_deptypes_edges():
    output = spec("--types", "--cover", "edges", "dt-diamond")
    types = _parse_types(output)

    assert types["dt-diamond"] == ["    "]
    assert types["dt-diamond-left"] == ["bl  "]
    assert types["dt-diamond-right"] == ["bl  "]
    assert types["dt-diamond-bottom"] == ["b   ", "blr "]


def test_spec_returncode():
    with pytest.raises(SpackCommandError):
        spec()
    assert spec.returncode == 1


def test_spec_parse_error():
    with pytest.raises(spack.error.SpackError) as e:
        spec("1.15:")

    # make sure the error is formatted properly
    error_msg = """\
    1.15:
        ^"""
    assert error_msg in str(e.value)


def test_env_aware_spec(mutable_mock_env_path):
    env = ev.create("test")
    env.add("mpileaks")

    with env:
        output = spec()
        assert "mpileaks@2.3" in output
        assert "callpath@1.0" in output
        assert "dyninst@8.2" in output
        assert "libdwarf@20130729" in output
        assert "libelf@0.8.1" in output
        assert "mpich@3.0.4" in output


@pytest.mark.parametrize(
    "name, version, error",
    [
        ("develop-branch-version", "f3c7206350ac8ee364af687deaae5c574dcfca2c=develop", None),
        ("develop-branch-version", "git." + "a" * 40 + "=develop", None),
        ("callpath", "f3c7206350ac8ee364af687deaae5c574dcfca2c=1.0", FetchError),
        ("develop-branch-version", "git.foo=0.2.15", None),
    ],
)
def test_spec_version_assigned_git_ref_as_version(name, version, error):
    if error:
        with pytest.raises(error):
            output = spec(name + "@" + version)
    else:
        output = spec(name + "@" + version)
        assert version in output<|MERGE_RESOLUTION|>--- conflicted
+++ resolved
@@ -61,34 +61,19 @@
 def test_spec_parse_dependency_variant_value():
     """Verify that we can provide multiple key=value variants to multiple separate
     packages within a spec string."""
-<<<<<<< HEAD
-    output = spec('multivalue-variant fee=barbaz ^ a foobar=baz')
-
-    assert 'fee=barbaz' in output
-    assert 'foobar=baz' in output
-=======
     output = spec("multivalue-variant fee=barbaz ^ a foobar=baz")
 
     assert "fee=barbaz" in output
     assert "foobar=baz" in output
->>>>>>> b1e499d0
 
 
 def test_spec_parse_cflags_quoting():
     """Verify that compiler flags can be provided to a spec from the command line."""
-<<<<<<< HEAD
-    output = spec('--yaml', 'gcc cflags="-Os -pipe" cxxflags="-flto -Os"')
-    gh_flagged = spack.spec.Spec.from_yaml(output)
-
-    assert ['-Os', '-pipe'] == gh_flagged.compiler_flags['cflags']
-    assert ['-flto', '-Os'] == gh_flagged.compiler_flags['cxxflags']
-=======
     output = spec("--yaml", 'gcc cflags="-Os -pipe" cxxflags="-flto -Os"')
     gh_flagged = spack.spec.Spec.from_yaml(output)
 
     assert ["-Os", "-pipe"] == gh_flagged.compiler_flags["cflags"]
     assert ["-flto", "-Os"] == gh_flagged.compiler_flags["cxxflags"]
->>>>>>> b1e499d0
 
 
 def test_spec_parse_unquoted_flags_report():
@@ -98,16 +83,10 @@
     with pytest.raises(spack.error.SpackError) as cm:
         # We don't try to figure out how many following args were intended to be part of
         # cflags, we just explain how to fix it for the immediate next arg.
-<<<<<<< HEAD
-        spec('gcc cflags=-Os -pipe -other-arg-that-gets-ignored cflags=-I /usr/include')
-    # Verify that the generated error message is nicely formatted.
-    assert str(cm.value) == dedent('''\
-=======
         spec("gcc cflags=-Os -pipe -other-arg-that-gets-ignored cflags=-I /usr/include")
     # Verify that the generated error message is nicely formatted.
     assert str(cm.value) == dedent(
         '''\
->>>>>>> b1e499d0
     No installed spec matches the hash: 'usr'
 
     Some compiler or linker flags were provided without quoting their arguments,
@@ -117,28 +96,18 @@
 
     Possible flag quotation errors (with the correctly-quoted version after the =>):
     (1) cflags=-Os -pipe => cflags="-Os -pipe"
-<<<<<<< HEAD
-    (2) cflags=-I /usr/include => cflags="-I /usr/include"''')
-=======
     (2) cflags=-I /usr/include => cflags="-I /usr/include"'''
     )
->>>>>>> b1e499d0
 
     # Verify that the same unquoted cflags report is generated in the error message even
     # if it fails during concretization, not just during parsing.
     with pytest.raises(spack.error.SpackError) as cm:
-<<<<<<< HEAD
-        spec('gcc cflags=-Os -pipe')
-    cm = str(cm.value)
-    assert cm.startswith('trying to set variant "pipe" in package "gcc", but the package has no such variant [happened during concretization of gcc cflags="-Os" ~pipe]')  # noqa: E501
-=======
         spec("gcc cflags=-Os -pipe")
     cm = str(cm.value)
     assert cm.startswith(
         'trying to set variant "pipe" in package "gcc", but the package has no such '
         'variant [happened during concretization of gcc cflags="-Os" ~pipe]'
     )
->>>>>>> b1e499d0
     assert cm.endswith('(1) cflags=-Os -pipe => cflags="-Os -pipe"')
 
 
