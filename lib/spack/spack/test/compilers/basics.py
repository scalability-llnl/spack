# Copyright 2013-2023 Lawrence Livermore National Security, LLC and other
# Spack Project Developers. See the top-level COPYRIGHT file for details.
#
# SPDX-License-Identifier: (Apache-2.0 OR MIT)
"""Test basic behavior of compilers in Spack"""
import os
import shutil
import sys
from copy import copy

import pytest

import llnl.util.filesystem as fs

import spack.compiler
import spack.compilers as compilers
import spack.spec
import spack.util.environment
from spack.compiler import Compiler
from spack.util.executable import ProcessError


@pytest.fixture()
def make_args_for_version(monkeypatch):
    def _factory(version, path="/usr/bin/gcc"):
        class MockOs(object):
            pass

        compiler_name = "gcc"
        compiler_cls = compilers.class_for_compiler_name(compiler_name)
        monkeypatch.setattr(compiler_cls, "cc_version", lambda x: version)

        compiler_id = compilers.CompilerID(os=MockOs, compiler_name=compiler_name, version=None)
        variation = compilers.NameVariation(prefix="", suffix="")
        return compilers.DetectVersionArgs(
            id=compiler_id, variation=variation, language="cc", path=path
        )

    return _factory


def test_multiple_conflicting_compiler_definitions(mutable_config):
    compiler_def = {
        "compiler": {
            "flags": {},
            "modules": [],
            "paths": {"cc": "cc", "cxx": "cxx", "f77": "null", "fc": "null"},
            "extra_rpaths": [],
            "operating_system": "test",
            "target": "test",
            "environment": {},
            "spec": "clang@0.0.0",
        }
    }

    compiler_config = [compiler_def, compiler_def]
    compiler_config[0]["compiler"]["paths"]["f77"] = "f77"
    mutable_config.update_config("compilers", compiler_config)

    arch_spec = spack.spec.ArchSpec(("test", "test", "test"))
    cmp = compilers.compiler_for_spec("clang@=0.0.0", arch_spec)
    assert cmp.f77 == "f77"


def test_get_compiler_duplicates(config):
    # In this case there is only one instance of the specified compiler in
    # the test configuration (so it is not actually a duplicate), but the
    # method behaves the same.
    cfg_file_to_duplicates = compilers.get_compiler_duplicates(
        "gcc@4.5.0", spack.spec.ArchSpec("cray-CNL-xeon")
    )

    assert len(cfg_file_to_duplicates) == 1
    cfg_file, duplicates = next(iter(cfg_file_to_duplicates.items()))
    assert len(duplicates) == 1


def test_all_compilers(config):
    all_compilers = compilers.all_compilers()
    filtered = [x for x in all_compilers if str(x.spec) == "clang@=3.3"]
    filtered = [x for x in filtered if x.operating_system == "SuSE11"]
    assert len(filtered) == 1


@pytest.mark.parametrize(
    "input_version,expected_version,expected_error",
    [(None, None, "Couldn't get version for compiler /usr/bin/gcc"), ("4.9", "4.9", None)],
)
def test_version_detection_is_empty(
    make_args_for_version, input_version, expected_version, expected_error
):
    args = make_args_for_version(version=input_version)
    result, error = compilers.detect_version(args)
    if not error:
        assert result.id.version == expected_version

    assert error == expected_error


def test_compiler_flags_from_config_are_grouped():
    compiler_entry = {
        "spec": "intel@17.0.2",
        "operating_system": "foo-os",
        "paths": {"cc": "cc-path", "cxx": "cxx-path", "fc": None, "f77": None},
        "flags": {"cflags": "-O0 -foo-flag foo-val"},
        "modules": None,
    }

    compiler = compilers.compiler_from_dict(compiler_entry)
    assert any(x == "-foo-flag foo-val" for x in compiler.flags["cflags"])


# Test behavior of flags and UnsupportedCompilerFlag.

# Utility function to test most flags.
default_compiler_entry = {
    "spec": "apple-clang@2.0.0",
    "operating_system": "foo-os",
    "paths": {"cc": "cc-path", "cxx": "cxx-path", "fc": "fc-path", "f77": "f77-path"},
    "flags": {},
    "modules": None,
}


# Fake up a mock compiler where everything is defaulted.
class MockCompiler(Compiler):
    def __init__(self):
        super(MockCompiler, self).__init__(
            cspec="badcompiler@1.0.0",
            operating_system=default_compiler_entry["operating_system"],
            target=None,
            paths=[
                default_compiler_entry["paths"]["cc"],
                default_compiler_entry["paths"]["cxx"],
                default_compiler_entry["paths"]["fc"],
                default_compiler_entry["paths"]["f77"],
            ],
            environment={},
        )

    def _get_compiler_link_paths(self, paths):
        # Mock os.path.isdir so the link paths don't have to exist
        old_isdir = os.path.isdir
        os.path.isdir = lambda x: True
        ret = super(MockCompiler, self)._get_compiler_link_paths(paths)
        os.path.isdir = old_isdir
        return ret

    @property
    def name(self):
        return "mockcompiler"

    @property
    def version(self):
        return "1.0.0"

    _verbose_flag = "--verbose"

    @property
    def verbose_flag(self):
        return self._verbose_flag

    required_libs = ["libgfortran"]


def test_implicit_rpaths(dirs_with_libfiles, monkeypatch):
    lib_to_dirs, all_dirs = dirs_with_libfiles

    def try_all_dirs(*args):
        return all_dirs

    monkeypatch.setattr(MockCompiler, "_get_compiler_link_paths", try_all_dirs)

    expected_rpaths = set(lib_to_dirs["libstdc++"] + lib_to_dirs["libgfortran"])

    compiler = MockCompiler()
    retrieved_rpaths = compiler.implicit_rpaths()
    assert set(retrieved_rpaths) == expected_rpaths


no_flag_dirs = ["/path/to/first/lib", "/path/to/second/lib64"]
no_flag_output = "ld -L%s -L%s" % tuple(no_flag_dirs)

flag_dirs = ["/path/to/first/with/flag/lib", "/path/to/second/lib64"]
flag_output = "ld -L%s -L%s" % tuple(flag_dirs)


def call_compiler(exe, *args, **kwargs):
    # This method can replace Executable.__call__ to emulate a compiler that
    # changes libraries depending on a flag.
    if "--correct-flag" in exe.exe:
        return flag_output
    return no_flag_output


@pytest.mark.skipif(sys.platform == "win32", reason="Not supported on Windows (yet)")
@pytest.mark.parametrize(
    "exe,flagname",
    [
        ("cxx", ""),
        ("cxx", "cxxflags"),
        ("cxx", "cppflags"),
        ("cxx", "ldflags"),
        ("cc", ""),
        ("cc", "cflags"),
        ("cc", "cppflags"),
        ("fc", ""),
        ("fc", "fflags"),
        ("f77", "fflags"),
        ("f77", "cppflags"),
    ],
)
@pytest.mark.enable_compiler_link_paths
def test_get_compiler_link_paths(monkeypatch, exe, flagname):
    # create fake compiler that emits mock verbose output
    compiler = MockCompiler()
    monkeypatch.setattr(spack.util.executable.Executable, "__call__", call_compiler)

    # Grab executable path to test
    paths = [getattr(compiler, exe)]

    # Test without flags
    dirs = compiler._get_compiler_link_paths(paths)
    assert dirs == no_flag_dirs

    if flagname:
        # set flags and test
        setattr(compiler, "flags", {flagname: ["--correct-flag"]})
        dirs = compiler._get_compiler_link_paths(paths)
        assert dirs == flag_dirs


def test_get_compiler_link_paths_no_path():
    compiler = MockCompiler()
    compiler.cc = None
    compiler.cxx = None
    compiler.f77 = None
    compiler.fc = None

    dirs = compiler._get_compiler_link_paths([compiler.cxx])
    assert dirs == []


def test_get_compiler_link_paths_no_verbose_flag():
    compiler = MockCompiler()
    compiler._verbose_flag = None

    dirs = compiler._get_compiler_link_paths([compiler.cxx])
    assert dirs == []


@pytest.mark.skipif(sys.platform == "win32", reason="Not supported on Windows (yet)")
@pytest.mark.enable_compiler_link_paths
def test_get_compiler_link_paths_load_env(working_env, monkeypatch, tmpdir):
    gcc = str(tmpdir.join("gcc"))
    with open(gcc, "w") as f:
        f.write(
            """#!/bin/bash
if [[ $ENV_SET == "1" && $MODULE_LOADED == "1" ]]; then
  echo '"""
            + no_flag_output
            + """'
fi
"""
        )
    fs.set_executable(gcc)

    # Set module load to turn compiler on
    def module(*args):
        if args[0] == "show":
            return ""
        elif args[0] == "load":
            os.environ["MODULE_LOADED"] = "1"

    monkeypatch.setattr(spack.util.module_cmd, "module", module)

    compiler = MockCompiler()
    compiler.environment = {"set": {"ENV_SET": "1"}}
    compiler.modules = ["turn_on"]

    dirs = compiler._get_compiler_link_paths([gcc])
    assert dirs == no_flag_dirs


# Get the desired flag from the specified compiler spec.
def flag_value(flag, spec):
    compiler = None
    if spec is None:
        compiler = MockCompiler()
    else:
        compiler_entry = copy(default_compiler_entry)
        compiler_entry["spec"] = spec
        compiler = compilers.compiler_from_dict(compiler_entry)

    return getattr(compiler, flag)


# Utility function to verify that the expected exception is thrown for
# an unsupported flag.
def unsupported_flag_test(flag, spec=None):
    caught_exception = None
    try:
        flag_value(flag, spec)
    except spack.compiler.UnsupportedCompilerFlag:
        caught_exception = True

    assert caught_exception and "Expected exception not thrown."


# Verify the expected flag value for the give compiler spec.
def supported_flag_test(flag, flag_value_ref, spec=None):
    assert flag_value(flag, spec) == flag_value_ref


# Tests for UnsupportedCompilerFlag exceptions from default
# implementations of flags.
def test_default_flags():
    supported_flag_test("cc_rpath_arg", "-Wl,-rpath,")
    supported_flag_test("cxx_rpath_arg", "-Wl,-rpath,")
    supported_flag_test("f77_rpath_arg", "-Wl,-rpath,")
    supported_flag_test("fc_rpath_arg", "-Wl,-rpath,")
    supported_flag_test("linker_arg", "-Wl,")
    unsupported_flag_test("openmp_flag")
    unsupported_flag_test("cxx11_flag")
    unsupported_flag_test("cxx14_flag")
    unsupported_flag_test("cxx17_flag")
    supported_flag_test("cxx98_flag", "")
    unsupported_flag_test("c99_flag")
    unsupported_flag_test("c11_flag")
    supported_flag_test("cc_pic_flag", "-fPIC")
    supported_flag_test("cxx_pic_flag", "-fPIC")
    supported_flag_test("f77_pic_flag", "-fPIC")
    supported_flag_test("fc_pic_flag", "-fPIC")
    supported_flag_test("debug_flags", ["-g"])
    supported_flag_test("opt_flags", ["-O", "-O0", "-O1", "-O2", "-O3"])


# Verify behavior of particular compiler definitions.
def test_arm_flags():
    supported_flag_test("openmp_flag", "-fopenmp", "arm@1.0")
    supported_flag_test("cxx11_flag", "-std=c++11", "arm@1.0")
    supported_flag_test("cxx14_flag", "-std=c++14", "arm@1.0")
    supported_flag_test("cxx17_flag", "-std=c++1z", "arm@1.0")
    supported_flag_test("c99_flag", "-std=c99", "arm@1.0")
    supported_flag_test("c11_flag", "-std=c11", "arm@1.0")
    supported_flag_test("cc_pic_flag", "-fPIC", "arm@1.0")
    supported_flag_test("cxx_pic_flag", "-fPIC", "arm@1.0")
    supported_flag_test("f77_pic_flag", "-fPIC", "arm@1.0")
    supported_flag_test("fc_pic_flag", "-fPIC", "arm@1.0")
    supported_flag_test("opt_flags", ["-O", "-O0", "-O1", "-O2", "-O3", "-Ofast"], "arm@1.0")


def test_cce_flags():
    supported_flag_test("version_argument", "--version", "cce@9.0.1")
    supported_flag_test("version_argument", "-V", "cce@9.0.1-classic")
    supported_flag_test("openmp_flag", "-fopenmp", "cce@9.0.1")
    supported_flag_test("openmp_flag", "-h omp", "cce@9.0.1-classic")
    supported_flag_test("openmp_flag", "-h omp", "cce@1.0")
    supported_flag_test("cxx11_flag", "-std=c++11", "cce@9.0.1")
    supported_flag_test("cxx11_flag", "-h std=c++11", "cce@9.0.1-classic")
    supported_flag_test("cxx11_flag", "-h std=c++11", "cce@1.0")
    unsupported_flag_test("c99_flag", "cce@8.0")
    supported_flag_test("c99_flag", "-std=c99", "cce@9.0.1")
    supported_flag_test("c99_flag", "-h c99,noconform,gnu", "cce@8.1")
    supported_flag_test("c99_flag", "-h std=c99,noconform,gnu", "cce@8.4")
    unsupported_flag_test("c11_flag", "cce@8.4")
    supported_flag_test("c11_flag", "-std=c11", "cce@9.0.1")
    supported_flag_test("c11_flag", "-h std=c11,noconform,gnu", "cce@8.5")
    supported_flag_test("cc_pic_flag", "-h PIC", "cce@1.0")
    supported_flag_test("cxx_pic_flag", "-h PIC", "cce@1.0")
    supported_flag_test("f77_pic_flag", "-h PIC", "cce@1.0")
    supported_flag_test("fc_pic_flag", "-h PIC", "cce@1.0")
    supported_flag_test("cc_pic_flag", "-fPIC", "cce@9.1.0")
    supported_flag_test("cxx_pic_flag", "-fPIC", "cce@9.1.0")
    supported_flag_test("f77_pic_flag", "-fPIC", "cce@9.1.0")
    supported_flag_test("fc_pic_flag", "-fPIC", "cce@9.1.0")
    supported_flag_test("stdcxx_libs", (), "cce@1.0")
    supported_flag_test("debug_flags", ["-g", "-G0", "-G1", "-G2", "-Gfast"], "cce@1.0")


def test_apple_clang_flags():
    supported_flag_test("openmp_flag", "-Xpreprocessor -fopenmp", "apple-clang@2.0.0")
    unsupported_flag_test("cxx11_flag", "apple-clang@2.0.0")
    supported_flag_test("cxx11_flag", "-std=c++11", "apple-clang@4.0.0")
    unsupported_flag_test("cxx14_flag", "apple-clang@5.0.0")
    supported_flag_test("cxx14_flag", "-std=c++1y", "apple-clang@5.1.0")
    supported_flag_test("cxx14_flag", "-std=c++14", "apple-clang@6.1.0")
    unsupported_flag_test("cxx17_flag", "apple-clang@6.0.0")
    supported_flag_test("cxx17_flag", "-std=c++1z", "apple-clang@6.1.0")
    supported_flag_test("c99_flag", "-std=c99", "apple-clang@6.1.0")
    unsupported_flag_test("c11_flag", "apple-clang@3.0.0")
    supported_flag_test("c11_flag", "-std=c11", "apple-clang@6.1.0")
    supported_flag_test("cc_pic_flag", "-fPIC", "apple-clang@2.0.0")
    supported_flag_test("cxx_pic_flag", "-fPIC", "apple-clang@2.0.0")
    supported_flag_test("f77_pic_flag", "-fPIC", "apple-clang@2.0.0")
    supported_flag_test("fc_pic_flag", "-fPIC", "apple-clang@2.0.0")


def test_clang_flags():
    supported_flag_test("version_argument", "--version", "clang@foo.bar")
    supported_flag_test("openmp_flag", "-fopenmp", "clang@3.3")
    unsupported_flag_test("cxx11_flag", "clang@3.2")
    supported_flag_test("cxx11_flag", "-std=c++11", "clang@3.3")
    unsupported_flag_test("cxx14_flag", "clang@3.3")
    supported_flag_test("cxx14_flag", "-std=c++1y", "clang@3.4")
    supported_flag_test("cxx14_flag", "-std=c++14", "clang@3.5")
    unsupported_flag_test("cxx17_flag", "clang@3.4")
    supported_flag_test("cxx17_flag", "-std=c++1z", "clang@3.5")
    supported_flag_test("cxx17_flag", "-std=c++17", "clang@5.0")
    supported_flag_test("c99_flag", "-std=c99", "clang@3.3")
    unsupported_flag_test("c11_flag", "clang@2.0")
    supported_flag_test("c11_flag", "-std=c11", "clang@6.1.0")
    supported_flag_test("cc_pic_flag", "-fPIC", "clang@3.3")
    supported_flag_test("cxx_pic_flag", "-fPIC", "clang@3.3")
    supported_flag_test("f77_pic_flag", "-fPIC", "clang@3.3")
    supported_flag_test("fc_pic_flag", "-fPIC", "clang@3.3")
    supported_flag_test(
        "debug_flags",
        [
            "-gcodeview",
            "-gdwarf-2",
            "-gdwarf-3",
            "-gdwarf-4",
            "-gdwarf-5",
            "-gline-tables-only",
            "-gmodules",
            "-gz",
            "-g",
        ],
        "clang@3.3",
    )
    supported_flag_test(
        "opt_flags",
        ["-O0", "-O1", "-O2", "-O3", "-Ofast", "-Os", "-Oz", "-Og", "-O", "-O4"],
        "clang@3.3",
    )


def test_aocc_flags():
    supported_flag_test(
        "debug_flags",
        [
            "-gcodeview",
            "-gdwarf-2",
            "-gdwarf-3",
            "-gdwarf-4",
            "-gdwarf-5",
            "-gline-tables-only",
            "-gmodules",
            "-gz",
            "-g",
        ],
        "aocc@2.2.0",
    )
    supported_flag_test(
        "opt_flags",
        ["-O0", "-O1", "-O2", "-O3", "-Ofast", "-Os", "-Oz", "-Og", "-O", "-O4"],
        "aocc@2.2.0",
    )

    supported_flag_test("stdcxx_libs", ("-lstdc++",), "aocc@2.2.0")
    supported_flag_test("openmp_flag", "-fopenmp", "aocc@2.2.0")
    supported_flag_test("cxx11_flag", "-std=c++11", "aocc@2.2.0")
    supported_flag_test("cxx14_flag", "-std=c++14", "aocc@2.2.0")
    supported_flag_test("cxx17_flag", "-std=c++17", "aocc@2.2.0")
    supported_flag_test("c99_flag", "-std=c99", "aocc@2.2.0")
    supported_flag_test("c11_flag", "-std=c11", "aocc@2.2.0")
    supported_flag_test("cc_pic_flag", "-fPIC", "aocc@2.2.0")
    supported_flag_test("cxx_pic_flag", "-fPIC", "aocc@2.2.0")
    supported_flag_test("f77_pic_flag", "-fPIC", "aocc@2.2.0")
    supported_flag_test("fc_pic_flag", "-fPIC", "aocc@2.2.0")
    supported_flag_test("version_argument", "--version", "aocc@2.2.0")
    flg = "-Wno-unused-command-line-argument -mllvm -eliminate-similar-expr=false"
    supported_flag_test("cflags", flg, "aocc@3.0.0")
    supported_flag_test("cxxflags", flg, "aocc@3.0.0")
    supported_flag_test("fflags", flg, "aocc@3.0.0")


def test_fj_flags():
    supported_flag_test("openmp_flag", "-Kopenmp", "fj@4.0.0")
    supported_flag_test("cxx98_flag", "-std=c++98", "fj@4.0.0")
    supported_flag_test("cxx11_flag", "-std=c++11", "fj@4.0.0")
    supported_flag_test("cxx14_flag", "-std=c++14", "fj@4.0.0")
    supported_flag_test("cxx17_flag", "-std=c++17", "fj@4.0.0")
    supported_flag_test("c99_flag", "-std=c99", "fj@4.0.0")
    supported_flag_test("c11_flag", "-std=c11", "fj@4.0.0")
    supported_flag_test("cc_pic_flag", "-KPIC", "fj@4.0.0")
    supported_flag_test("cxx_pic_flag", "-KPIC", "fj@4.0.0")
    supported_flag_test("f77_pic_flag", "-KPIC", "fj@4.0.0")
    supported_flag_test("fc_pic_flag", "-KPIC", "fj@4.0.0")
    supported_flag_test("opt_flags", ["-O0", "-O1", "-O2", "-O3", "-Ofast"], "fj@4.0.0")
    supported_flag_test("debug_flags", "-g", "fj@4.0.0")


def test_gcc_flags():
    supported_flag_test("openmp_flag", "-fopenmp", "gcc@4.1")
    supported_flag_test("cxx98_flag", "", "gcc@5.2")
    supported_flag_test("cxx98_flag", "-std=c++98", "gcc@6.0")
    unsupported_flag_test("cxx11_flag", "gcc@4.2")
    supported_flag_test("cxx11_flag", "-std=c++0x", "gcc@4.3")
    supported_flag_test("cxx11_flag", "-std=c++11", "gcc@4.7")
    unsupported_flag_test("cxx14_flag", "gcc@4.7")
    supported_flag_test("cxx14_flag", "-std=c++1y", "gcc@4.8")
    supported_flag_test("cxx14_flag", "-std=c++14", "gcc@4.9")
    supported_flag_test("cxx14_flag", "-std=c++14", "gcc@6.0")
    unsupported_flag_test("cxx17_flag", "gcc@4.9")
    supported_flag_test("cxx17_flag", "-std=c++1z", "gcc@5.0")
    supported_flag_test("cxx17_flag", "-std=c++17", "gcc@6.0")
    unsupported_flag_test("c99_flag", "gcc@4.4")
    supported_flag_test("c99_flag", "-std=c99", "gcc@4.5")
    unsupported_flag_test("c11_flag", "gcc@4.6")
    supported_flag_test("c11_flag", "-std=c11", "gcc@4.7")
    supported_flag_test("cc_pic_flag", "-fPIC", "gcc@4.0")
    supported_flag_test("cxx_pic_flag", "-fPIC", "gcc@4.0")
    supported_flag_test("f77_pic_flag", "-fPIC", "gcc@4.0")
    supported_flag_test("fc_pic_flag", "-fPIC", "gcc@4.0")
    supported_flag_test("stdcxx_libs", ("-lstdc++",), "gcc@4.1")
    supported_flag_test(
        "debug_flags", ["-g", "-gstabs+", "-gstabs", "-gxcoff+", "-gxcoff", "-gvms"], "gcc@4.0"
    )
    supported_flag_test(
        "opt_flags", ["-O", "-O0", "-O1", "-O2", "-O3", "-Os", "-Ofast", "-Og"], "gcc@4.0"
    )


def test_intel_flags():
    supported_flag_test("openmp_flag", "-openmp", "intel@=15.0")
    supported_flag_test("openmp_flag", "-qopenmp", "intel@=16.0")
    unsupported_flag_test("cxx11_flag", "intel@=11.0")
    supported_flag_test("cxx11_flag", "-std=c++0x", "intel@=12.0")
    supported_flag_test("cxx11_flag", "-std=c++11", "intel@=13")
    unsupported_flag_test("cxx14_flag", "intel@=14.0")
    supported_flag_test("cxx14_flag", "-std=c++1y", "intel@=15.0")
    supported_flag_test("cxx14_flag", "-std=c++14", "intel@=15.0.2")
    unsupported_flag_test("c99_flag", "intel@=11.0")
    supported_flag_test("c99_flag", "-std=c99", "intel@=12.0")
    unsupported_flag_test("c11_flag", "intel@=15.0")
    supported_flag_test("c11_flag", "-std=c1x", "intel@=16.0")
    supported_flag_test("cc_pic_flag", "-fPIC", "intel@=1.0")
    supported_flag_test("cxx_pic_flag", "-fPIC", "intel@=1.0")
    supported_flag_test("f77_pic_flag", "-fPIC", "intel@=1.0")
    supported_flag_test("fc_pic_flag", "-fPIC", "intel@=1.0")
    supported_flag_test("stdcxx_libs", ("-cxxlib",), "intel@=1.0")
    supported_flag_test("debug_flags", ["-debug", "-g", "-g0", "-g1", "-g2", "-g3"], "intel@=1.0")
    supported_flag_test(
        "opt_flags", ["-O", "-O0", "-O1", "-O2", "-O3", "-Ofast", "-Os"], "intel@=1.0"
    )


def test_oneapi_flags():
    supported_flag_test("openmp_flag", "-fiopenmp", "oneapi@=2020.8.0.0827")
    supported_flag_test("cxx11_flag", "-std=c++11", "oneapi@=2020.8.0.0827")
    supported_flag_test("cxx14_flag", "-std=c++14", "oneapi@=2020.8.0.0827")
    supported_flag_test("c99_flag", "-std=c99", "oneapi@=2020.8.0.0827")
    supported_flag_test("c11_flag", "-std=c1x", "oneapi@=2020.8.0.0827")
    supported_flag_test("cc_pic_flag", "-fPIC", "oneapi@=2020.8.0.0827")
    supported_flag_test("cxx_pic_flag", "-fPIC", "oneapi@=2020.8.0.0827")
    supported_flag_test("f77_pic_flag", "-fPIC", "oneapi@=2020.8.0.0827")
    supported_flag_test("fc_pic_flag", "-fPIC", "oneapi@=2020.8.0.0827")
    supported_flag_test("stdcxx_libs", ("-cxxlib",), "oneapi@=2020.8.0.0827")
    supported_flag_test(
        "debug_flags", ["-debug", "-g", "-g0", "-g1", "-g2", "-g3"], "oneapi@=2020.8.0.0827"
    )
    supported_flag_test(
        "opt_flags", ["-O", "-O0", "-O1", "-O2", "-O3", "-Ofast", "-Os"], "oneapi@=2020.8.0.0827"
    )


def test_nag_flags():
    supported_flag_test("openmp_flag", "-openmp", "nag@=1.0")
    supported_flag_test("cxx11_flag", "-std=c++11", "nag@=1.0")
    supported_flag_test("cc_pic_flag", "-fPIC", "nag@=1.0")
    supported_flag_test("cxx_pic_flag", "-fPIC", "nag@=1.0")
    supported_flag_test("f77_pic_flag", "-PIC", "nag@=1.0")
    supported_flag_test("fc_pic_flag", "-PIC", "nag@=1.0")
    supported_flag_test("cc_rpath_arg", "-Wl,-rpath,", "nag@=1.0")
    supported_flag_test("cxx_rpath_arg", "-Wl,-rpath,", "nag@=1.0")
    supported_flag_test("f77_rpath_arg", "-Wl,-Wl,,-rpath,,", "nag@=1.0")
    supported_flag_test("fc_rpath_arg", "-Wl,-Wl,,-rpath,,", "nag@=1.0")
    supported_flag_test("linker_arg", "-Wl,-Wl,,", "nag@=1.0")
    supported_flag_test("debug_flags", ["-g", "-gline", "-g90"], "nag@=1.0")
    supported_flag_test("opt_flags", ["-O", "-O0", "-O1", "-O2", "-O3", "-O4"], "nag@=1.0")


def test_nvhpc_flags():
    supported_flag_test("openmp_flag", "-mp", "nvhpc@=20.9")
    supported_flag_test("cxx11_flag", "--c++11", "nvhpc@=20.9")
    supported_flag_test("cxx14_flag", "--c++14", "nvhpc@=20.9")
    supported_flag_test("cxx17_flag", "--c++17", "nvhpc@=20.9")
    supported_flag_test("c99_flag", "-c99", "nvhpc@=20.9")
    supported_flag_test("c11_flag", "-c11", "nvhpc@=20.9")
    supported_flag_test("cc_pic_flag", "-fpic", "nvhpc@=20.9")
    supported_flag_test("cxx_pic_flag", "-fpic", "nvhpc@=20.9")
    supported_flag_test("f77_pic_flag", "-fpic", "nvhpc@=20.9")
    supported_flag_test("fc_pic_flag", "-fpic", "nvhpc@=20.9")
    supported_flag_test("debug_flags", ["-g", "-gopt"], "nvhpc@=20.9")
    supported_flag_test("opt_flags", ["-O", "-O0", "-O1", "-O2", "-O3", "-O4"], "nvhpc@=20.9")
    supported_flag_test("stdcxx_libs", ("-c++libs",), "nvhpc@=20.9")


def test_pgi_flags():
    supported_flag_test("openmp_flag", "-mp", "pgi@=1.0")
    supported_flag_test("cxx11_flag", "-std=c++11", "pgi@=1.0")
    unsupported_flag_test("c99_flag", "pgi@=12.9")
    supported_flag_test("c99_flag", "-c99", "pgi@=12.10")
    unsupported_flag_test("c11_flag", "pgi@=15.2")
    supported_flag_test("c11_flag", "-c11", "pgi@=15.3")
    supported_flag_test("cc_pic_flag", "-fpic", "pgi@=1.0")
    supported_flag_test("cxx_pic_flag", "-fpic", "pgi@=1.0")
    supported_flag_test("f77_pic_flag", "-fpic", "pgi@=1.0")
    supported_flag_test("fc_pic_flag", "-fpic", "pgi@=1.0")
    supported_flag_test("stdcxx_libs", ("-pgc++libs",), "pgi@=1.0")
    supported_flag_test("debug_flags", ["-g", "-gopt"], "pgi@=1.0")
    supported_flag_test("opt_flags", ["-O", "-O0", "-O1", "-O2", "-O3", "-O4"], "pgi@=1.0")


def test_xl_flags():
    supported_flag_test("openmp_flag", "-qsmp=omp", "xl@=1.0")
    unsupported_flag_test("cxx11_flag", "xl@=13.0")
    supported_flag_test("cxx11_flag", "-qlanglvl=extended0x", "xl@=13.1")
    unsupported_flag_test("c99_flag", "xl@=10.0")
    supported_flag_test("c99_flag", "-qlanglvl=extc99", "xl@=10.1")
    supported_flag_test("c99_flag", "-std=gnu99", "xl@=13.1.1")
    unsupported_flag_test("c11_flag", "xl@=12.0")
    supported_flag_test("c11_flag", "-qlanglvl=extc1x", "xl@=12.1")
    supported_flag_test("c11_flag", "-std=gnu11", "xl@=13.1.2")
    supported_flag_test("cc_pic_flag", "-qpic", "xl@=1.0")
    supported_flag_test("cxx_pic_flag", "-qpic", "xl@=1.0")
    supported_flag_test("f77_pic_flag", "-qpic", "xl@=1.0")
    supported_flag_test("fc_pic_flag", "-qpic", "xl@=1.0")
    supported_flag_test("fflags", "-qzerosize", "xl@=1.0")
    supported_flag_test("debug_flags", ["-g", "-g0", "-g1", "-g2", "-g8", "-g9"], "xl@=1.0")
    supported_flag_test(
        "opt_flags", ["-O", "-O0", "-O1", "-O2", "-O3", "-O4", "-O5", "-Ofast"], "xl@=1.0"
    )


def test_xl_r_flags():
    supported_flag_test("openmp_flag", "-qsmp=omp", "xl_r@=1.0")
    unsupported_flag_test("cxx11_flag", "xl_r@=13.0")
    supported_flag_test("cxx11_flag", "-qlanglvl=extended0x", "xl_r@=13.1")
    unsupported_flag_test("c99_flag", "xl_r@=10.0")
    supported_flag_test("c99_flag", "-qlanglvl=extc99", "xl_r@=10.1")
    supported_flag_test("c99_flag", "-std=gnu99", "xl_r@=13.1.1")
    unsupported_flag_test("c11_flag", "xl_r@=12.0")
    supported_flag_test("c11_flag", "-qlanglvl=extc1x", "xl_r@=12.1")
    supported_flag_test("c11_flag", "-std=gnu11", "xl_r@=13.1.2")
    supported_flag_test("cc_pic_flag", "-qpic", "xl_r@=1.0")
    supported_flag_test("cxx_pic_flag", "-qpic", "xl_r@=1.0")
    supported_flag_test("f77_pic_flag", "-qpic", "xl_r@=1.0")
    supported_flag_test("fc_pic_flag", "-qpic", "xl_r@=1.0")
    supported_flag_test("fflags", "-qzerosize", "xl_r@=1.0")
    supported_flag_test("debug_flags", ["-g", "-g0", "-g1", "-g2", "-g8", "-g9"], "xl@=1.0")
    supported_flag_test(
        "opt_flags", ["-O", "-O0", "-O1", "-O2", "-O3", "-O4", "-O5", "-Ofast"], "xl@=1.0"
    )


@pytest.mark.parametrize(
    "compiler_spec,expected_result",
    [("gcc@4.7.2", False), ("clang@3.3", False), ("clang@8.0.0", True)],
)
def test_detecting_mixed_toolchains(compiler_spec, expected_result, config):
    compiler = compilers.compilers_for_spec(compiler_spec).pop()
    assert compilers.is_mixed_toolchain(compiler) is expected_result


@pytest.mark.regression("14798,13733")
def test_raising_if_compiler_target_is_over_specific(config):
    # Compiler entry with an overly specific target
    compilers = [
        {
            "compiler": {
                "spec": "gcc@9.0.1",
                "paths": {
                    "cc": "/usr/bin/gcc-9",
                    "cxx": "/usr/bin/g++-9",
                    "f77": "/usr/bin/gfortran-9",
                    "fc": "/usr/bin/gfortran-9",
                },
                "flags": {},
                "operating_system": "ubuntu18.04",
                "target": "haswell",
                "modules": [],
                "environment": {},
                "extra_rpaths": [],
            }
        }
    ]
    arch_spec = spack.spec.ArchSpec(("linux", "ubuntu18.04", "haswell"))
    with spack.config.override("compilers", compilers):
        cfg = spack.compilers.get_compiler_config()
        with pytest.raises(ValueError):
            spack.compilers.get_compilers(cfg, spack.spec.CompilerSpec("gcc@9.0.1"), arch_spec)


@pytest.mark.skipif(sys.platform == "win32", reason="Not supported on Windows (yet)")
def test_compiler_get_real_version(working_env, monkeypatch, tmpdir):
    # Test variables
    test_version = "2.2.2"

    # Create compiler
    gcc = str(tmpdir.join("gcc"))
    with open(gcc, "w") as f:
        f.write(
            """#!/bin/bash
if [[ $CMP_ON == "1" ]]; then
    echo "$CMP_VER"
fi
"""
        )
    fs.set_executable(gcc)

    # Add compiler to config
    compiler_info = {
        "spec": "gcc@foo",
        "paths": {"cc": gcc, "cxx": None, "f77": None, "fc": None},
        "flags": {},
        "operating_system": "fake",
        "target": "fake",
        "modules": ["turn_on"],
        "environment": {"set": {"CMP_VER": test_version}},
        "extra_rpaths": [],
    }
    compiler_dict = {"compiler": compiler_info}

    # Set module load to turn compiler on
    def module(*args):
        if args[0] == "show":
            return ""
        elif args[0] == "load":
            os.environ["CMP_ON"] = "1"

    monkeypatch.setattr(spack.util.module_cmd, "module", module)

    # Run and confirm output
    compilers = spack.compilers.get_compilers([compiler_dict])
    assert len(compilers) == 1
    compiler = compilers[0]
    version = compiler.get_real_version()
    assert version == test_version


def test_compiler_get_real_version_fails(working_env, monkeypatch, tmpdir):
    # Test variables
    test_version = "2.2.2"

    # Create compiler
    gcc = str(tmpdir.join("gcc"))
    with open(gcc, "w") as f:
        f.write(
            """#!/bin/bash
if [[ $CMP_ON == "1" ]]; then
    echo "$CMP_VER"
fi
"""
        )
    fs.set_executable(gcc)

    # Add compiler to config
    compiler_info = {
        "spec": "gcc@foo",
        "paths": {"cc": gcc, "cxx": None, "f77": None, "fc": None},
        "flags": {},
        "operating_system": "fake",
        "target": "fake",
        "modules": ["turn_on"],
        "environment": {"set": {"CMP_VER": test_version}},
        "extra_rpaths": [],
    }
    compiler_dict = {"compiler": compiler_info}

    # Set module load to turn compiler on
    def module(*args):
        if args[0] == "show":
            return ""
        elif args[0] == "load":
            os.environ["SPACK_TEST_CMP_ON"] = "1"

    monkeypatch.setattr(spack.util.module_cmd, "module", module)

    # Make compiler fail when getting implicit rpaths
    def _call(*args, **kwargs):
        raise ProcessError("Failed intentionally")

    monkeypatch.setattr(spack.util.executable.Executable, "__call__", _call)

    # Run and no change to environment
    compilers = spack.compilers.get_compilers([compiler_dict])
    assert len(compilers) == 1
    compiler = compilers[0]
    try:
        _ = compiler.get_real_version()
        assert False
    except ProcessError:
        # Confirm environment does not change after failed call
        assert "SPACK_TEST_CMP_ON" not in os.environ


@pytest.mark.skipif(
    sys.platform == "win32", reason="Bash scripting unsupported on Windows (for now)"
)
def test_compiler_flags_use_real_version(working_env, monkeypatch, tmpdir):
    # Create compiler
    gcc = str(tmpdir.join("gcc"))
    with open(gcc, "w") as f:
        f.write(
            """#!/bin/bash
echo "4.4.4"
"""
        )  # Version for which c++11 flag is -std=c++0x
    fs.set_executable(gcc)

    # Add compiler to config
    compiler_info = {
        "spec": "gcc@foo",
        "paths": {"cc": gcc, "cxx": None, "f77": None, "fc": None},
        "flags": {},
        "operating_system": "fake",
        "target": "fake",
        "modules": ["turn_on"],
        "environment": {},
        "extra_rpaths": [],
    }
    compiler_dict = {"compiler": compiler_info}

    # Run and confirm output
    compilers = spack.compilers.get_compilers([compiler_dict])
    assert len(compilers) == 1
    compiler = compilers[0]
    flag = compiler.cxx11_flag
    assert flag == "-std=c++0x"


@pytest.mark.skipif(sys.platform == "win32", reason="Apple Clang and XCode unsupported on Windows")
def test_apple_clang_setup_environment(mock_executable, monkeypatch):
    """Test a code path that is taken only if the package uses
    Xcode on MacOS.
    """

    class MockPackage(object):
        use_xcode = False

    apple_clang = "apple-clang"
    apple_clang_version = "11.0.0"

    apple_clang_cls = spack.compilers.class_for_compiler_name(apple_clang)
    compiler = apple_clang_cls(
<<<<<<< HEAD
        spack.spec.CompilerSpec(f"{apple_clang}@{apple_clang_version}"),
=======
        spack.spec.CompilerSpec("apple-clang@=11.0.0"),
>>>>>>> e6688851
        "catalina",
        "x86_64",
        ["/usr/bin/clang", "/usr/bin/clang++", None, None],
    )
    env = spack.util.environment.EnvironmentModifications()
    # Check a package that doesn't use xcode and ensure we don't add changes
    # to the environment
    pkg = MockPackage()
    compiler.setup_custom_environment(pkg, env)
    assert not env

    # Prepare mock executables to fake the Xcode environment
    xcrun = mock_executable(
        "xcrun",
        """
if [[ "$2" == "clang" ]] ; then
  echo "/Library/Developer/CommandLineTools/usr/bin/clang"
fi
if [[ "$2" == "clang++" ]] ; then
  echo "/Library/Developer/CommandLineTools/usr/bin/clang++"
fi
""",
    )
    mock_executable(
        "xcode-select",
        """
echo "/Library/Developer"
""",
    )
    bin_dir = os.path.dirname(xcrun)
    monkeypatch.setenv("PATH", bin_dir, prepend=os.pathsep)

    def noop(*args, **kwargs):
        pass

    real_listdir = os.listdir

    def _listdir(path):
        if not os.path.exists(path):
            return []
        return real_listdir(path)

    # Set a few operations to noop
    monkeypatch.setattr(shutil, "copytree", noop)
    monkeypatch.setattr(os, "unlink", noop)
    monkeypatch.setattr(os, "symlink", noop)
    monkeypatch.setattr(os, "listdir", _listdir)

    xcode_sel = os.path.join(spack.stage.get_stage_root(), "xcode-select")
    ver_dir = os.path.join(xcode_sel, apple_clang, apple_clang_version)
    os.makedirs(ver_dir)

    # Qt is so far the only package that uses this code path, change
    # introduced in https://github.com/spack/spack/pull/1832
    pkg.use_xcode = True
    compiler.setup_custom_environment(pkg, env)
    assert len(env) == 3
    assert env.env_modifications[0].name == "SPACK_CC"
    assert env.env_modifications[1].name == "SPACK_CXX"
    assert env.env_modifications[2].name == "DEVELOPER_DIR"

    shutil.rmtree(xcode_sel)


@pytest.mark.skipif(sys.platform == "win32", reason="Not supported on Windows (yet)")
@pytest.mark.parametrize("xcode_select_output", ["", "/Library/Developer/CommandLineTools"])
def test_xcode_not_available(xcode_select_output, mock_executable, monkeypatch):
    # Prepare mock executables to fake the Xcode environment
    xcrun = mock_executable(
        "xcrun",
        """
    if [[ "$2" == "clang" ]] ; then
      echo "/Library/Developer/CommandLineTools/usr/bin/clang"
    fi
    if [[ "$2" == "clang++" ]] ; then
      echo "/Library/Developer/CommandLineTools/usr/bin/clang++"
    fi
    """,
    )
    mock_executable(
        "xcode-select",
        """
    echo "{0}"
    """.format(
            xcode_select_output
        ),
    )
    bin_dir = os.path.dirname(xcrun)
    monkeypatch.setenv("PATH", bin_dir, prepend=os.pathsep)
    # Prepare compiler
    apple_clang_cls = spack.compilers.class_for_compiler_name("apple-clang")
    compiler = apple_clang_cls(
        spack.spec.CompilerSpec("apple-clang@11.0.0"),
        "catalina",
        "x86_64",
        ["/usr/bin/clang", "/usr/bin/clang++", None, None],
    )
    env = spack.util.environment.EnvironmentModifications()

    class MockPackage(object):
        use_xcode = True

    pkg = MockPackage()
    with pytest.raises(OSError):
        compiler.setup_custom_environment(pkg, env)


@pytest.mark.enable_compiler_verification
def test_compiler_executable_verification_raises(tmpdir):
    compiler = MockCompiler()
    compiler.cc = "/this/path/does/not/exist"

    with pytest.raises(spack.compiler.CompilerAccessError):
        compiler.verify_executables()


@pytest.mark.enable_compiler_verification
def test_compiler_executable_verification_success(tmpdir):
    def prepare_executable(name):
        real = str(tmpdir.join("cc").ensure())
        fs.set_executable(real)
        setattr(compiler, name, real)

    # setup mock compiler with real paths
    compiler = MockCompiler()
    for name in ("cc", "cxx", "f77", "fc"):
        prepare_executable(name)

    # testing that this doesn't raise an error because the paths exist and
    # are executable
    compiler.verify_executables()

    # Test that null entries don't fail
    compiler.cc = None
    compiler.verify_executables()<|MERGE_RESOLUTION|>--- conflicted
+++ resolved
@@ -841,16 +841,9 @@
     class MockPackage(object):
         use_xcode = False
 
-    apple_clang = "apple-clang"
-    apple_clang_version = "11.0.0"
-
-    apple_clang_cls = spack.compilers.class_for_compiler_name(apple_clang)
+    apple_clang_cls = spack.compilers.class_for_compiler_name("apple-clang")
     compiler = apple_clang_cls(
-<<<<<<< HEAD
-        spack.spec.CompilerSpec(f"{apple_clang}@{apple_clang_version}"),
-=======
         spack.spec.CompilerSpec("apple-clang@=11.0.0"),
->>>>>>> e6688851
         "catalina",
         "x86_64",
         ["/usr/bin/clang", "/usr/bin/clang++", None, None],
@@ -899,10 +892,6 @@
     monkeypatch.setattr(os, "symlink", noop)
     monkeypatch.setattr(os, "listdir", _listdir)
 
-    xcode_sel = os.path.join(spack.stage.get_stage_root(), "xcode-select")
-    ver_dir = os.path.join(xcode_sel, apple_clang, apple_clang_version)
-    os.makedirs(ver_dir)
-
     # Qt is so far the only package that uses this code path, change
     # introduced in https://github.com/spack/spack/pull/1832
     pkg.use_xcode = True
@@ -911,8 +900,6 @@
     assert env.env_modifications[0].name == "SPACK_CC"
     assert env.env_modifications[1].name == "SPACK_CXX"
     assert env.env_modifications[2].name == "DEVELOPER_DIR"
-
-    shutil.rmtree(xcode_sel)
 
 
 @pytest.mark.skipif(sys.platform == "win32", reason="Not supported on Windows (yet)")
