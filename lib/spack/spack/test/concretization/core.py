# Copyright Spack Project Developers. See COPYRIGHT file for details.
#
# SPDX-License-Identifier: (Apache-2.0 OR MIT)
import copy
import os
import pathlib
import sys

import jinja2
import pytest

import archspec.cpu

import llnl.util.lang

import spack.binary_distribution
import spack.cmd
import spack.compiler
import spack.compilers
import spack.concretize
import spack.config
import spack.deptypes as dt
import spack.detection
import spack.error
import spack.hash_types as ht
import spack.package_base
import spack.paths
import spack.platforms
import spack.platforms.test
import spack.repo
import spack.solver.asp
import spack.solver.version_order
import spack.spec
import spack.store
import spack.util.file_cache
import spack.variant as vt
from spack.installer import PackageInstaller
from spack.spec import CompilerSpec, Spec
from spack.version import GitVersion, Version, VersionList, ver


def check_spec(abstract, concrete):
    if abstract.versions.concrete:
        assert abstract.versions == concrete.versions

    if abstract.variants:
        for name in abstract.variants:
            avariant = abstract.variants[name]
            cvariant = concrete.variants[name]
            assert avariant.value == cvariant.value

    if abstract.compiler_flags:
        for flag in abstract.compiler_flags:
            aflag = abstract.compiler_flags[flag]
            cflag = concrete.compiler_flags[flag]
            assert set(aflag) <= set(cflag)

    for name in spack.repo.PATH.get_pkg_class(abstract.name).variant_names():
        assert name in concrete.variants

    for flag in concrete.compiler_flags.valid_compiler_flags():
        assert flag in concrete.compiler_flags

    if abstract.compiler and abstract.compiler.concrete:
        assert abstract.compiler == concrete.compiler

    if abstract.architecture and abstract.architecture.concrete:
        assert abstract.architecture == concrete.architecture


def check_concretize(abstract_spec):
    abstract = Spec(abstract_spec)
    concrete = spack.concretize.concretize_one(abstract)
    assert not abstract.concrete
    assert concrete.concrete
    check_spec(abstract, concrete)
    return concrete


@pytest.fixture(scope="function", autouse=True)
def binary_compatibility(monkeypatch, request):
    """Selects whether we use OS compatibility for binaries, or libc compatibility."""
    if spack.platforms.real_host().name != "linux":
        return

    if "mock_packages" not in request.fixturenames:
        # Only builtin.mock has a mock glibc package
        return

    if "database" in request.fixturenames or "mutable_database" in request.fixturenames:
        # Databases have been created without glibc support
        return

    monkeypatch.setattr(spack.solver.asp, "using_libc_compatibility", lambda: True)
    monkeypatch.setattr(spack.compiler.Compiler, "default_libc", Spec("glibc@=2.28"))


@pytest.fixture(
    params=[
        # no_deps
        "libelf",
        "libelf@0.8.13",
        # dag
        "callpath",
        "mpileaks",
        "libelf",
        # variant
        "mpich+debug",
        "mpich~debug",
        "mpich debug=True",
        "mpich",
        # compiler flags
        'mpich cppflags="-O3"',
        'mpich cppflags=="-O3"',
        # with virtual
        "mpileaks ^mpi",
        "mpileaks ^mpi@:1.1",
        "mpileaks ^mpi@2:",
        "mpileaks ^mpi@2.1",
        "mpileaks ^mpi@2.2",
        "mpileaks ^mpi@2.2",
        "mpileaks ^mpi@:1",
        "mpileaks ^mpi@1.2:2",
        # conflict not triggered
        "conflict",
        "conflict%clang~foo",
        "conflict-parent%gcc",
    ]
)
def spec(request):
    """Spec to be concretized"""
    return request.param


@pytest.fixture(
    params=[
        # Mocking the host detection
        "haswell",
        "broadwell",
        "skylake",
        "icelake",
        # Using preferred targets from packages.yaml
        "icelake-preference",
        "cannonlake-preference",
    ]
)
def current_host(request, monkeypatch):
    # is_preference is not empty if we want to supply the
    # preferred target via packages.yaml
    cpu, _, is_preference = request.param.partition("-")

    monkeypatch.setattr(spack.platforms.Test, "default", cpu)
    monkeypatch.setattr(spack.platforms.Test, "front_end", cpu)
    if not is_preference:
        target = archspec.cpu.TARGETS[cpu]
        monkeypatch.setattr(archspec.cpu, "host", lambda: target)
        yield target
    else:
        target = archspec.cpu.TARGETS["sapphirerapids"]
        monkeypatch.setattr(archspec.cpu, "host", lambda: target)
        with spack.config.override("packages:all", {"target": [cpu]}):
            yield target


@pytest.fixture(scope="function", params=[True, False])
def fuzz_dep_order(request, monkeypatch):
    """Meta-function that tweaks the order of iteration over dependencies in a package."""

    def reverser(pkg_name):
        if request.param:
            pkg_cls = spack.repo.PATH.get_pkg_class(pkg_name)
            reversed_dict = dict(reversed(list(pkg_cls.dependencies.items())))
            monkeypatch.setattr(pkg_cls, "dependencies", reversed_dict)

    return reverser


@pytest.fixture()
def repo_with_changing_recipe(tmp_path_factory, mutable_mock_repo):
    repo_namespace = "changing"
    repo_dir = tmp_path_factory.mktemp(repo_namespace)

    (repo_dir / "repo.yaml").write_text(
        """
repo:
  namespace: changing
"""
    )

    packages_dir = repo_dir / "packages"
    root_pkg_str = """
from spack.package import *

class Root(Package):
    homepage = "http://www.example.com"
    url      = "http://www.example.com/root-1.0.tar.gz"

    version("1.0", sha256="abcde")
    depends_on("changing")

    conflicts("^changing~foo")
"""
    package_py = packages_dir / "root" / "package.py"
    package_py.parent.mkdir(parents=True)
    package_py.write_text(root_pkg_str)

    changing_template = """
from spack.package import *

class Changing(Package):
    homepage = "http://www.example.com"
    url      = "http://www.example.com/changing-1.0.tar.gz"


{% if not delete_version %}
    version("1.0", sha256="abcde")
{% endif %}
    version("0.9", sha256="abcde")

{% if not delete_variant %}
    variant("fee", default=True, description="nope")
{% endif %}
    variant("foo", default=True, description="nope")
{% if add_variant %}
    variant("fum", default=True, description="nope")
    variant("fum2", default=True, description="nope")
{% endif %}
"""

    with spack.repo.use_repositories(str(repo_dir), override=False) as repository:

        class _ChangingPackage:
            default_context = [
                ("delete_version", True),
                ("delete_variant", False),
                ("add_variant", False),
            ]

            def __init__(self, repo_directory):
                self.repo_dir = repo_directory
                cache_dir = tmp_path_factory.mktemp("cache")
                self.repo_cache = spack.util.file_cache.FileCache(str(cache_dir))
                self.repo = spack.repo.Repo(str(repo_directory), cache=self.repo_cache)

            def change(self, changes=None):
                changes = changes or {}
                context = dict(self.default_context)
                context.update(changes)
                # Remove the repo object and delete Python modules
                repository.remove(self.repo)
                # TODO: this mocks a change in the recipe that should happen in a
                # TODO: different process space. Leaving this comment as a hint
                # TODO: in case tests using this fixture start failing.
                if sys.modules.get("spack.pkg.changing.changing"):
                    del sys.modules["spack.pkg.changing.changing"]
                if sys.modules.get("spack.pkg.changing.root"):
                    del sys.modules["spack.pkg.changing.root"]
                if sys.modules.get("spack.pkg.changing"):
                    del sys.modules["spack.pkg.changing"]

                # Change the recipe
                t = jinja2.Template(changing_template)
                changing_pkg_str = t.render(**context)
                package_py = packages_dir / "changing" / "package.py"
                package_py.parent.mkdir(parents=True, exist_ok=True)
                package_py.write_text(changing_pkg_str)

                # Re-add the repository
                self.repo = spack.repo.Repo(str(self.repo_dir), cache=self.repo_cache)
                repository.put_first(self.repo)

        _changing_pkg = _ChangingPackage(repo_dir)
        _changing_pkg.change(
            {"delete_version": False, "delete_variant": False, "add_variant": False}
        )
        yield _changing_pkg


@pytest.fixture()
def clang12_with_flags(compiler_factory):
    c = compiler_factory(spec="clang@12.2.0", operating_system="redhat6")
    c["compiler"]["flags"] = {"cflags": "-O3", "cxxflags": "-O3"}
    return c


@pytest.fixture()
def gcc11_with_flags(compiler_factory):
    c = compiler_factory(spec="gcc@11.1.0", operating_system="redhat6")
    c["compiler"]["flags"] = {"cflags": "-O0 -g", "cxxflags": "-O0 -g", "fflags": "-O0 -g"}
    return c


# This must use the mutable_config fixture because the test
# adjusting_default_target_based_on_compiler uses the current_host fixture,
# which changes the config.
@pytest.mark.usefixtures("mutable_config", "mock_packages", "do_not_check_runtimes_on_reuse")
class TestConcretize:
    def test_concretize(self, spec):
        check_concretize(spec)

    def test_concretize_mention_build_dep(self):
        spec = check_concretize("cmake-client ^cmake@=3.21.3")

        # Check parent's perspective of child
        to_dependencies = spec.edges_to_dependencies(name="cmake")
        assert len(to_dependencies) == 1
        assert to_dependencies[0].depflag == dt.BUILD

        # Check child's perspective of parent
        cmake = spec["cmake"]
        from_dependents = cmake.edges_from_dependents(name="cmake-client")
        assert len(from_dependents) == 1
        assert from_dependents[0].depflag == dt.BUILD

    def test_concretize_preferred_version(self):
        spec = check_concretize("python")
        assert spec.version == ver("=2.7.11")
        spec = check_concretize("python@3.5.1")
        assert spec.version == ver("=3.5.1")

    def test_concretize_with_restricted_virtual(self):
        check_concretize("mpileaks ^mpich2")

        concrete = check_concretize("mpileaks   ^mpich2@1.1")
        assert concrete["mpich2"].satisfies("mpich2@1.1")

        concrete = check_concretize("mpileaks   ^mpich2@1.2")
        assert concrete["mpich2"].satisfies("mpich2@1.2")

        concrete = check_concretize("mpileaks   ^mpich2@:1.5")
        assert concrete["mpich2"].satisfies("mpich2@:1.5")

        concrete = check_concretize("mpileaks   ^mpich2@:1.3")
        assert concrete["mpich2"].satisfies("mpich2@:1.3")

        concrete = check_concretize("mpileaks   ^mpich2@:1.2")
        assert concrete["mpich2"].satisfies("mpich2@:1.2")

        concrete = check_concretize("mpileaks   ^mpich2@:1.1")
        assert concrete["mpich2"].satisfies("mpich2@:1.1")

        concrete = check_concretize("mpileaks   ^mpich2@1.1:")
        assert concrete["mpich2"].satisfies("mpich2@1.1:")

        concrete = check_concretize("mpileaks   ^mpich2@1.5:")
        assert concrete["mpich2"].satisfies("mpich2@1.5:")

        concrete = check_concretize("mpileaks   ^mpich2@1.3.1:1.4")
        assert concrete["mpich2"].satisfies("mpich2@1.3.1:1.4")

    def test_concretize_enable_disable_compiler_existence_check(self):
        with spack.concretize.enable_compiler_existence_check():
            with pytest.raises(spack.concretize.UnavailableCompilerVersionError):
                check_concretize("dttop %gcc@=100.100")

        with spack.concretize.disable_compiler_existence_check():
            spec = check_concretize("dttop %gcc@=100.100")
            assert spec.satisfies("%gcc@100.100")
            assert spec["dtlink3"].satisfies("%gcc@100.100")

    def test_concretize_with_provides_when(self):
        """Make sure insufficient versions of MPI are not in providers list when
        we ask for some advanced version.
        """
        repo = spack.repo.PATH
        assert not any(s.intersects("mpich2@:1.0") for s in repo.providers_for("mpi@2.1"))
        assert not any(s.intersects("mpich2@:1.1") for s in repo.providers_for("mpi@2.2"))
        assert not any(s.intersects("mpich@:1") for s in repo.providers_for("mpi@2"))
        assert not any(s.intersects("mpich@:1") for s in repo.providers_for("mpi@3"))
        assert not any(s.intersects("mpich2") for s in repo.providers_for("mpi@3"))

    def test_provides_handles_multiple_providers_of_same_version(self):
        """ """
        providers = spack.repo.PATH.providers_for("mpi@3.0")

        # Note that providers are repo-specific, so we don't misinterpret
        # providers, but vdeps are not namespace-specific, so we can
        # associate vdeps across repos.
        assert Spec("builtin.mock.multi-provider-mpi@1.10.3") in providers
        assert Spec("builtin.mock.multi-provider-mpi@1.10.2") in providers
        assert Spec("builtin.mock.multi-provider-mpi@1.10.1") in providers
        assert Spec("builtin.mock.multi-provider-mpi@1.10.0") in providers
        assert Spec("builtin.mock.multi-provider-mpi@1.8.8") in providers

    def test_different_compilers_get_different_flags(
        self, mutable_config, clang12_with_flags, gcc11_with_flags
    ):
        """Tests that nodes get the flags of the associated compiler."""
        mutable_config.set("compilers", [clang12_with_flags, gcc11_with_flags])
        client = spack.concretize.concretize_one(
            Spec(
                "cmake-client %gcc@11.1.0 platform=test os=fe target=fe"
                " ^cmake %clang@12.2.0 platform=test os=fe target=fe"
            )
        )
        cmake = client["cmake"]
        assert set(client.compiler_flags["cflags"]) == {"-O0", "-g"}
        assert set(cmake.compiler_flags["cflags"]) == {"-O3"}
        assert set(client.compiler_flags["fflags"]) == {"-O0", "-g"}
        assert not set(cmake.compiler_flags["fflags"])

    @pytest.mark.regression("9908")
    def test_spec_flags_maintain_order(self, mutable_config, gcc11_with_flags):
        """Tests that Spack assembles flags in a consistent way (i.e. with the same ordering),
        for successive concretizations.
        """
        mutable_config.set("compilers", [gcc11_with_flags])
        spec_str = "libelf %gcc@11.1.0 os=redhat6"
        for _ in range(3):
            s = spack.concretize.concretize_one(spec_str)
            assert all(
                s.compiler_flags[x] == ["-O0", "-g"] for x in ("cflags", "cxxflags", "fflags")
            )

    def test_compiler_flags_differ_identical_compilers(self, mutable_config, clang12_with_flags):
        mutable_config.set("compilers", [clang12_with_flags])
        # Correct arch to use test compiler that has flags
        spec = Spec("pkg-a %clang@12.2.0 platform=test os=fe target=fe")

        # Get the compiler that matches the spec (
        compiler = spack.compilers.compiler_for_spec("clang@=12.2.0", spec.architecture)

        # Configure spack to have two identical compilers with different flags
        default_dict = spack.compilers._to_dict(compiler)
        different_dict = copy.deepcopy(default_dict)
        different_dict["compiler"]["flags"] = {"cflags": "-O2"}

        with spack.config.override("compilers", [different_dict]):
            spec = spack.concretize.concretize_one(spec)
            assert spec.satisfies("cflags=-O2")

    @pytest.mark.parametrize(
        "spec_str,expected,not_expected",
        [
            # Simple flag propagation from the root
            ("hypre cflags=='-g' ^openblas", ["hypre cflags='-g'", "^openblas cflags='-g'"], []),
            (
                "hypre cflags='-g' ^openblas",
                ["hypre cflags='-g'", "^openblas"],
                ["^openblas cflags='-g'"],
            ),
            # Setting a flag overrides propagation
            (
                "hypre cflags=='-g' ^openblas cflags='-O3'",
                ["hypre cflags='-g'", "^openblas cflags='-O3'"],
                ["^openblas cflags='-g'"],
            ),
            # Setting propagation on parent and dependency -> the
            # dependency propagation flags override
            (
                "hypre cflags=='-g' ^openblas cflags=='-O3'",
                ["hypre cflags='-g'", "^openblas cflags='-O3'"],
                ["^openblas cflags='-g'"],
            ),
            # Propagation doesn't go across build dependencies
            (
                "cmake-client cflags=='-O2 -g'",
                ["cmake-client cflags=='-O2 -g'", "^cmake"],
                ["cmake cflags=='-O2 -g'"],
            ),
        ],
    )
    def test_compiler_flag_propagation(self, spec_str, expected, not_expected):
        root = spack.concretize.concretize_one(spec_str)

        for constraint in expected:
            assert root.satisfies(constraint)

        for constraint in not_expected:
            assert not root.satisfies(constraint)

    def test_mixing_compilers_only_affects_subdag(self):
        spack.config.set("packages:all:compiler", ["clang", "gcc"])
        spec = spack.concretize.concretize_one("dt-diamond%gcc ^dt-diamond-bottom%clang")
        for dep in spec.traverse():
            assert ("%clang" in dep) == (dep.name == "dt-diamond-bottom")

    def test_compiler_inherited_upwards(self):
        spec = spack.concretize.concretize_one("dt-diamond ^dt-diamond-bottom%clang")
        for dep in spec.traverse():
            assert "%clang" in dep

    def test_architecture_deep_inheritance(self, mock_targets, compiler_factory):
        """Make sure that indirect dependencies receive architecture
        information from the root even when partial architecture information
        is provided by an intermediate dependency.
        """
        cnl_compiler = compiler_factory(spec="gcc@4.5.0", operating_system="CNL")
        # CNL compiler has no target attribute, and this is essential to make detection pass
        del cnl_compiler["compiler"]["target"]
        with spack.config.override("compilers", [cnl_compiler]):
            spec_str = "mpileaks %gcc@4.5.0 os=CNL target=nocona ^dyninst os=CNL ^callpath os=CNL"
            spec = spack.concretize.concretize_one(spec_str)
            for s in spec.traverse(root=False):
                assert s.architecture.target == spec.architecture.target

    def test_compiler_flags_from_user_are_grouped(self):
        spec = Spec('pkg-a%gcc cflags="-O -foo-flag foo-val" platform=test')
        spec = spack.concretize.concretize_one(spec)
        cflags = spec.compiler_flags["cflags"]
        assert any(x == "-foo-flag foo-val" for x in cflags)

    def concretize_multi_provider(self):
        s = Spec("mpileaks ^multi-provider-mpi@3.0")
        s = spack.concretize.concretize_one(s)
        assert s["mpi"].version == ver("1.10.3")

    def test_concretize_dependent_with_singlevalued_variant_type(self):
        s = Spec("singlevalue-variant-dependent-type")
        s = spack.concretize.concretize_one(s)

    @pytest.mark.parametrize("spec,version", [("dealii", "develop"), ("xsdk", "0.4.0")])
    def concretize_difficult_packages(self, a, b):
        """Test a couple of large packages that are often broken due
        to current limitations in the concretizer"""
        s = Spec(a + "@" + b)
        s = spack.concretize.concretize_one(s)
        assert s[a].version == ver(b)

    def test_concretize_two_virtuals(self):
        """Test a package with multiple virtual dependencies."""
        spack.concretize.concretize_one("hypre")

    def test_concretize_two_virtuals_with_one_bound(self, mutable_mock_repo):
        """Test a package with multiple virtual dependencies and one preset."""
        spack.concretize.concretize_one("hypre ^openblas")

    def test_concretize_two_virtuals_with_two_bound(self):
        """Test a package with multiple virtual deps and two of them preset."""
        spack.concretize.concretize_one("hypre ^netlib-lapack")

    def test_concretize_two_virtuals_with_dual_provider(self):
        """Test a package with multiple virtual dependencies and force a provider
        that provides both.
        """
        spack.concretize.concretize_one("hypre ^openblas-with-lapack")

    def test_concretize_two_virtuals_with_dual_provider_and_a_conflict(self):
        """Test a package with multiple virtual dependencies and force a
        provider that provides both, and another conflicting package that
        provides one.
        """
        s = Spec("hypre ^openblas-with-lapack ^netlib-lapack")
        with pytest.raises(spack.error.SpackError):
            spack.concretize.concretize_one(s)

    @pytest.mark.parametrize(
        "spec_str,expected_propagation",
        [
            # Propagates past a node that doesn't have the variant
            ("hypre~~shared ^openblas", [("hypre", "~shared"), ("openblas", "~shared")]),
            # Propagates from root node to all nodes
            (
                "ascent~~shared +adios2",
                [("ascent", "~shared"), ("adios2", "~shared"), ("bzip2", "~shared")],
            ),
            # Propagate from a node that is not the root node
            (
                "ascent +adios2 ^adios2~~shared",
                [("ascent", "+shared"), ("adios2", "~shared"), ("bzip2", "~shared")],
            ),
        ],
    )
    def test_concretize_propagate_disabled_variant(self, spec_str, expected_propagation):
        """Tests various patterns of boolean variant propagation"""
        spec = spack.concretize.concretize_one(spec_str)
        for key, expected_satisfies in expected_propagation:
            spec[key].satisfies(expected_satisfies)

    def test_concretize_propagate_variant_not_dependencies(self):
        """Test that when propagating a variant it is not propagated to dependencies that
        do not have that variant"""
        spec = Spec("quantum-espresso~~invino")
        spec = spack.concretize.concretize_one(spec)

        for dep in spec.traverse(root=False):
            assert "invino" not in dep.variants.keys()

    def test_concretize_propagate_variant_exclude_dependency_fail(self):
        """Tests that a propagating variant cannot be allowed to be excluded by any of
        the source package's dependencies"""
        spec = Spec("hypre ~~shared ^openblas +shared")
        with pytest.raises(spack.error.UnsatisfiableSpecError):
            spec = spack.concretize.concretize_one(spec)

    def test_concretize_propagate_same_variant_from_direct_dep_fail(self):
        """Test that when propagating a variant from the source package and a direct
        dependency also propagates the same variant with a different value. Raises error"""
        spec = Spec("ascent +adios2 ++shared ^adios2 ~~shared")
        with pytest.raises(spack.error.UnsatisfiableSpecError):
            spec = spack.concretize.concretize_one(spec)

    def test_concretize_propagate_same_variant_in_dependency_fail(self):
        """Test that when propagating a variant from the source package, none of it's
        dependencies can propagate that variant with a different value. Raises error."""
        spec = Spec("ascent +adios2 ++shared ^bzip2 ~~shared")
        with pytest.raises(spack.error.UnsatisfiableSpecError):
            spec = spack.concretize.concretize_one(spec)

    def test_concretize_propagate_same_variant_virtual_dependency_fail(self):
        """Test that when propagating a variant from the source package and a direct
        dependency (that is a virtual pkg) also propagates the same variant with a
        different value. Raises error"""
        spec = Spec("hypre ++shared ^openblas ~~shared")
        with pytest.raises(spack.error.UnsatisfiableSpecError):
            spec = spack.concretize.concretize_one(spec)

    def test_concretize_propagate_same_variant_multiple_sources_diamond_dep_fail(self):
        """Test that fails when propagating the same variant with different values from multiple
        sources that share a dependency"""
        spec = Spec("parent-foo-bar ^dependency-foo-bar++bar ^direct-dep-foo-bar~~bar")
        with pytest.raises(spack.error.UnsatisfiableSpecError):
            spec = spack.concretize.concretize_one(spec)

    def test_concretize_propagate_specified_variant(self):
        """Test that only the specified variant is propagated to the dependencies"""
        spec = Spec("parent-foo-bar ~~foo")
        spec = spack.concretize.concretize_one(spec)

        assert spec.satisfies("^dependency-foo-bar~foo")
        assert spec.satisfies("^second-dependency-foo-bar-fee~foo")
        assert spec.satisfies("^direct-dep-foo-bar~foo")

        assert not spec.satisfies("^dependency-foo-bar+bar")
        assert not spec.satisfies("^second-dependency-foo-bar-fee+bar")
        assert not spec.satisfies("^direct-dep-foo-bar+bar")

    def test_concretize_propagate_one_variant(self):
        """Test that you can specify to propagate one variant and not all"""
        spec = Spec("parent-foo-bar ++bar ~foo")
        spec = spack.concretize.concretize_one(spec)

        assert spec.satisfies("~foo") and not spec.satisfies("^dependency-foo-bar~foo")
        assert spec.satisfies("+bar") and spec.satisfies("^dependency-foo-bar+bar")

    def test_concretize_propagate_through_first_level_deps(self):
        """Test that boolean valued variants can be propagated past first level
        dependecies even if the first level dependency does have the variant"""
        spec = Spec("parent-foo-bar-fee ++fee")
        spec = spack.concretize.concretize_one(spec)

        assert spec.satisfies("+fee") and not spec.satisfies("dependency-foo-bar+fee")
        assert spec.satisfies("^second-dependency-foo-bar-fee+fee")

    def test_concretize_propagate_multiple_variants(self):
        """Test that multiple boolean valued variants can be propagated from
        the same source package"""
        spec = Spec("parent-foo-bar-fee ~~foo ++bar")
        spec = spack.concretize.concretize_one(spec)

        assert spec.satisfies("~foo") and spec.satisfies("+bar")
        assert spec.satisfies("^dependency-foo-bar ~foo +bar")
        assert spec.satisfies("^second-dependency-foo-bar-fee ~foo +bar")

    def test_concretize_propagate_multiple_variants_mulitple_sources(self):
        """Test the propagates multiple different variants for multiple sources
        in a diamond dependency"""
        spec = Spec("parent-foo-bar ^dependency-foo-bar++bar ^direct-dep-foo-bar~~foo")
        spec = spack.concretize.concretize_one(spec)

        assert spec.satisfies("^second-dependency-foo-bar-fee+bar")
        assert spec.satisfies("^second-dependency-foo-bar-fee~foo")
        assert not spec.satisfies("^dependency-foo-bar~foo")
        assert not spec.satisfies("^direct-dep-foo-bar+bar")

    def test_concretize_propagate_single_valued_variant(self):
        """Test propagation for single valued variants"""
        spec = Spec("multivalue-variant libs==static")
        spec = spack.concretize.concretize_one(spec)

        assert spec.satisfies("libs=static")
        assert spec.satisfies("^pkg-a libs=static")

    def test_concretize_propagate_multivalue_variant(self):
        """Test that multivalue variants are propagating the specified value(s)
        to their dependecies. The dependencies should not have the default value"""
        spec = Spec("multivalue-variant foo==baz,fee")
        spec = spack.concretize.concretize_one(spec)

        assert spec.satisfies("^pkg-a foo=baz,fee")
        assert spec.satisfies("^pkg-b foo=baz,fee")
        assert not spec.satisfies("^pkg-a foo=bar")
        assert not spec.satisfies("^pkg-b foo=bar")

    def test_concretize_propagate_multiple_multivalue_variant(self):
        """Tests propagating the same mulitvalued variant from different sources allows
        the dependents to accept all propagated values"""
        spec = Spec("multivalue-variant foo==bar ^pkg-a foo==baz")
        spec = spack.concretize.concretize_one(spec)

        assert spec.satisfies("multivalue-variant foo=bar")
        assert spec.satisfies("^pkg-a foo=bar,baz")
        assert spec.satisfies("^pkg-b foo=bar,baz")

    def test_concretize_propagate_variant_not_in_source(self):
        """Test that variant is still propagated even if the source pkg
        doesn't have the variant"""
        spec = Spec("callpath++debug")
        spec = spack.concretize.concretize_one(spec)

        assert spec.satisfies("^mpich+debug")
        assert not spec.satisfies("callpath+debug")
        assert not spec.satisfies("^dyninst+debug")

    def test_concretize_propagate_variant_multiple_deps_not_in_source(self):
        """Test that a variant can be propagated to multiple dependencies
        when the variant is not in the source package"""
        spec = Spec("netlib-lapack++shared")
        spec = spack.concretize.concretize_one(spec)

        assert spec.satisfies("^openblas+shared")
        assert spec.satisfies("^perl+shared")
        assert not spec.satisfies("netlib-lapack+shared")

    def test_concretize_propagate_variant_second_level_dep_not_in_source(self):
        """Test that a variant can be propagated past first level dependencies
        when the variant is not in the source package or any of the first level
        dependencies"""
        spec = Spec("parent-foo-bar ++fee")
        spec = spack.concretize.concretize_one(spec)

        assert spec.satisfies("^second-dependency-foo-bar-fee +fee")
        assert not spec.satisfies("parent-foo-bar +fee")

    def test_no_matching_compiler_specs(self, mock_low_high_config):
        # only relevant when not building compilers as needed
        with spack.concretize.enable_compiler_existence_check():
            s = Spec("pkg-a %gcc@=0.0.0")
            with pytest.raises(spack.concretize.UnavailableCompilerVersionError):
                s = spack.concretize.concretize_one(s)

    def test_no_compilers_for_arch(self):
        s = Spec("pkg-a arch=linux-rhel0-x86_64")
        with pytest.raises(spack.error.SpackError):
            s = spack.concretize.concretize_one(s)

    def test_virtual_is_fully_expanded_for_callpath(self):
        # force dependence on fake "zmpi" by asking for MPI 10.0
        spec = Spec("callpath ^mpi@10.0")
        assert len(spec.dependencies(name="mpi")) == 1
        assert "fake" not in spec

        spec = spack.concretize.concretize_one(spec)
        assert len(spec.dependencies(name="zmpi")) == 1
        assert all(not d.dependencies(name="mpi") for d in spec.traverse())
        assert all(x in spec for x in ("zmpi", "mpi"))

        edges_to_zmpi = spec.edges_to_dependencies(name="zmpi")
        assert len(edges_to_zmpi) == 1
        assert "fake" in edges_to_zmpi[0].spec

    def test_virtual_is_fully_expanded_for_mpileaks(self):
        spec = Spec("mpileaks ^mpi@10.0")
        assert len(spec.dependencies(name="mpi")) == 1
        assert "fake" not in spec

        spec = spack.concretize.concretize_one(spec)
        assert len(spec.dependencies(name="zmpi")) == 1
        assert len(spec.dependencies(name="callpath")) == 1

        callpath = spec.dependencies(name="callpath")[0]
        assert len(callpath.dependencies(name="zmpi")) == 1

        zmpi = callpath.dependencies(name="zmpi")[0]
        assert len(zmpi.dependencies(name="fake")) == 1

        assert all(not d.dependencies(name="mpi") for d in spec.traverse())
        assert all(x in spec for x in ("zmpi", "mpi"))

    @pytest.mark.parametrize("compiler_str", ["clang", "gcc", "gcc@10.2.1", "clang@:15.0.0"])
    def test_compiler_inheritance(self, compiler_str):
        spec_str = "mpileaks %{0}".format(compiler_str)
        spec = spack.concretize.concretize_one(spec_str)
        assert spec["libdwarf"].compiler.satisfies(compiler_str)
        assert spec["libelf"].compiler.satisfies(compiler_str)

    def test_external_package(self):
        spec = Spec("externaltool%gcc")
        spec = spack.concretize.concretize_one(spec)
        assert spec["externaltool"].external_path == os.path.sep + os.path.join(
            "path", "to", "external_tool"
        )
        assert "externalprereq" not in spec
        assert spec["externaltool"].compiler.satisfies("gcc")

    def test_nobuild_package(self):
        """Test that a non-buildable package raise an error if no specs
        in packages.yaml are compatible with the request.
        """
        spec = Spec("externaltool%clang")
        with pytest.raises(spack.error.SpecError):
            spec = spack.concretize.concretize_one(spec)

    def test_external_and_virtual(self, mutable_config):
        mutable_config.set("packages:stuff", {"buildable": False})
        spec = Spec("externaltest")
        spec = spack.concretize.concretize_one(spec)
        assert spec["externaltool"].external_path == os.path.sep + os.path.join(
            "path", "to", "external_tool"
        )
        assert spec["stuff"].external_path == os.path.sep + os.path.join(
            "path", "to", "external_virtual_gcc"
        )
        assert spec["externaltool"].compiler.satisfies("gcc")
        assert spec["stuff"].compiler.satisfies("gcc")

    def test_compiler_child(self):
        s = Spec("mpileaks%clang target=x86_64 ^dyninst%gcc")
        s = spack.concretize.concretize_one(s)
        assert s["mpileaks"].satisfies("%clang")
        assert s["dyninst"].satisfies("%gcc")

    def test_conflicts_in_spec(self, conflict_spec):
        s = Spec(conflict_spec)
        with pytest.raises(spack.error.SpackError):
            s = spack.concretize.concretize_one(s)

    def test_conflicts_show_cores(self, conflict_spec, monkeypatch):
        s = Spec(conflict_spec)
        with pytest.raises(spack.error.SpackError) as e:
            s = spack.concretize.concretize_one(s)

        assert "conflict" in e.value.message

    def test_conflict_in_all_directives_true(self):
        s = Spec("when-directives-true")
        with pytest.raises(spack.error.SpackError):
            s = spack.concretize.concretize_one(s)

    @pytest.mark.parametrize("spec_str", ["conflict@10.0%clang+foo"])
    def test_no_conflict_in_external_specs(self, spec_str):
        # Modify the configuration to have the spec with conflict
        # registered as an external
        ext = Spec(spec_str)
        data = {"externals": [{"spec": spec_str, "prefix": "/fake/path"}]}
        spack.config.set("packages::{0}".format(ext.name), data)
        ext = spack.concretize.concretize_one(ext)  # failure raises exception

    def test_regression_issue_4492(self):
        # Constructing a spec which has no dependencies, but is otherwise
        # concrete is kind of difficult. What we will do is to concretize
        # a spec, and then modify it to have no dependency and reset the
        # cache values.

        s = Spec("mpileaks")
        s = spack.concretize.concretize_one(s)

        # Check that now the Spec is concrete, store the hash
        assert s.concrete

        # Remove the dependencies and reset caches
        s.clear_dependencies()
        s._concrete = False

        assert not s.concrete

    @pytest.mark.regression("7239")
    def test_regression_issue_7239(self):
        # Constructing a SpecBuildInterface from another SpecBuildInterface
        # results in an inconsistent MRO

        # Normal Spec
        s = Spec("mpileaks")
        s = spack.concretize.concretize_one(s)

        assert llnl.util.lang.ObjectWrapper not in s.__class__.__mro__

        # Spec wrapped in a build interface
        build_interface = s["mpileaks"]
        assert llnl.util.lang.ObjectWrapper in build_interface.__class__.__mro__

        # Mimics asking the build interface from a build interface
        build_interface = s["mpileaks"]["mpileaks"]
        assert llnl.util.lang.ObjectWrapper in build_interface.__class__.__mro__

    @pytest.mark.regression("7705")
    def test_regression_issue_7705(self):
        # spec.package.provides(name) doesn't account for conditional
        # constraints in the concretized spec
        s = Spec("simple-inheritance~openblas")
        s = spack.concretize.concretize_one(s)

        assert not s.package.provides("lapack")

    @pytest.mark.regression("7941")
    def test_regression_issue_7941(self):
        # The string representation of a spec containing
        # an explicit multi-valued variant and a dependency
        # might be parsed differently than the originating spec
        s = Spec("pkg-a foobar=bar ^pkg-b")
        t = Spec(str(s))

        s = spack.concretize.concretize_one(s)
        t = spack.concretize.concretize_one(t)

        assert s.dag_hash() == t.dag_hash()

    @pytest.mark.parametrize(
        "abstract_specs",
        [
            # Establish a baseline - concretize a single spec
            ("mpileaks",),
            # When concretized together with older version of callpath
            # and dyninst it uses those older versions
            ("mpileaks", "callpath@0.9", "dyninst@8.1.1"),
            # Handle recursive syntax within specs
            ("mpileaks", "callpath@0.9 ^dyninst@8.1.1", "dyninst"),
            # Test specs that have overlapping dependencies but are not
            # one a dependency of the other
            ("mpileaks", "direct-mpich"),
        ],
    )
    def test_simultaneous_concretization_of_specs(self, abstract_specs):
        abstract_specs = [Spec(x) for x in abstract_specs]
        concrete_specs = spack.concretize._concretize_specs_together(abstract_specs)

        # Check there's only one configuration of each package in the DAG
        names = set(dep.name for spec in concrete_specs for dep in spec.traverse())
        for name in names:
            name_specs = set(spec[name] for spec in concrete_specs if name in spec)
            assert len(name_specs) == 1

        # Check that there's at least one Spec that satisfies the
        # initial abstract request
        for aspec in abstract_specs:
            assert any(cspec.satisfies(aspec) for cspec in concrete_specs)

        # Make sure the concrete spec are top-level specs with no dependents
        for spec in concrete_specs:
            assert not spec.dependents()

    @pytest.mark.parametrize("spec", ["noversion", "noversion-bundle"])
    def test_noversion_pkg(self, spec):
        """Test concretization failures for no-version packages."""
        with pytest.raises(spack.error.SpackError):
            spack.concretize.concretize_one(spec)

    @pytest.mark.not_on_windows("Not supported on Windows (yet)")
    # Include targets to prevent regression on 20537
    @pytest.mark.parametrize(
        "spec, best_achievable",
        [
            ("mpileaks%gcc@=4.4.7 ^dyninst@=10.2.1 target=x86_64:", "core2"),
            ("mpileaks%gcc@=4.8 target=x86_64:", "haswell"),
            ("mpileaks%gcc@=5.3.0 target=x86_64:", "broadwell"),
            ("mpileaks%apple-clang@=5.1.0 target=x86_64:", "x86_64"),
        ],
    )
    @pytest.mark.regression("13361", "20537")
    def test_adjusting_default_target_based_on_compiler(
        self, spec, best_achievable, current_host, mock_targets
    ):
        best_achievable = archspec.cpu.TARGETS[best_achievable]
        expected = best_achievable if best_achievable < current_host else current_host
        with spack.concretize.disable_compiler_existence_check():
            s = spack.concretize.concretize_one(spec)
            assert str(s.architecture.target) == str(expected)

    def test_compiler_version_matches_any_entry_in_compilers_yaml(self):
        # The behavior here has changed since #8735 / #14730. Now %gcc@10.2 is an abstract
        # compiler spec, and it should first find a matching compiler gcc@=10.2.1
        assert spack.concretize.concretize_one(
            Spec("mpileaks %gcc@10.2")
        ).compiler == CompilerSpec("gcc@=10.2.1")
        assert spack.concretize.concretize_one(
            Spec("mpileaks %gcc@10.2:")
        ).compiler == CompilerSpec("gcc@=10.2.1")

        # This compiler does not exist
        with pytest.raises(spack.concretize.UnavailableCompilerVersionError):
            spack.concretize.concretize_one("mpileaks %gcc@=10.2")

    def test_concretize_anonymous(self):
        with pytest.raises(spack.error.SpackError):
            s = Spec("+variant")
            s = spack.concretize.concretize_one(s)

    @pytest.mark.parametrize("spec_str", ["mpileaks ^%gcc", "mpileaks ^cflags=-g"])
    def test_concretize_anonymous_dep(self, spec_str):
        with pytest.raises(spack.error.SpackError):
            s = Spec(spec_str)
            s = spack.concretize.concretize_one(s)

    @pytest.mark.parametrize(
        "spec_str,expected_str",
        [
            # Unconstrained versions select default compiler (gcc@10.2.1)
            ("bowtie@1.4.0", "%gcc@10.2.1"),
            # Version with conflicts and no valid gcc select another compiler
            ("bowtie@1.3.0", "%clang@15.0.0"),
            # If a higher gcc is available still prefer that
            ("bowtie@1.2.2 os=redhat6", "%gcc@11.1.0"),
        ],
    )
    def test_compiler_conflicts_in_package_py(
        self, spec_str, expected_str, clang12_with_flags, gcc11_with_flags
    ):
        with spack.config.override("compilers", [clang12_with_flags, gcc11_with_flags]):
            s = spack.concretize.concretize_one(spec_str)
            assert s.satisfies(expected_str)

    @pytest.mark.parametrize(
        "spec_str,expected,unexpected",
        [
            ("conditional-variant-pkg@1.0", ["two_whens"], ["version_based", "variant_based"]),
            ("conditional-variant-pkg@2.0", ["version_based", "variant_based"], ["two_whens"]),
            (
                "conditional-variant-pkg@2.0~version_based",
                ["version_based"],
                ["variant_based", "two_whens"],
            ),
            (
                "conditional-variant-pkg@2.0+version_based+variant_based",
                ["version_based", "variant_based", "two_whens"],
                [],
            ),
        ],
    )
    def test_conditional_variants(self, spec_str, expected, unexpected):
        s = spack.concretize.concretize_one(spec_str)

        for var in expected:
            assert s.satisfies("%s=*" % var)
        for var in unexpected:
            assert not s.satisfies("%s=*" % var)

    @pytest.mark.parametrize(
        "bad_spec",
        [
            "@1.0~version_based",
            "@1.0+version_based",
            "@2.0~version_based+variant_based",
            "@2.0+version_based~variant_based+two_whens",
        ],
    )
    def test_conditional_variants_fail(self, bad_spec):
        with pytest.raises(
            (spack.error.UnsatisfiableSpecError, spack.spec.InvalidVariantForSpecError)
        ):
            _ = spack.concretize.concretize_one("conditional-variant-pkg" + bad_spec)

    @pytest.mark.parametrize(
        "spec_str,expected,unexpected",
        [
            ("py-extension3 ^python@3.5.1", [], ["py-extension1"]),
            ("py-extension3 ^python@2.7.11", ["py-extension1"], []),
            ("py-extension3@1.0 ^python@2.7.11", ["patchelf@0.9"], []),
            ("py-extension3@1.1 ^python@2.7.11", ["patchelf@0.9"], []),
            ("py-extension3@1.0 ^python@3.5.1", ["patchelf@0.10"], []),
        ],
    )
    def test_conditional_dependencies(self, spec_str, expected, unexpected, fuzz_dep_order):
        """Tests that conditional dependencies are correctly attached.

        The original concretizer can be sensitive to the iteration order over the dependencies of
        a package, so we use a fuzzer function to test concretization with dependencies iterated
        forwards and backwards.
        """
        fuzz_dep_order("py-extension3")  # test forwards and backwards

        s = spack.concretize.concretize_one(spec_str)

        for dep in expected:
            msg = '"{0}" is not in "{1}" and was expected'
            assert dep in s, msg.format(dep, spec_str)

        for dep in unexpected:
            msg = '"{0}" is in "{1}" but was unexpected'
            assert dep not in s, msg.format(dep, spec_str)

    @pytest.mark.parametrize(
        "spec_str,patched_deps",
        [
            ("patch-several-dependencies", [("libelf", 1), ("fake", 2)]),
            ("patch-several-dependencies@1.0", [("libelf", 1), ("fake", 2), ("libdwarf", 1)]),
            (
                "patch-several-dependencies@1.0 ^libdwarf@20111030",
                [("libelf", 1), ("fake", 2), ("libdwarf", 2)],
            ),
            ("patch-several-dependencies ^libelf@0.8.10", [("libelf", 2), ("fake", 2)]),
            ("patch-several-dependencies +foo", [("libelf", 2), ("fake", 2)]),
        ],
    )
    def test_patching_dependencies(self, spec_str, patched_deps):
        s = spack.concretize.concretize_one(spec_str)

        for dep, num_patches in patched_deps:
            assert s[dep].satisfies("patches=*")
            assert len(s[dep].variants["patches"].value) == num_patches

    @pytest.mark.regression("267,303,1781,2310,2632,3628")
    @pytest.mark.parametrize(
        "spec_str, expected",
        [
            # Need to understand that this configuration is possible
            # only if we use the +mpi variant, which is not the default
            ("fftw ^mpich", ["+mpi"]),
            # This spec imposes two orthogonal constraints on a dependency,
            # one of which is conditional. The original concretizer fail since
            # when it applies the first constraint, it sets the unknown variants
            # of the dependency to their default values
            ("quantum-espresso", ["^fftw@1.0+mpi"]),
            # This triggers a conditional dependency on ^fftw@1.0
            ("quantum-espresso", ["^openblas"]),
            # This constructs a constraint for a dependency og the type
            # @x.y:x.z where the lower bound is unconditional, the upper bound
            # is conditional to having a variant set
            ("quantum-espresso", ["^libelf@0.8.12"]),
            ("quantum-espresso~veritas", ["^libelf@0.8.13"]),
        ],
    )
    def test_working_around_conflicting_defaults(self, spec_str, expected):
        s = spack.concretize.concretize_one(spec_str)

        assert s.concrete
        for constraint in expected:
            assert s.satisfies(constraint)

    @pytest.mark.regression("4635")
    @pytest.mark.parametrize(
        "spec_str,expected",
        [("cmake", ["%clang"]), ("cmake %gcc", ["%gcc"]), ("cmake %clang", ["%clang"])],
    )
    def test_external_package_and_compiler_preferences(self, spec_str, expected, mutable_config):
        packages_yaml = {
            "all": {"compiler": ["clang", "gcc"]},
            "cmake": {
                "externals": [{"spec": "cmake@3.4.3", "prefix": "/usr"}],
                "buildable": False,
            },
        }
        mutable_config.set("packages", packages_yaml)
        s = spack.concretize.concretize_one(spec_str)

        assert s.external
        for condition in expected:
            assert s.satisfies(condition)

    @pytest.mark.regression("5651")
    def test_package_with_constraint_not_met_by_external(self):
        """Check that if we have an external package A at version X.Y in
        packages.yaml, but our spec doesn't allow X.Y as a version, then
        a new version of A is built that meets the requirements.
        """
        packages_yaml = {"libelf": {"externals": [{"spec": "libelf@0.8.13", "prefix": "/usr"}]}}
        spack.config.set("packages", packages_yaml)

        # quantum-espresso+veritas requires libelf@:0.8.12
        s = spack.concretize.concretize_one("quantum-espresso+veritas")
        assert s.satisfies("^libelf@0.8.12")
        assert not s["libelf"].external

    @pytest.mark.regression("9744")
    def test_cumulative_version_ranges_with_different_length(self):
        s = spack.concretize.concretize_one("cumulative-vrange-root")
        assert s.concrete
        assert s.satisfies("^cumulative-vrange-bottom@2.2")

    @pytest.mark.regression("9937")
    def test_dependency_conditional_on_another_dependency_state(self):
        root_str = "variant-on-dependency-condition-root"
        dep_str = "variant-on-dependency-condition-a"
        spec_str = "{0} ^{1}".format(root_str, dep_str)

        s = spack.concretize.concretize_one(spec_str)
        assert s.concrete
        assert s.satisfies("^variant-on-dependency-condition-b")

        s = spack.concretize.concretize_one(spec_str + "+x")
        assert s.concrete
        assert s.satisfies("^variant-on-dependency-condition-b")

        s = spack.concretize.concretize_one(spec_str + "~x")
        assert s.concrete
        assert not s.satisfies("^variant-on-dependency-condition-b")

    @pytest.mark.regression("8082")
    @pytest.mark.parametrize(
        "spec_str,expected", [("cmake %gcc", "%gcc"), ("cmake %clang", "%clang")]
    )
    def test_compiler_constraint_with_external_package(self, spec_str, expected):
        packages_yaml = {
            "cmake": {"externals": [{"spec": "cmake@3.4.3", "prefix": "/usr"}], "buildable": False}
        }
        spack.config.set("packages", packages_yaml)

        s = spack.concretize.concretize_one(spec_str)
        assert s.external
        assert s.satisfies(expected)

    @pytest.mark.regression("20976")
    @pytest.mark.parametrize(
        "compiler,spec_str,expected,xfailold",
        [
            (
                "gcc",
                "external-common-python %clang",
                "%clang ^external-common-openssl%gcc ^external-common-gdbm%clang",
                False,
            ),
            (
                "clang",
                "external-common-python",
                "%clang ^external-common-openssl%clang ^external-common-gdbm%clang",
                True,
            ),
        ],
    )
    def test_compiler_in_nonbuildable_external_package(
        self, compiler, spec_str, expected, xfailold
    ):
        """Check that the compiler of a non-buildable external package does not
        spread to other dependencies, unless no other commpiler is specified."""
        packages_yaml = {
            "external-common-openssl": {
                "externals": [
                    {"spec": "external-common-openssl@1.1.1i%" + compiler, "prefix": "/usr"}
                ],
                "buildable": False,
            }
        }
        spack.config.set("packages", packages_yaml)

        s = spack.concretize.concretize_one(spec_str)
        assert s.satisfies(expected)
        assert "external-common-perl" not in [d.name for d in s.dependencies()]

    def test_external_that_would_require_a_virtual_dependency(self):
        s = spack.concretize.concretize_one("requires-virtual")

        assert s.external
        assert "stuff" not in s

    def test_transitive_conditional_virtual_dependency(self, mutable_config):
        """Test that an external is used as provider if the virtual is non-buildable"""
        mutable_config.set("packages:stuff", {"buildable": False})
        s = spack.concretize.concretize_one("transitive-conditional-virtual-dependency")

        # Test that the default +stuff~mpi is maintained, and the right provider is selected
        assert s.satisfies("^conditional-virtual-dependency +stuff~mpi")
        assert s.satisfies("^[virtuals=stuff] externalvirtual")

    @pytest.mark.regression("20040")
    def test_conditional_provides_or_depends_on(self):
        # Check that we can concretize correctly a spec that can either
        # provide a virtual or depend on it based on the value of a variant
        s = spack.concretize.concretize_one("conditional-provider +disable-v1")
        assert "v1-provider" in s
        assert s["v1"].name == "v1-provider"
        assert s["v2"].name == "conditional-provider"

    @pytest.mark.regression("20079")
    @pytest.mark.parametrize(
        "spec_str,tests_arg,with_dep,without_dep",
        [
            # Check that True is treated correctly and attaches test deps
            # to all nodes in the DAG
            ("pkg-a", True, ["pkg-a"], []),
            ("pkg-a foobar=bar", True, ["pkg-a", "pkg-b"], []),
            # Check that a list of names activates the dependency only for
            # packages in that list
            ("pkg-a foobar=bar", ["pkg-a"], ["pkg-a"], ["pkg-b"]),
            ("pkg-a foobar=bar", ["pkg-b"], ["pkg-b"], ["pkg-a"]),
            # Check that False disregard test dependencies
            ("pkg-a foobar=bar", False, [], ["pkg-a", "pkg-b"]),
        ],
    )
    def test_activating_test_dependencies(self, spec_str, tests_arg, with_dep, without_dep):
        s = spack.concretize.concretize_one(spec_str, tests=tests_arg)

        for pkg_name in with_dep:
            msg = "Cannot find test dependency in package '{0}'"
            node = s[pkg_name]
            assert node.dependencies(deptype="test"), msg.format(pkg_name)

        for pkg_name in without_dep:
            msg = "Test dependency in package '{0}' is unexpected"
            node = s[pkg_name]
            assert not node.dependencies(deptype="test"), msg.format(pkg_name)

    @pytest.mark.regression("20019")
    def test_compiler_match_is_preferred_to_newer_version(self, compiler_factory):
        # This spec depends on openblas. Openblas has a conflict
        # that doesn't allow newer versions with gcc@4.4.0. Check
        # that an old version of openblas is selected, rather than
        # a different compiler for just that node.
        with spack.config.override(
            "compilers", [compiler_factory(spec="gcc@10.1.0", operating_system="redhat6")]
        ):
            spec_str = "simple-inheritance+openblas %gcc@10.1.0 os=redhat6"
            s = spack.concretize.concretize_one(spec_str)
            assert "openblas@0.2.15" in s
            assert s["openblas"].satisfies("%gcc@10.1.0")

    @pytest.mark.regression("19981")
    def test_target_ranges_in_conflicts(self):
        with pytest.raises(spack.error.SpackError):
            spack.concretize.concretize_one("impossible-concretization")

    def test_target_compatibility(self):
        with pytest.raises(spack.error.SpackError):
            spack.concretize.concretize_one(
                Spec("libdwarf target=x86_64 ^libelf target=x86_64_v2")
            )

    @pytest.mark.regression("20040")
    def test_variant_not_default(self):
        s = spack.concretize.concretize_one("ecp-viz-sdk")

        # Check default variant value for the package
        assert "+dep" in s["conditional-constrained-dependencies"]

        # Check that non-default variant values are forced on the dependency
        d = s["dep-with-variants"]
        assert "+foo+bar+baz" in d

    @pytest.mark.regression("20055")
    def test_custom_compiler_version(self, mutable_config, compiler_factory, monkeypatch):
        mutable_config.set(
            "compilers", [compiler_factory(spec="gcc@10foo", operating_system="redhat6")]
        )
        monkeypatch.setattr(spack.compiler.Compiler, "real_version", "10.2.1")
        s = spack.concretize.concretize_one("pkg-a %gcc@10foo os=redhat6")
        assert "%gcc@10foo" in s

    def test_all_patches_applied(self):
        uuidpatch = (
            "a60a42b73e03f207433c5579de207c6ed61d58e4d12dd3b5142eb525728d89ea"
            if sys.platform != "win32"
            else "d0df7988457ec999c148a4a2af25ce831bfaad13954ba18a4446374cb0aef55e"
        )
        localpatch = "e3b0c44298fc1c149afbf4c8996fb92427ae41e4649b934ca495991b7852b855"
        spec = Spec("conditionally-patch-dependency+jasper")
        spec = spack.concretize.concretize_one(spec)
        assert (uuidpatch, localpatch) == spec["libelf"].variants["patches"].value

    def test_dont_select_version_that_brings_more_variants_in(self):
        s = spack.concretize.concretize_one("dep-with-variants-if-develop-root")
        assert s["dep-with-variants-if-develop"].satisfies("@1.0")

    @pytest.mark.regression("20244,20736")
    @pytest.mark.parametrize(
        "spec_str,is_external,expected",
        [
            # These are all externals, and 0_8 is a version not in package.py
            ("externaltool@1.0", True, "@1.0"),
            ("externaltool@0.9", True, "@0.9"),
            ("externaltool@0_8", True, "@0_8"),
            # This external package is buildable, has a custom version
            # in packages.yaml that is greater than the ones in package.py
            # and specifies a variant
            ("external-buildable-with-variant +baz", True, "@1.1.special +baz"),
            ("external-buildable-with-variant ~baz", False, "@1.0 ~baz"),
            ("external-buildable-with-variant@1.0: ~baz", False, "@1.0 ~baz"),
            # This uses an external version that meets the condition for
            # having an additional dependency, but the dependency shouldn't
            # appear in the answer set
            ("external-buildable-with-variant@0.9 +baz", True, "@0.9"),
            # This package has an external version declared that would be
            # the least preferred if Spack had to build it
            ("old-external", True, "@1.0.0"),
        ],
    )
    def test_external_package_versions(self, spec_str, is_external, expected):
        s = spack.concretize.concretize_one(spec_str)
        assert s.external == is_external
        assert s.satisfies(expected)

    @pytest.mark.parametrize("dev_first", [True, False])
    @pytest.mark.parametrize(
        "spec", ["dev-build-test-install", "dev-build-test-dependent ^dev-build-test-install"]
    )
    @pytest.mark.parametrize("mock_db", [True, False])
    def test_reuse_does_not_overwrite_dev_specs(
        self, dev_first, spec, mock_db, tmpdir, temporary_store, monkeypatch
    ):
        """Test that reuse does not mix dev specs with non-dev specs.

        Tests for either order (dev specs are not reused for non-dev, and
        non-dev specs are not reused for dev specs)
        Tests for a spec in which the root is developed and a spec in
        which a dep is developed.
        Tests for both reuse from database and reuse from buildcache"""
        # dev and non-dev specs that are otherwise identical
        spec = Spec(spec)
        dev_spec = spec.copy()
        dev_spec["dev-build-test-install"].constrain(f"dev_path={tmpdir.strpath}")

        # run the test in both orders
        first_spec = dev_spec if dev_first else spec
        second_spec = spec if dev_first else dev_spec

        # concretize and setup spack to reuse in the appropriate manner
        first_spec = spack.concretize.concretize_one(first_spec)

        def mock_fn(*args, **kwargs):
            return [first_spec]

        if mock_db:
            temporary_store.db.add(first_spec)
        else:
            monkeypatch.setattr(spack.binary_distribution, "update_cache_and_get_specs", mock_fn)

        # concretize and ensure we did not reuse
        with spack.config.override("concretizer:reuse", True):
            second_spec = spack.concretize.concretize_one(second_spec)
        assert first_spec.dag_hash() != second_spec.dag_hash()

    @pytest.mark.regression("20292")
    @pytest.mark.parametrize(
        "context",
        [
            {"add_variant": True, "delete_variant": False},
            {"add_variant": False, "delete_variant": True},
            {"add_variant": True, "delete_variant": True},
        ],
    )
    def test_reuse_installed_packages_when_package_def_changes(
        self, context, mutable_database, repo_with_changing_recipe
    ):
        # test applies only with reuse turned off in concretizer
        spack.config.set("concretizer:reuse", False)

        # Install a spec
        root = spack.concretize.concretize_one("root")
        dependency = root["changing"].copy()
        PackageInstaller([root.package], fake=True, explicit=True).install()

        # Modify package.py
        repo_with_changing_recipe.change(context)

        # Try to concretize with the spec installed previously
        new_root_with_reuse = spack.concretize.concretize_one(
            Spec("root ^/{0}".format(dependency.dag_hash()))
        )

        new_root_without_reuse = spack.concretize.concretize_one("root")

        # validate that the graphs are the same with reuse, but not without
        assert ht.build_hash(root) == ht.build_hash(new_root_with_reuse)
        assert ht.build_hash(root) != ht.build_hash(new_root_without_reuse)

        # DAG hash should be the same with reuse since only the dependency changed
        assert root.dag_hash() == new_root_with_reuse.dag_hash()

        # Structure and package hash will be different without reuse
        assert root.dag_hash() != new_root_without_reuse.dag_hash()

    @pytest.mark.regression("43663")
    def test_no_reuse_when_variant_condition_does_not_hold(self, mutable_database, mock_packages):
        spack.config.set("concretizer:reuse", True)

        # Install a spec for which the `version_based` variant condition does not hold
        old = spack.concretize.concretize_one("conditional-variant-pkg @1")
        PackageInstaller([old.package], fake=True, explicit=True).install()

        # Then explicitly require a spec with `+version_based`, which shouldn't reuse previous spec
        new1 = spack.concretize.concretize_one("conditional-variant-pkg +version_based")
        assert new1.satisfies("@2 +version_based")

        new2 = spack.concretize.concretize_one("conditional-variant-pkg +two_whens")
        assert new2.satisfies("@2 +two_whens +version_based")

    def test_reuse_with_flags(self, mutable_database, mutable_config):
        spack.config.set("concretizer:reuse", True)
        spec = spack.concretize.concretize_one("pkg-a cflags=-g cxxflags=-g")
        PackageInstaller([spec.package], fake=True, explicit=True).install()

        testspec = Spec("pkg-a cflags=-g")
        testspec = spack.concretize.concretize_one(testspec)
        assert testspec == spec

    @pytest.mark.regression("20784")
    def test_concretization_of_test_dependencies(self):
        # With clingo we emit dependency_conditions regardless of the type
        # of the dependency. We need to ensure that there's at least one
        # dependency type declared to infer that the dependency holds.
        s = spack.concretize.concretize_one("test-dep-with-imposed-conditions")
        assert "c" not in s

    @pytest.mark.parametrize(
        "spec_str", ["wrong-variant-in-conflicts", "wrong-variant-in-depends-on"]
    )
    def test_error_message_for_inconsistent_variants(self, spec_str):
        s = Spec(spec_str)
        with pytest.raises(vt.UnknownVariantError):
            s = spack.concretize.concretize_one(s)

    @pytest.mark.regression("22533")
    @pytest.mark.parametrize(
        "spec_str,variant_name,expected_values",
        [
            # Test the default value 'auto'
            ("mvapich2", "file_systems", ("auto",)),
            # Test setting a single value from the disjoint set
            ("mvapich2 file_systems=lustre", "file_systems", ("lustre",)),
            # Test setting multiple values from the disjoint set
            ("mvapich2 file_systems=lustre,gpfs", "file_systems", ("lustre", "gpfs")),
        ],
    )
    def test_mv_variants_disjoint_sets_from_spec(self, spec_str, variant_name, expected_values):
        s = spack.concretize.concretize_one(spec_str)
        assert set(expected_values) == set(s.variants[variant_name].value)

    @pytest.mark.regression("22533")
    def test_mv_variants_disjoint_sets_from_packages_yaml(self):
        external_mvapich2 = {
            "mvapich2": {
                "buildable": False,
                "externals": [{"spec": "mvapich2@2.3.1 file_systems=nfs,ufs", "prefix": "/usr"}],
            }
        }
        spack.config.set("packages", external_mvapich2)

        s = spack.concretize.concretize_one("mvapich2")
        assert set(s.variants["file_systems"].value) == set(["ufs", "nfs"])

    @pytest.mark.regression("22596")
    def test_external_with_non_default_variant_as_dependency(self):
        # This package depends on another that is registered as an external
        # with 'buildable: true' and a variant with a non-default value set
        s = spack.concretize.concretize_one("trigger-external-non-default-variant")

        assert "~foo" in s["external-non-default-variant"]
        assert "~bar" in s["external-non-default-variant"]
        assert s["external-non-default-variant"].external

    @pytest.mark.regression("22871")
    @pytest.mark.parametrize(
        "spec_str,expected_os",
        [
            ("mpileaks", "os=debian6"),
            # To trigger the bug in 22871 we need to have the same compiler
            # spec available on both operating systems
            ("mpileaks%gcc@10.2.1 platform=test os=debian6", "os=debian6"),
            ("mpileaks%gcc@10.2.1 platform=test os=redhat6", "os=redhat6"),
        ],
    )
    def test_os_selection_when_multiple_choices_are_possible(
        self, spec_str, expected_os, compiler_factory
    ):
        # GCC 10.2.1 is defined both for debian and for redhat
        with spack.config.override(
            "compilers", [compiler_factory(spec="gcc@10.2.1", operating_system="redhat6")]
        ):
            s = spack.concretize.concretize_one(spec_str)
            for node in s.traverse():
                if node.name == "glibc":
                    continue
                assert node.satisfies(expected_os)

    @pytest.mark.regression("22718")
    @pytest.mark.parametrize(
        "spec_str,expected_compiler",
        [("mpileaks", "%gcc@10.2.1"), ("mpileaks ^mpich%clang@15.0.0", "%clang@15.0.0")],
    )
    def test_compiler_is_unique(self, spec_str, expected_compiler):
        s = spack.concretize.concretize_one(spec_str)

        for node in s.traverse():
            assert node.satisfies(expected_compiler)

    @pytest.mark.parametrize(
        "spec_str,expected_dict",
        [
            # Check the defaults from the package (libs=shared)
            ("multivalue-variant", {"libs=shared": True, "libs=static": False}),
            # Check that libs=static doesn't extend the default
            ("multivalue-variant libs=static", {"libs=shared": False, "libs=static": True}),
        ],
    )
    def test_multivalued_variants_from_cli(self, spec_str, expected_dict):
        s = spack.concretize.concretize_one(spec_str)

        for constraint, value in expected_dict.items():
            assert s.satisfies(constraint) == value

    @pytest.mark.regression("22351")
    @pytest.mark.parametrize(
        "spec_str,expected",
        [
            # Version 1.1.0 is deprecated and should not be selected, unless we
            # explicitly asked for that
            ("deprecated-versions", "deprecated-versions@1.0.0"),
            ("deprecated-versions@=1.1.0", "deprecated-versions@1.1.0"),
        ],
    )
    def test_deprecated_versions_not_selected(self, spec_str, expected):
        with spack.config.override("config:deprecated", True):
            s = spack.concretize.concretize_one(spec_str)
            s.satisfies(expected)

    @pytest.mark.regression("24196")
    def test_version_badness_more_important_than_default_mv_variants(self):
        # If a dependency had an old version that for some reason pulls in
        # a transitive dependency with a multi-valued variant, that old
        # version was preferred because of the order of our optimization
        # criteria.
        s = spack.concretize.concretize_one("root")
        assert s["gmt"].satisfies("@2.0")

    @pytest.mark.regression("24205")
    def test_provider_must_meet_requirements(self):
        # A package can be a provider of a virtual only if the underlying
        # requirements are met.
        s = Spec("unsat-virtual-dependency")
        with pytest.raises((RuntimeError, spack.error.UnsatisfiableSpecError)):
            s = spack.concretize.concretize_one(s)

    @pytest.mark.regression("23951")
    def test_newer_dependency_adds_a_transitive_virtual(self):
        # Ensure that a package doesn't concretize any of its transitive
        # dependencies to an old version because newer versions pull in
        # a new virtual dependency. The possible concretizations here are:
        #
        # root@1.0 <- middle@1.0 <- leaf@2.0 <- blas
        # root@1.0 <- middle@1.0 <- leaf@1.0
        #
        # and "blas" is pulled in only by newer versions of "leaf"
        s = spack.concretize.concretize_one("root-adds-virtual")
        assert s["leaf-adds-virtual"].satisfies("@2.0")
        assert "blas" in s

    @pytest.mark.regression("26718")
    def test_versions_in_virtual_dependencies(self):
        # Ensure that a package that needs a given version of a virtual
        # package doesn't end up using a later implementation
        s = spack.concretize.concretize_one("hpcviewer@2019.02")
        assert s["java"].satisfies("virtual-with-versions@1.8.0")

    @pytest.mark.regression("26866")
    def test_non_default_provider_of_multiple_virtuals(self):
        s = spack.concretize.concretize_one("many-virtual-consumer ^low-priority-provider")
        assert s["mpi"].name == "low-priority-provider"
        assert s["lapack"].name == "low-priority-provider"

        for virtual_pkg in ("mpi", "lapack"):
            for pkg in spack.repo.PATH.providers_for(virtual_pkg):
                if pkg.name == "low-priority-provider":
                    continue
                assert pkg not in s

    @pytest.mark.regression("27237")
    @pytest.mark.parametrize(
        "spec_str,expect_installed",
        [("mpich", True), ("mpich+debug", False), ("mpich~debug", True)],
    )
    def test_concrete_specs_are_not_modified_on_reuse(
        self, mutable_database, spec_str, expect_installed
    ):
        # Test the internal consistency of solve + DAG reconstruction
        # when reused specs are added to the mix. This prevents things
        # like additional constraints being added to concrete specs in
        # the answer set produced by clingo.
        with spack.config.override("concretizer:reuse", True):
            s = spack.concretize.concretize_one(spec_str)
        assert s.installed is expect_installed
        assert s.satisfies(spec_str)

    @pytest.mark.regression("26721,19736")
    def test_sticky_variant_in_package(self):
        # Here we test that a sticky variant cannot be changed from its default value
        # by the ASP solver if not set explicitly. The package used in the test needs
        # to have +allow-gcc set to be concretized with %gcc and clingo is not allowed
        # to change the default ~allow-gcc
        with pytest.raises(spack.error.SpackError):
            spack.concretize.concretize_one("sticky-variant %gcc")

        s = spack.concretize.concretize_one("sticky-variant+allow-gcc %gcc")
        assert s.satisfies("%gcc") and s.satisfies("+allow-gcc")

        s = spack.concretize.concretize_one("sticky-variant %clang")
        assert s.satisfies("%clang") and s.satisfies("~allow-gcc")

    @pytest.mark.regression("42172")
    @pytest.mark.parametrize(
        "spec,allow_gcc",
        [
            ("sticky-variant@1.0+allow-gcc", True),
            ("sticky-variant@1.0~allow-gcc", False),
            ("sticky-variant@1.0", False),
        ],
    )
    def test_sticky_variant_in_external(self, spec, allow_gcc):
        # setup external for sticky-variant+allow-gcc
        config = {"externals": [{"spec": spec, "prefix": "/fake/path"}], "buildable": False}
        spack.config.set("packages:sticky-variant", config)

        maybe = llnl.util.lang.nullcontext if allow_gcc else pytest.raises
        with maybe(spack.error.SpackError):
            s = spack.concretize.concretize_one("sticky-variant-dependent%gcc")

        if allow_gcc:
            assert s.satisfies("%gcc")
            assert s["sticky-variant"].satisfies("+allow-gcc")
            assert s["sticky-variant"].external

    def test_do_not_invent_new_concrete_versions_unless_necessary(self):
        # ensure we select a known satisfying version rather than creating
        # a new '2.7' version.
        assert ver("=2.7.11") == spack.concretize.concretize_one("python@2.7").version

        # Here there is no known satisfying version - use the one on the spec.
        assert ver("=2.7.21") == spack.concretize.concretize_one("python@=2.7.21").version

    @pytest.mark.parametrize(
        "spec_str,valid",
        [
            ("conditional-values-in-variant@1.62.0 cxxstd=17", False),
            ("conditional-values-in-variant@1.62.0 cxxstd=2a", False),
            ("conditional-values-in-variant@1.72.0 cxxstd=2a", False),
            # Ensure disjoint set of values work too
            ("conditional-values-in-variant@1.72.0 staging=flexpath", False),
            # Ensure conditional values set False fail too
            ("conditional-values-in-variant foo=bar", False),
            ("conditional-values-in-variant foo=foo", True),
        ],
    )
    def test_conditional_values_in_variants(self, spec_str, valid):
        s = Spec(spec_str)
        raises = pytest.raises((RuntimeError, spack.error.UnsatisfiableSpecError))
        with llnl.util.lang.nullcontext() if valid else raises:
            s = spack.concretize.concretize_one(s)

    def test_conditional_values_in_conditional_variant(self):
        """Test that conditional variants play well with conditional possible values"""
        s = spack.concretize.concretize_one("conditional-values-in-variant@1.50.0")
        assert "cxxstd" not in s.variants

        s = spack.concretize.concretize_one("conditional-values-in-variant@1.60.0")
        assert "cxxstd" in s.variants

    def test_target_granularity(self):
        # The test architecture uses core2 as the default target. Check that when
        # we configure Spack for "generic" granularity we concretize for x86_64
        default_target = spack.platforms.test.Test.default
        generic_target = archspec.cpu.TARGETS[default_target].generic.name
        s = Spec("python")
        assert spack.concretize.concretize_one(s).satisfies("target=%s" % default_target)
        with spack.config.override("concretizer:targets", {"granularity": "generic"}):
            assert spack.concretize.concretize_one(s).satisfies("target=%s" % generic_target)

    def test_host_compatible_concretization(self):
        # Check that after setting "host_compatible" to false we cannot concretize.
        # Here we use "k10" to set a target non-compatible with the current host
        # to avoid a lot of boilerplate when mocking the test platform. The issue
        # is that the defaults for the test platform are very old, so there's no
        # compiler supporting e.g. icelake etc.
        s = Spec("python target=k10")
        assert spack.concretize.concretize_one(s)
        with spack.config.override("concretizer:targets", {"host_compatible": True}):
            with pytest.raises(spack.error.SpackError):
                spack.concretize.concretize_one(s)

    def test_add_microarchitectures_on_explicit_request(self):
        # Check that if we consider only "generic" targets, we can still solve for
        # specific microarchitectures on explicit requests
        with spack.config.override("concretizer:targets", {"granularity": "generic"}):
            s = spack.concretize.concretize_one("python target=k10")
        assert s.satisfies("target=k10")

    @pytest.mark.regression("29201")
    def test_delete_version_and_reuse(self, mutable_database, repo_with_changing_recipe):
        """Test that we can reuse installed specs with versions not
        declared in package.py
        """
        root = spack.concretize.concretize_one("root")
        PackageInstaller([root.package], fake=True, explicit=True).install()
        repo_with_changing_recipe.change({"delete_version": True})

        with spack.config.override("concretizer:reuse", True):
            new_root = spack.concretize.concretize_one("root")

        assert root.dag_hash() == new_root.dag_hash()

    @pytest.mark.regression("29201")
    def test_installed_version_is_selected_only_for_reuse(
        self, mutable_database, repo_with_changing_recipe
    ):
        """Test that a version coming from an installed spec is a possible
        version only for reuse
        """
        # Install a dependency that cannot be reused with "root"
        # because of a conflict in a variant, then delete its version
        dependency = spack.concretize.concretize_one("changing@1.0~foo")
        PackageInstaller([dependency.package], fake=True, explicit=True).install()
        repo_with_changing_recipe.change({"delete_version": True})

        with spack.config.override("concretizer:reuse", True):
            new_root = spack.concretize.concretize_one("root")

        assert not new_root["changing"].satisfies("@1.0")

    @pytest.mark.regression("28259")
    def test_reuse_with_unknown_namespace_dont_raise(
        self, temporary_store, mock_custom_repository
    ):
        with spack.repo.use_repositories(mock_custom_repository, override=False):
            s = spack.concretize.concretize_one("pkg-c")
            assert s.namespace != "builtin.mock"
            PackageInstaller([s.package], fake=True, explicit=True).install()

        with spack.config.override("concretizer:reuse", True):
            s = spack.concretize.concretize_one("pkg-c")
        assert s.namespace == "builtin.mock"

    @pytest.mark.regression("45538")
    def test_reuse_from_other_namespace_no_raise(self, tmpdir, temporary_store, monkeypatch):
        myrepo = spack.repo.MockRepositoryBuilder(tmpdir.mkdir("mock.repo"), namespace="myrepo")
        myrepo.add_package("zlib")

        builtin = spack.concretize.concretize_one("zlib")
        PackageInstaller([builtin.package], fake=True, explicit=True).install()

        with spack.repo.use_repositories(myrepo.root, override=False):
            with spack.config.override("concretizer:reuse", True):
                myrepo = spack.concretize.concretize_one("myrepo.zlib")

        assert myrepo.namespace == "myrepo"

    @pytest.mark.regression("28259")
    def test_reuse_with_unknown_package_dont_raise(self, tmpdir, temporary_store, monkeypatch):
        builder = spack.repo.MockRepositoryBuilder(tmpdir.mkdir("mock.repo"), namespace="myrepo")
        builder.add_package("pkg-c")
        with spack.repo.use_repositories(builder.root, override=False):
            s = spack.concretize.concretize_one("pkg-c")
            assert s.namespace == "myrepo"
            PackageInstaller([s.package], fake=True, explicit=True).install()

        del sys.modules["spack.pkg.myrepo.pkg-c"]
        del sys.modules["spack.pkg.myrepo"]
        builder.remove("pkg-c")
        with spack.repo.use_repositories(builder.root, override=False) as repos:
            # TODO (INJECT CONFIGURATION): unclear why the cache needs to be invalidated explicitly
            repos.repos[0]._pkg_checker.invalidate()
            with spack.config.override("concretizer:reuse", True):
                s = spack.concretize.concretize_one("pkg-c")
            assert s.namespace == "builtin.mock"

    @pytest.mark.parametrize(
        "specs,expected,libc_offset",
        [
            (["libelf", "libelf@0.8.10"], 1, 1),
            (["libdwarf%gcc", "libelf%clang"], 2, 1),
            (["libdwarf%gcc", "libdwarf%clang"], 3, 1),
            (["libdwarf^libelf@0.8.12", "libdwarf^libelf@0.8.13"], 4, 1),
            (["hdf5", "zmpi"], 3, 1),
            (["hdf5", "mpich"], 2, 1),
            (["hdf5^zmpi", "mpich"], 4, 1),
            (["mpi", "zmpi"], 2, 1),
            (["mpi", "mpich"], 1, 1),
        ],
    )
    def test_best_effort_coconcretize(self, specs, expected, libc_offset):
        specs = [Spec(s) for s in specs]
        solver = spack.solver.asp.Solver()
        solver.reuse = False
        concrete_specs = set()
        for result in solver.solve_in_rounds(specs):
            for s in result.specs:
                concrete_specs.update(s.traverse())

        if not spack.solver.asp.using_libc_compatibility():
            libc_offset = 0

        assert len(concrete_specs) == expected + libc_offset

    @pytest.mark.parametrize(
        "specs,expected_spec,occurances",
        [
            # The algorithm is greedy, and it might decide to solve the "best"
            # spec early in which case reuse is suboptimal. In this case the most
            # recent version of libdwarf is selected and concretized to libelf@0.8.13
            (
                [
                    "libdwarf@20111030^libelf@0.8.10",
                    "libdwarf@20130207^libelf@0.8.12",
                    "libdwarf@20130729",
                ],
                "libelf@0.8.12",
                1,
            ),
            # Check we reuse the best libelf in the environment
            (
                [
                    "libdwarf@20130729^libelf@0.8.10",
                    "libdwarf@20130207^libelf@0.8.12",
                    "libdwarf@20111030",
                ],
                "libelf@0.8.12",
                2,
            ),
            (["libdwarf@20130729", "libdwarf@20130207", "libdwarf@20111030"], "libelf@0.8.13", 3),
            # We need to solve in 2 rounds and we expect mpich to be preferred to zmpi
            (["hdf5+mpi", "zmpi", "mpich"], "mpich", 2),
        ],
    )
    def test_best_effort_coconcretize_preferences(self, specs, expected_spec, occurances):
        """Test package preferences during coconcretization."""
        specs = [Spec(s) for s in specs]
        solver = spack.solver.asp.Solver()
        solver.reuse = False
        concrete_specs = {}
        for result in solver.solve_in_rounds(specs):
            concrete_specs.update(result.specs_by_input)

        counter = 0
        for spec in concrete_specs.values():
            if expected_spec in spec:
                counter += 1
        assert counter == occurances, concrete_specs

    def test_solve_in_rounds_all_unsolved(self, monkeypatch, mock_packages):
        specs = [Spec(x) for x in ["libdwarf%gcc", "libdwarf%clang"]]
        solver = spack.solver.asp.Solver()
        solver.reuse = False

        simulate_unsolved_property = list((x, None) for x in specs)
        monkeypatch.setattr(spack.solver.asp.Result, "unsolved_specs", simulate_unsolved_property)
        monkeypatch.setattr(spack.solver.asp.Result, "specs", list())

        with pytest.raises(
            spack.solver.asp.InternalConcretizerError,
            match="a subset of input specs could not be solved for",
        ):
            list(solver.solve_in_rounds(specs))

    def test_coconcretize_reuse_and_virtuals(self):
        reusable_specs = []
        for s in ["mpileaks ^mpich", "zmpi"]:
            reusable_specs.extend(spack.concretize.concretize_one(s).traverse(root=True))

        root_specs = [Spec("mpileaks"), Spec("zmpi")]

        with spack.config.override("concretizer:reuse", True):
            solver = spack.solver.asp.Solver()
            setup = spack.solver.asp.SpackSolverSetup()
            result, _, _ = solver.driver.solve(setup, root_specs, reuse=reusable_specs)

        for spec in result.specs:
            assert "zmpi" in spec

    @pytest.mark.regression("30864")
    def test_misleading_error_message_on_version(self, mutable_database):
        # For this bug to be triggered we need a reusable dependency
        # that is not optimal in terms of optimization scores.
        # We pick an old version of "b"
        reusable_specs = [spack.concretize.concretize_one("non-existing-conditional-dep@1.0")]
        root_spec = Spec("non-existing-conditional-dep@2.0")

        with spack.config.override("concretizer:reuse", True):
            solver = spack.solver.asp.Solver()
            setup = spack.solver.asp.SpackSolverSetup()
            with pytest.raises(
                spack.solver.asp.UnsatisfiableSpecError, match="'dep-with-variants@999'"
            ):
                solver.driver.solve(setup, [root_spec], reuse=reusable_specs)

    @pytest.mark.regression("31148")
    def test_version_weight_and_provenance(self):
        """Test package preferences during coconcretization."""
        reusable_specs = [
            spack.concretize.concretize_one(spec_str) for spec_str in ("pkg-b@0.9", "pkg-b@1.0")
        ]
        root_spec = Spec("pkg-a foobar=bar")

        with spack.config.override("concretizer:reuse", True):
            solver = spack.solver.asp.Solver()
            setup = spack.solver.asp.SpackSolverSetup()
            result, _, _ = solver.driver.solve(setup, [root_spec], reuse=reusable_specs)
            # The result here should have a single spec to build ('pkg-a')
            # and it should be using pkg-b@1.0 with a version badness of 2
            # The provenance is:
            # version_declared("pkg-b","1.0",0,"package_py").
            # version_declared("pkg-b","0.9",1,"package_py").
            # version_declared("pkg-b","1.0",2,"installed").
            # version_declared("pkg-b","0.9",3,"installed").
            #
            # Depending on the target, it may also use gnuconfig
            result_spec = result.specs[0]
            num_specs = len(list(result_spec.traverse()))

            libc_offset = 1 if spack.solver.asp.using_libc_compatibility() else 0
            criteria = [
                (num_specs - 1 - libc_offset, None, "number of packages to build (vs. reuse)"),
                (2, 0, "version badness (non roots)"),
            ]

            for criterion in criteria:
                assert criterion in result.criteria, criterion
            assert result_spec.satisfies("^pkg-b@1.0")

    def test_reuse_succeeds_with_config_compatible_os(self):
        root_spec = Spec("pkg-b")
        s = spack.concretize.concretize_one(root_spec)
        other_os = s.copy()
        mock_os = "ubuntu2204"
        other_os.architecture = spack.spec.ArchSpec(
            "test-{os}-{target}".format(os=mock_os, target=str(s.architecture.target))
        )
        reusable_specs = [other_os]
        overrides = {"concretizer": {"reuse": True, "os_compatible": {s.os: [mock_os]}}}
        custom_scope = spack.config.InternalConfigScope("concretize_override", overrides)
        with spack.config.override(custom_scope):
            solver = spack.solver.asp.Solver()
            setup = spack.solver.asp.SpackSolverSetup()
            result, _, _ = solver.driver.solve(setup, [root_spec], reuse=reusable_specs)
        concrete_spec = result.specs[0]
        assert concrete_spec.satisfies("os={}".format(other_os.architecture.os))

    def test_git_hash_assigned_version_is_preferred(self):
        hash = "a" * 40
        s = Spec("develop-branch-version@%s=develop" % hash)
        c = spack.concretize.concretize_one(s)
        assert hash in str(c)

    @pytest.mark.parametrize("git_ref", ("a" * 40, "0.2.15", "main"))
    def test_git_ref_version_is_equivalent_to_specified_version(self, git_ref):
        s = Spec("develop-branch-version@git.%s=develop" % git_ref)
        c = spack.concretize.concretize_one(s)
        assert git_ref in str(c)
        print(str(c))
        assert s.satisfies("@develop")
        assert s.satisfies("@0.1:")

    @pytest.mark.parametrize("git_ref", ("a" * 40, "0.2.15", "fbranch"))
    def test_git_ref_version_succeeds_with_unknown_version(self, git_ref):
        # main is not defined in the package.py for this file
        s = Spec("develop-branch-version@git.%s=main" % git_ref)
        s = spack.concretize.concretize_one(s)
        assert s.satisfies("develop-branch-version@main")

    @pytest.mark.regression("31484")
    def test_installed_externals_are_reused(
        self, mutable_database, repo_with_changing_recipe, tmp_path
    ):
        """Test that external specs that are in the DB can be reused."""
        external_conf = {
            "changing": {
                "buildable": False,
                "externals": [{"spec": "changing@1.0", "prefix": str(tmp_path)}],
            }
        }
        spack.config.set("packages", external_conf)

        # Install the external spec
        external1 = spack.concretize.concretize_one("changing@1.0")
        PackageInstaller([external1.package], fake=True, explicit=True).install()
        assert external1.external

        # Modify the package.py file
        repo_with_changing_recipe.change({"delete_variant": True})

        # Try to concretize the external without reuse and confirm the hash changed
        with spack.config.override("concretizer:reuse", False):
            external2 = spack.concretize.concretize_one("changing@1.0")
        assert external2.dag_hash() != external1.dag_hash()

        # ... while with reuse we have the same hash
        with spack.config.override("concretizer:reuse", True):
            external3 = spack.concretize.concretize_one("changing@1.0")
        assert external3.dag_hash() == external1.dag_hash()

    @pytest.mark.regression("31484")
    def test_user_can_select_externals_with_require(self, mutable_database, tmp_path):
        """Test that users have means to select an external even in presence of reusable specs."""
        external_conf = {
            "mpi": {"buildable": False},
            "multi-provider-mpi": {
                "externals": [{"spec": "multi-provider-mpi@2.0.0", "prefix": str(tmp_path)}]
            },
        }
        spack.config.set("packages", external_conf)

        # mpich and others are installed, so check that
        # fresh use the external, reuse does not
        with spack.config.override("concretizer:reuse", False):
            mpi_spec = spack.concretize.concretize_one("mpi")
            assert mpi_spec.name == "multi-provider-mpi"

        with spack.config.override("concretizer:reuse", True):
            mpi_spec = spack.concretize.concretize_one("mpi")
            assert mpi_spec.name != "multi-provider-mpi"

        external_conf["mpi"]["require"] = "multi-provider-mpi"
        spack.config.set("packages", external_conf)

        with spack.config.override("concretizer:reuse", True):
            mpi_spec = spack.concretize.concretize_one("mpi")
            assert mpi_spec.name == "multi-provider-mpi"

    @pytest.mark.regression("31484")
    def test_installed_specs_disregard_conflicts(self, mutable_database, monkeypatch):
        """Test that installed specs do not trigger conflicts. This covers for the rare case
        where a conflict is added on a package after a spec matching the conflict was installed.
        """
        # Add a conflict to "mpich" that match an already installed "mpich~debug"
        pkg_cls = spack.repo.PATH.get_pkg_class("mpich")
        monkeypatch.setitem(pkg_cls.conflicts, Spec(), [("~debug", None)])

        # If we concretize with --fresh the conflict is taken into account
        with spack.config.override("concretizer:reuse", False):
            s = spack.concretize.concretize_one("mpich")
            assert s.satisfies("+debug")

        # If we concretize with --reuse it is not, since "mpich~debug" was already installed
        with spack.config.override("concretizer:reuse", True):
            s = spack.concretize.concretize_one("mpich")
            assert s.installed
            assert s.satisfies("~debug"), s

    @pytest.mark.regression("32471")
    def test_require_targets_are_allowed(self, mutable_database):
        """Test that users can set target constraints under the require attribute."""
        # Configuration to be added to packages.yaml
        external_conf = {"all": {"require": "target=%s" % spack.platforms.test.Test.front_end}}
        spack.config.set("packages", external_conf)

        with spack.config.override("concretizer:reuse", False):
            spec = spack.concretize.concretize_one("mpich")

        for s in spec.traverse():
            assert s.satisfies("target=%s" % spack.platforms.test.Test.front_end)

    def test_external_python_extensions_have_dependency(self):
        """Test that python extensions have access to a python dependency

        when python is otherwise in the DAG"""
        external_conf = {
            "py-extension1": {
                "buildable": False,
                "externals": [{"spec": "py-extension1@2.0", "prefix": "/fake"}],
            }
        }
        spack.config.set("packages", external_conf)

        spec = spack.concretize.concretize_one("py-extension2")

        assert "python" in spec["py-extension1"]
        assert spec["python"] == spec["py-extension1"]["python"]

    target = spack.platforms.test.Test.default

    @pytest.mark.parametrize(
        "python_spec",
        [
            "python@configured",
            "python@configured platform=test",
            "python@configured os=debian",
            "python@configured target=%s" % target,
        ],
    )
    def test_external_python_extension_find_dependency_from_config(self, python_spec):
        fake_path = os.path.sep + "fake"

        external_conf = {
            "py-extension1": {
                "buildable": False,
                "externals": [{"spec": "py-extension1@2.0", "prefix": fake_path}],
            },
            "python": {"externals": [{"spec": python_spec, "prefix": fake_path}]},
        }
        spack.config.set("packages", external_conf)

        spec = spack.concretize.concretize_one("py-extension1")

        assert "python" in spec["py-extension1"]
        assert spec["python"].prefix == fake_path
        # The spec is not equal to Spec("python@configured") because it gets a
        # namespace and an external prefix before marking concrete
        assert spec["python"].satisfies(python_spec)

    def test_external_python_extension_find_dependency_from_installed(self, monkeypatch):
        fake_path = os.path.sep + "fake"

        external_conf = {
            "py-extension1": {
                "buildable": False,
                "externals": [{"spec": "py-extension1@2.0", "prefix": fake_path}],
            },
            "python": {
                "buildable": False,
                "externals": [{"spec": "python@installed", "prefix": fake_path}],
            },
        }
        spack.config.set("packages", external_conf)

        # install python external
        python = spack.concretize.concretize_one("python")

        def query(*args, **kwargs):
            return [python]

        monkeypatch.setattr(spack.store.STORE.db, "query", query)

        # ensure that we can't be faking this by getting it from config
        external_conf.pop("python")
        spack.config.set("packages", external_conf)

        spec = spack.concretize.concretize_one("py-extension1")

        assert "python" in spec["py-extension1"]
        assert spec["python"].prefix == fake_path
        # The spec is not equal to Spec("python@configured") because it gets a
        # namespace and an external prefix before marking concrete
        assert spec["python"].satisfies(python)

    def test_external_python_extension_find_dependency_from_detection(self, monkeypatch):
        """Test that python extensions have access to a python dependency

        when python isn't otherwise in the DAG"""
        prefix = os.path.sep + "fake"
        python_spec = Spec.from_detection("python@=detected", external_path=prefix)

        def find_fake_python(classes, path_hints):
            return {
                "python": [Spec.from_detection("python@=detected", external_path=path_hints[0])]
            }

        monkeypatch.setattr(spack.detection, "by_path", find_fake_python)
        external_conf = {
            "py-extension1": {
                "buildable": False,
                "externals": [{"spec": "py-extension1@2.0", "prefix": "%s" % prefix}],
            }
        }
        spack.config.set("packages", external_conf)

        spec = spack.concretize.concretize_one("py-extension1")

        assert "python" in spec["py-extension1"]
        assert spec["python"].prefix == prefix
        assert spec["python"].external
        assert spec["python"].satisfies(python_spec)

    def test_external_python_extension_find_unified_python(self):
        """Test that python extensions use the same python as other specs in unified env"""
        external_conf = {
            "py-extension1": {
                "buildable": False,
                "externals": [{"spec": "py-extension1@2.0", "prefix": os.path.sep + "fake"}],
            }
        }
        spack.config.set("packages", external_conf)

        abstract_specs = [Spec(s) for s in ["py-extension1", "python"]]
        specs = spack.concretize._concretize_specs_together(abstract_specs)
        assert specs[0]["python"] == specs[1]["python"]

    @pytest.mark.regression("36190")
    @pytest.mark.parametrize(
        "specs",
        [
            ["mpileaks^ callpath ^dyninst@8.1.1:8 ^mpich2@1.3:1"],
            ["multivalue-variant ^pkg-a@2:2"],
            ["v1-consumer ^conditional-provider@1:1 +disable-v1"],
        ],
    )
    def test_result_specs_is_not_empty(self, specs):
        """Check that the implementation of "result.specs" is correct in cases where we
        know a concretization exists.
        """
        specs = [Spec(s) for s in specs]
        solver = spack.solver.asp.Solver()
        setup = spack.solver.asp.SpackSolverSetup()
        result, _, _ = solver.driver.solve(setup, specs, reuse=[])

        assert result.specs

    @pytest.mark.regression("38664")
    def test_unsolved_specs_raises_error(self, monkeypatch, mock_packages):
        """Check that the solver raises an exception when input specs are not
        satisfied.
        """
        specs = [Spec("zlib")]
        solver = spack.solver.asp.Solver()
        setup = spack.solver.asp.SpackSolverSetup()

        simulate_unsolved_property = list((x, None) for x in specs)

        monkeypatch.setattr(spack.solver.asp.Result, "unsolved_specs", simulate_unsolved_property)

        with pytest.raises(
            spack.solver.asp.InternalConcretizerError,
            match="the solver completed but produced specs",
        ):
            solver.driver.solve(setup, specs, reuse=[])

    @pytest.mark.regression("43141")
    def test_clear_error_when_unknown_compiler_requested(self, mock_packages):
        """Tests that the solver can report a case where the compiler cannot be set"""
        with pytest.raises(
            spack.error.UnsatisfiableSpecError, match="Cannot set the required compiler: pkg-a%foo"
        ):
            spack.concretize.concretize_one("pkg-a %foo")

    @pytest.mark.regression("36339")
    def test_compiler_match_constraints_when_selected(self):
        """Test that, when multiple compilers with the same name are in the configuration
        we ensure that the selected one matches all the required constraints.
        """
        compiler_configuration = [
            {
                "compiler": {
                    "spec": "gcc@11.1.0",
                    "paths": {
                        "cc": "/usr/bin/gcc",
                        "cxx": "/usr/bin/g++",
                        "f77": "/usr/bin/gfortran",
                        "fc": "/usr/bin/gfortran",
                    },
                    "operating_system": "debian6",
                    "modules": [],
                }
            },
            {
                "compiler": {
                    "spec": "gcc@12.1.0",
                    "paths": {
                        "cc": "/usr/bin/gcc",
                        "cxx": "/usr/bin/g++",
                        "f77": "/usr/bin/gfortran",
                        "fc": "/usr/bin/gfortran",
                    },
                    "operating_system": "debian6",
                    "modules": [],
                }
            },
        ]
        spack.config.set("compilers", compiler_configuration)
        s = spack.concretize.concretize_one("pkg-a %gcc@:11")
        assert s.compiler.version == ver("=11.1.0"), s

    @pytest.mark.regression("36339")
    @pytest.mark.not_on_windows("Not supported on Windows")
    @pytest.mark.enable_compiler_execution
    def test_compiler_with_custom_non_numeric_version(self, mock_executable):
        """Test that, when a compiler has a completely made up version, we can use its
        'real version' to detect targets and don't raise during concretization.
        """
        gcc_path = mock_executable("gcc", output="echo 9")
        compiler_configuration = [
            {
                "compiler": {
                    "spec": "gcc@foo",
                    "paths": {"cc": str(gcc_path), "cxx": str(gcc_path), "f77": None, "fc": None},
                    "operating_system": "debian6",
                    "modules": [],
                }
            }
        ]
        spack.config.set("compilers", compiler_configuration)
        s = spack.concretize.concretize_one("pkg-a %gcc@foo")
        assert s.compiler.version == ver("=foo")

    @pytest.mark.regression("36628")
    def test_concretization_with_compilers_supporting_target_any(self):
        """Tests that a compiler with 'target: any' can satisfy any target, and is a viable
        candidate for concretization.
        """
        compiler_configuration = [
            {
                "compiler": {
                    "spec": "gcc@12.1.0",
                    "paths": {
                        "cc": "/some/path/gcc",
                        "cxx": "/some/path/g++",
                        "f77": None,
                        "fc": None,
                    },
                    "operating_system": "debian6",
                    "target": "any",
                    "modules": [],
                }
            }
        ]

        with spack.config.override("compilers", compiler_configuration):
            s = spack.concretize.concretize_one("pkg-a")
        assert s.satisfies("%gcc@12.1.0")

    @pytest.mark.parametrize("spec_str", ["mpileaks", "mpileaks ^mpich"])
    def test_virtuals_are_annotated_on_edges(self, spec_str):
        """Tests that information on virtuals is annotated on DAG edges"""
        spec = spack.concretize.concretize_one(spec_str)
        mpi_provider = spec["mpi"].name

        edges = spec.edges_to_dependencies(name=mpi_provider)
        assert len(edges) == 1 and edges[0].virtuals == ("mpi",)
        edges = spec.edges_to_dependencies(name="callpath")
        assert len(edges) == 1 and edges[0].virtuals == ()

    @pytest.mark.parametrize("transitive", [True, False])
    def test_explicit_splices(
        self, mutable_config, database_mutable_config, mock_packages, transitive, capfd
    ):
        mpich_spec = database_mutable_config.query("mpich")[0]
        splice_info = {
            "target": "mpi",
            "replacement": f"/{mpich_spec.dag_hash()}",
            "transitive": transitive,
        }
        spack.config.CONFIG.set("concretizer", {"splice": {"explicit": [splice_info]}})

        spec = spack.concretize.concretize_one("hdf5 ^zmpi")

        assert spec.satisfies(f"^mpich@{mpich_spec.version}")
        assert spec.build_spec.dependencies(name="zmpi", deptype="link")
        assert spec["mpi"].build_spec.satisfies(mpich_spec)
        assert not spec.build_spec.satisfies(f"^mpich/{mpich_spec.dag_hash()}")
        assert not spec.dependencies(name="zmpi", deptype="link")

        captured = capfd.readouterr()
        assert "Warning: explicit splice configuration has caused" in captured.err
        assert "hdf5 ^zmpi" in captured.err
        assert str(spec) in captured.err

    def test_explicit_splice_fails_nonexistent(mutable_config, mock_packages, mock_store):
        splice_info = {"target": "mpi", "replacement": "mpich/doesnotexist"}
        spack.config.CONFIG.set("concretizer", {"splice": {"explicit": [splice_info]}})

        with pytest.raises(spack.spec.InvalidHashError):
            _ = spack.concretize.concretize_one("hdf5^zmpi")

    def test_explicit_splice_fails_no_hash(mutable_config, mock_packages, mock_store):
        splice_info = {"target": "mpi", "replacement": "mpich"}
        spack.config.CONFIG.set("concretizer", {"splice": {"explicit": [splice_info]}})

        with pytest.raises(spack.solver.asp.InvalidSpliceError, match="must be specified by hash"):
            _ = spack.concretize.concretize_one("hdf5^zmpi")

    def test_explicit_splice_non_match_nonexistent_succeeds(
        mutable_config, mock_packages, mock_store
    ):
        """When we have a nonexistent splice configured but are not using it, don't fail."""
        splice_info = {"target": "will_not_match", "replacement": "nonexistent/doesnotexist"}
        spack.config.CONFIG.set("concretizer", {"splice": {"explicit": [splice_info]}})
        spec = spack.concretize.concretize_one("zlib")
        # the main test is that it does not raise
        assert not spec.spliced

    @pytest.mark.db
    @pytest.mark.parametrize(
        "spec_str,mpi_name",
        [("mpileaks", "mpich"), ("mpileaks ^mpich2", "mpich2"), ("mpileaks ^zmpi", "zmpi")],
    )
    def test_virtuals_are_reconstructed_on_reuse(self, spec_str, mpi_name, mutable_database):
        """Tests that when we reuse a spec, virtual on edges are reconstructed correctly"""
        with spack.config.override("concretizer:reuse", True):
            spec = spack.concretize.concretize_one(spec_str)
            assert spec.installed
            mpi_edges = spec.edges_to_dependencies(mpi_name)
            assert len(mpi_edges) == 1
            assert "mpi" in mpi_edges[0].virtuals

    def test_dont_define_new_version_from_input_if_checksum_required(self, working_env):
        os.environ["SPACK_CONCRETIZER_REQUIRE_CHECKSUM"] = "yes"
        with pytest.raises(spack.error.UnsatisfiableSpecError):
            # normally spack concretizes to @=3.0 if it's not defined in package.py, except
            # when checksums are required
            spack.concretize.concretize_one("pkg-a@=3.0")

    @pytest.mark.regression("39570")
    @pytest.mark.db
    def test_reuse_python_from_cli_and_extension_from_db(self, mutable_database):
        """Tests that reusing python with and explicit request on the command line, when the spec
        also reuses a python extension from the DB, doesn't fail.
        """
        s = spack.concretize.concretize_one("py-extension1")
        python_hash = s["python"].dag_hash()
        PackageInstaller([s.package], fake=True, explicit=True).install()

        with spack.config.override("concretizer:reuse", True):
            with_reuse = spack.concretize.concretize_one(f"py-extension2 ^/{python_hash}")

        with spack.config.override("concretizer:reuse", False):
            without_reuse = spack.concretize.concretize_one("py-extension2")

        assert with_reuse.dag_hash() == without_reuse.dag_hash()

    @pytest.mark.regression("35536")
    @pytest.mark.parametrize(
        "spec_str,expected_namespaces",
        [
            # Single node with fully qualified namespace
            ("builtin.mock.gmake", {"gmake": "builtin.mock"}),
            # Dependency with fully qualified namespace
            ("hdf5 ^builtin.mock.gmake", {"gmake": "builtin.mock", "hdf5": "duplicates.test"}),
            ("hdf5 ^gmake", {"gmake": "duplicates.test", "hdf5": "duplicates.test"}),
        ],
    )
    def test_select_lower_priority_package_from_repository_stack(
        self, spec_str, expected_namespaces
    ):
        """Tests that a user can explicitly select a lower priority, fully qualified dependency
        from cli.
        """
        # 'builtin.mock" and "duplicates.test" share a 'gmake' package
        additional_repo = os.path.join(spack.paths.repos_path, "duplicates.test")
        with spack.repo.use_repositories(additional_repo, override=False):
            s = spack.concretize.concretize_one(spec_str)

        for name, namespace in expected_namespaces.items():
            assert s[name].concrete
            assert s[name].namespace == namespace

    def test_reuse_specs_from_non_available_compilers(self, mutable_config, mutable_database):
        """Tests that we can reuse specs with compilers that are not configured locally."""
        # All the specs in the mutable DB have been compiled with %gcc@=10.2.1
        specs = mutable_database.query_local()
        assert all(s.satisfies("%gcc@=10.2.1") for s in specs)

        spack.compilers.remove_compiler_from_config("gcc@=10.2.1")
        assert not spack.compilers.compilers_for_spec("gcc@=10.2.1")
        mutable_config.set("concretizer:reuse", True)

        # mpileaks is in the database, it will be reused with gcc@=10.2.1
        root = spack.concretize.concretize_one("mpileaks")
        for s in root.traverse():
            assert s.satisfies("%gcc@10.2.1")

        # fftw is not in the database, therefore the root will be compiled with gcc@=9.4.0,
        # while the mpi is reused from the database and is compiled with gcc@=10.2.1
        root = spack.concretize.concretize_one("fftw")
        assert root.satisfies("%gcc@=9.4.0")
        for s in root.traverse(root=False):
            assert s.satisfies("%gcc@10.2.1")

    @pytest.mark.regression("43406")
    def test_externals_with_platform_explicitly_set(self, tmp_path):
        """Tests that users can specify platform=xxx in an external spec"""
        external_conf = {
            "mpich": {
                "buildable": False,
                "externals": [{"spec": "mpich@=2.0.0 platform=test", "prefix": str(tmp_path)}],
            }
        }
        spack.config.set("packages", external_conf)
        s = spack.concretize.concretize_one("mpich")
        assert s.external

    @pytest.mark.regression("43267")
    def test_spec_with_build_dep_from_json(self, tmp_path):
        """Tests that we can correctly concretize a spec, when we express its dependency as a
        concrete spec to be read from JSON.

        The bug was triggered by missing virtuals on edges that were trimmed from pure build
        dependencies.
        """
        build_dep = spack.concretize.concretize_one("dttop")
        json_file = tmp_path / "build.json"
        json_file.write_text(build_dep.to_json())
        s = spack.concretize.concretize_one(f"dtuse ^{str(json_file)}")
        assert s["dttop"].dag_hash() == build_dep.dag_hash()

    @pytest.mark.regression("44040")
    def test_exclude_specs_from_reuse(self, monkeypatch):
        """Tests that we can exclude a spec from reuse when concretizing, and that the spec
        is not added back to the solve as a dependency of another reusable spec.

        The expected spec is:

        o callpath@1.0
        |\
        | |\
        o | | mpich@3.0.4
        |/ /
        | o dyninst@8.2
        |/|
        | |\
        | | o libdwarf@20130729
        | |/|
        |/|/
        | o libelf@0.8.13
        |/
        o glibc@2.31
        """
        # Prepare a mock mirror that returns an old version of dyninst
        request_str = "callpath ^mpich"
        reused = spack.concretize.concretize_one(f"{request_str} ^dyninst@8.1.1")
        monkeypatch.setattr(spack.solver.asp, "_specs_from_mirror", lambda: [reused])

        # Exclude dyninst from reuse, so we expect that the old version is not taken into account
        with spack.config.override(
            "concretizer:reuse", {"from": [{"type": "buildcache", "exclude": ["dyninst"]}]}
        ):
            result = spack.concretize.concretize_one(request_str)

        assert result.dag_hash() != reused.dag_hash()
        assert result["mpich"].dag_hash() == reused["mpich"].dag_hash()
        assert result["dyninst"].dag_hash() != reused["dyninst"].dag_hash()
        assert result["dyninst"].satisfies("@=8.2")
        for dep in result["dyninst"].traverse(root=False):
            assert dep.dag_hash() == reused[dep.name].dag_hash()

    @pytest.mark.regression("44091")
    @pytest.mark.parametrize(
        "included_externals",
        [
            ["deprecated-versions"],
            # Try the empty list, to ensure that in that case everything will be included
            # since filtering should happen only when the list is non-empty
            [],
        ],
    )
    def test_include_specs_from_externals_and_libcs(
        self, included_externals, mutable_config, tmp_path
    ):
        """Tests that when we include specs from externals, we always include libcs."""
        mutable_config.set(
            "packages",
            {
                "deprecated-versions": {
                    "externals": [{"spec": "deprecated-versions@1.1.0", "prefix": str(tmp_path)}]
                }
            },
        )
        request_str = "deprecated-client"

        # When using the external the version is selected even if deprecated
        with spack.config.override(
            "concretizer:reuse", {"from": [{"type": "external", "include": included_externals}]}
        ):
            result = spack.concretize.concretize_one(request_str)

        assert result["deprecated-versions"].satisfies("@1.1.0")

        # When excluding it, we pick the non-deprecated version
        with spack.config.override(
            "concretizer:reuse",
            {"from": [{"type": "external", "exclude": ["deprecated-versions"]}]},
        ):
            result = spack.concretize.concretize_one(request_str)

        assert result["deprecated-versions"].satisfies("@1.0.0")

    @pytest.mark.regression("44085")
    def test_can_reuse_concrete_externals_for_dependents(self, mutable_config, tmp_path):
        """Test that external specs that are in the DB can be reused. This means they are
        preferred to concretizing another external from packages.yaml
        """
        packages_yaml = {
            "externaltool": {"externals": [{"spec": "externaltool@2.0", "prefix": "/fake/path"}]}
        }
        mutable_config.set("packages", packages_yaml)
        # Concretize with gcc@9 to get a suboptimal spec, since we have gcc@10 available
        external_spec = spack.concretize.concretize_one("externaltool@2 %gcc@9")
        assert external_spec.external

        root_specs = [Spec("sombrero")]
        with spack.config.override("concretizer:reuse", True):
            solver = spack.solver.asp.Solver()
            setup = spack.solver.asp.SpackSolverSetup()
            result, _, _ = solver.driver.solve(setup, root_specs, reuse=[external_spec])

        assert len(result.specs) == 1
        sombrero = result.specs[0]
        assert sombrero["externaltool"].dag_hash() == external_spec.dag_hash()

    def test_cannot_reuse_host_incompatible_libc(self):
        """Test whether reuse concretization correctly fails to reuse a spec with a host
        incompatible libc."""
        if not spack.solver.asp.using_libc_compatibility():
            pytest.skip("This test requires libc nodes")

        # We install b@1 ^glibc@2.30, and b@0 ^glibc@2.28. The former is not host compatible, the
        # latter is.
        fst = spack.concretize.concretize_one("pkg-b@1")
        fst._mark_concrete(False)
        fst.dependencies("glibc")[0].versions = VersionList(["=2.30"])
        fst._mark_concrete(True)
        snd = spack.concretize.concretize_one("pkg-b@0")

        # The spec b@1 ^glibc@2.30 is "more optimal" than b@0 ^glibc@2.28, but due to glibc
        # incompatibility, it should not be reused.
        solver = spack.solver.asp.Solver()
        setup = spack.solver.asp.SpackSolverSetup()
        result, _, _ = solver.driver.solve(setup, [Spec("pkg-b")], reuse=[fst, snd])
        assert len(result.specs) == 1
        assert result.specs[0] == snd

    @pytest.mark.regression("45321")
    @pytest.mark.parametrize(
        "corrupted_str",
        [
            "cmake@3.4.3 foo=bar",  # cmake has no variant "foo"
            "mvdefaults@1.0 foo=a,d",  # variant "foo" has no value "d"
            "cmake %gcc",  # spec has no version
        ],
    )
    def test_corrupted_external_does_not_halt_concretization(self, corrupted_str, mutable_config):
        """Tests that having a wrong variant in an external spec doesn't stop concretization"""
        corrupted_spec = Spec(corrupted_str)
        packages_yaml = {
            f"{corrupted_spec.name}": {
                "externals": [{"spec": corrupted_str, "prefix": "/dev/null"}]
            }
        }
        mutable_config.set("packages", packages_yaml)
        # Assert we don't raise due to the corrupted external entry above
        s = spack.concretize.concretize_one("pkg-a")
        assert s.concrete

    @pytest.mark.regression("44828")
    @pytest.mark.not_on_windows("Tests use linux paths")
    def test_correct_external_is_selected_from_packages_yaml(self, mutable_config):
        """Tests that when filtering external specs, the correct external is selected to
        reconstruct the prefix, and other external attributes.
        """
        packages_yaml = {
            "cmake": {
                "externals": [
                    {"spec": "cmake@3.23.1 %gcc", "prefix": "/tmp/prefix1"},
                    {"spec": "cmake@3.23.1 %clang", "prefix": "/tmp/prefix2"},
                ]
            }
        }
        concretizer_yaml = {
            "reuse": {"roots": True, "from": [{"type": "external", "exclude": ["%gcc"]}]}
        }
        mutable_config.set("packages", packages_yaml)
        mutable_config.set("concretizer", concretizer_yaml)

        s = spack.concretize.concretize_one("cmake")

        # Check that we got the properties from the right external
        assert s.external
        assert s.satisfies("%clang")
        assert s.prefix == "/tmp/prefix2"


@pytest.fixture()
def duplicates_test_repository():
    repository_path = os.path.join(spack.paths.repos_path, "duplicates.test")
    with spack.repo.use_repositories(repository_path) as mock_repo:
        yield mock_repo


@pytest.mark.usefixtures("mutable_config", "duplicates_test_repository")
class TestConcretizeSeparately:
    """Collects test on separate concretization"""

    @pytest.mark.parametrize("strategy", ["minimal", "full"])
    def test_two_gmake(self, strategy):
        """Tests that we can concretize a spec with nodes using the same build
        dependency pinned at different versions.

        o hdf5@1.0
        |\
        o | pinned-gmake@1.0
        o | gmake@3.0
         /
        o gmake@4.1

        """
        spack.config.CONFIG.set("concretizer:duplicates:strategy", strategy)
        s = spack.concretize.concretize_one("hdf5")

        # Check that hdf5 depends on gmake@=4.1
        hdf5_gmake = s["hdf5"].dependencies(name="gmake", deptype="build")
        assert len(hdf5_gmake) == 1 and hdf5_gmake[0].satisfies("@=4.1")

        # Check that pinned-gmake depends on gmake@=3.0
        pinned_gmake = s["pinned-gmake"].dependencies(name="gmake", deptype="build")
        assert len(pinned_gmake) == 1 and pinned_gmake[0].satisfies("@=3.0")

    @pytest.mark.parametrize("strategy", ["minimal", "full"])
    def test_two_setuptools(self, strategy):
        """Tests that we can concretize separate build dependencies, when we are dealing
        with extensions.

        o py-shapely@1.25.0
        |\
        | |\
        | o | py-setuptools@60
        |/ /
        | o py-numpy@1.25.0
        |/|
        | |\
        | o | py-setuptools@59
        |/ /
        o | python@3.11.2
        o | gmake@3.0
         /
        o gmake@4.1

        """
        spack.config.CONFIG.set("concretizer:duplicates:strategy", strategy)
        s = spack.concretize.concretize_one("py-shapely")
        # Requirements on py-shapely
        setuptools = s["py-shapely"].dependencies(name="py-setuptools", deptype="build")
        assert len(setuptools) == 1 and setuptools[0].satisfies("@=60")

        # Requirements on py-numpy
        setuptools = s["py-numpy"].dependencies(name="py-setuptools", deptype="build")
        assert len(setuptools) == 1 and setuptools[0].satisfies("@=59")
        gmake = s["py-numpy"].dependencies(name="gmake", deptype="build")
        assert len(gmake) == 1 and gmake[0].satisfies("@=4.1")

        # Requirements on python
        gmake = s["python"].dependencies(name="gmake", deptype="build")
        assert len(gmake) == 1 and gmake[0].satisfies("@=3.0")

    def test_solution_without_cycles(self):
        """Tests that when we concretize a spec with cycles, a fallback kicks in to recompute
        a solution without cycles.
        """
        s = spack.concretize.concretize_one("cycle-a")
        assert s["cycle-a"].satisfies("+cycle")
        assert s["cycle-b"].satisfies("~cycle")

        s = spack.concretize.concretize_one("cycle-b")
        assert s["cycle-a"].satisfies("~cycle")
        assert s["cycle-b"].satisfies("+cycle")

    @pytest.mark.parametrize("strategy", ["minimal", "full"])
    def test_pure_build_virtual_dependency(self, strategy):
        """Tests that we can concretize a pure build virtual dependency, and ensures that
        pure build virtual dependencies are accounted in the list of possible virtual
        dependencies.

        virtual-build@1.0
        | [type=build, virtual=pkgconfig]
        pkg-config@1.0
        """
        spack.config.CONFIG.set("concretizer:duplicates:strategy", strategy)

        s = spack.concretize.concretize_one("virtual-build")
        assert s["pkgconfig"].name == "pkg-config"

    @pytest.mark.regression("40595")
    def test_no_multiple_solutions_with_different_edges_same_nodes(self):
        r"""Tests that the root node, which has a dependency on py-setuptools without constraint,
        doesn't randomly pick one of the two setuptools (@=59, @=60) needed by its dependency.

        o py-floating@1.25.0/3baitsp
        |\
        | |\
        | | |\
        | o | | py-shapely@1.25.0/4hep6my
        |/| | |
        | |\| |
        | | |/
        | |/|
        | | o py-setuptools@60/cwhbthc
        | |/
        |/|
        | o py-numpy@1.25.0/5q5fx4d
        |/|
        | |\
        | o | py-setuptools@59/jvsa7sd
        |/ /
        o | python@3.11.2/pdmjekv
        o | gmake@3.0/jv7k2bl
         /
        o gmake@4.1/uo6ot3d
        """
        spec_str = "py-floating"

        root = spack.concretize.concretize_one(spec_str)
        assert root["py-shapely"].satisfies("^py-setuptools@=60")
        assert root["py-numpy"].satisfies("^py-setuptools@=59")

        edges = root.edges_to_dependencies("py-setuptools")
        assert len(edges) == 1
        assert edges[0].spec.satisfies("@=60")

    @pytest.mark.regression("43647")
    def test_specifying_different_versions_build_deps(self):
        """Tests that we can concretize a spec with nodes using the same build
        dependency pinned at different versions, when the constraint is specified
        in the root spec.

        o hdf5@1.0
        |\
        o | pinned-gmake@1.0
        o | gmake@3.0
         /
        o gmake@4.1

        """
        hdf5_str = "hdf5@1.0 ^gmake@4.1"
        pinned_str = "pinned-gmake@1.0 ^gmake@3.0"
        input_specs = [Spec(hdf5_str), Spec(pinned_str)]
        solver = spack.solver.asp.Solver()
        result = solver.solve(input_specs)

        assert any(x.satisfies(hdf5_str) for x in result.specs)
        assert any(x.satisfies(pinned_str) for x in result.specs)


@pytest.mark.parametrize(
    "v_str,v_opts,checksummed",
    [
        ("1.2.3", {"sha256": f"{1:064x}"}, True),
        # it's not about the version being "infinite",
        # but whether it has a digest
        ("develop", {"sha256": f"{1:064x}"}, True),
        # other hash types
        ("1.2.3", {"checksum": f"{1:064x}"}, True),
        ("1.2.3", {"md5": f"{1:032x}"}, True),
        ("1.2.3", {"sha1": f"{1:040x}"}, True),
        ("1.2.3", {"sha224": f"{1:056x}"}, True),
        ("1.2.3", {"sha384": f"{1:096x}"}, True),
        ("1.2.3", {"sha512": f"{1:0128x}"}, True),
        # no digest key
        ("1.2.3", {"bogus": f"{1:064x}"}, False),
        # git version with full commit sha
        ("1.2.3", {"commit": f"{1:040x}"}, True),
        (f"{1:040x}=1.2.3", {}, True),
        # git version with short commit sha
        ("1.2.3", {"commit": f"{1:07x}"}, False),
        (f"{1:07x}=1.2.3", {}, False),
        # git tag is a moving target
        ("1.2.3", {"tag": "v1.2.3"}, False),
        ("1.2.3", {"tag": "v1.2.3", "commit": f"{1:07x}"}, False),
        # git branch is a moving target
        ("1.2.3", {"branch": "releases/1.2"}, False),
        # git ref is a moving target
        ("git.branch=1.2.3", {}, False),
    ],
)
def test_drop_moving_targets(v_str, v_opts, checksummed):
    v = Version(v_str)
    assert spack.solver.asp._is_checksummed_version((v, v_opts)) == checksummed


class TestConcreteSpecsByHash:
    """Tests the container of concrete specs"""

    @pytest.mark.parametrize(
        "input_specs", [["pkg-a"], ["pkg-a foobar=bar", "pkg-b"], ["pkg-a foobar=baz", "pkg-b"]]
    )
    def test_adding_specs(self, input_specs, default_mock_concretization):
        """Tests that concrete specs in the container are equivalent, but stored as different
        objects in memory.
        """
        container = spack.solver.asp.ConcreteSpecsByHash()
        input_specs = [spack.concretize.concretize_one(s) for s in input_specs]
        for s in input_specs:
            container.add(s)

        for root in input_specs:
            for node in root.traverse(root=True):
                assert node == container[node.dag_hash()]
                assert node.dag_hash() in container
                assert node is not container[node.dag_hash()]


@pytest.fixture()
def edges_test_repository():
    repository_path = os.path.join(spack.paths.repos_path, "edges.test")
    with spack.repo.use_repositories(repository_path) as mock_repo:
        yield mock_repo


@pytest.mark.usefixtures("mutable_config", "edges_test_repository")
class TestConcretizeEdges:
    """Collects tests on edge properties"""

    @pytest.mark.parametrize(
        "spec_str,expected_satisfies,expected_not_satisfies",
        [
            ("conditional-edge", ["^zlib@2.0"], ["^zlib-api"]),
            ("conditional-edge~foo", ["^zlib@2.0"], ["^zlib-api"]),
            (
                "conditional-edge+foo",
                ["^zlib@1.0", "^zlib-api", "^[virtuals=zlib-api] zlib"],
                ["^[virtuals=mpi] zlib"],
            ),
        ],
    )
    def test_condition_triggered_by_edge_property(
        self, spec_str, expected_satisfies, expected_not_satisfies
    ):
        """Tests that we can enforce constraints based on edge attributes"""
        s = spack.concretize.concretize_one(spec_str)

        for expected in expected_satisfies:
            assert s.satisfies(expected), str(expected)

        for not_expected in expected_not_satisfies:
            assert not s.satisfies(not_expected), str(not_expected)

    def test_virtuals_provided_together_but_only_one_required_in_dag(self):
        """Tests that we can use a provider that provides more than one virtual together,
        and is providing only one, iff the others are not needed in the DAG.

        o blas-only-client
        | [virtual=blas]
        o openblas (provides blas and lapack together)

        """
        s = spack.concretize.concretize_one("blas-only-client ^openblas")
        assert s.satisfies("^[virtuals=blas] openblas")
        assert not s.satisfies("^[virtuals=blas,lapack] openblas")


def test_reusable_externals_match(mock_packages, tmpdir):
    spec = Spec("mpich@4.1%gcc@13.1.0~debug build_system=generic arch=linux-ubuntu23.04-zen2")
    spec.external_path = tmpdir.strpath
    spec.external_modules = ["mpich/4.1"]
    spec._mark_concrete()
    assert spack.solver.asp._is_reusable(
        spec,
        {
            "mpich": {
                "externals": [
                    {"spec": "mpich@4.1", "prefix": tmpdir.strpath, "modules": ["mpich/4.1"]}
                ]
            }
        },
        local=False,
    )


def test_reusable_externals_match_virtual(mock_packages, tmpdir):
    spec = Spec("mpich@4.1%gcc@13.1.0~debug build_system=generic arch=linux-ubuntu23.04-zen2")
    spec.external_path = tmpdir.strpath
    spec.external_modules = ["mpich/4.1"]
    spec._mark_concrete()
    assert spack.solver.asp._is_reusable(
        spec,
        {
            "mpi": {
                "externals": [
                    {"spec": "mpich@4.1", "prefix": tmpdir.strpath, "modules": ["mpich/4.1"]}
                ]
            }
        },
        local=False,
    )


def test_reusable_externals_different_prefix(mock_packages, tmpdir):
    spec = Spec("mpich@4.1%gcc@13.1.0~debug build_system=generic arch=linux-ubuntu23.04-zen2")
    spec.external_path = "/other/path"
    spec.external_modules = ["mpich/4.1"]
    spec._mark_concrete()
    assert not spack.solver.asp._is_reusable(
        spec,
        {
            "mpich": {
                "externals": [
                    {"spec": "mpich@4.1", "prefix": tmpdir.strpath, "modules": ["mpich/4.1"]}
                ]
            }
        },
        local=False,
    )


@pytest.mark.parametrize("modules", [None, ["mpich/4.1", "libfabric/1.19"]])
def test_reusable_externals_different_modules(mock_packages, tmpdir, modules):
    spec = Spec("mpich@4.1%gcc@13.1.0~debug build_system=generic arch=linux-ubuntu23.04-zen2")
    spec.external_path = tmpdir.strpath
    spec.external_modules = modules
    spec._mark_concrete()
    assert not spack.solver.asp._is_reusable(
        spec,
        {
            "mpich": {
                "externals": [
                    {"spec": "mpich@4.1", "prefix": tmpdir.strpath, "modules": ["mpich/4.1"]}
                ]
            }
        },
        local=False,
    )


def test_reusable_externals_different_spec(mock_packages, tmpdir):
    spec = Spec("mpich@4.1%gcc@13.1.0~debug build_system=generic arch=linux-ubuntu23.04-zen2")
    spec.external_path = tmpdir.strpath
    spec._mark_concrete()
    assert not spack.solver.asp._is_reusable(
        spec,
        {"mpich": {"externals": [{"spec": "mpich@4.1 +debug", "prefix": tmpdir.strpath}]}},
        local=False,
    )


def test_concretization_version_order():
    versions = [
        (Version("develop"), {}),
        (Version("1.0"), {}),
        (Version("2.0"), {"deprecated": True}),
        (Version("1.1"), {}),
        (Version("1.1alpha1"), {}),
        (Version("0.9"), {"preferred": True}),
    ]
    result = [
        v
        for v, _ in sorted(
            versions, key=spack.solver.version_order.concretization_version_order, reverse=True
        )
    ]
    assert result == [
        Version("0.9"),  # preferred
        Version("1.1"),  # latest non-deprecated final version
        Version("1.0"),  # latest non-deprecated final version
        Version("1.1alpha1"),  # prereleases
        Version("develop"),  # likely development version
        Version("2.0"),  # deprecated
    ]


@pytest.mark.parametrize(
    "roots,reuse_yaml,expected,not_expected,expected_length",
    [
        (
            ["mpileaks"],
            {"roots": True, "include": ["^mpich"]},
            ["^mpich"],
            ["^mpich2", "^zmpi"],
            2,
        ),
        (
            ["mpileaks"],
            {"roots": True, "include": ["externaltest"]},
            ["externaltest"],
            ["^mpich", "^mpich2", "^zmpi"],
            1,
        ),
    ],
)
@pytest.mark.usefixtures("mutable_database", "mock_store", "do_not_check_runtimes_on_reuse")
@pytest.mark.not_on_windows("Expected length is different on Windows")
def test_filtering_reused_specs(
    roots, reuse_yaml, expected, not_expected, expected_length, mutable_config
):
    """Tests that we can select which specs are to be reused, using constraints as filters"""
    # Assume all specs have a runtime dependency
    mutable_config.set("concretizer:reuse", reuse_yaml)
    selector = spack.solver.asp.ReusableSpecsSelector(mutable_config)
    specs = selector.reusable_specs(roots)

    assert len(specs) == expected_length

    for constraint in expected:
        assert all(x.satisfies(constraint) for x in specs)

    for constraint in not_expected:
        assert all(not x.satisfies(constraint) for x in specs)


@pytest.mark.usefixtures("mutable_database", "mock_store")
@pytest.mark.parametrize(
    "reuse_yaml,expected_length",
    [({"from": [{"type": "local"}]}, 17), ({"from": [{"type": "buildcache"}]}, 0)],
)
@pytest.mark.not_on_windows("Expected length is different on Windows")
def test_selecting_reused_sources(
    reuse_yaml, expected_length, mutable_config, do_not_check_runtimes_on_reuse
):
    """Tests that we can turn on/off sources of reusable specs"""
    # Assume all specs have a runtime dependency
    mutable_config.set("concretizer:reuse", reuse_yaml)
    selector = spack.solver.asp.ReusableSpecsSelector(mutable_config)
    specs = selector.reusable_specs(["mpileaks"])
    assert len(specs) == expected_length


@pytest.mark.parametrize(
    "specs,include,exclude,expected",
    [
        # "foo" discarded by include rules (everything compiled with GCC)
        (["cmake@3.27.9 %gcc", "foo %clang"], ["%gcc"], [], ["cmake@3.27.9 %gcc"]),
        # "cmake" discarded by exclude rules (everything compiled with GCC but cmake)
        (["cmake@3.27.9 %gcc", "foo %gcc"], ["%gcc"], ["cmake"], ["foo %gcc"]),
    ],
)
def test_spec_filters(specs, include, exclude, expected):
    specs = [Spec(x) for x in specs]
    expected = [Spec(x) for x in expected]
    f = spack.solver.asp.SpecFilter(
        factory=lambda: specs, is_usable=lambda x: True, include=include, exclude=exclude
    )
    assert f.selected_specs() == expected


@pytest.mark.only_clingo("Feature not implemented in the original concretizer")
@pytest.mark.parametrize("git_ref,commit_index", [("main", 2), ("1.2", 0)])
def test_git_ref_based_versions_pin_to_commits(
    git_ref,
    commit_index,
    mock_git_version_info,
    database,
    mock_packages,
    monkeypatch,
    do_not_check_runtimes_on_reuse,
):
    repo_path, filename, commits = mock_git_version_info
    monkeypatch.setattr(
        spack.package_base.PackageBase, "git", pathlib.Path(repo_path).as_uri(), raising=False
    )

    spec = Spec(f"git-test-commit@{git_ref}").concretized()

    assert isinstance(spec.versions.concrete, GitVersion)
    assert spec.format("{version}") == f"git.{commits[commit_index]}={git_ref}"


@pytest.mark.only_clingo("Feature not implemented in the original concretizer")
def test_versions_with_custom_git_ref_based_versions_pin_to_commits(
    mock_git_version_info, database, mock_packages, monkeypatch, do_not_check_runtimes_on_reuse
):
    repo_path, filename, commits = mock_git_version_info

    # get a package class instance we can modify and then patch into the
    # concretizer
    pkg_cls = spack.repo.PATH.get_pkg_class("version-test-pkg")

    version = Version("develop")

    new_version_attrs = pkg_cls.versions[version]
    new_version_attrs["git"] = pathlib.Path(repo_path).as_uri()
    new_version_attrs["branch"] = "main"

    patch_versions = {version: new_version_attrs}

    pkg_cls.versions = patch_versions

    def patch_pkg_class(self, pkg_name):
        if pkg_name == "version-test-pkg":
            return pkg_cls
        else:
            return self.repo_for_pkg(pkg_name).get_pkg_class(pkg_name)

    # not ideal to patch an internal method, but only way found to ensure the
    # git property is propagated inside the solver
    monkeypatch.setattr(spack.repo.RepoPath, "get_pkg_class", patch_pkg_class)

    spec = Spec(f"version-test-pkg@{str(version)}").concretized()

    # assure it is not a StandardVersion post solve
    assert isinstance(spec.versions.concrete, GitVersion)
    # last main commit was 3'rd in the list (see mock_git_version_info)
    sha = spec.format("{version}").split("=")[0].split(".")[1]
    assert sha in commits
    assert spec.format("{version}") == f"git.{commits[2]}={str(version)}"


@pytest.mark.only_clingo("clingo only reuse feature being tested")
@pytest.mark.regression("38484")
<<<<<<< HEAD
@pytest.mark.parametrize("input_version", ("git.2.1.5=2.1.5", "main"))
def test_git_ref_version_can_be_reused(
    input_version,
    mock_git_version_info,
    install_mockery,
    do_not_check_runtimes_on_reuse,
    monkeypatch,
):
    repo_path, filename, commits = mock_git_version_info
    monkeypatch.setattr(
        spack.package_base.PackageBase, "git", pathlib.Path(repo_path).as_uri(), raising=False
    )
    first_spec = spack.spec.Spec(f"git-ref-package@{input_version}~opt").concretized()
    first_spec.package.do_install(fake=True, explicit=True)

    with spack.config.override("concretizer:reuse", True):
        # reproducer of the issue is that spack will solve when there is a change to the base spec
        second_spec = spack.spec.Spec(f"git-ref-package@{input_version}+opt").concretized()
=======
def test_git_ref_version_can_be_reused(install_mockery, do_not_check_runtimes_on_reuse):
    first_spec = spack.concretize.concretize_one(
        spack.spec.Spec("git-ref-package@git.2.1.5=2.1.5~opt")
    )
    PackageInstaller([first_spec.package], fake=True, explicit=True).install()

    with spack.config.override("concretizer:reuse", True):
        # reproducer of the issue is that spack will solve when there is a change to the base spec
        second_spec = spack.concretize.concretize_one(
            spack.spec.Spec("git-ref-package@git.2.1.5=2.1.5+opt")
        )
>>>>>>> 58f1e791
        assert second_spec.dag_hash() != first_spec.dag_hash()
        # we also want to confirm that reuse actually works so leave variant off to
        # let solver reuse
        third_spec = spack.spec.Spec(f"git-ref-package@{input_version}")
        assert first_spec.satisfies(third_spec)
        third_spec = spack.concretize.concretize_one(third_spec)
        assert third_spec.dag_hash() == first_spec.dag_hash()


@pytest.mark.parametrize("standard_version", ["2.0.0", "2.1.5", "2.1.6"])
def test_reuse_prefers_standard_over_git_versions(
    standard_version, install_mockery, do_not_check_runtimes_on_reuse, monkeypatch
):
    """
    order matters in this test. typically reuse would pick the highest versioned installed match
    but we want to prefer the standard version over git ref based versions
    so install git ref last and ensure it is not picked up by reuse
    """
<<<<<<< HEAD
    monkeypatch.setattr(
        spack.package_base.PackageBase, "git", "https://github.com/dummy/dummy", raising=False
    )
    standard_spec = spack.spec.Spec(f"git-ref-package@{standard_version}").concretized()
=======
    standard_spec = spack.concretize.concretize_one(
        spack.spec.Spec(f"git-ref-package@{standard_version}")
    )
>>>>>>> 58f1e791
    PackageInstaller([standard_spec.package], fake=True, explicit=True).install()

    git_spec = spack.concretize.concretize_one("git-ref-package@git.2.1.5=2.1.5")
    PackageInstaller([git_spec.package], fake=True, explicit=True).install()

    with spack.config.override("concretizer:reuse", True):
        test_spec = spack.concretize.concretize_one("git-ref-package@2")
        assert git_spec.dag_hash() != test_spec.dag_hash()
        assert standard_spec.dag_hash() == test_spec.dag_hash()


@pytest.mark.parametrize("unify", [True, "when_possible", False])
def test_spec_unification(unify, mutable_config, mock_packages):
    spack.config.set("concretizer:unify", unify)
    a = "pkg-a"
    a_restricted = "pkg-a^pkg-b foo=baz"
    b = "pkg-b foo=none"

    unrestricted = spack.cmd.parse_specs([a, b], concretize=True)
    a_concrete_unrestricted = [s for s in unrestricted if s.name == "pkg-a"][0]
    b_concrete_unrestricted = [s for s in unrestricted if s.name == "pkg-b"][0]
    assert (a_concrete_unrestricted["pkg-b"] == b_concrete_unrestricted) == (unify is not False)

    maybe_fails = pytest.raises if unify is True else llnl.util.lang.nullcontext
    with maybe_fails(spack.solver.asp.UnsatisfiableSpecError):
        _ = spack.cmd.parse_specs([a_restricted, b], concretize=True)<|MERGE_RESOLUTION|>--- conflicted
+++ resolved
@@ -3243,7 +3243,6 @@
 
 @pytest.mark.only_clingo("clingo only reuse feature being tested")
 @pytest.mark.regression("38484")
-<<<<<<< HEAD
 @pytest.mark.parametrize("input_version", ("git.2.1.5=2.1.5", "main"))
 def test_git_ref_version_can_be_reused(
     input_version,
@@ -3262,19 +3261,7 @@
     with spack.config.override("concretizer:reuse", True):
         # reproducer of the issue is that spack will solve when there is a change to the base spec
         second_spec = spack.spec.Spec(f"git-ref-package@{input_version}+opt").concretized()
-=======
-def test_git_ref_version_can_be_reused(install_mockery, do_not_check_runtimes_on_reuse):
-    first_spec = spack.concretize.concretize_one(
-        spack.spec.Spec("git-ref-package@git.2.1.5=2.1.5~opt")
-    )
-    PackageInstaller([first_spec.package], fake=True, explicit=True).install()
-
-    with spack.config.override("concretizer:reuse", True):
-        # reproducer of the issue is that spack will solve when there is a change to the base spec
-        second_spec = spack.concretize.concretize_one(
-            spack.spec.Spec("git-ref-package@git.2.1.5=2.1.5+opt")
-        )
->>>>>>> 58f1e791
+
         assert second_spec.dag_hash() != first_spec.dag_hash()
         # we also want to confirm that reuse actually works so leave variant off to
         # let solver reuse
@@ -3285,6 +3272,7 @@
 
 
 @pytest.mark.parametrize("standard_version", ["2.0.0", "2.1.5", "2.1.6"])
+@pytest.mark.only_clingo("clingo only reuse feature being tested")
 def test_reuse_prefers_standard_over_git_versions(
     standard_version, install_mockery, do_not_check_runtimes_on_reuse, monkeypatch
 ):
@@ -3293,16 +3281,11 @@
     but we want to prefer the standard version over git ref based versions
     so install git ref last and ensure it is not picked up by reuse
     """
-<<<<<<< HEAD
     monkeypatch.setattr(
         spack.package_base.PackageBase, "git", "https://github.com/dummy/dummy", raising=False
     )
     standard_spec = spack.spec.Spec(f"git-ref-package@{standard_version}").concretized()
-=======
-    standard_spec = spack.concretize.concretize_one(
-        spack.spec.Spec(f"git-ref-package@{standard_version}")
-    )
->>>>>>> 58f1e791
+
     PackageInstaller([standard_spec.package], fake=True, explicit=True).install()
 
     git_spec = spack.concretize.concretize_one("git-ref-package@git.2.1.5=2.1.5")
