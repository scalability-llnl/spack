# Copyright 2013-2024 Lawrence Livermore National Security, LLC and other
# Spack Project Developers. See the top-level COPYRIGHT file for details.
#
# SPDX-License-Identifier: (Apache-2.0 OR MIT)
import copy
import os
import pathlib
import sys

import jinja2
import pytest

import archspec.cpu

import llnl.util.lang

import spack.compiler
import spack.compilers
import spack.concretize
import spack.config
import spack.deptypes as dt
import spack.detection
import spack.error
import spack.hash_types as ht
import spack.platforms
import spack.repo
import spack.solver.asp
import spack.util.libc
import spack.variant as vt
from spack.concretize import find_spec
from spack.spec import CompilerSpec, Spec
<<<<<<< HEAD
from spack.version import GitVersion, Version, ver
=======
from spack.version import Version, VersionList, ver
>>>>>>> b156a62a


def check_spec(abstract, concrete):
    if abstract.versions.concrete:
        assert abstract.versions == concrete.versions

    if abstract.variants:
        for name in abstract.variants:
            avariant = abstract.variants[name]
            cvariant = concrete.variants[name]
            assert avariant.value == cvariant.value

    if abstract.compiler_flags:
        for flag in abstract.compiler_flags:
            aflag = abstract.compiler_flags[flag]
            cflag = concrete.compiler_flags[flag]
            assert set(aflag) <= set(cflag)

    for name in spack.repo.PATH.get_pkg_class(abstract.name).variants:
        assert name in concrete.variants

    for flag in concrete.compiler_flags.valid_compiler_flags():
        assert flag in concrete.compiler_flags

    if abstract.compiler and abstract.compiler.concrete:
        assert abstract.compiler == concrete.compiler

    if abstract.architecture and abstract.architecture.concrete:
        assert abstract.architecture == concrete.architecture


def check_concretize(abstract_spec):
    abstract = Spec(abstract_spec)
    concrete = abstract.concretized()
    assert not abstract.concrete
    assert concrete.concrete
    check_spec(abstract, concrete)
    return concrete


@pytest.fixture(scope="function", autouse=True)
def binary_compatibility(monkeypatch, request):
    """Selects whether we use OS compatibility for binaries, or libc compatibility."""
    if spack.platforms.real_host().name != "linux":
        return

    if "mock_packages" not in request.fixturenames:
        # Only builtin.mock has a mock glibc package
        return

    if "database" in request.fixturenames or "mutable_database" in request.fixturenames:
        # Databases have been created without glibc support
        return

    monkeypatch.setattr(spack.solver.asp, "using_libc_compatibility", lambda: True)
    monkeypatch.setattr(spack.compiler.Compiler, "default_libc", Spec("glibc@=2.28"))


@pytest.fixture(
    params=[
        # no_deps
        "libelf",
        "libelf@0.8.13",
        # dag
        "callpath",
        "mpileaks",
        "libelf",
        # variant
        "mpich+debug",
        "mpich~debug",
        "mpich debug=True",
        "mpich",
        # compiler flags
        'mpich cppflags="-O3"',
        'mpich cppflags=="-O3"',
        # with virtual
        "mpileaks ^mpi",
        "mpileaks ^mpi@:1.1",
        "mpileaks ^mpi@2:",
        "mpileaks ^mpi@2.1",
        "mpileaks ^mpi@2.2",
        "mpileaks ^mpi@2.2",
        "mpileaks ^mpi@:1",
        "mpileaks ^mpi@1.2:2",
        # conflict not triggered
        "conflict",
        "conflict%clang~foo",
        "conflict-parent%gcc",
    ]
)
def spec(request):
    """Spec to be concretized"""
    return request.param


@pytest.fixture(
    params=[
        # Mocking the host detection
        "haswell",
        "broadwell",
        "skylake",
        "icelake",
        # Using preferred targets from packages.yaml
        "icelake-preference",
        "cannonlake-preference",
    ]
)
def current_host(request, monkeypatch):
    # is_preference is not empty if we want to supply the
    # preferred target via packages.yaml
    cpu, _, is_preference = request.param.partition("-")

    monkeypatch.setattr(spack.platforms.Test, "default", cpu)
    monkeypatch.setattr(spack.platforms.Test, "front_end", cpu)
    if not is_preference:
        target = archspec.cpu.TARGETS[cpu]
        monkeypatch.setattr(archspec.cpu, "host", lambda: target)
        yield target
    else:
        target = archspec.cpu.TARGETS["sapphirerapids"]
        monkeypatch.setattr(archspec.cpu, "host", lambda: target)
        with spack.config.override("packages:all", {"target": [cpu]}):
            yield target


@pytest.fixture(scope="function", params=[True, False])
def fuzz_dep_order(request, monkeypatch):
    """Meta-function that tweaks the order of iteration over dependencies in a package."""

    def reverser(pkg_name):
        if request.param:
            pkg_cls = spack.repo.PATH.get_pkg_class(pkg_name)
            reversed_dict = dict(reversed(list(pkg_cls.dependencies.items())))
            monkeypatch.setattr(pkg_cls, "dependencies", reversed_dict)

    return reverser


@pytest.fixture()
def repo_with_changing_recipe(tmpdir_factory, mutable_mock_repo):
    repo_namespace = "changing"
    repo_dir = tmpdir_factory.mktemp(repo_namespace)

    repo_dir.join("repo.yaml").write(
        """
repo:
  namespace: changing
""",
        ensure=True,
    )

    packages_dir = repo_dir.ensure("packages", dir=True)
    root_pkg_str = """
class Root(Package):
    homepage = "http://www.example.com"
    url      = "http://www.example.com/root-1.0.tar.gz"

    version("1.0", sha256="abcde")
    depends_on("changing")

    conflicts("^changing~foo")
"""
    packages_dir.join("root", "package.py").write(root_pkg_str, ensure=True)

    changing_template = """
class Changing(Package):
    homepage = "http://www.example.com"
    url      = "http://www.example.com/changing-1.0.tar.gz"


{% if not delete_version %}
    version("1.0", sha256="abcde")
{% endif %}
    version("0.9", sha256="abcde")

{% if not delete_variant %}
    variant("fee", default=True, description="nope")
{% endif %}
    variant("foo", default=True, description="nope")
{% if add_variant %}
    variant("fum", default=True, description="nope")
    variant("fum2", default=True, description="nope")
{% endif %}
"""

    with spack.repo.use_repositories(str(repo_dir), override=False) as repository:

        class _ChangingPackage:
            default_context = [
                ("delete_version", True),
                ("delete_variant", False),
                ("add_variant", False),
            ]

            def __init__(self, repo_directory):
                self.repo_dir = repo_directory
                self.repo = spack.repo.Repo(str(repo_directory))

            def change(self, changes=None):
                changes = changes or {}
                context = dict(self.default_context)
                context.update(changes)
                # Remove the repo object and delete Python modules
                repository.remove(self.repo)
                # TODO: this mocks a change in the recipe that should happen in a
                # TODO: different process space. Leaving this comment as a hint
                # TODO: in case tests using this fixture start failing.
                if sys.modules.get("spack.pkg.changing.changing"):
                    del sys.modules["spack.pkg.changing.changing"]
                if sys.modules.get("spack.pkg.changing.root"):
                    del sys.modules["spack.pkg.changing.root"]
                if sys.modules.get("spack.pkg.changing"):
                    del sys.modules["spack.pkg.changing"]

                # Change the recipe
                t = jinja2.Template(changing_template)
                changing_pkg_str = t.render(**context)
                packages_dir.join("changing", "package.py").write(changing_pkg_str, ensure=True)

                # Re-add the repository
                self.repo = spack.repo.Repo(str(self.repo_dir))
                repository.put_first(self.repo)

        _changing_pkg = _ChangingPackage(repo_dir)
        _changing_pkg.change(
            {"delete_version": False, "delete_variant": False, "add_variant": False}
        )
        yield _changing_pkg


@pytest.fixture()
def clang12_with_flags(compiler_factory):
    c = compiler_factory(spec="clang@12.2.0", operating_system="redhat6")
    c["compiler"]["flags"] = {"cflags": "-O3", "cxxflags": "-O3"}
    return c


@pytest.fixture()
def gcc11_with_flags(compiler_factory):
    c = compiler_factory(spec="gcc@11.1.0", operating_system="redhat6")
    c["compiler"]["flags"] = {"cflags": "-O0 -g", "cxxflags": "-O0 -g", "fflags": "-O0 -g"}
    return c


# This must use the mutable_config fixture because the test
# adjusting_default_target_based_on_compiler uses the current_host fixture,
# which changes the config.
@pytest.mark.usefixtures("mutable_config", "mock_packages", "do_not_check_runtimes_on_reuse")
class TestConcretize:
    def test_concretize(self, spec):
        check_concretize(spec)

    def test_concretize_mention_build_dep(self):
        spec = check_concretize("cmake-client ^cmake@=3.21.3")

        # Check parent's perspective of child
        to_dependencies = spec.edges_to_dependencies(name="cmake")
        assert len(to_dependencies) == 1
        assert to_dependencies[0].depflag == dt.BUILD

        # Check child's perspective of parent
        cmake = spec["cmake"]
        from_dependents = cmake.edges_from_dependents(name="cmake-client")
        assert len(from_dependents) == 1
        assert from_dependents[0].depflag == dt.BUILD

    def test_concretize_preferred_version(self):
        spec = check_concretize("python")
        assert spec.version == ver("=2.7.11")
        spec = check_concretize("python@3.5.1")
        assert spec.version == ver("=3.5.1")

    def test_concretize_with_restricted_virtual(self):
        check_concretize("mpileaks ^mpich2")

        concrete = check_concretize("mpileaks   ^mpich2@1.1")
        assert concrete["mpich2"].satisfies("mpich2@1.1")

        concrete = check_concretize("mpileaks   ^mpich2@1.2")
        assert concrete["mpich2"].satisfies("mpich2@1.2")

        concrete = check_concretize("mpileaks   ^mpich2@:1.5")
        assert concrete["mpich2"].satisfies("mpich2@:1.5")

        concrete = check_concretize("mpileaks   ^mpich2@:1.3")
        assert concrete["mpich2"].satisfies("mpich2@:1.3")

        concrete = check_concretize("mpileaks   ^mpich2@:1.2")
        assert concrete["mpich2"].satisfies("mpich2@:1.2")

        concrete = check_concretize("mpileaks   ^mpich2@:1.1")
        assert concrete["mpich2"].satisfies("mpich2@:1.1")

        concrete = check_concretize("mpileaks   ^mpich2@1.1:")
        assert concrete["mpich2"].satisfies("mpich2@1.1:")

        concrete = check_concretize("mpileaks   ^mpich2@1.5:")
        assert concrete["mpich2"].satisfies("mpich2@1.5:")

        concrete = check_concretize("mpileaks   ^mpich2@1.3.1:1.4")
        assert concrete["mpich2"].satisfies("mpich2@1.3.1:1.4")

    def test_concretize_enable_disable_compiler_existence_check(self):
        with spack.concretize.enable_compiler_existence_check():
            with pytest.raises(spack.concretize.UnavailableCompilerVersionError):
                check_concretize("dttop %gcc@=100.100")

        with spack.concretize.disable_compiler_existence_check():
            spec = check_concretize("dttop %gcc@=100.100")
            assert spec.satisfies("%gcc@100.100")
            assert spec["dtlink3"].satisfies("%gcc@100.100")

    def test_concretize_with_provides_when(self):
        """Make sure insufficient versions of MPI are not in providers list when
        we ask for some advanced version.
        """
        repo = spack.repo.PATH
        assert not any(s.intersects("mpich2@:1.0") for s in repo.providers_for("mpi@2.1"))
        assert not any(s.intersects("mpich2@:1.1") for s in repo.providers_for("mpi@2.2"))
        assert not any(s.intersects("mpich@:1") for s in repo.providers_for("mpi@2"))
        assert not any(s.intersects("mpich@:1") for s in repo.providers_for("mpi@3"))
        assert not any(s.intersects("mpich2") for s in repo.providers_for("mpi@3"))

    def test_provides_handles_multiple_providers_of_same_version(self):
        """ """
        providers = spack.repo.PATH.providers_for("mpi@3.0")

        # Note that providers are repo-specific, so we don't misinterpret
        # providers, but vdeps are not namespace-specific, so we can
        # associate vdeps across repos.
        assert Spec("builtin.mock.multi-provider-mpi@1.10.3") in providers
        assert Spec("builtin.mock.multi-provider-mpi@1.10.2") in providers
        assert Spec("builtin.mock.multi-provider-mpi@1.10.1") in providers
        assert Spec("builtin.mock.multi-provider-mpi@1.10.0") in providers
        assert Spec("builtin.mock.multi-provider-mpi@1.8.8") in providers

    def test_different_compilers_get_different_flags(
        self, mutable_config, clang12_with_flags, gcc11_with_flags
    ):
        """Tests that nodes get the flags of the associated compiler."""
        mutable_config.set("compilers", [clang12_with_flags, gcc11_with_flags])
        client = Spec(
            "cmake-client %gcc@11.1.0 platform=test os=fe target=fe"
            " ^cmake %clang@12.2.0 platform=test os=fe target=fe"
        ).concretized()
        cmake = client["cmake"]
        assert set(client.compiler_flags["cflags"]) == {"-O0", "-g"}
        assert set(cmake.compiler_flags["cflags"]) == {"-O3"}
        assert set(client.compiler_flags["fflags"]) == {"-O0", "-g"}
        assert not set(cmake.compiler_flags["fflags"])

    @pytest.mark.regression("9908")
    def test_spec_flags_maintain_order(self, mutable_config, gcc11_with_flags):
        """Tests that Spack assembles flags in a consistent way (i.e. with the same ordering),
        for successive concretizations.
        """
        mutable_config.set("compilers", [gcc11_with_flags])
        spec_str = "libelf %gcc@11.1.0 os=redhat6"
        for _ in range(3):
            s = Spec(spec_str).concretized()
            assert all(
                s.compiler_flags[x] == ["-O0", "-g"] for x in ("cflags", "cxxflags", "fflags")
            )

    @pytest.mark.xfail(reason="Broken, needs to be fixed")
    def test_compiler_flags_from_compiler_and_dependent(self):
        client = Spec("cmake-client %clang@12.2.0 platform=test os=fe target=fe cflags==-g")
        client.concretize()
        cmake = client["cmake"]
        for spec in [client, cmake]:
            assert spec.compiler_flags["cflags"] == ["-O3", "-g"]

    def test_compiler_flags_differ_identical_compilers(self, mutable_config, clang12_with_flags):
        mutable_config.set("compilers", [clang12_with_flags])
        # Correct arch to use test compiler that has flags
        spec = Spec("a %clang@12.2.0 platform=test os=fe target=fe")

        # Get the compiler that matches the spec (
        compiler = spack.compilers.compiler_for_spec("clang@=12.2.0", spec.architecture)

        # Configure spack to have two identical compilers with different flags
        default_dict = spack.compilers._to_dict(compiler)
        different_dict = copy.deepcopy(default_dict)
        different_dict["compiler"]["flags"] = {"cflags": "-O2"}

        with spack.config.override("compilers", [different_dict]):
            spec.concretize()
            assert spec.satisfies("cflags=-O2")

    @pytest.mark.only_clingo(
        "Optional compiler propagation isn't deprecated for original concretizer"
    )
    def test_concretize_compiler_flag_propagate(self):
        spec = Spec("hypre cflags=='-g' ^openblas")
        spec.concretize()

        assert spec.satisfies("^openblas cflags='-g'")

    @pytest.mark.only_clingo(
        "Optional compiler propagation isn't deprecated for original concretizer"
    )
    def test_concretize_compiler_flag_does_not_propagate(self):
        spec = Spec("hypre cflags='-g' ^openblas")
        spec.concretize()

        assert not spec.satisfies("^openblas cflags='-g'")

    @pytest.mark.only_clingo(
        "Optional compiler propagation isn't deprecated for original concretizer"
    )
    def test_concretize_propagate_compiler_flag_not_passed_to_dependent(self):
        spec = Spec("hypre cflags=='-g' ^openblas cflags='-O3'")
        spec.concretize()

        assert set(spec.compiler_flags["cflags"]) == set(["-g"])
        assert spec.satisfies("^openblas cflags='-O3'")

    def test_mixing_compilers_only_affects_subdag(self):
        spack.config.set("packages:all:compiler", ["clang", "gcc"])
        spec = Spec("dt-diamond%gcc ^dt-diamond-bottom%clang").concretized()
        for dep in spec.traverse():
            assert ("%clang" in dep) == (dep.name == "dt-diamond-bottom")

    def test_compiler_inherited_upwards(self):
        spec = Spec("dt-diamond ^dt-diamond-bottom%clang").concretized()
        for dep in spec.traverse():
            assert "%clang" in dep

    @pytest.mark.only_clingo("Fixing the parser broke this test for the original concretizer")
    def test_architecture_deep_inheritance(self, mock_targets, compiler_factory):
        """Make sure that indirect dependencies receive architecture
        information from the root even when partial architecture information
        is provided by an intermediate dependency.
        """
        cnl_compiler = compiler_factory(spec="gcc@4.5.0", operating_system="CNL")
        # CNL compiler has no target attribute, and this is essential to make detection pass
        del cnl_compiler["compiler"]["target"]
        with spack.config.override("compilers", [cnl_compiler]):
            spec_str = "mpileaks %gcc@4.5.0 os=CNL target=nocona ^dyninst os=CNL ^callpath os=CNL"
            spec = Spec(spec_str).concretized()
            for s in spec.traverse(root=False):
                assert s.architecture.target == spec.architecture.target

    def test_compiler_flags_from_user_are_grouped(self):
        spec = Spec('a%gcc cflags="-O -foo-flag foo-val" platform=test')
        spec.concretize()
        cflags = spec.compiler_flags["cflags"]
        assert any(x == "-foo-flag foo-val" for x in cflags)

    def concretize_multi_provider(self):
        s = Spec("mpileaks ^multi-provider-mpi@3.0")
        s.concretize()
        assert s["mpi"].version == ver("1.10.3")

    def test_concretize_dependent_with_singlevalued_variant_type(self):
        s = Spec("singlevalue-variant-dependent-type")
        s.concretize()

    @pytest.mark.parametrize("spec,version", [("dealii", "develop"), ("xsdk", "0.4.0")])
    def concretize_difficult_packages(self, a, b):
        """Test a couple of large packages that are often broken due
        to current limitations in the concretizer"""
        s = Spec(a + "@" + b)
        s.concretize()
        assert s[a].version == ver(b)

    def test_concretize_two_virtuals(self):
        """Test a package with multiple virtual dependencies."""
        Spec("hypre").concretize()

    def test_concretize_two_virtuals_with_one_bound(self, mutable_mock_repo):
        """Test a package with multiple virtual dependencies and one preset."""
        Spec("hypre ^openblas").concretize()

    def test_concretize_two_virtuals_with_two_bound(self):
        """Test a package with multiple virtual deps and two of them preset."""
        Spec("hypre ^openblas ^netlib-lapack").concretize()

    def test_concretize_two_virtuals_with_dual_provider(self):
        """Test a package with multiple virtual dependencies and force a provider
        that provides both.
        """
        Spec("hypre ^openblas-with-lapack").concretize()

    def test_concretize_two_virtuals_with_dual_provider_and_a_conflict(self):
        """Test a package with multiple virtual dependencies and force a
        provider that provides both, and another conflicting package that
        provides one.
        """
        s = Spec("hypre ^openblas-with-lapack ^netlib-lapack")
        with pytest.raises(spack.error.SpackError):
            s.concretize()

    @pytest.mark.only_clingo(
        "Optional compiler propagation isn't deprecated for original concretizer"
    )
    @pytest.mark.parametrize(
        "spec_str,expected_propagation",
        [
            ("hypre~~shared ^openblas+shared", [("hypre", "~shared"), ("openblas", "+shared")]),
            # Propagates past a node that doesn't have the variant
            ("hypre~~shared ^openblas", [("hypre", "~shared"), ("openblas", "~shared")]),
            (
                "ascent~~shared +adios2",
                [("ascent", "~shared"), ("adios2", "~shared"), ("bzip2", "~shared")],
            ),
            # Propagates below a node that uses the other value explicitly
            (
                "ascent~~shared +adios2 ^adios2+shared",
                [("ascent", "~shared"), ("adios2", "+shared"), ("bzip2", "~shared")],
            ),
            (
                "ascent++shared +adios2 ^adios2~shared",
                [("ascent", "+shared"), ("adios2", "~shared"), ("bzip2", "+shared")],
            ),
        ],
    )
    def test_concretize_propagate_disabled_variant(self, spec_str, expected_propagation):
        """Tests various patterns of boolean variant propagation"""
        spec = Spec(spec_str).concretized()
        for key, expected_satisfies in expected_propagation:
            spec[key].satisfies(expected_satisfies)

    @pytest.mark.only_clingo(
        "Optional compiler propagation isn't deprecated for original concretizer"
    )
    def test_concretize_propagated_variant_is_not_passed_to_dependent(self):
        """Test a package variant value was passed from its parent."""
        spec = Spec("ascent~~shared +adios2 ^adios2+shared")
        spec.concretize()

        assert spec.satisfies("^adios2+shared")
        assert spec.satisfies("^bzip2~shared")

    @pytest.mark.only_clingo(
        "Optional compiler propagation isn't deprecated for original concretizer"
    )
    def test_concretize_propagate_specified_variant(self):
        """Test that only the specified variant is propagated to the dependencies"""
        spec = Spec("parent-foo-bar ~~foo")
        spec.concretize()

        assert spec.satisfies("~foo") and spec.satisfies("^dependency-foo-bar~foo")
        assert spec.satisfies("+bar") and not spec.satisfies("^dependency-foo-bar+bar")

    @pytest.mark.only_clingo("Original concretizer is allowed to forego variant propagation")
    def test_concretize_propagate_multivalue_variant(self):
        """Test that multivalue variants are propagating the specified value(s)
        to their dependecies. The dependencies should not have the default value"""
        spec = Spec("multivalue-variant foo==baz,fee")
        spec.concretize()

        assert spec.satisfies("^a foo=baz,fee")
        assert spec.satisfies("^b foo=baz,fee")
        assert not spec.satisfies("^a foo=bar")
        assert not spec.satisfies("^b foo=bar")

    def test_no_matching_compiler_specs(self, mock_low_high_config):
        # only relevant when not building compilers as needed
        with spack.concretize.enable_compiler_existence_check():
            s = Spec("a %gcc@=0.0.0")
            with pytest.raises(spack.concretize.UnavailableCompilerVersionError):
                s.concretize()

    def test_no_compilers_for_arch(self):
        s = Spec("a arch=linux-rhel0-x86_64")
        with pytest.raises(spack.error.SpackError):
            s.concretize()

    def test_virtual_is_fully_expanded_for_callpath(self):
        # force dependence on fake "zmpi" by asking for MPI 10.0
        spec = Spec("callpath ^mpi@10.0")
        assert len(spec.dependencies(name="mpi")) == 1
        assert "fake" not in spec

        spec.concretize()
        assert len(spec.dependencies(name="zmpi")) == 1
        assert all(not d.dependencies(name="mpi") for d in spec.traverse())
        assert all(x in spec for x in ("zmpi", "mpi"))

        edges_to_zmpi = spec.edges_to_dependencies(name="zmpi")
        assert len(edges_to_zmpi) == 1
        assert "fake" in edges_to_zmpi[0].spec

    def test_virtual_is_fully_expanded_for_mpileaks(self):
        spec = Spec("mpileaks ^mpi@10.0")
        assert len(spec.dependencies(name="mpi")) == 1
        assert "fake" not in spec

        spec.concretize()
        assert len(spec.dependencies(name="zmpi")) == 1
        assert len(spec.dependencies(name="callpath")) == 1

        callpath = spec.dependencies(name="callpath")[0]
        assert len(callpath.dependencies(name="zmpi")) == 1

        zmpi = callpath.dependencies(name="zmpi")[0]
        assert len(zmpi.dependencies(name="fake")) == 1

        assert all(not d.dependencies(name="mpi") for d in spec.traverse())
        assert all(x in spec for x in ("zmpi", "mpi"))

    def test_my_dep_depends_on_provider_of_my_virtual_dep(self):
        spec = Spec("indirect-mpich")
        spec.normalize()
        spec.concretize()

    @pytest.mark.parametrize("compiler_str", ["clang", "gcc", "gcc@10.2.1", "clang@:15.0.0"])
    def test_compiler_inheritance(self, compiler_str):
        spec_str = "mpileaks %{0}".format(compiler_str)
        spec = Spec(spec_str).concretized()
        assert spec["libdwarf"].compiler.satisfies(compiler_str)
        assert spec["libelf"].compiler.satisfies(compiler_str)

    def test_external_package(self):
        spec = Spec("externaltool%gcc")
        spec.concretize()
        assert spec["externaltool"].external_path == os.path.sep + os.path.join(
            "path", "to", "external_tool"
        )
        assert "externalprereq" not in spec
        assert spec["externaltool"].compiler.satisfies("gcc")

    def test_external_package_module(self):
        # No tcl modules on darwin/linux machines
        # and Windows does not (currently) allow for bash calls
        # TODO: improved way to check for this.
        platform = spack.platforms.real_host().name
        if platform == "darwin" or platform == "linux" or platform == "windows":
            return

        spec = Spec("externalmodule")
        spec.concretize()
        assert spec["externalmodule"].external_modules == ["external-module"]
        assert "externalprereq" not in spec
        assert spec["externalmodule"].compiler.satisfies("gcc")

    def test_nobuild_package(self):
        """Test that a non-buildable package raise an error if no specs
        in packages.yaml are compatible with the request.
        """
        spec = Spec("externaltool%clang")
        with pytest.raises(spack.error.SpecError):
            spec.concretize()

    def test_external_and_virtual(self):
        spec = Spec("externaltest")
        spec.concretize()
        assert spec["externaltool"].external_path == os.path.sep + os.path.join(
            "path", "to", "external_tool"
        )
        assert spec["stuff"].external_path == os.path.sep + os.path.join(
            "path", "to", "external_virtual_gcc"
        )
        assert spec["externaltool"].compiler.satisfies("gcc")
        assert spec["stuff"].compiler.satisfies("gcc")

    def test_find_spec_parents(self):
        """Tests the spec finding logic used by concretization."""
        s = Spec.from_literal({"a +foo": {"b +foo": {"c": None, "d+foo": None}, "e +foo": None}})

        assert "a" == find_spec(s["b"], lambda s: "+foo" in s).name

    def test_find_spec_children(self):
        s = Spec.from_literal({"a": {"b +foo": {"c": None, "d+foo": None}, "e +foo": None}})

        assert "d" == find_spec(s["b"], lambda s: "+foo" in s).name

        s = Spec.from_literal({"a": {"b +foo": {"c+foo": None, "d": None}, "e +foo": None}})

        assert "c" == find_spec(s["b"], lambda s: "+foo" in s).name

    def test_find_spec_sibling(self):
        s = Spec.from_literal({"a": {"b +foo": {"c": None, "d": None}, "e +foo": None}})

        assert "e" == find_spec(s["b"], lambda s: "+foo" in s).name
        assert "b" == find_spec(s["e"], lambda s: "+foo" in s).name

        s = Spec.from_literal({"a": {"b +foo": {"c": None, "d": None}, "e": {"f +foo": None}}})

        assert "f" == find_spec(s["b"], lambda s: "+foo" in s).name

    def test_find_spec_self(self):
        s = Spec.from_literal({"a": {"b +foo": {"c": None, "d": None}, "e": None}})
        assert "b" == find_spec(s["b"], lambda s: "+foo" in s).name

    def test_find_spec_none(self):
        s = Spec.from_literal({"a": {"b": {"c": None, "d": None}, "e": None}})
        assert find_spec(s["b"], lambda s: "+foo" in s) is None

    def test_compiler_child(self):
        s = Spec("mpileaks%clang target=x86_64 ^dyninst%gcc")
        s.concretize()
        assert s["mpileaks"].satisfies("%clang")
        assert s["dyninst"].satisfies("%gcc")

    def test_conflicts_in_spec(self, conflict_spec):
        s = Spec(conflict_spec)
        with pytest.raises(spack.error.SpackError):
            s.concretize()

    @pytest.mark.only_clingo("Testing debug statements specific to new concretizer")
    def test_conflicts_show_cores(self, conflict_spec, monkeypatch):
        s = Spec(conflict_spec)
        with pytest.raises(spack.error.SpackError) as e:
            s.concretize()

        assert "conflict" in e.value.message

    def test_conflict_in_all_directives_true(self):
        s = Spec("when-directives-true")
        with pytest.raises(spack.error.SpackError):
            s.concretize()

    @pytest.mark.parametrize("spec_str", ["conflict@10.0%clang+foo"])
    def test_no_conflict_in_external_specs(self, spec_str):
        # Modify the configuration to have the spec with conflict
        # registered as an external
        ext = Spec(spec_str)
        data = {"externals": [{"spec": spec_str, "prefix": "/fake/path"}]}
        spack.config.set("packages::{0}".format(ext.name), data)
        ext.concretize()  # failure raises exception

    def test_regression_issue_4492(self):
        # Constructing a spec which has no dependencies, but is otherwise
        # concrete is kind of difficult. What we will do is to concretize
        # a spec, and then modify it to have no dependency and reset the
        # cache values.

        s = Spec("mpileaks")
        s.concretize()

        # Check that now the Spec is concrete, store the hash
        assert s.concrete

        # Remove the dependencies and reset caches
        s.clear_dependencies()
        s._concrete = False

        assert not s.concrete

    @pytest.mark.regression("7239")
    def test_regression_issue_7239(self):
        # Constructing a SpecBuildInterface from another SpecBuildInterface
        # results in an inconsistent MRO

        # Normal Spec
        s = Spec("mpileaks")
        s.concretize()

        assert llnl.util.lang.ObjectWrapper not in type(s).__mro__

        # Spec wrapped in a build interface
        build_interface = s["mpileaks"]
        assert llnl.util.lang.ObjectWrapper in type(build_interface).__mro__

        # Mimics asking the build interface from a build interface
        build_interface = s["mpileaks"]["mpileaks"]
        assert llnl.util.lang.ObjectWrapper in type(build_interface).__mro__

    @pytest.mark.regression("7705")
    def test_regression_issue_7705(self):
        # spec.package.provides(name) doesn't account for conditional
        # constraints in the concretized spec
        s = Spec("simple-inheritance~openblas")
        s.concretize()

        assert not s.package.provides("lapack")

    @pytest.mark.regression("7941")
    def test_regression_issue_7941(self):
        # The string representation of a spec containing
        # an explicit multi-valued variant and a dependency
        # might be parsed differently than the originating spec
        s = Spec("a foobar=bar ^b")
        t = Spec(str(s))

        s.concretize()
        t.concretize()

        assert s.dag_hash() == t.dag_hash()

    @pytest.mark.parametrize(
        "abstract_specs",
        [
            # Establish a baseline - concretize a single spec
            ("mpileaks",),
            # When concretized together with older version of callpath
            # and dyninst it uses those older versions
            ("mpileaks", "callpath@0.9", "dyninst@8.1.1"),
            # Handle recursive syntax within specs
            ("mpileaks", "callpath@0.9 ^dyninst@8.1.1", "dyninst"),
            # Test specs that have overlapping dependencies but are not
            # one a dependency of the other
            ("mpileaks", "direct-mpich"),
        ],
    )
    def test_simultaneous_concretization_of_specs(self, abstract_specs):
        abstract_specs = [Spec(x) for x in abstract_specs]
        concrete_specs = spack.concretize.concretize_specs_together(*abstract_specs)

        # Check there's only one configuration of each package in the DAG
        names = set(dep.name for spec in concrete_specs for dep in spec.traverse())
        for name in names:
            name_specs = set(spec[name] for spec in concrete_specs if name in spec)
            assert len(name_specs) == 1

        # Check that there's at least one Spec that satisfies the
        # initial abstract request
        for aspec in abstract_specs:
            assert any(cspec.satisfies(aspec) for cspec in concrete_specs)

        # Make sure the concrete spec are top-level specs with no dependents
        for spec in concrete_specs:
            assert not spec.dependents()

    @pytest.mark.parametrize("spec", ["noversion", "noversion-bundle"])
    def test_noversion_pkg(self, spec):
        """Test concretization failures for no-version packages."""
        with pytest.raises(spack.error.SpackError):
            Spec(spec).concretized()

    @pytest.mark.not_on_windows("Not supported on Windows (yet)")
    # Include targets to prevent regression on 20537
    @pytest.mark.parametrize(
        "spec, best_achievable",
        [
            ("mpileaks%gcc@=4.4.7 ^dyninst@=10.2.1 target=x86_64:", "core2"),
            ("mpileaks%gcc@=4.8 target=x86_64:", "haswell"),
            ("mpileaks%gcc@=5.3.0 target=x86_64:", "broadwell"),
            ("mpileaks%apple-clang@=5.1.0 target=x86_64:", "x86_64"),
        ],
    )
    @pytest.mark.regression("13361", "20537")
    def test_adjusting_default_target_based_on_compiler(
        self, spec, best_achievable, current_host, mock_targets
    ):
        best_achievable = archspec.cpu.TARGETS[best_achievable]
        expected = best_achievable if best_achievable < current_host else current_host
        with spack.concretize.disable_compiler_existence_check():
            s = Spec(spec).concretized()
            assert str(s.architecture.target) == str(expected)

    def test_compiler_version_matches_any_entry_in_compilers_yaml(self):
        # The behavior here has changed since #8735 / #14730. Now %gcc@10.2 is an abstract
        # compiler spec, and it should first find a matching compiler gcc@=10.2.1
        assert Spec("mpileaks %gcc@10.2").concretized().compiler == CompilerSpec("gcc@=10.2.1")
        assert Spec("mpileaks %gcc@10.2:").concretized().compiler == CompilerSpec("gcc@=10.2.1")

        # This compiler does not exist
        with pytest.raises(spack.concretize.UnavailableCompilerVersionError):
            Spec("mpileaks %gcc@=10.2").concretized()

    def test_concretize_anonymous(self):
        with pytest.raises(spack.error.SpackError):
            s = Spec("+variant")
            s.concretize()

    @pytest.mark.parametrize("spec_str", ["mpileaks ^%gcc", "mpileaks ^cflags=-g"])
    def test_concretize_anonymous_dep(self, spec_str):
        with pytest.raises(spack.error.SpackError):
            s = Spec(spec_str)
            s.concretize()

    @pytest.mark.parametrize(
        "spec_str,expected_str",
        [
            # Unconstrained versions select default compiler (gcc@10.2.1)
            ("bowtie@1.4.0", "%gcc@10.2.1"),
            # Version with conflicts and no valid gcc select another compiler
            ("bowtie@1.3.0", "%clang@15.0.0"),
            # If a higher gcc is available still prefer that
            ("bowtie@1.2.2 os=redhat6", "%gcc@11.1.0"),
        ],
    )
    @pytest.mark.only_clingo("Original concretizer cannot work around conflicts")
    def test_compiler_conflicts_in_package_py(
        self, spec_str, expected_str, clang12_with_flags, gcc11_with_flags
    ):
        with spack.config.override("compilers", [clang12_with_flags, gcc11_with_flags]):
            s = Spec(spec_str).concretized()
            assert s.satisfies(expected_str)

    @pytest.mark.parametrize(
        "spec_str,expected,unexpected",
        [
            ("conditional-variant-pkg@1.0", ["two_whens"], ["version_based", "variant_based"]),
            ("conditional-variant-pkg@2.0", ["version_based", "variant_based"], ["two_whens"]),
            (
                "conditional-variant-pkg@2.0~version_based",
                ["version_based"],
                ["variant_based", "two_whens"],
            ),
            (
                "conditional-variant-pkg@2.0+version_based+variant_based",
                ["version_based", "variant_based", "two_whens"],
                [],
            ),
        ],
    )
    def test_conditional_variants(self, spec_str, expected, unexpected):
        s = Spec(spec_str).concretized()

        for var in expected:
            assert s.satisfies("%s=*" % var)
        for var in unexpected:
            assert not s.satisfies("%s=*" % var)

    @pytest.mark.parametrize(
        "bad_spec",
        [
            "@1.0~version_based",
            "@1.0+version_based",
            "@2.0~version_based+variant_based",
            "@2.0+version_based~variant_based+two_whens",
        ],
    )
    def test_conditional_variants_fail(self, bad_spec):
        with pytest.raises((spack.error.UnsatisfiableSpecError, vt.InvalidVariantForSpecError)):
            _ = Spec("conditional-variant-pkg" + bad_spec).concretized()

    @pytest.mark.parametrize(
        "spec_str,expected,unexpected",
        [
            ("py-extension3 ^python@3.5.1", [], ["py-extension1"]),
            ("py-extension3 ^python@2.7.11", ["py-extension1"], []),
            ("py-extension3@1.0 ^python@2.7.11", ["patchelf@0.9"], []),
            ("py-extension3@1.1 ^python@2.7.11", ["patchelf@0.9"], []),
            ("py-extension3@1.0 ^python@3.5.1", ["patchelf@0.10"], []),
        ],
    )
    def test_conditional_dependencies(self, spec_str, expected, unexpected, fuzz_dep_order):
        """Tests that conditional dependencies are correctly attached.

        The original concretizer can be sensitive to the iteration order over the dependencies of
        a package, so we use a fuzzer function to test concretization with dependencies iterated
        forwards and backwards.
        """
        fuzz_dep_order("py-extension3")  # test forwards and backwards

        s = Spec(spec_str).concretized()

        for dep in expected:
            msg = '"{0}" is not in "{1}" and was expected'
            assert dep in s, msg.format(dep, spec_str)

        for dep in unexpected:
            msg = '"{0}" is in "{1}" but was unexpected'
            assert dep not in s, msg.format(dep, spec_str)

    @pytest.mark.parametrize(
        "spec_str,patched_deps",
        [
            ("patch-several-dependencies", [("libelf", 1), ("fake", 2)]),
            ("patch-several-dependencies@1.0", [("libelf", 1), ("fake", 2), ("libdwarf", 1)]),
            (
                "patch-several-dependencies@1.0 ^libdwarf@20111030",
                [("libelf", 1), ("fake", 2), ("libdwarf", 2)],
            ),
            ("patch-several-dependencies ^libelf@0.8.10", [("libelf", 2), ("fake", 2)]),
            ("patch-several-dependencies +foo", [("libelf", 2), ("fake", 2)]),
        ],
    )
    def test_patching_dependencies(self, spec_str, patched_deps):
        s = Spec(spec_str).concretized()

        for dep, num_patches in patched_deps:
            assert s[dep].satisfies("patches=*")
            assert len(s[dep].variants["patches"].value) == num_patches

    @pytest.mark.regression("267,303,1781,2310,2632,3628")
    @pytest.mark.parametrize(
        "spec_str, expected",
        [
            # Need to understand that this configuration is possible
            # only if we use the +mpi variant, which is not the default
            ("fftw ^mpich", ["+mpi"]),
            # This spec imposes two orthogonal constraints on a dependency,
            # one of which is conditional. The original concretizer fail since
            # when it applies the first constraint, it sets the unknown variants
            # of the dependency to their default values
            ("quantum-espresso", ["^fftw@1.0+mpi"]),
            # This triggers a conditional dependency on ^fftw@1.0
            ("quantum-espresso", ["^openblas"]),
            # This constructs a constraint for a dependency og the type
            # @x.y:x.z where the lower bound is unconditional, the upper bound
            # is conditional to having a variant set
            ("quantum-espresso", ["^libelf@0.8.12"]),
            ("quantum-espresso~veritas", ["^libelf@0.8.13"]),
        ],
    )
    @pytest.mark.only_clingo("Use case not supported by the original concretizer")
    def test_working_around_conflicting_defaults(self, spec_str, expected):
        s = Spec(spec_str).concretized()

        assert s.concrete
        for constraint in expected:
            assert s.satisfies(constraint)

    @pytest.mark.regression("4635")
    @pytest.mark.parametrize(
        "spec_str,expected",
        [("cmake", ["%clang"]), ("cmake %gcc", ["%gcc"]), ("cmake %clang", ["%clang"])],
    )
    @pytest.mark.only_clingo("Use case not supported by the original concretizer")
    def test_external_package_and_compiler_preferences(self, spec_str, expected, mutable_config):
        packages_yaml = {
            "all": {"compiler": ["clang", "gcc"]},
            "cmake": {
                "externals": [{"spec": "cmake@3.4.3", "prefix": "/usr"}],
                "buildable": False,
            },
        }
        mutable_config.set("packages", packages_yaml)
        s = Spec(spec_str).concretized()

        assert s.external
        for condition in expected:
            assert s.satisfies(condition)

    @pytest.mark.regression("5651")
    @pytest.mark.only_clingo("Use case not supported by the original concretizer")
    def test_package_with_constraint_not_met_by_external(self):
        """Check that if we have an external package A at version X.Y in
        packages.yaml, but our spec doesn't allow X.Y as a version, then
        a new version of A is built that meets the requirements.
        """
        packages_yaml = {"libelf": {"externals": [{"spec": "libelf@0.8.13", "prefix": "/usr"}]}}
        spack.config.set("packages", packages_yaml)

        # quantum-espresso+veritas requires libelf@:0.8.12
        s = Spec("quantum-espresso+veritas").concretized()
        assert s.satisfies("^libelf@0.8.12")
        assert not s["libelf"].external

    @pytest.mark.regression("9744")
    @pytest.mark.only_clingo("Use case not supported by the original concretizer")
    def test_cumulative_version_ranges_with_different_length(self):
        s = Spec("cumulative-vrange-root").concretized()
        assert s.concrete
        assert s.satisfies("^cumulative-vrange-bottom@2.2")

    @pytest.mark.regression("9937")
    def test_dependency_conditional_on_another_dependency_state(self):
        root_str = "variant-on-dependency-condition-root"
        dep_str = "variant-on-dependency-condition-a"
        spec_str = "{0} ^{1}".format(root_str, dep_str)

        s = Spec(spec_str).concretized()
        assert s.concrete
        assert s.satisfies("^variant-on-dependency-condition-b")

        s = Spec(spec_str + "+x").concretized()
        assert s.concrete
        assert s.satisfies("^variant-on-dependency-condition-b")

        s = Spec(spec_str + "~x").concretized()
        assert s.concrete
        assert not s.satisfies("^variant-on-dependency-condition-b")

    @pytest.mark.regression("8082")
    @pytest.mark.parametrize(
        "spec_str,expected", [("cmake %gcc", "%gcc"), ("cmake %clang", "%clang")]
    )
    @pytest.mark.only_clingo("Use case not supported by the original concretizer")
    def test_compiler_constraint_with_external_package(self, spec_str, expected):
        packages_yaml = {
            "cmake": {"externals": [{"spec": "cmake@3.4.3", "prefix": "/usr"}], "buildable": False}
        }
        spack.config.set("packages", packages_yaml)

        s = Spec(spec_str).concretized()
        assert s.external
        assert s.satisfies(expected)

    @pytest.mark.regression("20976")
    @pytest.mark.parametrize(
        "compiler,spec_str,expected,xfailold",
        [
            (
                "gcc",
                "external-common-python %clang",
                "%clang ^external-common-openssl%gcc ^external-common-gdbm%clang",
                False,
            ),
            (
                "clang",
                "external-common-python",
                "%clang ^external-common-openssl%clang ^external-common-gdbm%clang",
                True,
            ),
        ],
    )
    def test_compiler_in_nonbuildable_external_package(
        self, compiler, spec_str, expected, xfailold
    ):
        """Check that the compiler of a non-buildable external package does not
        spread to other dependencies, unless no other commpiler is specified."""
        packages_yaml = {
            "external-common-openssl": {
                "externals": [
                    {"spec": "external-common-openssl@1.1.1i%" + compiler, "prefix": "/usr"}
                ],
                "buildable": False,
            }
        }
        spack.config.set("packages", packages_yaml)

        s = Spec(spec_str).concretized()
        if xfailold and spack.config.get("config:concretizer") == "original":
            pytest.xfail("This only works on the ASP-based concretizer")
        assert s.satisfies(expected)
        assert "external-common-perl" not in [d.name for d in s.dependencies()]

    @pytest.mark.only_clingo("Use case not supported by the original concretizer")
    def test_external_packages_have_consistent_hash(self):
        s, t = Spec("externaltool"), Spec("externaltool")
        s._old_concretize(), t._new_concretize()

        assert s.dag_hash() == t.dag_hash()

    def test_external_that_would_require_a_virtual_dependency(self):
        s = Spec("requires-virtual").concretized()

        assert s.external
        assert "stuff" not in s

    def test_transitive_conditional_virtual_dependency(self):
        s = Spec("transitive-conditional-virtual-dependency").concretized()

        # The default for conditional-virtual-dependency is to have
        # +stuff~mpi, so check that these defaults are respected
        assert "+stuff" in s["conditional-virtual-dependency"]
        assert "~mpi" in s["conditional-virtual-dependency"]

        # 'stuff' is provided by an external package, so check it's present
        assert "externalvirtual" in s

    @pytest.mark.regression("20040")
    @pytest.mark.only_clingo("Use case not supported by the original concretizer")
    def test_conditional_provides_or_depends_on(self):
        # Check that we can concretize correctly a spec that can either
        # provide a virtual or depend on it based on the value of a variant
        s = Spec("conditional-provider +disable-v1").concretized()
        assert "v1-provider" in s
        assert s["v1"].name == "v1-provider"
        assert s["v2"].name == "conditional-provider"

    @pytest.mark.regression("20079")
    @pytest.mark.parametrize(
        "spec_str,tests_arg,with_dep,without_dep",
        [
            # Check that True is treated correctly and attaches test deps
            # to all nodes in the DAG
            ("a", True, ["a"], []),
            ("a foobar=bar", True, ["a", "b"], []),
            # Check that a list of names activates the dependency only for
            # packages in that list
            ("a foobar=bar", ["a"], ["a"], ["b"]),
            ("a foobar=bar", ["b"], ["b"], ["a"]),
            # Check that False disregard test dependencies
            ("a foobar=bar", False, [], ["a", "b"]),
        ],
    )
    def test_activating_test_dependencies(self, spec_str, tests_arg, with_dep, without_dep):
        s = Spec(spec_str).concretized(tests=tests_arg)

        for pkg_name in with_dep:
            msg = "Cannot find test dependency in package '{0}'"
            node = s[pkg_name]
            assert node.dependencies(deptype="test"), msg.format(pkg_name)

        for pkg_name in without_dep:
            msg = "Test dependency in package '{0}' is unexpected"
            node = s[pkg_name]
            assert not node.dependencies(deptype="test"), msg.format(pkg_name)

    @pytest.mark.regression("20019")
    @pytest.mark.only_clingo("Use case not supported by the original concretizer")
    def test_compiler_match_is_preferred_to_newer_version(self, compiler_factory):
        # This spec depends on openblas. Openblas has a conflict
        # that doesn't allow newer versions with gcc@4.4.0. Check
        # that an old version of openblas is selected, rather than
        # a different compiler for just that node.
        with spack.config.override(
            "compilers", [compiler_factory(spec="gcc@10.1.0", operating_system="redhat6")]
        ):
            spec_str = "simple-inheritance+openblas %gcc@10.1.0 os=redhat6"
            s = Spec(spec_str).concretized()
            assert "openblas@0.2.15" in s
            assert s["openblas"].satisfies("%gcc@10.1.0")

    @pytest.mark.regression("19981")
    def test_target_ranges_in_conflicts(self):
        with pytest.raises(spack.error.SpackError):
            Spec("impossible-concretization").concretized()

    @pytest.mark.only_clingo("Use case not supported by the original concretizer")
    def test_target_compatibility(self):
        with pytest.raises(spack.error.SpackError):
            Spec("libdwarf target=x86_64 ^libelf target=x86_64_v2").concretized()

    @pytest.mark.regression("20040")
    def test_variant_not_default(self):
        s = Spec("ecp-viz-sdk").concretized()

        # Check default variant value for the package
        assert "+dep" in s["conditional-constrained-dependencies"]

        # Check that non-default variant values are forced on the dependency
        d = s["dep-with-variants"]
        assert "+foo+bar+baz" in d

    @pytest.mark.regression("20055")
    @pytest.mark.only_clingo("Use case not supported by the original concretizer")
    def test_custom_compiler_version(self, mutable_config, compiler_factory, monkeypatch):
        mutable_config.set(
            "compilers", [compiler_factory(spec="gcc@10foo", operating_system="redhat6")]
        )
        monkeypatch.setattr(spack.compiler.Compiler, "real_version", "10.2.1")
        s = Spec("a %gcc@10foo os=redhat6").concretized()
        assert "%gcc@10foo" in s

    def test_all_patches_applied(self):
        uuidpatch = (
            "a60a42b73e03f207433c5579de207c6ed61d58e4d12dd3b5142eb525728d89ea"
            if sys.platform != "win32"
            else "d0df7988457ec999c148a4a2af25ce831bfaad13954ba18a4446374cb0aef55e"
        )
        localpatch = "e3b0c44298fc1c149afbf4c8996fb92427ae41e4649b934ca495991b7852b855"
        spec = Spec("conditionally-patch-dependency+jasper")
        spec.concretize()
        assert (uuidpatch, localpatch) == spec["libelf"].variants["patches"].value

    def test_dont_select_version_that_brings_more_variants_in(self):
        s = Spec("dep-with-variants-if-develop-root").concretized()
        assert s["dep-with-variants-if-develop"].satisfies("@1.0")

    @pytest.mark.regression("20244,20736")
    @pytest.mark.parametrize(
        "spec_str,is_external,expected",
        [
            # These are all externals, and 0_8 is a version not in package.py
            ("externaltool@1.0", True, "@1.0"),
            ("externaltool@0.9", True, "@0.9"),
            ("externaltool@0_8", True, "@0_8"),
            # This external package is buildable, has a custom version
            # in packages.yaml that is greater than the ones in package.py
            # and specifies a variant
            ("external-buildable-with-variant +baz", True, "@1.1.special +baz"),
            ("external-buildable-with-variant ~baz", False, "@1.0 ~baz"),
            ("external-buildable-with-variant@1.0: ~baz", False, "@1.0 ~baz"),
            # This uses an external version that meets the condition for
            # having an additional dependency, but the dependency shouldn't
            # appear in the answer set
            ("external-buildable-with-variant@0.9 +baz", True, "@0.9"),
            # This package has an external version declared that would be
            # the least preferred if Spack had to build it
            ("old-external", True, "@1.0.0"),
        ],
    )
    def test_external_package_versions(self, spec_str, is_external, expected):
        s = Spec(spec_str).concretized()
        assert s.external == is_external
        assert s.satisfies(expected)

    @pytest.mark.parametrize("dev_first", [True, False])
    @pytest.mark.parametrize(
        "spec", ["dev-build-test-install", "dev-build-test-dependent ^dev-build-test-install"]
    )
    @pytest.mark.parametrize("mock_db", [True, False])
    def test_reuse_does_not_overwrite_dev_specs(
        self, dev_first, spec, mock_db, tmpdir, temporary_store, monkeypatch
    ):
        """Test that reuse does not mix dev specs with non-dev specs.

        Tests for either order (dev specs are not reused for non-dev, and
        non-dev specs are not reused for dev specs)
        Tests for a spec in which the root is developed and a spec in
        which a dep is developed.
        Tests for both reuse from database and reuse from buildcache"""
        # dev and non-dev specs that are otherwise identical
        spec = Spec(spec)
        dev_spec = spec.copy()
        dev_spec["dev-build-test-install"].constrain(f"dev_path={tmpdir.strpath}")

        # run the test in both orders
        first_spec = dev_spec if dev_first else spec
        second_spec = spec if dev_first else dev_spec

        # concretize and setup spack to reuse in the appropriate manner
        first_spec.concretize()

        def mock_fn(*args, **kwargs):
            return [first_spec]

        if mock_db:
            temporary_store.db.add(first_spec, None)
        else:
            monkeypatch.setattr(spack.binary_distribution, "update_cache_and_get_specs", mock_fn)

        # concretize and ensure we did not reuse
        with spack.config.override("concretizer:reuse", True):
            second_spec.concretize()
        assert first_spec.dag_hash() != second_spec.dag_hash()

    @pytest.mark.regression("20292")
    @pytest.mark.parametrize(
        "context",
        [
            {"add_variant": True, "delete_variant": False},
            {"add_variant": False, "delete_variant": True},
            {"add_variant": True, "delete_variant": True},
        ],
    )
    @pytest.mark.only_clingo("Use case not supported by the original concretizer")
    def test_reuse_installed_packages_when_package_def_changes(
        self, context, mutable_database, repo_with_changing_recipe
    ):
        # test applies only with reuse turned off in concretizer
        spack.config.set("concretizer:reuse", False)

        # Install a spec
        root = Spec("root").concretized()
        dependency = root["changing"].copy()
        root.package.do_install(fake=True, explicit=True)

        # Modify package.py
        repo_with_changing_recipe.change(context)

        # Try to concretize with the spec installed previously
        new_root_with_reuse = Spec("root ^/{0}".format(dependency.dag_hash())).concretized()

        new_root_without_reuse = Spec("root").concretized()

        # validate that the graphs are the same with reuse, but not without
        assert ht.build_hash(root) == ht.build_hash(new_root_with_reuse)
        assert ht.build_hash(root) != ht.build_hash(new_root_without_reuse)

        # DAG hash should be the same with reuse since only the dependency changed
        assert root.dag_hash() == new_root_with_reuse.dag_hash()

        # Structure and package hash will be different without reuse
        assert root.dag_hash() != new_root_without_reuse.dag_hash()

    @pytest.mark.only_clingo("Use case not supported by the original concretizer")
    @pytest.mark.regression("43663")
    def test_no_reuse_when_variant_condition_does_not_hold(self, mutable_database, mock_packages):
        spack.config.set("concretizer:reuse", True)

        # Install a spec for which the `version_based` variant condition does not hold
        old = Spec("conditional-variant-pkg @1").concretized()
        old.package.do_install(fake=True, explicit=True)

        # Then explicitly require a spec with `+version_based`, which shouldn't reuse previous spec
        new1 = Spec("conditional-variant-pkg +version_based").concretized()
        assert new1.satisfies("@2 +version_based")

        new2 = Spec("conditional-variant-pkg +two_whens").concretized()
        assert new2.satisfies("@2 +two_whens +version_based")

    @pytest.mark.only_clingo("Use case not supported by the original concretizer")
    def test_reuse_with_flags(self, mutable_database, mutable_config):
        spack.config.set("concretizer:reuse", True)
        spec = Spec("a cflags=-g cxxflags=-g").concretized()
        spack.store.STORE.db.add(spec, None)

        testspec = Spec("a cflags=-g")
        testspec.concretize()
        assert testspec == spec

    @pytest.mark.regression("20784")
    def test_concretization_of_test_dependencies(self):
        # With clingo we emit dependency_conditions regardless of the type
        # of the dependency. We need to ensure that there's at least one
        # dependency type declared to infer that the dependency holds.
        s = Spec("test-dep-with-imposed-conditions").concretized()
        assert "c" not in s

    @pytest.mark.parametrize(
        "spec_str", ["wrong-variant-in-conflicts", "wrong-variant-in-depends-on"]
    )
    @pytest.mark.only_clingo("Use case not supported by the original concretizer")
    def test_error_message_for_inconsistent_variants(self, spec_str):
        s = Spec(spec_str)
        with pytest.raises(RuntimeError, match="not found in package"):
            s.concretize()

    @pytest.mark.regression("22533")
    @pytest.mark.parametrize(
        "spec_str,variant_name,expected_values",
        [
            # Test the default value 'auto'
            ("mvapich2", "file_systems", ("auto",)),
            # Test setting a single value from the disjoint set
            ("mvapich2 file_systems=lustre", "file_systems", ("lustre",)),
            # Test setting multiple values from the disjoint set
            ("mvapich2 file_systems=lustre,gpfs", "file_systems", ("lustre", "gpfs")),
        ],
    )
    def test_mv_variants_disjoint_sets_from_spec(self, spec_str, variant_name, expected_values):
        s = Spec(spec_str).concretized()
        assert set(expected_values) == set(s.variants[variant_name].value)

    @pytest.mark.regression("22533")
    def test_mv_variants_disjoint_sets_from_packages_yaml(self):
        external_mvapich2 = {
            "mvapich2": {
                "buildable": False,
                "externals": [{"spec": "mvapich2@2.3.1 file_systems=nfs,ufs", "prefix": "/usr"}],
            }
        }
        spack.config.set("packages", external_mvapich2)

        s = Spec("mvapich2").concretized()
        assert set(s.variants["file_systems"].value) == set(["ufs", "nfs"])

    @pytest.mark.regression("22596")
    def test_external_with_non_default_variant_as_dependency(self):
        # This package depends on another that is registered as an external
        # with 'buildable: true' and a variant with a non-default value set
        s = Spec("trigger-external-non-default-variant").concretized()

        assert "~foo" in s["external-non-default-variant"]
        assert "~bar" in s["external-non-default-variant"]
        assert s["external-non-default-variant"].external

    @pytest.mark.regression("22871")
    @pytest.mark.parametrize(
        "spec_str,expected_os",
        [
            ("mpileaks", "os=debian6"),
            # To trigger the bug in 22871 we need to have the same compiler
            # spec available on both operating systems
            ("mpileaks%gcc@10.2.1 platform=test os=debian6", "os=debian6"),
            ("mpileaks%gcc@10.2.1 platform=test os=redhat6", "os=redhat6"),
        ],
    )
    def test_os_selection_when_multiple_choices_are_possible(
        self, spec_str, expected_os, compiler_factory
    ):
        # GCC 10.2.1 is defined both for debian and for redhat
        with spack.config.override(
            "compilers", [compiler_factory(spec="gcc@10.2.1", operating_system="redhat6")]
        ):
            s = Spec(spec_str).concretized()
            for node in s.traverse():
                if node.name == "glibc":
                    continue
                assert node.satisfies(expected_os)

    @pytest.mark.regression("22718")
    @pytest.mark.parametrize(
        "spec_str,expected_compiler",
        [("mpileaks", "%gcc@10.2.1"), ("mpileaks ^mpich%clang@15.0.0", "%clang@15.0.0")],
    )
    def test_compiler_is_unique(self, spec_str, expected_compiler):
        s = Spec(spec_str).concretized()

        for node in s.traverse():
            assert node.satisfies(expected_compiler)

    @pytest.mark.parametrize(
        "spec_str,expected_dict",
        [
            # Check the defaults from the package (libs=shared)
            ("multivalue-variant", {"libs=shared": True, "libs=static": False}),
            # Check that libs=static doesn't extend the default
            ("multivalue-variant libs=static", {"libs=shared": False, "libs=static": True}),
        ],
    )
    def test_multivalued_variants_from_cli(self, spec_str, expected_dict):
        s = Spec(spec_str).concretized()

        for constraint, value in expected_dict.items():
            assert s.satisfies(constraint) == value

    @pytest.mark.regression("22351")
    @pytest.mark.parametrize(
        "spec_str,expected",
        [
            # Version 1.1.0 is deprecated and should not be selected, unless we
            # explicitly asked for that
            ("deprecated-versions", "deprecated-versions@1.0.0"),
            ("deprecated-versions@=1.1.0", "deprecated-versions@1.1.0"),
        ],
    )
    @pytest.mark.only_clingo("Use case not supported by the original concretizer")
    def test_deprecated_versions_not_selected(self, spec_str, expected):
        with spack.config.override("config:deprecated", True):
            s = Spec(spec_str).concretized()
            s.satisfies(expected)

    @pytest.mark.regression("24196")
    def test_version_badness_more_important_than_default_mv_variants(self):
        # If a dependency had an old version that for some reason pulls in
        # a transitive dependency with a multi-valued variant, that old
        # version was preferred because of the order of our optimization
        # criteria.
        s = Spec("root").concretized()
        assert s["gmt"].satisfies("@2.0")

    @pytest.mark.regression("24205")
    def test_provider_must_meet_requirements(self):
        # A package can be a provider of a virtual only if the underlying
        # requirements are met.
        s = Spec("unsat-virtual-dependency")
        with pytest.raises((RuntimeError, spack.error.UnsatisfiableSpecError)):
            s.concretize()

    @pytest.mark.regression("23951")
    def test_newer_dependency_adds_a_transitive_virtual(self):
        # Ensure that a package doesn't concretize any of its transitive
        # dependencies to an old version because newer versions pull in
        # a new virtual dependency. The possible concretizations here are:
        #
        # root@1.0 <- middle@1.0 <- leaf@2.0 <- blas
        # root@1.0 <- middle@1.0 <- leaf@1.0
        #
        # and "blas" is pulled in only by newer versions of "leaf"
        s = Spec("root-adds-virtual").concretized()
        assert s["leaf-adds-virtual"].satisfies("@2.0")
        assert "blas" in s

    @pytest.mark.regression("26718")
    def test_versions_in_virtual_dependencies(self):
        # Ensure that a package that needs a given version of a virtual
        # package doesn't end up using a later implementation
        s = Spec("hpcviewer@2019.02").concretized()
        assert s["java"].satisfies("virtual-with-versions@1.8.0")

    @pytest.mark.regression("26866")
    def test_non_default_provider_of_multiple_virtuals(self):
        s = Spec("many-virtual-consumer ^low-priority-provider").concretized()
        assert s["mpi"].name == "low-priority-provider"
        assert s["lapack"].name == "low-priority-provider"

        for virtual_pkg in ("mpi", "lapack"):
            for pkg in spack.repo.PATH.providers_for(virtual_pkg):
                if pkg.name == "low-priority-provider":
                    continue
                assert pkg not in s

    @pytest.mark.regression("27237")
    @pytest.mark.parametrize(
        "spec_str,expect_installed",
        [("mpich", True), ("mpich+debug", False), ("mpich~debug", True)],
    )
    @pytest.mark.only_clingo("Use case not supported by the original concretizer")
    def test_concrete_specs_are_not_modified_on_reuse(
        self, mutable_database, spec_str, expect_installed, config
    ):
        # Test the internal consistency of solve + DAG reconstruction
        # when reused specs are added to the mix. This prevents things
        # like additional constraints being added to concrete specs in
        # the answer set produced by clingo.
        with spack.config.override("concretizer:reuse", True):
            s = Spec(spec_str).concretized()
        assert s.installed is expect_installed
        assert s.satisfies(spec_str)

    @pytest.mark.regression("26721,19736")
    @pytest.mark.only_clingo("Original concretizer cannot use sticky variants")
    def test_sticky_variant_in_package(self):
        # Here we test that a sticky variant cannot be changed from its default value
        # by the ASP solver if not set explicitly. The package used in the test needs
        # to have +allow-gcc set to be concretized with %gcc and clingo is not allowed
        # to change the default ~allow-gcc
        with pytest.raises(spack.error.SpackError):
            Spec("sticky-variant %gcc").concretized()

        s = Spec("sticky-variant+allow-gcc %gcc").concretized()
        assert s.satisfies("%gcc") and s.satisfies("+allow-gcc")

        s = Spec("sticky-variant %clang").concretized()
        assert s.satisfies("%clang") and s.satisfies("~allow-gcc")

    @pytest.mark.regression("42172")
    @pytest.mark.only_clingo("Original concretizer cannot use sticky variants")
    @pytest.mark.parametrize(
        "spec,allow_gcc",
        [
            ("sticky-variant@1.0+allow-gcc", True),
            ("sticky-variant@1.0~allow-gcc", False),
            ("sticky-variant@1.0", False),
        ],
    )
    def test_sticky_variant_in_external(self, spec, allow_gcc):
        # setup external for sticky-variant+allow-gcc
        config = {"externals": [{"spec": spec, "prefix": "/fake/path"}], "buildable": False}
        spack.config.set("packages:sticky-variant", config)

        maybe = llnl.util.lang.nullcontext if allow_gcc else pytest.raises
        with maybe(spack.error.SpackError):
            s = Spec("sticky-variant-dependent%gcc").concretized()

        if allow_gcc:
            assert s.satisfies("%gcc")
            assert s["sticky-variant"].satisfies("+allow-gcc")
            assert s["sticky-variant"].external

    @pytest.mark.only_clingo("Use case not supported by the original concretizer")
    def test_do_not_invent_new_concrete_versions_unless_necessary(self):
        # ensure we select a known satisfying version rather than creating
        # a new '2.7' version.
        assert ver("=2.7.11") == Spec("python@2.7").concretized().version

        # Here there is no known satisfying version - use the one on the spec.
        assert ver("=2.7.21") == Spec("python@=2.7.21").concretized().version

    @pytest.mark.parametrize(
        "spec_str,valid",
        [
            ("conditional-values-in-variant@1.62.0 cxxstd=17", False),
            ("conditional-values-in-variant@1.62.0 cxxstd=2a", False),
            ("conditional-values-in-variant@1.72.0 cxxstd=2a", False),
            # Ensure disjoint set of values work too
            ("conditional-values-in-variant@1.72.0 staging=flexpath", False),
            # Ensure conditional values set False fail too
            ("conditional-values-in-variant foo=bar", False),
            ("conditional-values-in-variant foo=foo", True),
        ],
    )
    @pytest.mark.only_clingo("Use case not supported by the original concretizer")
    def test_conditional_values_in_variants(self, spec_str, valid):
        s = Spec(spec_str)
        raises = pytest.raises((RuntimeError, spack.error.UnsatisfiableSpecError))
        with llnl.util.lang.nullcontext() if valid else raises:
            s.concretize()

    @pytest.mark.only_clingo("Use case not supported by the original concretizer")
    def test_conditional_values_in_conditional_variant(self):
        """Test that conditional variants play well with conditional possible values"""
        s = Spec("conditional-values-in-variant@1.50.0").concretized()
        assert "cxxstd" not in s.variants

        s = Spec("conditional-values-in-variant@1.60.0").concretized()
        assert "cxxstd" in s.variants

    @pytest.mark.only_clingo("Use case not supported by the original concretizer")
    def test_target_granularity(self):
        # The test architecture uses core2 as the default target. Check that when
        # we configure Spack for "generic" granularity we concretize for x86_64
        default_target = spack.platforms.test.Test.default
        generic_target = archspec.cpu.TARGETS[default_target].generic.name
        s = Spec("python")
        assert s.concretized().satisfies("target=%s" % default_target)
        with spack.config.override("concretizer:targets", {"granularity": "generic"}):
            assert s.concretized().satisfies("target=%s" % generic_target)

    @pytest.mark.only_clingo("Use case not supported by the original concretizer")
    def test_host_compatible_concretization(self):
        # Check that after setting "host_compatible" to false we cannot concretize.
        # Here we use "k10" to set a target non-compatible with the current host
        # to avoid a lot of boilerplate when mocking the test platform. The issue
        # is that the defaults for the test platform are very old, so there's no
        # compiler supporting e.g. icelake etc.
        s = Spec("python target=k10")
        assert s.concretized()
        with spack.config.override("concretizer:targets", {"host_compatible": True}):
            with pytest.raises(spack.error.SpackError):
                s.concretized()

    @pytest.mark.only_clingo("Use case not supported by the original concretizer")
    def test_add_microarchitectures_on_explicit_request(self):
        # Check that if we consider only "generic" targets, we can still solve for
        # specific microarchitectures on explicit requests
        with spack.config.override("concretizer:targets", {"granularity": "generic"}):
            s = Spec("python target=k10").concretized()
        assert s.satisfies("target=k10")

    @pytest.mark.regression("29201")
    @pytest.mark.only_clingo("Use case not supported by the original concretizer")
    def test_delete_version_and_reuse(self, mutable_database, repo_with_changing_recipe):
        """Test that we can reuse installed specs with versions not
        declared in package.py
        """
        root = Spec("root").concretized()
        root.package.do_install(fake=True, explicit=True)
        repo_with_changing_recipe.change({"delete_version": True})

        with spack.config.override("concretizer:reuse", True):
            new_root = Spec("root").concretized()

        assert root.dag_hash() == new_root.dag_hash()

    @pytest.mark.regression("29201")
    @pytest.mark.only_clingo("Use case not supported by the original concretizer")
    def test_installed_version_is_selected_only_for_reuse(
        self, mutable_database, repo_with_changing_recipe
    ):
        """Test that a version coming from an installed spec is a possible
        version only for reuse
        """
        # Install a dependency that cannot be reused with "root"
        # because of a conflict in a variant, then delete its version
        dependency = Spec("changing@1.0~foo").concretized()
        dependency.package.do_install(fake=True, explicit=True)
        repo_with_changing_recipe.change({"delete_version": True})

        with spack.config.override("concretizer:reuse", True):
            new_root = Spec("root").concretized()

        assert not new_root["changing"].satisfies("@1.0")

    @pytest.mark.regression("28259")
    def test_reuse_with_unknown_namespace_dont_raise(
        self, temporary_store, mock_custom_repository
    ):
        with spack.repo.use_repositories(mock_custom_repository, override=False):
            s = Spec("c").concretized()
            assert s.namespace != "builtin.mock"
            s.package.do_install(fake=True, explicit=True)

        with spack.config.override("concretizer:reuse", True):
            s = Spec("c").concretized()
        assert s.namespace == "builtin.mock"

    @pytest.mark.regression("28259")
    def test_reuse_with_unknown_package_dont_raise(self, tmpdir, temporary_store, monkeypatch):
        builder = spack.repo.MockRepositoryBuilder(tmpdir.mkdir("mock.repo"), namespace="myrepo")
        builder.add_package("c")
        with spack.repo.use_repositories(builder.root, override=False):
            s = Spec("c").concretized()
            assert s.namespace == "myrepo"
            s.package.do_install(fake=True, explicit=True)

        del sys.modules["spack.pkg.myrepo.c"]
        del sys.modules["spack.pkg.myrepo"]
        builder.remove("c")
        with spack.repo.use_repositories(builder.root, override=False) as repos:
            # TODO (INJECT CONFIGURATION): unclear why the cache needs to be invalidated explicitly
            repos.repos[0]._pkg_checker.invalidate()
            with spack.config.override("concretizer:reuse", True):
                s = Spec("c").concretized()
            assert s.namespace == "builtin.mock"

    @pytest.mark.parametrize(
        "specs,expected",
        [
            (["libelf", "libelf@0.8.10"], 1),
            (["libdwarf%gcc", "libelf%clang"], 2),
            (["libdwarf%gcc", "libdwarf%clang"], 3),
            (["libdwarf^libelf@0.8.12", "libdwarf^libelf@0.8.13"], 4),
            (["hdf5", "zmpi"], 3),
            (["hdf5", "mpich"], 2),
            (["hdf5^zmpi", "mpich"], 4),
            (["mpi", "zmpi"], 2),
            (["mpi", "mpich"], 1),
        ],
    )
    @pytest.mark.only_clingo("Original concretizer cannot concretize in rounds")
    def test_best_effort_coconcretize(self, specs, expected):
        specs = [Spec(s) for s in specs]
        solver = spack.solver.asp.Solver()
        solver.reuse = False
        concrete_specs = set()
        for result in solver.solve_in_rounds(specs):
            for s in result.specs:
                concrete_specs.update(s.traverse())

        libc_offset = 1 if spack.solver.asp.using_libc_compatibility() else 0
        assert len(concrete_specs) == expected + libc_offset

    @pytest.mark.parametrize(
        "specs,expected_spec,occurances",
        [
            # The algorithm is greedy, and it might decide to solve the "best"
            # spec early in which case reuse is suboptimal. In this case the most
            # recent version of libdwarf is selected and concretized to libelf@0.8.13
            (
                [
                    "libdwarf@20111030^libelf@0.8.10",
                    "libdwarf@20130207^libelf@0.8.12",
                    "libdwarf@20130729",
                ],
                "libelf@0.8.12",
                1,
            ),
            # Check we reuse the best libelf in the environment
            (
                [
                    "libdwarf@20130729^libelf@0.8.10",
                    "libdwarf@20130207^libelf@0.8.12",
                    "libdwarf@20111030",
                ],
                "libelf@0.8.12",
                2,
            ),
            (["libdwarf@20130729", "libdwarf@20130207", "libdwarf@20111030"], "libelf@0.8.13", 3),
            # We need to solve in 2 rounds and we expect mpich to be preferred to zmpi
            (["hdf5+mpi", "zmpi", "mpich"], "mpich", 2),
        ],
    )
    @pytest.mark.only_clingo("Original concretizer cannot concretize in rounds")
    def test_best_effort_coconcretize_preferences(self, specs, expected_spec, occurances):
        """Test package preferences during coconcretization."""
        specs = [Spec(s) for s in specs]
        solver = spack.solver.asp.Solver()
        solver.reuse = False
        concrete_specs = {}
        for result in solver.solve_in_rounds(specs):
            concrete_specs.update(result.specs_by_input)

        counter = 0
        for spec in concrete_specs.values():
            if expected_spec in spec:
                counter += 1
        assert counter == occurances, concrete_specs

    @pytest.mark.only_clingo("Original concretizer cannot concretize in rounds")
    def test_solve_in_rounds_all_unsolved(self, monkeypatch, mock_packages, config):
        specs = [Spec(x) for x in ["libdwarf%gcc", "libdwarf%clang"]]
        solver = spack.solver.asp.Solver()
        solver.reuse = False

        simulate_unsolved_property = list((x, None) for x in specs)
        monkeypatch.setattr(spack.solver.asp.Result, "unsolved_specs", simulate_unsolved_property)
        monkeypatch.setattr(spack.solver.asp.Result, "specs", list())

        with pytest.raises(
            spack.solver.asp.InternalConcretizerError,
            match="a subset of input specs could not be solved for",
        ):
            list(solver.solve_in_rounds(specs))

    @pytest.mark.only_clingo("Use case not supported by the original concretizer")
    def test_coconcretize_reuse_and_virtuals(self):
        reusable_specs = []
        for s in ["mpileaks ^mpich", "zmpi"]:
            reusable_specs.extend(Spec(s).concretized().traverse(root=True))

        root_specs = [Spec("mpileaks"), Spec("zmpi")]

        with spack.config.override("concretizer:reuse", True):
            solver = spack.solver.asp.Solver()
            setup = spack.solver.asp.SpackSolverSetup()
            result, _, _ = solver.driver.solve(setup, root_specs, reuse=reusable_specs)

        for spec in result.specs:
            assert "zmpi" in spec

    @pytest.mark.regression("30864")
    @pytest.mark.only_clingo("Use case not supported by the original concretizer")
    def test_misleading_error_message_on_version(self, mutable_database):
        # For this bug to be triggered we need a reusable dependency
        # that is not optimal in terms of optimization scores.
        # We pick an old version of "b"
        reusable_specs = [Spec("non-existing-conditional-dep@1.0").concretized()]
        root_spec = Spec("non-existing-conditional-dep@2.0")

        with spack.config.override("concretizer:reuse", True):
            solver = spack.solver.asp.Solver()
            setup = spack.solver.asp.SpackSolverSetup()
            with pytest.raises(
                spack.solver.asp.UnsatisfiableSpecError, match="'dep-with-variants@999'"
            ):
                solver.driver.solve(setup, [root_spec], reuse=reusable_specs)

    @pytest.mark.regression("31148")
    @pytest.mark.only_clingo("Use case not supported by the original concretizer")
    def test_version_weight_and_provenance(self):
        """Test package preferences during coconcretization."""
        reusable_specs = [Spec(spec_str).concretized() for spec_str in ("b@0.9", "b@1.0")]
        root_spec = Spec("a foobar=bar")

        with spack.config.override("concretizer:reuse", True):
            solver = spack.solver.asp.Solver()
            setup = spack.solver.asp.SpackSolverSetup()
            result, _, _ = solver.driver.solve(setup, [root_spec], reuse=reusable_specs)
            # The result here should have a single spec to build ('a')
            # and it should be using b@1.0 with a version badness of 2
            # The provenance is:
            # version_declared("b","1.0",0,"package_py").
            # version_declared("b","0.9",1,"package_py").
            # version_declared("b","1.0",2,"installed").
            # version_declared("b","0.9",3,"installed").
            #
            # Depending on the target, it may also use gnuconfig
            result_spec = result.specs[0]
            num_specs = len(list(result_spec.traverse()))

            libc_offset = 1 if spack.solver.asp.using_libc_compatibility() else 0
            criteria = [
                (num_specs - 1 - libc_offset, None, "number of packages to build (vs. reuse)"),
                (2, 0, "version badness (non roots)"),
            ]

            for criterion in criteria:
                assert criterion in result.criteria, criterion
            assert result_spec.satisfies("^b@1.0")

    @pytest.mark.only_clingo("Use case not supported by the original concretizer")
    def test_reuse_succeeds_with_config_compatible_os(self):
        root_spec = Spec("b")
        s = root_spec.concretized()
        other_os = s.copy()
        mock_os = "ubuntu2204"
        other_os.architecture = spack.spec.ArchSpec(
            "test-{os}-{target}".format(os=mock_os, target=str(s.architecture.target))
        )
        reusable_specs = [other_os]
        overrides = {"concretizer": {"reuse": True, "os_compatible": {s.os: [mock_os]}}}
        custom_scope = spack.config.InternalConfigScope("concretize_override", overrides)
        with spack.config.override(custom_scope):
            solver = spack.solver.asp.Solver()
            setup = spack.solver.asp.SpackSolverSetup()
            result, _, _ = solver.driver.solve(setup, [root_spec], reuse=reusable_specs)
        concrete_spec = result.specs[0]
        assert concrete_spec.satisfies("os={}".format(other_os.architecture.os))

    def test_git_hash_assigned_version_is_preferred(self):
        hash = "a" * 40
        s = Spec("develop-branch-version@%s=develop" % hash)
        c = s.concretized()
        assert hash in str(c)

    @pytest.mark.parametrize("git_ref", ("a" * 40, "0.2.15", "main"))
    @pytest.mark.only_clingo("Original concretizer cannot account for git hashes")
    def test_git_ref_version_is_equivalent_to_specified_version(self, git_ref):
        s = Spec("develop-branch-version@git.%s=develop" % git_ref)
        c = s.concretized()
        assert git_ref in str(c)
        print(str(c))
        assert s.satisfies("@develop")
        assert s.satisfies("@0.1:")

    @pytest.mark.parametrize("git_ref", ("a" * 40, "0.2.15", "fbranch"))
    @pytest.mark.only_clingo("Original concretizer cannot account for git hashes")
    def test_git_ref_version_succeeds_with_unknown_version(self, git_ref):
        # main is not defined in the package.py for this file
        s = Spec("develop-branch-version@git.%s=main" % git_ref)
        s.concretize()
        assert s.satisfies("develop-branch-version@main")

    @pytest.mark.regression("31484")
    @pytest.mark.only_clingo("Use case not supported by the original concretizer")
    def test_installed_externals_are_reused(
        self, mutable_database, repo_with_changing_recipe, tmp_path
    ):
        """Test that external specs that are in the DB can be reused."""
        external_conf = {
            "changing": {
                "buildable": False,
                "externals": [{"spec": "changing@1.0", "prefix": str(tmp_path)}],
            }
        }
        spack.config.set("packages", external_conf)

        # Install the external spec
        external1 = Spec("changing@1.0").concretized()
        external1.package.do_install(fake=True, explicit=True)
        assert external1.external

        # Modify the package.py file
        repo_with_changing_recipe.change({"delete_variant": True})

        # Try to concretize the external without reuse and confirm the hash changed
        with spack.config.override("concretizer:reuse", False):
            external2 = Spec("changing@1.0").concretized()
        assert external2.dag_hash() != external1.dag_hash()

        # ... while with reuse we have the same hash
        with spack.config.override("concretizer:reuse", True):
            external3 = Spec("changing@1.0").concretized()
        assert external3.dag_hash() == external1.dag_hash()

    @pytest.mark.regression("31484")
    @pytest.mark.only_clingo("Use case not supported by the original concretizer")
    def test_user_can_select_externals_with_require(self, mutable_database, tmp_path):
        """Test that users have means to select an external even in presence of reusable specs."""
        external_conf = {
            "mpi": {"buildable": False},
            "multi-provider-mpi": {
                "externals": [{"spec": "multi-provider-mpi@2.0.0", "prefix": str(tmp_path)}]
            },
        }
        spack.config.set("packages", external_conf)

        # mpich and others are installed, so check that
        # fresh use the external, reuse does not
        with spack.config.override("concretizer:reuse", False):
            mpi_spec = Spec("mpi").concretized()
            assert mpi_spec.name == "multi-provider-mpi"

        with spack.config.override("concretizer:reuse", True):
            mpi_spec = Spec("mpi").concretized()
            assert mpi_spec.name != "multi-provider-mpi"

        external_conf["mpi"]["require"] = "multi-provider-mpi"
        spack.config.set("packages", external_conf)

        with spack.config.override("concretizer:reuse", True):
            mpi_spec = Spec("mpi").concretized()
            assert mpi_spec.name == "multi-provider-mpi"

    @pytest.mark.regression("31484")
    @pytest.mark.only_clingo("Use case not supported by the original concretizer")
    def test_installed_specs_disregard_conflicts(self, mutable_database, monkeypatch):
        """Test that installed specs do not trigger conflicts. This covers for the rare case
        where a conflict is added on a package after a spec matching the conflict was installed.
        """
        # Add a conflict to "mpich" that match an already installed "mpich~debug"
        pkg_cls = spack.repo.PATH.get_pkg_class("mpich")
        monkeypatch.setitem(pkg_cls.conflicts, Spec(), [("~debug", None)])

        # If we concretize with --fresh the conflict is taken into account
        with spack.config.override("concretizer:reuse", False):
            s = Spec("mpich").concretized()
            assert s.satisfies("+debug")

        # If we concretize with --reuse it is not, since "mpich~debug" was already installed
        with spack.config.override("concretizer:reuse", True):
            s = Spec("mpich").concretized()
            assert s.installed
            assert s.satisfies("~debug"), s

    @pytest.mark.regression("32471")
    @pytest.mark.only_clingo("Use case not supported by the original concretizer")
    def test_require_targets_are_allowed(self, mutable_database):
        """Test that users can set target constraints under the require attribute."""
        # Configuration to be added to packages.yaml
        external_conf = {"all": {"require": "target=%s" % spack.platforms.test.Test.front_end}}
        spack.config.set("packages", external_conf)

        with spack.config.override("concretizer:reuse", False):
            spec = Spec("mpich").concretized()

        for s in spec.traverse():
            assert s.satisfies("target=%s" % spack.platforms.test.Test.front_end)

    def test_external_python_extensions_have_dependency(self):
        """Test that python extensions have access to a python dependency

        when python is otherwise in the DAG"""
        external_conf = {
            "py-extension1": {
                "buildable": False,
                "externals": [{"spec": "py-extension1@2.0", "prefix": "/fake"}],
            }
        }
        spack.config.set("packages", external_conf)

        spec = Spec("py-extension2").concretized()

        assert "python" in spec["py-extension1"]
        assert spec["python"] == spec["py-extension1"]["python"]

    target = spack.platforms.test.Test.default

    @pytest.mark.parametrize(
        "python_spec",
        [
            "python@configured",
            "python@configured platform=test",
            "python@configured os=debian",
            "python@configured target=%s" % target,
        ],
    )
    def test_external_python_extension_find_dependency_from_config(self, python_spec):
        fake_path = os.path.sep + "fake"

        external_conf = {
            "py-extension1": {
                "buildable": False,
                "externals": [{"spec": "py-extension1@2.0", "prefix": fake_path}],
            },
            "python": {"externals": [{"spec": python_spec, "prefix": fake_path}]},
        }
        spack.config.set("packages", external_conf)

        spec = Spec("py-extension1").concretized()

        assert "python" in spec["py-extension1"]
        assert spec["python"].prefix == fake_path
        # The spec is not equal to Spec("python@configured") because it gets a
        # namespace and an external prefix before marking concrete
        assert spec["python"].satisfies(python_spec)

    def test_external_python_extension_find_dependency_from_installed(self, monkeypatch):
        fake_path = os.path.sep + "fake"

        external_conf = {
            "py-extension1": {
                "buildable": False,
                "externals": [{"spec": "py-extension1@2.0", "prefix": fake_path}],
            },
            "python": {
                "buildable": False,
                "externals": [{"spec": "python@installed", "prefix": fake_path}],
            },
        }
        spack.config.set("packages", external_conf)

        # install python external
        python = Spec("python").concretized()

        def query(*args, **kwargs):
            return [python]

        monkeypatch.setattr(spack.store.STORE.db, "query", query)

        # ensure that we can't be faking this by getting it from config
        external_conf.pop("python")
        spack.config.set("packages", external_conf)

        spec = Spec("py-extension1").concretized()

        assert "python" in spec["py-extension1"]
        assert spec["python"].prefix == fake_path
        # The spec is not equal to Spec("python@configured") because it gets a
        # namespace and an external prefix before marking concrete
        assert spec["python"].satisfies(python)

    def test_external_python_extension_find_dependency_from_detection(self, monkeypatch):
        """Test that python extensions have access to a python dependency

        when python isn't otherwise in the DAG"""
        python_spec = Spec("python@=detected")
        prefix = os.path.sep + "fake"

        def find_fake_python(classes, path_hints):
            return {"python": [spack.detection.DetectedPackage(python_spec, prefix=path_hints[0])]}

        monkeypatch.setattr(spack.detection, "by_path", find_fake_python)
        external_conf = {
            "py-extension1": {
                "buildable": False,
                "externals": [{"spec": "py-extension1@2.0", "prefix": "%s" % prefix}],
            }
        }
        spack.config.set("packages", external_conf)

        spec = Spec("py-extension1").concretized()

        assert "python" in spec["py-extension1"]
        assert spec["python"].prefix == prefix
        assert spec["python"] == python_spec

    def test_external_python_extension_find_unified_python(self):
        """Test that python extensions use the same python as other specs in unified env"""
        external_conf = {
            "py-extension1": {
                "buildable": False,
                "externals": [{"spec": "py-extension1@2.0", "prefix": os.path.sep + "fake"}],
            }
        }
        spack.config.set("packages", external_conf)

        abstract_specs = [Spec(s) for s in ["py-extension1", "python"]]
        specs = spack.concretize.concretize_specs_together(*abstract_specs)
        assert specs[0]["python"] == specs[1]["python"]

    @pytest.mark.regression("36190")
    @pytest.mark.parametrize(
        "specs",
        [
            ["mpileaks^ callpath ^dyninst@8.1.1:8 ^mpich2@1.3:1"],
            ["multivalue-variant ^a@2:2"],
            ["v1-consumer ^conditional-provider@1:1 +disable-v1"],
        ],
    )
    def test_result_specs_is_not_empty(self, specs):
        """Check that the implementation of "result.specs" is correct in cases where we
        know a concretization exists.
        """
        specs = [Spec(s) for s in specs]
        solver = spack.solver.asp.Solver()
        setup = spack.solver.asp.SpackSolverSetup()
        result, _, _ = solver.driver.solve(setup, specs, reuse=[])

        assert result.specs

    @pytest.mark.regression("38664")
    def test_unsolved_specs_raises_error(self, monkeypatch, mock_packages, config):
        """Check that the solver raises an exception when input specs are not
        satisfied.
        """
        specs = [Spec("zlib")]
        solver = spack.solver.asp.Solver()
        setup = spack.solver.asp.SpackSolverSetup()

        simulate_unsolved_property = list((x, None) for x in specs)

        monkeypatch.setattr(spack.solver.asp.Result, "unsolved_specs", simulate_unsolved_property)

        with pytest.raises(
            spack.solver.asp.InternalConcretizerError,
            match="the solver completed but produced specs",
        ):
            solver.driver.solve(setup, specs, reuse=[])

    @pytest.mark.regression("43141")
    @pytest.mark.only_clingo("Use case not supported by the original concretizer")
    def test_clear_error_when_unknown_compiler_requested(self, mock_packages, config):
        """Tests that the solver can report a case where the compiler cannot be set"""
        with pytest.raises(
            spack.error.UnsatisfiableSpecError, match="Cannot set the required compiler: a%foo"
        ):
            Spec("a %foo").concretized()

    @pytest.mark.regression("36339")
    def test_compiler_match_constraints_when_selected(self):
        """Test that, when multiple compilers with the same name are in the configuration
        we ensure that the selected one matches all the required constraints.
        """
        compiler_configuration = [
            {
                "compiler": {
                    "spec": "gcc@11.1.0",
                    "paths": {
                        "cc": "/usr/bin/gcc",
                        "cxx": "/usr/bin/g++",
                        "f77": "/usr/bin/gfortran",
                        "fc": "/usr/bin/gfortran",
                    },
                    "operating_system": "debian6",
                    "modules": [],
                }
            },
            {
                "compiler": {
                    "spec": "gcc@12.1.0",
                    "paths": {
                        "cc": "/usr/bin/gcc",
                        "cxx": "/usr/bin/g++",
                        "f77": "/usr/bin/gfortran",
                        "fc": "/usr/bin/gfortran",
                    },
                    "operating_system": "debian6",
                    "modules": [],
                }
            },
        ]
        spack.config.set("compilers", compiler_configuration)
        s = Spec("a %gcc@:11").concretized()
        assert s.compiler.version == ver("=11.1.0"), s

    @pytest.mark.regression("36339")
    @pytest.mark.not_on_windows("Not supported on Windows")
    def test_compiler_with_custom_non_numeric_version(self, mock_executable):
        """Test that, when a compiler has a completely made up version, we can use its
        'real version' to detect targets and don't raise during concretization.
        """
        gcc_path = mock_executable("gcc", output="echo 9")
        compiler_configuration = [
            {
                "compiler": {
                    "spec": "gcc@foo",
                    "paths": {"cc": str(gcc_path), "cxx": str(gcc_path), "f77": None, "fc": None},
                    "operating_system": "debian6",
                    "modules": [],
                }
            }
        ]
        spack.config.set("compilers", compiler_configuration)
        s = Spec("a %gcc@foo").concretized()
        assert s.compiler.version == ver("=foo")

    @pytest.mark.regression("36628")
    def test_concretization_with_compilers_supporting_target_any(self):
        """Tests that a compiler with 'target: any' can satisfy any target, and is a viable
        candidate for concretization.
        """
        compiler_configuration = [
            {
                "compiler": {
                    "spec": "gcc@12.1.0",
                    "paths": {
                        "cc": "/some/path/gcc",
                        "cxx": "/some/path/g++",
                        "f77": None,
                        "fc": None,
                    },
                    "operating_system": "debian6",
                    "target": "any",
                    "modules": [],
                }
            }
        ]

        with spack.config.override("compilers", compiler_configuration):
            s = spack.spec.Spec("a").concretized()
        assert s.satisfies("%gcc@12.1.0")

    @pytest.mark.parametrize("spec_str", ["mpileaks", "mpileaks ^mpich"])
    def test_virtuals_are_annotated_on_edges(self, spec_str, default_mock_concretization):
        """Tests that information on virtuals is annotated on DAG edges"""
        spec = default_mock_concretization(spec_str)
        mpi_provider = spec["mpi"].name

        edges = spec.edges_to_dependencies(name=mpi_provider)
        assert len(edges) == 1 and edges[0].virtuals == ("mpi",)
        edges = spec.edges_to_dependencies(name="callpath")
        assert len(edges) == 1 and edges[0].virtuals == ()

    @pytest.mark.only_clingo("Use case not supported by the original concretizer")
    @pytest.mark.db
    @pytest.mark.parametrize(
        "spec_str,mpi_name",
        [("mpileaks", "mpich"), ("mpileaks ^mpich2", "mpich2"), ("mpileaks ^zmpi", "zmpi")],
    )
    def test_virtuals_are_reconstructed_on_reuse(self, spec_str, mpi_name, database):
        """Tests that when we reuse a spec, virtual on edges are reconstructed correctly"""
        with spack.config.override("concretizer:reuse", True):
            spec = Spec(spec_str).concretized()
            assert spec.installed
            mpi_edges = spec.edges_to_dependencies(mpi_name)
            assert len(mpi_edges) == 1
            assert "mpi" in mpi_edges[0].virtuals

    @pytest.mark.only_clingo("Use case not supported by the original concretizer")
    def test_dont_define_new_version_from_input_if_checksum_required(self, working_env):
        os.environ["SPACK_CONCRETIZER_REQUIRE_CHECKSUM"] = "yes"
        with pytest.raises(spack.error.UnsatisfiableSpecError):
            # normally spack concretizes to @=3.0 if it's not defined in package.py, except
            # when checksums are required
            Spec("a@=3.0").concretized()

    @pytest.mark.regression("39570")
    @pytest.mark.db
    def test_reuse_python_from_cli_and_extension_from_db(self, mutable_database):
        """Tests that reusing python with and explicit request on the command line, when the spec
        also reuses a python extension from the DB, doesn't fail.
        """
        s = Spec("py-extension1").concretized()
        python_hash = s["python"].dag_hash()
        s.package.do_install(fake=True, explicit=True)

        with spack.config.override("concretizer:reuse", True):
            with_reuse = Spec(f"py-extension2 ^/{python_hash}").concretized()

        with spack.config.override("concretizer:reuse", False):
            without_reuse = Spec("py-extension2").concretized()

        assert with_reuse.dag_hash() == without_reuse.dag_hash()

    @pytest.mark.regression("35536")
    @pytest.mark.parametrize(
        "spec_str,expected_namespaces",
        [
            # Single node with fully qualified namespace
            ("builtin.mock.gmake", {"gmake": "builtin.mock"}),
            # Dependency with fully qualified namespace
            ("hdf5 ^builtin.mock.gmake", {"gmake": "builtin.mock", "hdf5": "duplicates.test"}),
            ("hdf5 ^gmake", {"gmake": "duplicates.test", "hdf5": "duplicates.test"}),
        ],
    )
    @pytest.mark.only_clingo("Uses specs requiring multiple gmake specs")
    def test_select_lower_priority_package_from_repository_stack(
        self, spec_str, expected_namespaces
    ):
        """Tests that a user can explicitly select a lower priority, fully qualified dependency
        from cli.
        """
        # 'builtin.mock" and "duplicates.test" share a 'gmake' package
        additional_repo = os.path.join(spack.paths.repos_path, "duplicates.test")
        with spack.repo.use_repositories(additional_repo, override=False):
            s = Spec(spec_str).concretized()

        for name, namespace in expected_namespaces.items():
            assert s[name].concrete
            assert s[name].namespace == namespace

    @pytest.mark.only_clingo("Old concretizer cannot reuse")
    def test_reuse_specs_from_non_available_compilers(self, mutable_config, mutable_database):
        """Tests that we can reuse specs with compilers that are not configured locally."""
        # All the specs in the mutable DB have been compiled with %gcc@=10.2.1
        specs = mutable_database.query_local()
        assert all(s.satisfies("%gcc@=10.2.1") for s in specs)

        spack.compilers.remove_compiler_from_config("gcc@=10.2.1")
        assert not spack.compilers.compilers_for_spec("gcc@=10.2.1")
        mutable_config.set("concretizer:reuse", True)

        # mpileaks is in the database, it will be reused with gcc@=10.2.1
        root = Spec("mpileaks").concretized()
        for s in root.traverse():
            assert s.satisfies("%gcc@10.2.1")

        # fftw is not in the database, therefore the root will be compiled with gcc@=9.4.0,
        # while the mpi is reused from the database and is compiled with gcc@=10.2.1
        root = Spec("fftw").concretized()
        assert root.satisfies("%gcc@=9.4.0")
        for s in root.traverse(root=False):
            assert s.satisfies("%gcc@10.2.1")

    @pytest.mark.regression("43406")
    def test_externals_with_platform_explicitly_set(self, tmp_path):
        """Tests that users can specify platform=xxx in an external spec"""
        external_conf = {
            "mpich": {
                "buildable": False,
                "externals": [{"spec": "mpich@=2.0.0 platform=test", "prefix": str(tmp_path)}],
            }
        }
        spack.config.set("packages", external_conf)
        s = Spec("mpich").concretized()
        assert s.external

    @pytest.mark.regression("43875")
    def test_concretize_missing_compiler(self, mutable_config, monkeypatch):
        """Tests that Spack can concretize a spec with a missing compiler when the
        option is active.
        """

        def _default_libc(self):
            if self.cc is None:
                return None
            return Spec("glibc@=2.28")

        monkeypatch.setattr(spack.concretize.Concretizer, "check_for_compiler_existence", False)
        monkeypatch.setattr(spack.compiler.Compiler, "default_libc", property(_default_libc))
        monkeypatch.setattr(
            spack.util.libc, "libc_from_current_python_process", lambda: Spec("glibc@=2.28")
        )
        mutable_config.set("config:install_missing_compilers", True)
        s = Spec("a %gcc@=13.2.0").concretized()
        assert s.satisfies("%gcc@13.2.0")

    @pytest.mark.regression("43267")
    def test_spec_with_build_dep_from_json(self, tmp_path):
        """Tests that we can correctly concretize a spec, when we express its dependency as a
        concrete spec to be read from JSON.

        The bug was triggered by missing virtuals on edges that were trimmed from pure build
        dependencies.
        """
        build_dep = Spec("dttop").concretized()
        json_file = tmp_path / "build.json"
        json_file.write_text(build_dep.to_json())
        s = Spec(f"dtuse ^{str(json_file)}").concretized()
        assert s["dttop"].dag_hash() == build_dep.dag_hash()

    @pytest.mark.regression("44040")
    @pytest.mark.only_clingo("Use case not supported by the original concretizer")
    def test_exclude_specs_from_reuse(self, monkeypatch):
        """Tests that we can exclude a spec from reuse when concretizing, and that the spec
        is not added back to the solve as a dependency of another reusable spec.

        The expected spec is:

        o callpath@1.0
        |\
        | |\
        o | | mpich@3.0.4
        |/ /
        | o dyninst@8.2
        |/|
        | |\
        | | o libdwarf@20130729
        | |/|
        |/|/
        | o libelf@0.8.13
        |/
        o glibc@2.31
        """
        # Prepare a mock mirror that returns an old version of dyninst
        request_str = "callpath ^mpich"
        reused = Spec(f"{request_str} ^dyninst@8.1.1").concretized()
        monkeypatch.setattr(spack.solver.asp, "_specs_from_mirror", lambda: [reused])

        # Exclude dyninst from reuse, so we expect that the old version is not taken into account
        with spack.config.override(
            "concretizer:reuse", {"from": [{"type": "buildcache", "exclude": ["dyninst"]}]}
        ):
            result = Spec(request_str).concretized()

        assert result.dag_hash() != reused.dag_hash()
        assert result["mpich"].dag_hash() == reused["mpich"].dag_hash()
        assert result["dyninst"].dag_hash() != reused["dyninst"].dag_hash()
        assert result["dyninst"].satisfies("@=8.2")
        for dep in result["dyninst"].traverse(root=False):
            assert dep.dag_hash() == reused[dep.name].dag_hash()

    @pytest.mark.regression("44091")
    @pytest.mark.parametrize(
        "included_externals",
        [
            ["deprecated-versions"],
            # Try the empty list, to ensure that in that case everything will be included
            # since filtering should happen only when the list is non-empty
            [],
        ],
    )
    @pytest.mark.only_clingo("Use case not supported by the original concretizer")
    def test_include_specs_from_externals_and_libcs(
        self, included_externals, mutable_config, tmp_path
    ):
        """Tests that when we include specs from externals, we always include libcs."""
        mutable_config.set(
            "packages",
            {
                "deprecated-versions": {
                    "externals": [{"spec": "deprecated-versions@1.1.0", "prefix": str(tmp_path)}]
                }
            },
        )
        request_str = "deprecated-client"

        # When using the external the version is selected even if deprecated
        with spack.config.override(
            "concretizer:reuse", {"from": [{"type": "external", "include": included_externals}]}
        ):
            result = Spec(request_str).concretized()

        assert result["deprecated-versions"].satisfies("@1.1.0")

        # When excluding it, we pick the non-deprecated version
        with spack.config.override(
            "concretizer:reuse",
            {"from": [{"type": "external", "exclude": ["deprecated-versions"]}]},
        ):
            result = Spec(request_str).concretized()

        assert result["deprecated-versions"].satisfies("@1.0.0")

    @pytest.mark.regression("44085")
    @pytest.mark.only_clingo("Use case not supported by the original concretizer")
    def test_can_reuse_concrete_externals_for_dependents(self, mutable_config, tmp_path):
        """Test that external specs that are in the DB can be reused. This means they are
        preferred to concretizing another external from packages.yaml
        """
        packages_yaml = {
            "externaltool": {"externals": [{"spec": "externaltool@2.0", "prefix": "/fake/path"}]}
        }
        mutable_config.set("packages", packages_yaml)
        # Concretize with gcc@9 to get a suboptimal spec, since we have gcc@10 available
        external_spec = Spec("externaltool@2 %gcc@9").concretized()
        assert external_spec.external

        root_specs = [Spec("sombrero")]
        with spack.config.override("concretizer:reuse", True):
            solver = spack.solver.asp.Solver()
            setup = spack.solver.asp.SpackSolverSetup()
            result, _, _ = solver.driver.solve(setup, root_specs, reuse=[external_spec])

        assert len(result.specs) == 1
        sombrero = result.specs[0]
        assert sombrero["externaltool"].dag_hash() == external_spec.dag_hash()

    @pytest.mark.only_clingo("Original concretizer cannot reuse")
    def test_cannot_reuse_host_incompatible_libc(self):
        """Test whether reuse concretization correctly fails to reuse a spec with a host
        incompatible libc."""
        if not spack.solver.asp.using_libc_compatibility():
            pytest.skip("This test requires libc nodes")

        # We install b@1 ^glibc@2.30, and b@0 ^glibc@2.28. The former is not host compatible, the
        # latter is.
        fst = Spec("b@1").concretized()
        fst._mark_concrete(False)
        fst.dependencies("glibc")[0].versions = VersionList(["=2.30"])
        fst._mark_concrete(True)
        snd = Spec("b@0").concretized()

        # The spec b@1 ^glibc@2.30 is "more optimal" than b@0 ^glibc@2.28, but due to glibc
        # incompatibility, it should not be reused.
        solver = spack.solver.asp.Solver()
        setup = spack.solver.asp.SpackSolverSetup()
        result, _, _ = solver.driver.solve(setup, [Spec("b")], reuse=[fst, snd])
        assert len(result.specs) == 1
        assert result.specs[0] == snd


@pytest.fixture()
def duplicates_test_repository():
    repository_path = os.path.join(spack.paths.repos_path, "duplicates.test")
    with spack.repo.use_repositories(repository_path) as mock_repo:
        yield mock_repo


@pytest.mark.usefixtures("mutable_config", "duplicates_test_repository")
@pytest.mark.only_clingo("Not supported by the original concretizer")
class TestConcretizeSeparately:
    """Collects test on separate concretization"""

    @pytest.mark.parametrize("strategy", ["minimal", "full"])
    def test_two_gmake(self, strategy):
        """Tests that we can concretize a spec with nodes using the same build
        dependency pinned at different versions.

        o hdf5@1.0
        |\
        o | pinned-gmake@1.0
        o | gmake@3.0
         /
        o gmake@4.1

        """
        spack.config.CONFIG.set("concretizer:duplicates:strategy", strategy)
        s = Spec("hdf5").concretized()

        # Check that hdf5 depends on gmake@=4.1
        hdf5_gmake = s["hdf5"].dependencies(name="gmake", deptype="build")
        assert len(hdf5_gmake) == 1 and hdf5_gmake[0].satisfies("@=4.1")

        # Check that pinned-gmake depends on gmake@=3.0
        pinned_gmake = s["pinned-gmake"].dependencies(name="gmake", deptype="build")
        assert len(pinned_gmake) == 1 and pinned_gmake[0].satisfies("@=3.0")

    @pytest.mark.parametrize("strategy", ["minimal", "full"])
    def test_two_setuptools(self, strategy):
        """Tests that we can concretize separate build dependencies, when we are dealing
        with extensions.

        o py-shapely@1.25.0
        |\
        | |\
        | o | py-setuptools@60
        |/ /
        | o py-numpy@1.25.0
        |/|
        | |\
        | o | py-setuptools@59
        |/ /
        o | python@3.11.2
        o | gmake@3.0
         /
        o gmake@4.1

        """
        spack.config.CONFIG.set("concretizer:duplicates:strategy", strategy)
        s = Spec("py-shapely").concretized()
        # Requirements on py-shapely
        setuptools = s["py-shapely"].dependencies(name="py-setuptools", deptype="build")
        assert len(setuptools) == 1 and setuptools[0].satisfies("@=60")

        # Requirements on py-numpy
        setuptools = s["py-numpy"].dependencies(name="py-setuptools", deptype="build")
        assert len(setuptools) == 1 and setuptools[0].satisfies("@=59")
        gmake = s["py-numpy"].dependencies(name="gmake", deptype="build")
        assert len(gmake) == 1 and gmake[0].satisfies("@=4.1")

        # Requirements on python
        gmake = s["python"].dependencies(name="gmake", deptype="build")
        assert len(gmake) == 1 and gmake[0].satisfies("@=3.0")

    def test_solution_without_cycles(self):
        """Tests that when we concretize a spec with cycles, a fallback kicks in to recompute
        a solution without cycles.
        """
        s = Spec("cycle-a").concretized()
        assert s["cycle-a"].satisfies("+cycle")
        assert s["cycle-b"].satisfies("~cycle")

        s = Spec("cycle-b").concretized()
        assert s["cycle-a"].satisfies("~cycle")
        assert s["cycle-b"].satisfies("+cycle")

    @pytest.mark.parametrize("strategy", ["minimal", "full"])
    def test_pure_build_virtual_dependency(self, strategy):
        """Tests that we can concretize a pure build virtual dependency, and ensures that
        pure build virtual dependencies are accounted in the list of possible virtual
        dependencies.

        virtual-build@1.0
        | [type=build, virtual=pkgconfig]
        pkg-config@1.0
        """
        spack.config.CONFIG.set("concretizer:duplicates:strategy", strategy)

        s = Spec("virtual-build").concretized()
        assert s["pkgconfig"].name == "pkg-config"

    @pytest.mark.regression("40595")
    def test_no_multiple_solutions_with_different_edges_same_nodes(self):
        r"""Tests that the root node, which has a dependency on py-setuptools without constraint,
        doesn't randomly pick one of the two setuptools (@=59, @=60) needed by its dependency.

        o py-floating@1.25.0/3baitsp
        |\
        | |\
        | | |\
        | o | | py-shapely@1.25.0/4hep6my
        |/| | |
        | |\| |
        | | |/
        | |/|
        | | o py-setuptools@60/cwhbthc
        | |/
        |/|
        | o py-numpy@1.25.0/5q5fx4d
        |/|
        | |\
        | o | py-setuptools@59/jvsa7sd
        |/ /
        o | python@3.11.2/pdmjekv
        o | gmake@3.0/jv7k2bl
         /
        o gmake@4.1/uo6ot3d
        """
        spec_str = "py-floating"

        root = spack.spec.Spec(spec_str).concretized()
        assert root["py-shapely"].satisfies("^py-setuptools@=60")
        assert root["py-numpy"].satisfies("^py-setuptools@=59")

        edges = root.edges_to_dependencies("py-setuptools")
        assert len(edges) == 1
        assert edges[0].spec.satisfies("@=60")

    @pytest.mark.regression("43647")
    def test_specifying_different_versions_build_deps(self):
        """Tests that we can concretize a spec with nodes using the same build
        dependency pinned at different versions, when the constraint is specified
        in the root spec.

        o hdf5@1.0
        |\
        o | pinned-gmake@1.0
        o | gmake@3.0
         /
        o gmake@4.1

        """
        hdf5_str = "hdf5@1.0 ^gmake@4.1"
        pinned_str = "pinned-gmake@1.0 ^gmake@3.0"
        input_specs = [Spec(hdf5_str), Spec(pinned_str)]
        solver = spack.solver.asp.Solver()
        result = solver.solve(input_specs)

        assert any(x.satisfies(hdf5_str) for x in result.specs)
        assert any(x.satisfies(pinned_str) for x in result.specs)


@pytest.mark.parametrize(
    "v_str,v_opts,checksummed",
    [
        ("1.2.3", {"sha256": f"{1:064x}"}, True),
        # it's not about the version being "infinite",
        # but whether it has a digest
        ("develop", {"sha256": f"{1:064x}"}, True),
        # other hash types
        ("1.2.3", {"checksum": f"{1:064x}"}, True),
        ("1.2.3", {"md5": f"{1:032x}"}, True),
        ("1.2.3", {"sha1": f"{1:040x}"}, True),
        ("1.2.3", {"sha224": f"{1:056x}"}, True),
        ("1.2.3", {"sha384": f"{1:096x}"}, True),
        ("1.2.3", {"sha512": f"{1:0128x}"}, True),
        # no digest key
        ("1.2.3", {"bogus": f"{1:064x}"}, False),
        # git version with full commit sha
        ("1.2.3", {"commit": f"{1:040x}"}, True),
        (f"{1:040x}=1.2.3", {}, True),
        # git version with short commit sha
        ("1.2.3", {"commit": f"{1:07x}"}, False),
        (f"{1:07x}=1.2.3", {}, False),
        # git tag is a moving target
        ("1.2.3", {"tag": "v1.2.3"}, False),
        ("1.2.3", {"tag": "v1.2.3", "commit": f"{1:07x}"}, False),
        # git branch is a moving target
        ("1.2.3", {"branch": "releases/1.2"}, False),
        # git ref is a moving target
        ("git.branch=1.2.3", {}, False),
    ],
)
def test_drop_moving_targets(v_str, v_opts, checksummed):
    v = Version(v_str)
    assert spack.solver.asp._is_checksummed_version((v, v_opts)) == checksummed


class TestConcreteSpecsByHash:
    """Tests the container of concrete specs"""

    @pytest.mark.parametrize("input_specs", [["a"], ["a foobar=bar", "b"], ["a foobar=baz", "b"]])
    def test_adding_specs(self, input_specs, default_mock_concretization):
        """Tests that concrete specs in the container are equivalent, but stored as different
        objects in memory.
        """
        container = spack.solver.asp.ConcreteSpecsByHash()
        input_specs = [Spec(s).concretized() for s in input_specs]
        for s in input_specs:
            container.add(s)

        for root in input_specs:
            for node in root.traverse(root=True):
                assert node == container[node.dag_hash()]
                assert node.dag_hash() in container
                assert node is not container[node.dag_hash()]


@pytest.fixture()
def edges_test_repository():
    repository_path = os.path.join(spack.paths.repos_path, "edges.test")
    with spack.repo.use_repositories(repository_path) as mock_repo:
        yield mock_repo


@pytest.mark.usefixtures("mutable_config", "edges_test_repository")
@pytest.mark.only_clingo("Edge properties not supported by the original concretizer")
class TestConcretizeEdges:
    """Collects tests on edge properties"""

    @pytest.mark.parametrize(
        "spec_str,expected_satisfies,expected_not_satisfies",
        [
            ("conditional-edge", ["^zlib@2.0"], ["^zlib-api"]),
            ("conditional-edge~foo", ["^zlib@2.0"], ["^zlib-api"]),
            (
                "conditional-edge+foo",
                ["^zlib@1.0", "^zlib-api", "^[virtuals=zlib-api] zlib"],
                ["^[virtuals=mpi] zlib"],
            ),
        ],
    )
    def test_condition_triggered_by_edge_property(
        self, spec_str, expected_satisfies, expected_not_satisfies
    ):
        """Tests that we can enforce constraints based on edge attributes"""
        s = Spec(spec_str).concretized()

        for expected in expected_satisfies:
            assert s.satisfies(expected), str(expected)

        for not_expected in expected_not_satisfies:
            assert not s.satisfies(not_expected), str(not_expected)

    def test_virtuals_provided_together_but_only_one_required_in_dag(self):
        """Tests that we can use a provider that provides more than one virtual together,
        and is providing only one, iff the others are not needed in the DAG.

        o blas-only-client
        | [virtual=blas]
        o openblas (provides blas and lapack together)

        """
        s = Spec("blas-only-client ^openblas").concretized()
        assert s.satisfies("^[virtuals=blas] openblas")
        assert not s.satisfies("^[virtuals=blas,lapack] openblas")


def test_reusable_externals_match(mock_packages, tmpdir):
    spec = Spec("mpich@4.1%gcc@13.1.0~debug build_system=generic arch=linux-ubuntu23.04-zen2")
    spec.external_path = tmpdir.strpath
    spec.external_modules = ["mpich/4.1"]
    spec._mark_concrete()
    assert spack.solver.asp._is_reusable(
        spec,
        {
            "mpich": {
                "externals": [
                    {"spec": "mpich@4.1", "prefix": tmpdir.strpath, "modules": ["mpich/4.1"]}
                ]
            }
        },
        local=False,
    )


def test_reusable_externals_match_virtual(mock_packages, tmpdir):
    spec = Spec("mpich@4.1%gcc@13.1.0~debug build_system=generic arch=linux-ubuntu23.04-zen2")
    spec.external_path = tmpdir.strpath
    spec.external_modules = ["mpich/4.1"]
    spec._mark_concrete()
    assert spack.solver.asp._is_reusable(
        spec,
        {
            "mpi": {
                "externals": [
                    {"spec": "mpich@4.1", "prefix": tmpdir.strpath, "modules": ["mpich/4.1"]}
                ]
            }
        },
        local=False,
    )


def test_reusable_externals_different_prefix(mock_packages, tmpdir):
    spec = Spec("mpich@4.1%gcc@13.1.0~debug build_system=generic arch=linux-ubuntu23.04-zen2")
    spec.external_path = "/other/path"
    spec.external_modules = ["mpich/4.1"]
    spec._mark_concrete()
    assert not spack.solver.asp._is_reusable(
        spec,
        {
            "mpich": {
                "externals": [
                    {"spec": "mpich@4.1", "prefix": tmpdir.strpath, "modules": ["mpich/4.1"]}
                ]
            }
        },
        local=False,
    )


@pytest.mark.parametrize("modules", [None, ["mpich/4.1", "libfabric/1.19"]])
def test_reusable_externals_different_modules(mock_packages, tmpdir, modules):
    spec = Spec("mpich@4.1%gcc@13.1.0~debug build_system=generic arch=linux-ubuntu23.04-zen2")
    spec.external_path = tmpdir.strpath
    spec.external_modules = modules
    spec._mark_concrete()
    assert not spack.solver.asp._is_reusable(
        spec,
        {
            "mpich": {
                "externals": [
                    {"spec": "mpich@4.1", "prefix": tmpdir.strpath, "modules": ["mpich/4.1"]}
                ]
            }
        },
        local=False,
    )


def test_reusable_externals_different_spec(mock_packages, tmpdir):
    spec = Spec("mpich@4.1%gcc@13.1.0~debug build_system=generic arch=linux-ubuntu23.04-zen2")
    spec.external_path = tmpdir.strpath
    spec._mark_concrete()
    assert not spack.solver.asp._is_reusable(
        spec,
        {"mpich": {"externals": [{"spec": "mpich@4.1 +debug", "prefix": tmpdir.strpath}]}},
        local=False,
    )


def test_concretization_version_order():
    versions = [
        (Version("develop"), {}),
        (Version("1.0"), {}),
        (Version("2.0"), {"deprecated": True}),
        (Version("1.1"), {}),
        (Version("1.1alpha1"), {}),
        (Version("0.9"), {"preferred": True}),
    ]
    result = [
        v
        for v, _ in sorted(
            versions, key=spack.solver.asp._concretization_version_order, reverse=True
        )
    ]
    assert result == [
        Version("0.9"),  # preferred
        Version("1.1"),  # latest non-deprecated final version
        Version("1.0"),  # latest non-deprecated final version
        Version("1.1alpha1"),  # prereleases
        Version("develop"),  # likely development version
        Version("2.0"),  # deprecated
    ]


@pytest.mark.only_clingo("Original concretizer cannot reuse specs")
@pytest.mark.parametrize(
    "roots,reuse_yaml,expected,not_expected,expected_length",
    [
        (
            ["mpileaks"],
            {"roots": True, "include": ["^mpich"]},
            ["^mpich"],
            ["^mpich2", "^zmpi"],
            2,
        ),
        (
            ["mpileaks"],
            {"roots": True, "include": ["externaltest"]},
            ["externaltest"],
            ["^mpich", "^mpich2", "^zmpi"],
            1,
        ),
    ],
)
@pytest.mark.usefixtures("database", "mock_store")
@pytest.mark.not_on_windows("Expected length is different on Windows")
def test_filtering_reused_specs(
    roots, reuse_yaml, expected, not_expected, expected_length, mutable_config, monkeypatch
):
    """Tests that we can select which specs are to be reused, using constraints as filters"""
    # Assume all specs have a runtime dependency
    monkeypatch.setattr(spack.solver.asp, "_has_runtime_dependencies", lambda x: True)
    mutable_config.set("concretizer:reuse", reuse_yaml)
    selector = spack.solver.asp.ReusableSpecsSelector(mutable_config)
    specs = selector.reusable_specs(roots)

    assert len(specs) == expected_length

    for constraint in expected:
        assert all(x.satisfies(constraint) for x in specs)

    for constraint in not_expected:
        assert all(not x.satisfies(constraint) for x in specs)


@pytest.mark.usefixtures("database", "mock_store")
@pytest.mark.parametrize(
    "reuse_yaml,expected_length",
    [({"from": [{"type": "local"}]}, 17), ({"from": [{"type": "buildcache"}]}, 0)],
)
@pytest.mark.not_on_windows("Expected length is different on Windows")
def test_selecting_reused_sources(reuse_yaml, expected_length, mutable_config, monkeypatch):
    """Tests that we can turn on/off sources of reusable specs"""
    # Assume all specs have a runtime dependency
    monkeypatch.setattr(spack.solver.asp, "_has_runtime_dependencies", lambda x: True)
    mutable_config.set("concretizer:reuse", reuse_yaml)
    selector = spack.solver.asp.ReusableSpecsSelector(mutable_config)
    specs = selector.reusable_specs(["mpileaks"])
    assert len(specs) == expected_length


@pytest.mark.parametrize(
    "specs,include,exclude,expected",
    [
        # "foo" discarded by include rules (everything compiled with GCC)
        (["cmake@3.27.9 %gcc", "foo %clang"], ["%gcc"], [], ["cmake@3.27.9 %gcc"]),
        # "cmake" discarded by exclude rules (everything compiled with GCC but cmake)
        (["cmake@3.27.9 %gcc", "foo %gcc"], ["%gcc"], ["cmake"], ["foo %gcc"]),
    ],
)
def test_spec_filters(specs, include, exclude, expected):
    specs = [Spec(x) for x in specs]
    expected = [Spec(x) for x in expected]
    f = spack.solver.asp.SpecFilter(
        factory=lambda: specs, is_usable=lambda x: True, include=include, exclude=exclude
    )
    assert f.selected_specs() == expected


<<<<<<< HEAD
@pytest.mark.only_clingo("Feature not implemented in the original concretizer")
def test_branch_based_versions_pin_to_commits(
    mock_git_version_info, database, mock_packages, monkeypatch, do_not_check_runtimes_on_reuse
):
    repo_path, filename, commits = mock_git_version_info
    monkeypatch.setattr(
        spack.package_base.PackageBase, "git", pathlib.Path(repo_path).as_uri(), raising=False
    )

    spec = Spec("git-test-commit@main").concretized()
    # assure it is not a StandardVersion post solve
    assert isinstance(spec.versions.concrete, GitVersion)
    # last main commit was 3'rd in the list (see mock_git_version_info)
    assert spec.format("{version}") == f"git.{commits[2]}=main"
=======
@pytest.mark.only_clingo("clingo only reuse feature being tested")
@pytest.mark.regression("38484")
def test_git_ref_version_can_be_reused(
    install_mockery_mutable_config, do_not_check_runtimes_on_reuse
):
    first_spec = spack.spec.Spec("git-ref-package@git.2.1.5=2.1.5~opt").concretized()
    first_spec.package.do_install(fake=True, explicit=True)

    with spack.config.override("concretizer:reuse", True):
        # reproducer of the issue is that spack will solve when there is a change to the base spec
        second_spec = spack.spec.Spec("git-ref-package@git.2.1.5=2.1.5+opt").concretized()
        assert second_spec.dag_hash() != first_spec.dag_hash()
        # we also want to confirm that reuse actually works so leave variant off to
        # let solver reuse
        third_spec = spack.spec.Spec("git-ref-package@git.2.1.5=2.1.5")
        assert first_spec.satisfies(third_spec)
        third_spec.concretize()
        assert third_spec.dag_hash() == first_spec.dag_hash()


@pytest.mark.only_clingo("clingo only reuse feature being tested")
@pytest.mark.parametrize("standard_version", ["2.0.0", "2.1.5", "2.1.6"])
def test_reuse_prefers_standard_over_git_versions(
    standard_version, install_mockery_mutable_config, do_not_check_runtimes_on_reuse
):
    """
    order matters in this test. typically reuse would pick the highest versioned installed match
    but we want to prefer the standard version over git ref based versions
    so install git ref last and ensure it is not picked up by reuse
    """
    standard_spec = spack.spec.Spec(f"git-ref-package@{standard_version}").concretized()
    standard_spec.package.do_install(fake=True, explicit=True)

    git_spec = spack.spec.Spec("git-ref-package@git.2.1.5=2.1.5").concretized()
    git_spec.package.do_install(fake=True, explicit=True)

    with spack.config.override("concretizer:reuse", True):
        test_spec = spack.spec.Spec("git-ref-package@2").concretized()
        assert git_spec.dag_hash() != test_spec.dag_hash()
        assert standard_spec.dag_hash() == test_spec.dag_hash()
>>>>>>> b156a62a
<|MERGE_RESOLUTION|>--- conflicted
+++ resolved
@@ -29,11 +29,8 @@
 import spack.variant as vt
 from spack.concretize import find_spec
 from spack.spec import CompilerSpec, Spec
-<<<<<<< HEAD
-from spack.version import GitVersion, Version, ver
-=======
-from spack.version import Version, VersionList, ver
->>>>>>> b156a62a
+from spack.version import GitVersion, Version, VersionList, ver
+
 
 
 def check_spec(abstract, concrete):
@@ -3050,7 +3047,6 @@
     assert f.selected_specs() == expected
 
 
-<<<<<<< HEAD
 @pytest.mark.only_clingo("Feature not implemented in the original concretizer")
 def test_branch_based_versions_pin_to_commits(
     mock_git_version_info, database, mock_packages, monkeypatch, do_not_check_runtimes_on_reuse
@@ -3065,7 +3061,8 @@
     assert isinstance(spec.versions.concrete, GitVersion)
     # last main commit was 3'rd in the list (see mock_git_version_info)
     assert spec.format("{version}") == f"git.{commits[2]}=main"
-=======
+
+    
 @pytest.mark.only_clingo("clingo only reuse feature being tested")
 @pytest.mark.regression("38484")
 def test_git_ref_version_can_be_reused(
@@ -3105,5 +3102,4 @@
     with spack.config.override("concretizer:reuse", True):
         test_spec = spack.spec.Spec("git-ref-package@2").concretized()
         assert git_spec.dag_hash() != test_spec.dag_hash()
-        assert standard_spec.dag_hash() == test_spec.dag_hash()
->>>>>>> b156a62a
+        assert standard_spec.dag_hash() == test_spec.dag_hash()