# Copyright 2013-2022 Lawrence Livermore National Security, LLC and other
# Spack Project Developers. See the top-level COPYRIGHT file for details.
#
# SPDX-License-Identifier: (Apache-2.0 OR MIT)
import os
import shutil
import sys

import jinja2
import pytest

import archspec.cpu

import llnl.util.lang

import spack.compilers
import spack.concretize
import spack.error
import spack.hash_types as ht
import spack.platforms
import spack.repo
import spack.variant as vt
from spack.concretize import find_spec
from spack.spec import Spec
from spack.version import ver

is_windows = sys.platform == "win32"


def check_spec(abstract, concrete):
    if abstract.versions.concrete:
        assert abstract.versions == concrete.versions

    if abstract.variants:
        for name in abstract.variants:
            avariant = abstract.variants[name]
            cvariant = concrete.variants[name]
            assert avariant.value == cvariant.value

    if abstract.compiler_flags:
        for flag in abstract.compiler_flags:
            aflag = abstract.compiler_flags[flag]
            cflag = concrete.compiler_flags[flag]
            assert set(aflag) <= set(cflag)

    for name in spack.repo.path.get_pkg_class(abstract.name).variants:
        assert name in concrete.variants

    for flag in concrete.compiler_flags.valid_compiler_flags():
        assert flag in concrete.compiler_flags

    if abstract.compiler and abstract.compiler.concrete:
        assert abstract.compiler == concrete.compiler

    if abstract.architecture and abstract.architecture.concrete:
        assert abstract.architecture == concrete.architecture


def check_concretize(abstract_spec):
    abstract = Spec(abstract_spec)
    concrete = abstract.concretized()
    assert not abstract.concrete
    assert concrete.concrete
    check_spec(abstract, concrete)
    return concrete


@pytest.fixture(
    params=[
        # no_deps
        "libelf",
        "libelf@0.8.13",
        # dag
        "callpath",
        "mpileaks",
        "libelf",
        # variant
        "mpich+debug",
        "mpich~debug",
        "mpich debug=True",
        "mpich",
        # compiler flags
        'mpich cppflags="-O3"',
        # with virtual
        "mpileaks ^mpi",
        "mpileaks ^mpi@:1.1",
        "mpileaks ^mpi@2:",
        "mpileaks ^mpi@2.1",
        "mpileaks ^mpi@2.2",
        "mpileaks ^mpi@2.2",
        "mpileaks ^mpi@:1",
        "mpileaks ^mpi@1.2:2",
        # conflict not triggered
        "conflict",
        "conflict%clang~foo",
        "conflict-parent%gcc",
    ]
)
def spec(request):
    """Spec to be concretized"""
    return request.param


@pytest.fixture(
    params=[
        # Mocking the host detection
        "haswell",
        "broadwell",
        "skylake",
        "icelake",
        # Using preferred targets from packages.yaml
        "icelake-preference",
        "cannonlake-preference",
    ]
)
def current_host(request, monkeypatch):
    # is_preference is not empty if we want to supply the
    # preferred target via packages.yaml
    cpu, _, is_preference = request.param.partition("-")
    target = archspec.cpu.TARGETS[cpu]

    monkeypatch.setattr(spack.platforms.Test, "default", cpu)
    monkeypatch.setattr(spack.platforms.Test, "front_end", cpu)
    if not is_preference:
        monkeypatch.setattr(archspec.cpu, "host", lambda: target)
        yield target
    else:
        with spack.config.override("packages:all", {"target": [cpu]}):
            yield target


@pytest.fixture()
def repo_with_changing_recipe(tmpdir_factory, mutable_mock_repo):
    repo_namespace = "changing"
    repo_dir = tmpdir_factory.mktemp(repo_namespace)

    repo_dir.join("repo.yaml").write(
        """
repo:
  namespace: changing
""",
        ensure=True,
    )

    packages_dir = repo_dir.ensure("packages", dir=True)
    root_pkg_str = """
class Root(Package):
    homepage = "http://www.example.com"
    url      = "http://www.example.com/root-1.0.tar.gz"

    version(1.0, sha256='abcde')
    depends_on('changing')

    conflicts('changing~foo')
"""
    packages_dir.join("root", "package.py").write(root_pkg_str, ensure=True)

    changing_template = """
class Changing(Package):
    homepage = "http://www.example.com"
    url      = "http://www.example.com/changing-1.0.tar.gz"


{% if not delete_version %}
    version(1.0, sha256='abcde')
{% endif %}
    version(0.9, sha256='abcde')

{% if not delete_variant %}
    variant('fee', default=True, description='nope')
{% endif %}
    variant('foo', default=True, description='nope')
{% if add_variant %}
    variant('fum', default=True, description='nope')
    variant('fum2', default=True, description='nope')
{% endif %}
"""

    class _ChangingPackage(object):
        default_context = [
            ("delete_version", True),
            ("delete_variant", False),
            ("add_variant", False),
        ]

        def __init__(self, repo_directory):
            self.repo_dir = repo_directory
            self.repo = spack.repo.Repo(str(repo_directory))
            mutable_mock_repo.put_first(self.repo)

        def change(self, changes=None):
            changes = changes or {}
            context = dict(self.default_context)
            context.update(changes)
            # Remove the repo object and delete Python modules
            mutable_mock_repo.remove(self.repo)
            # TODO: this mocks a change in the recipe that should happen in a
            # TODO: different process space. Leaving this comment as a hint
            # TODO: in case tests using this fixture start failing.
            if sys.modules.get("spack.pkg.changing.changing"):
                del sys.modules["spack.pkg.changing.changing"]
                del sys.modules["spack.pkg.changing.root"]
                del sys.modules["spack.pkg.changing"]

            # Change the recipe
            t = jinja2.Template(changing_template)
            changing_pkg_str = t.render(**context)
            packages_dir.join("changing", "package.py").write(changing_pkg_str, ensure=True)

            # Re-add the repository
            self.repo = spack.repo.Repo(str(self.repo_dir))
            mutable_mock_repo.put_first(self.repo)

    _changing_pkg = _ChangingPackage(repo_dir)
    _changing_pkg.change({"delete_version": False, "delete_variant": False, "add_variant": False})

    return _changing_pkg


@pytest.fixture()
def additional_repo_with_c(tmpdir_factory, mutable_mock_repo):
    """Add a repository with a simple package"""
    repo_dir = tmpdir_factory.mktemp("myrepo")
    repo_dir.join("repo.yaml").write(
        """
repo:
  namespace: myrepo
""",
        ensure=True,
    )
    packages_dir = repo_dir.ensure("packages", dir=True)
    package_py = """
class C(Package):
    homepage = "http://www.example.com"
    url      = "http://www.example.com/root-1.0.tar.gz"

    version(1.0, sha256='abcde')
"""
    packages_dir.join("c", "package.py").write(package_py, ensure=True)
    repo = spack.repo.Repo(str(repo_dir))
    mutable_mock_repo.put_first(repo)
    return repo


# This must use the mutable_config fixture because the test
# adjusting_default_target_based_on_compiler uses the current_host fixture,
# which changes the config.
@pytest.mark.usefixtures("mutable_config", "mock_packages")
class TestConcretize(object):
    def test_concretize(self, spec):
        check_concretize(spec)

    def test_concretize_mention_build_dep(self):
        spec = check_concretize("cmake-client ^cmake@3.4.3")

        # Check parent's perspective of child
        to_dependencies = spec.edges_to_dependencies(name="cmake")
        assert len(to_dependencies) == 1
        assert set(to_dependencies[0].deptypes) == set(["build"])

        # Check child's perspective of parent
        cmake = spec["cmake"]
        from_dependents = cmake.edges_from_dependents(name="cmake-client")
        assert len(from_dependents) == 1
        assert set(from_dependents[0].deptypes) == set(["build"])

    def test_concretize_preferred_version(self):
        spec = check_concretize("python")
        assert spec.versions == ver("2.7.11")
        spec = check_concretize("python@3.5.1")
        assert spec.versions == ver("3.5.1")

    def test_concretize_with_restricted_virtual(self):
        check_concretize("mpileaks ^mpich2")

        concrete = check_concretize("mpileaks   ^mpich2@1.1")
        assert concrete["mpich2"].satisfies("mpich2@1.1")

        concrete = check_concretize("mpileaks   ^mpich2@1.2")
        assert concrete["mpich2"].satisfies("mpich2@1.2")

        concrete = check_concretize("mpileaks   ^mpich2@:1.5")
        assert concrete["mpich2"].satisfies("mpich2@:1.5")

        concrete = check_concretize("mpileaks   ^mpich2@:1.3")
        assert concrete["mpich2"].satisfies("mpich2@:1.3")

        concrete = check_concretize("mpileaks   ^mpich2@:1.2")
        assert concrete["mpich2"].satisfies("mpich2@:1.2")

        concrete = check_concretize("mpileaks   ^mpich2@:1.1")
        assert concrete["mpich2"].satisfies("mpich2@:1.1")

        concrete = check_concretize("mpileaks   ^mpich2@1.1:")
        assert concrete["mpich2"].satisfies("mpich2@1.1:")

        concrete = check_concretize("mpileaks   ^mpich2@1.5:")
        assert concrete["mpich2"].satisfies("mpich2@1.5:")

        concrete = check_concretize("mpileaks   ^mpich2@1.3.1:1.4")
        assert concrete["mpich2"].satisfies("mpich2@1.3.1:1.4")

    def test_concretize_enable_disable_compiler_existence_check(self):
        with spack.concretize.enable_compiler_existence_check():
            with pytest.raises(spack.concretize.UnavailableCompilerVersionError):
                check_concretize("dttop %gcc@100.100")

        with spack.concretize.disable_compiler_existence_check():
            spec = check_concretize("dttop %gcc@100.100")
            assert spec.satisfies("%gcc@100.100")
            assert spec["dtlink3"].satisfies("%gcc@100.100")

    def test_concretize_with_provides_when(self):
        """Make sure insufficient versions of MPI are not in providers list when
        we ask for some advanced version.
        """
        repo = spack.repo.path
        assert not any(s.satisfies("mpich2@:1.0") for s in repo.providers_for("mpi@2.1"))
        assert not any(s.satisfies("mpich2@:1.1") for s in repo.providers_for("mpi@2.2"))
        assert not any(s.satisfies("mpich@:1") for s in repo.providers_for("mpi@2"))
        assert not any(s.satisfies("mpich@:1") for s in repo.providers_for("mpi@3"))
        assert not any(s.satisfies("mpich2") for s in repo.providers_for("mpi@3"))

    def test_provides_handles_multiple_providers_of_same_version(self):
        """ """
        providers = spack.repo.path.providers_for("mpi@3.0")

        # Note that providers are repo-specific, so we don't misinterpret
        # providers, but vdeps are not namespace-specific, so we can
        # associate vdeps across repos.
        assert Spec("builtin.mock.multi-provider-mpi@1.10.3") in providers
        assert Spec("builtin.mock.multi-provider-mpi@1.10.2") in providers
        assert Spec("builtin.mock.multi-provider-mpi@1.10.1") in providers
        assert Spec("builtin.mock.multi-provider-mpi@1.10.0") in providers
        assert Spec("builtin.mock.multi-provider-mpi@1.8.8") in providers

    def test_different_compilers_get_different_flags(self):
        client = Spec(
            "cmake-client %gcc@4.7.2 platform=test os=fe target=fe"
            + " ^cmake %clang@3.5 platform=test os=fe target=fe"
        )
        client.concretize()
        cmake = client["cmake"]
        assert set(client.compiler_flags["cflags"]) == set(["-O0", "-g"])
        assert set(cmake.compiler_flags["cflags"]) == set(["-O3"])
        assert set(client.compiler_flags["fflags"]) == set(["-O0", "-g"])
        assert not set(cmake.compiler_flags["fflags"])

    def test_architecture_inheritance(self):
        """test_architecture_inheritance is likely to fail with an
        UnavailableCompilerVersionError if the architecture is concretized
        incorrectly.
        """
        spec = Spec("cmake-client %gcc@4.7.2 os=fe ^ cmake")
        spec.concretize()
        assert spec["cmake"].architecture == spec.architecture

    def test_architecture_deep_inheritance(self, mock_targets):
        """Make sure that indirect dependencies receive architecture
        information from the root even when partial architecture information
        is provided by an intermediate dependency.
        """
        spec_str = "mpileaks %gcc@4.5.0 os=CNL target=nocona" " ^dyninst os=CNL ^callpath os=CNL"
        spec = Spec(spec_str).concretized()
        for s in spec.traverse(root=False):
            assert s.architecture.target == spec.architecture.target

    def test_compiler_flags_from_user_are_grouped(self):
        spec = Spec('a%gcc cflags="-O -foo-flag foo-val" platform=test')
        spec.concretize()
        cflags = spec.compiler_flags["cflags"]
        assert any(x == "-foo-flag foo-val" for x in cflags)

    def concretize_multi_provider(self):
        s = Spec("mpileaks ^multi-provider-mpi@3.0")
        s.concretize()
        assert s["mpi"].version == ver("1.10.3")

    def test_concretize_dependent_with_singlevalued_variant_type(self):
        s = Spec("singlevalue-variant-dependent-type")
        s.concretize()

    @pytest.mark.parametrize(
        "spec,version",
        [
            ("dealii", "develop"),
            ("xsdk", "0.4.0"),
        ],
    )
    def concretize_difficult_packages(self, a, b):
        """Test a couple of large packages that are often broken due
        to current limitations in the concretizer"""
        s = Spec(a + "@" + b)
        s.concretize()
        assert s[a].version == ver(b)

    def test_concretize_two_virtuals(self):
        """Test a package with multiple virtual dependencies."""
        Spec("hypre").concretize()

    def test_concretize_two_virtuals_with_one_bound(self, mutable_mock_repo):
        """Test a package with multiple virtual dependencies and one preset."""
        Spec("hypre ^openblas").concretize()

    def test_concretize_two_virtuals_with_two_bound(self):
        """Test a package with multiple virtual deps and two of them preset."""
        Spec("hypre ^openblas ^netlib-lapack").concretize()

    def test_concretize_two_virtuals_with_dual_provider(self):
        """Test a package with multiple virtual dependencies and force a provider
        that provides both.
        """
        Spec("hypre ^openblas-with-lapack").concretize()

    def test_concretize_two_virtuals_with_dual_provider_and_a_conflict(self):
        """Test a package with multiple virtual dependencies and force a
        provider that provides both, and another conflicting package that
        provides one.
        """
        s = Spec("hypre ^openblas-with-lapack ^netlib-lapack")
        with pytest.raises(spack.error.SpackError):
            s.concretize()

    @pytest.mark.skipif(sys.platform == "win32", reason="No Compiler for Arch on Win")
    def test_no_matching_compiler_specs(self, mock_low_high_config):
        # only relevant when not building compilers as needed
        with spack.concretize.enable_compiler_existence_check():
            s = Spec("a %gcc@0.0.0")
            with pytest.raises(spack.concretize.UnavailableCompilerVersionError):
                s.concretize()

    def test_no_compilers_for_arch(self):
        s = Spec("a arch=linux-rhel0-x86_64")
        with pytest.raises(spack.error.SpackError):
            s.concretize()

    def test_virtual_is_fully_expanded_for_callpath(self):
        # force dependence on fake "zmpi" by asking for MPI 10.0
        spec = Spec("callpath ^mpi@10.0")
        assert len(spec.dependencies(name="mpi")) == 1
        assert "fake" not in spec

        spec.concretize()
        assert len(spec.dependencies(name="zmpi")) == 1
        assert all(not d.dependencies(name="mpi") for d in spec.traverse())
        assert all(x in spec for x in ("zmpi", "mpi"))

        edges_to_zmpi = spec.edges_to_dependencies(name="zmpi")
        assert len(edges_to_zmpi) == 1
        assert "fake" in edges_to_zmpi[0].spec

    def test_virtual_is_fully_expanded_for_mpileaks(self):
        spec = Spec("mpileaks ^mpi@10.0")
        assert len(spec.dependencies(name="mpi")) == 1
        assert "fake" not in spec

        spec.concretize()
        assert len(spec.dependencies(name="zmpi")) == 1
        assert len(spec.dependencies(name="callpath")) == 1

        callpath = spec.dependencies(name="callpath")[0]
        assert len(callpath.dependencies(name="zmpi")) == 1

        zmpi = callpath.dependencies(name="zmpi")[0]
        assert len(zmpi.dependencies(name="fake")) == 1

        assert all(not d.dependencies(name="mpi") for d in spec.traverse())
        assert all(x in spec for x in ("zmpi", "mpi"))

    def test_my_dep_depends_on_provider_of_my_virtual_dep(self):
        spec = Spec("indirect-mpich")
        spec.normalize()
        spec.concretize()

    @pytest.mark.parametrize("compiler_str", ["clang", "gcc", "gcc@4.5.0", "clang@:3.3.0"])
    def test_compiler_inheritance(self, compiler_str):
        spec_str = "mpileaks %{0}".format(compiler_str)
        spec = Spec(spec_str).concretized()
        assert spec["libdwarf"].compiler.satisfies(compiler_str)
        assert spec["libelf"].compiler.satisfies(compiler_str)

    def test_external_package(self):
        spec = Spec("externaltool%gcc")
        spec.concretize()
        assert spec["externaltool"].external_path == os.path.sep + os.path.join(
            "path", "to", "external_tool"
        )
        assert "externalprereq" not in spec
        assert spec["externaltool"].compiler.satisfies("gcc")

    def test_external_package_module(self):
        # No tcl modules on darwin/linux machines
        # and Windows does not (currently) allow for bash calls
        # TODO: improved way to check for this.
        platform = spack.platforms.real_host().name
        if platform == "darwin" or platform == "linux" or platform == "windows":
            return

        spec = Spec("externalmodule")
        spec.concretize()
        assert spec["externalmodule"].external_modules == ["external-module"]
        assert "externalprereq" not in spec
        assert spec["externalmodule"].compiler.satisfies("gcc")

    def test_nobuild_package(self):
        """Test that a non-buildable package raise an error if no specs
        in packages.yaml are compatible with the request.
        """
        spec = Spec("externaltool%clang")
        with pytest.raises(spack.error.SpecError):
            spec.concretize()

    def test_external_and_virtual(self):
        spec = Spec("externaltest")
        spec.concretize()
        assert spec["externaltool"].external_path == os.path.sep + os.path.join(
            "path", "to", "external_tool"
        )
        assert spec["stuff"].external_path == os.path.sep + os.path.join(
            "path", "to", "external_virtual_gcc"
        )
        assert spec["externaltool"].compiler.satisfies("gcc")
        assert spec["stuff"].compiler.satisfies("gcc")

    def test_find_spec_parents(self):
        """Tests the spec finding logic used by concretization."""
        s = Spec.from_literal({"a +foo": {"b +foo": {"c": None, "d+foo": None}, "e +foo": None}})

        assert "a" == find_spec(s["b"], lambda s: "+foo" in s).name

    def test_find_spec_children(self):
        s = Spec.from_literal({"a": {"b +foo": {"c": None, "d+foo": None}, "e +foo": None}})

        assert "d" == find_spec(s["b"], lambda s: "+foo" in s).name

        s = Spec.from_literal({"a": {"b +foo": {"c+foo": None, "d": None}, "e +foo": None}})

        assert "c" == find_spec(s["b"], lambda s: "+foo" in s).name

    def test_find_spec_sibling(self):

        s = Spec.from_literal({"a": {"b +foo": {"c": None, "d": None}, "e +foo": None}})

        assert "e" == find_spec(s["b"], lambda s: "+foo" in s).name
        assert "b" == find_spec(s["e"], lambda s: "+foo" in s).name

        s = Spec.from_literal({"a": {"b +foo": {"c": None, "d": None}, "e": {"f +foo": None}}})

        assert "f" == find_spec(s["b"], lambda s: "+foo" in s).name

    def test_find_spec_self(self):
        s = Spec.from_literal({"a": {"b +foo": {"c": None, "d": None}, "e": None}})
        assert "b" == find_spec(s["b"], lambda s: "+foo" in s).name

    def test_find_spec_none(self):
        s = Spec.from_literal({"a": {"b": {"c": None, "d": None}, "e": None}})
        assert find_spec(s["b"], lambda s: "+foo" in s) is None

    def test_compiler_child(self):
        s = Spec("mpileaks%clang target=x86_64 ^dyninst%gcc")
        s.concretize()
        assert s["mpileaks"].satisfies("%clang")
        assert s["dyninst"].satisfies("%gcc")

    def test_conflicts_in_spec(self, conflict_spec):
        s = Spec(conflict_spec)
        with pytest.raises(spack.error.SpackError):
            s.concretize()

    def test_conflicts_show_cores(self, conflict_spec, monkeypatch):
        if spack.config.get("config:concretizer") == "original":
            pytest.skip("Testing debug statements specific to new concretizer")

        s = Spec(conflict_spec)
        with pytest.raises(spack.error.SpackError) as e:
            s.concretize()

        assert "conflict" in e.value.message

    def test_conflict_in_all_directives_true(self):
        s = Spec("when-directives-true")
        with pytest.raises(spack.error.SpackError):
            s.concretize()

    @pytest.mark.parametrize("spec_str", ["conflict@10.0%clang+foo"])
    def test_no_conflict_in_external_specs(self, spec_str):
        # Modify the configuration to have the spec with conflict
        # registered as an external
        ext = Spec(spec_str)
        data = {"externals": [{"spec": spec_str, "prefix": "/fake/path"}]}
        spack.config.set("packages::{0}".format(ext.name), data)
        ext.concretize()  # failure raises exception

    def test_regression_issue_4492(self):
        # Constructing a spec which has no dependencies, but is otherwise
        # concrete is kind of difficult. What we will do is to concretize
        # a spec, and then modify it to have no dependency and reset the
        # cache values.

        s = Spec("mpileaks")
        s.concretize()

        # Check that now the Spec is concrete, store the hash
        assert s.concrete

        # Remove the dependencies and reset caches
        s.clear_dependencies()
        s._concrete = False

        assert not s.concrete

    @pytest.mark.regression("7239")
    def test_regression_issue_7239(self):
        # Constructing a SpecBuildInterface from another SpecBuildInterface
        # results in an inconsistent MRO

        # Normal Spec
        s = Spec("mpileaks")
        s.concretize()

        assert llnl.util.lang.ObjectWrapper not in type(s).__mro__

        # Spec wrapped in a build interface
        build_interface = s["mpileaks"]
        assert llnl.util.lang.ObjectWrapper in type(build_interface).__mro__

        # Mimics asking the build interface from a build interface
        build_interface = s["mpileaks"]["mpileaks"]
        assert llnl.util.lang.ObjectWrapper in type(build_interface).__mro__

    @pytest.mark.regression("7705")
    def test_regression_issue_7705(self):
        # spec.package.provides(name) doesn't account for conditional
        # constraints in the concretized spec
        s = Spec("simple-inheritance~openblas")
        s.concretize()

        assert not s.package.provides("lapack")

    @pytest.mark.regression("7941")
    def test_regression_issue_7941(self):
        # The string representation of a spec containing
        # an explicit multi-valued variant and a dependency
        # might be parsed differently than the originating spec
        s = Spec("a foobar=bar ^b")
        t = Spec(str(s))

        s.concretize()
        t.concretize()

        assert s.dag_hash() == t.dag_hash()

    @pytest.mark.parametrize(
        "abstract_specs",
        [
            # Establish a baseline - concretize a single spec
            ("mpileaks",),
            # When concretized together with older version of callpath
            # and dyninst it uses those older versions
            ("mpileaks", "callpath@0.9", "dyninst@8.1.1"),
            # Handle recursive syntax within specs
            ("mpileaks", "callpath@0.9 ^dyninst@8.1.1", "dyninst"),
            # Test specs that have overlapping dependencies but are not
            # one a dependency of the other
            ("mpileaks", "direct-mpich"),
        ],
    )
    def test_simultaneous_concretization_of_specs(self, abstract_specs):

        abstract_specs = [Spec(x) for x in abstract_specs]
        concrete_specs = spack.concretize.concretize_specs_together(*abstract_specs)

        # Check there's only one configuration of each package in the DAG
        names = set(dep.name for spec in concrete_specs for dep in spec.traverse())
        for name in names:
            name_specs = set(spec[name] for spec in concrete_specs if name in spec)
            assert len(name_specs) == 1

        # Check that there's at least one Spec that satisfies the
        # initial abstract request
        for aspec in abstract_specs:
            assert any(cspec.satisfies(aspec) for cspec in concrete_specs)

        # Make sure the concrete spec are top-level specs with no dependents
        for spec in concrete_specs:
            assert not spec.dependents()

    @pytest.mark.parametrize("spec", ["noversion", "noversion-bundle"])
    def test_noversion_pkg(self, spec):
        """Test concretization failures for no-version packages."""
        with pytest.raises(spack.error.SpackError):
            Spec(spec).concretized()

    @pytest.mark.skipif(sys.platform == "win32", reason="Not supported on Windows (yet)")
    # Include targets to prevent regression on 20537
    @pytest.mark.parametrize(
        "spec, best_achievable",
        [
            ("mpileaks%gcc@4.4.7 ^dyninst@10.2.1 target=x86_64:", "core2"),
            ("mpileaks%gcc@4.8 target=x86_64:", "haswell"),
            ("mpileaks%gcc@5.3.0 target=x86_64:", "broadwell"),
            ("mpileaks%apple-clang@5.1.0 target=x86_64:", "x86_64"),
        ],
    )
    @pytest.mark.regression("13361", "20537")
    def test_adjusting_default_target_based_on_compiler(
        self, spec, best_achievable, current_host, mock_targets
    ):
        best_achievable = archspec.cpu.TARGETS[best_achievable]
        expected = best_achievable if best_achievable < current_host else current_host
        with spack.concretize.disable_compiler_existence_check():
            s = Spec(spec).concretized()
            assert str(s.architecture.target) == str(expected)

    @pytest.mark.regression("8735,14730")
    def test_compiler_version_matches_any_entry_in_compilers_yaml(self):
        # Ensure that a concrete compiler with different compiler version
        # doesn't match (here it's 4.5 vs. 4.5.0)
        with pytest.raises(spack.concretize.UnavailableCompilerVersionError):
            s = Spec("mpileaks %gcc@4.5")
            s.concretize()

        # An abstract compiler with a version list could resolve to 4.5.0
        s = Spec("mpileaks %gcc@4.5:")
        s.concretize()
        assert str(s.compiler.version) == "4.5.0"

    def test_concretize_anonymous(self):
        with pytest.raises(spack.error.SpackError):
            s = Spec("+variant")
            s.concretize()

    @pytest.mark.parametrize("spec_str", ["mpileaks ^%gcc", "mpileaks ^cflags=-g"])
    def test_concretize_anonymous_dep(self, spec_str):
        with pytest.raises(spack.error.SpackError):
            s = Spec(spec_str)
            s.concretize()

    @pytest.mark.parametrize(
        "spec_str,expected_str",
        [
            # Unconstrained versions select default compiler (gcc@4.5.0)
            ("bowtie@1.3.0", "%gcc@4.5.0"),
            # Version with conflicts and no valid gcc select another compiler
            ("bowtie@1.2.2", "%clang@3.3"),
            # If a higher gcc is available still prefer that
            ("bowtie@1.2.2 os=redhat6", "%gcc@4.7.2"),
        ],
    )
    def test_compiler_conflicts_in_package_py(self, spec_str, expected_str):
        if spack.config.get("config:concretizer") == "original":
            pytest.xfail("Original concretizer cannot work around conflicts")

        s = Spec(spec_str).concretized()
        assert s.satisfies(expected_str)

    @pytest.mark.parametrize(
        "spec_str,expected,unexpected",
        [
            ("conditional-variant-pkg@1.0", ["two_whens"], ["version_based", "variant_based"]),
            ("conditional-variant-pkg@2.0", ["version_based", "variant_based"], ["two_whens"]),
            (
                "conditional-variant-pkg@2.0~version_based",
                ["version_based"],
                ["variant_based", "two_whens"],
            ),
            (
                "conditional-variant-pkg@2.0+version_based+variant_based",
                ["version_based", "variant_based", "two_whens"],
                [],
            ),
        ],
    )
    def test_conditional_variants(self, spec_str, expected, unexpected):
        s = Spec(spec_str).concretized()

        for var in expected:
            assert s.satisfies("%s=*" % var)
        for var in unexpected:
            assert not s.satisfies("%s=*" % var)

    @pytest.mark.parametrize(
        "bad_spec",
        [
            "@1.0~version_based",
            "@1.0+version_based",
            "@2.0~version_based+variant_based",
            "@2.0+version_based~variant_based+two_whens",
        ],
    )
    def test_conditional_variants_fail(self, bad_spec):
        with pytest.raises((spack.error.UnsatisfiableSpecError, vt.InvalidVariantForSpecError)):
            _ = Spec("conditional-variant-pkg" + bad_spec).concretized()

    @pytest.mark.parametrize(
        "spec_str,expected,unexpected",
        [
            ("py-extension3 ^python@3.5.1", [], ["py-extension1"]),
            ("py-extension3 ^python@2.7.11", ["py-extension1"], []),
            ("py-extension3@1.0 ^python@2.7.11", ["patchelf@0.9"], []),
            ("py-extension3@1.1 ^python@2.7.11", ["patchelf@0.9"], []),
            ("py-extension3@1.0 ^python@3.5.1", ["patchelf@0.10"], []),
        ],
    )
    @pytest.mark.skipif(sys.version_info[:2] == (3, 5), reason="Known failure with Python3.5")
    def test_conditional_dependencies(self, spec_str, expected, unexpected):
        s = Spec(spec_str).concretized()

        for dep in expected:
            msg = '"{0}" is not in "{1}" and was expected'
            assert dep in s, msg.format(dep, spec_str)

        for dep in unexpected:
            msg = '"{0}" is in "{1}" but was unexpected'
            assert dep not in s, msg.format(dep, spec_str)

    @pytest.mark.parametrize(
        "spec_str,patched_deps",
        [
            ("patch-several-dependencies", [("libelf", 1), ("fake", 2)]),
            ("patch-several-dependencies@1.0", [("libelf", 1), ("fake", 2), ("libdwarf", 1)]),
            (
                "patch-several-dependencies@1.0 ^libdwarf@20111030",
                [("libelf", 1), ("fake", 2), ("libdwarf", 2)],
            ),
            ("patch-several-dependencies ^libelf@0.8.10", [("libelf", 2), ("fake", 2)]),
            ("patch-several-dependencies +foo", [("libelf", 2), ("fake", 2)]),
        ],
    )
    def test_patching_dependencies(self, spec_str, patched_deps):
        s = Spec(spec_str).concretized()

        for dep, num_patches in patched_deps:
            assert s[dep].satisfies("patches=*")
            assert len(s[dep].variants["patches"].value) == num_patches

    @pytest.mark.regression("267,303,1781,2310,2632,3628")
    @pytest.mark.parametrize(
        "spec_str, expected",
        [
            # Need to understand that this configuration is possible
            # only if we use the +mpi variant, which is not the default
            ("fftw ^mpich", ["+mpi"]),
            # This spec imposes two orthogonal constraints on a dependency,
            # one of which is conditional. The original concretizer fail since
            # when it applies the first constraint, it sets the unknown variants
            # of the dependency to their default values
            ("quantum-espresso", ["^fftw@1.0+mpi"]),
            # This triggers a conditional dependency on ^fftw@1.0
            ("quantum-espresso", ["^openblas"]),
            # This constructs a constraint for a dependency og the type
            # @x.y:x.z where the lower bound is unconditional, the upper bound
            # is conditional to having a variant set
            ("quantum-espresso", ["^libelf@0.8.12"]),
            ("quantum-espresso~veritas", ["^libelf@0.8.13"]),
        ],
    )
    def test_working_around_conflicting_defaults(self, spec_str, expected):
        if spack.config.get("config:concretizer") == "original":
            pytest.xfail("Known failure of the original concretizer")

        s = Spec(spec_str).concretized()

        assert s.concrete
        for constraint in expected:
            assert s.satisfies(constraint)

    @pytest.mark.regression("4635")
    @pytest.mark.parametrize(
        "spec_str,expected",
        [("cmake", ["%clang"]), ("cmake %gcc", ["%gcc"]), ("cmake %clang", ["%clang"])],
    )
    def test_external_package_and_compiler_preferences(self, spec_str, expected):
        if spack.config.get("config:concretizer") == "original":
            pytest.xfail("Known failure of the original concretizer")

        packages_yaml = {
            "all": {
                "compiler": ["clang", "gcc"],
            },
            "cmake": {
                "externals": [{"spec": "cmake@3.4.3", "prefix": "/usr"}],
                "buildable": False,
            },
        }
        spack.config.set("packages", packages_yaml)
        s = Spec(spec_str).concretized()

        assert s.external
        for condition in expected:
            assert s.satisfies(condition)

    @pytest.mark.regression("5651")
    def test_package_with_constraint_not_met_by_external(self):
        """Check that if we have an external package A at version X.Y in
        packages.yaml, but our spec doesn't allow X.Y as a version, then
        a new version of A is built that meets the requirements.
        """
        if spack.config.get("config:concretizer") == "original":
            pytest.xfail("Known failure of the original concretizer")

        packages_yaml = {"libelf": {"externals": [{"spec": "libelf@0.8.13", "prefix": "/usr"}]}}
        spack.config.set("packages", packages_yaml)

        # quantum-espresso+veritas requires libelf@:0.8.12
        s = Spec("quantum-espresso+veritas").concretized()
        assert s.satisfies("^libelf@0.8.12")
        assert not s["libelf"].external

    @pytest.mark.regression("9744")
    def test_cumulative_version_ranges_with_different_length(self):
        if spack.config.get("config:concretizer") == "original":
            pytest.xfail("Known failure of the original concretizer")

        s = Spec("cumulative-vrange-root").concretized()
        assert s.concrete
        assert s.satisfies("^cumulative-vrange-bottom@2.2")

    @pytest.mark.regression("9937")
    @pytest.mark.skipif(sys.version_info[:2] == (3, 5), reason="Known failure with Python3.5")
    def test_dependency_conditional_on_another_dependency_state(self):
        root_str = "variant-on-dependency-condition-root"
        dep_str = "variant-on-dependency-condition-a"
        spec_str = "{0} ^{1}".format(root_str, dep_str)

        s = Spec(spec_str).concretized()
        assert s.concrete
        assert s.satisfies("^variant-on-dependency-condition-b")

        s = Spec(spec_str + "+x").concretized()
        assert s.concrete
        assert s.satisfies("^variant-on-dependency-condition-b")

        s = Spec(spec_str + "~x").concretized()
        assert s.concrete
        assert not s.satisfies("^variant-on-dependency-condition-b")

    @pytest.mark.regression("8082")
    @pytest.mark.parametrize(
        "spec_str,expected", [("cmake %gcc", "%gcc"), ("cmake %clang", "%clang")]
    )
    def test_compiler_constraint_with_external_package(self, spec_str, expected):
        if spack.config.get("config:concretizer") == "original":
            pytest.xfail("Known failure of the original concretizer")

        packages_yaml = {
            "cmake": {"externals": [{"spec": "cmake@3.4.3", "prefix": "/usr"}], "buildable": False}
        }
        spack.config.set("packages", packages_yaml)

        s = Spec(spec_str).concretized()
        assert s.external
        assert s.satisfies(expected)

    @pytest.mark.regression("20976")
    @pytest.mark.parametrize(
        "compiler,spec_str,expected,xfailold",
        [
            (
                "gcc",
                "external-common-python %clang",
                "%clang ^external-common-openssl%gcc ^external-common-gdbm%clang",
                False,
            ),
            (
                "clang",
                "external-common-python",
                "%clang ^external-common-openssl%clang ^external-common-gdbm%clang",
                True,
            ),
        ],
    )
    def test_compiler_in_nonbuildable_external_package(
        self, compiler, spec_str, expected, xfailold
    ):
        """Check that the compiler of a non-buildable external package does not
        spread to other dependencies, unless no other commpiler is specified."""
        packages_yaml = {
            "external-common-openssl": {
                "externals": [
                    {"spec": "external-common-openssl@1.1.1i%" + compiler, "prefix": "/usr"}
                ],
                "buildable": False,
            }
        }
        spack.config.set("packages", packages_yaml)

        s = Spec(spec_str).concretized()
        if xfailold and spack.config.get("config:concretizer") == "original":
            pytest.xfail("This only works on the ASP-based concretizer")
        assert s.satisfies(expected)
        assert "external-common-perl" not in [d.name for d in s.dependencies()]

    def test_external_packages_have_consistent_hash(self):
        if spack.config.get("config:concretizer") == "original":
            pytest.skip("This tests needs the ASP-based concretizer")

        s, t = Spec("externaltool"), Spec("externaltool")
        s._old_concretize(), t._new_concretize()

        assert s.dag_hash() == t.dag_hash()

    def test_external_that_would_require_a_virtual_dependency(self):
        s = Spec("requires-virtual").concretized()

        assert s.external
        assert "stuff" not in s

    def test_transitive_conditional_virtual_dependency(self):
        s = Spec("transitive-conditional-virtual-dependency").concretized()

        # The default for conditional-virtual-dependency is to have
        # +stuff~mpi, so check that these defaults are respected
        assert "+stuff" in s["conditional-virtual-dependency"]
        assert "~mpi" in s["conditional-virtual-dependency"]

        # 'stuff' is provided by an external package, so check it's present
        assert "externalvirtual" in s

    @pytest.mark.regression("20040")
    def test_conditional_provides_or_depends_on(self):
        if spack.config.get("config:concretizer") == "original":
            pytest.xfail("Known failure of the original concretizer")

        # Check that we can concretize correctly a spec that can either
        # provide a virtual or depend on it based on the value of a variant
        s = Spec("conditional-provider +disable-v1").concretized()
        assert "v1-provider" in s
        assert s["v1"].name == "v1-provider"
        assert s["v2"].name == "conditional-provider"

    @pytest.mark.regression("20079")
    @pytest.mark.parametrize(
        "spec_str,tests_arg,with_dep,without_dep",
        [
            # Check that True is treated correctly and attaches test deps
            # to all nodes in the DAG
            ("a", True, ["a"], []),
            ("a foobar=bar", True, ["a", "b"], []),
            # Check that a list of names activates the dependency only for
            # packages in that list
            ("a foobar=bar", ["a"], ["a"], ["b"]),
            ("a foobar=bar", ["b"], ["b"], ["a"]),
            # Check that False disregard test dependencies
            ("a foobar=bar", False, [], ["a", "b"]),
        ],
    )
    def test_activating_test_dependencies(self, spec_str, tests_arg, with_dep, without_dep):
        s = Spec(spec_str).concretized(tests=tests_arg)

        for pkg_name in with_dep:
            msg = "Cannot find test dependency in package '{0}'"
            node = s[pkg_name]
            assert node.dependencies(deptype="test"), msg.format(pkg_name)

        for pkg_name in without_dep:
            msg = "Test dependency in package '{0}' is unexpected"
            node = s[pkg_name]
            assert not node.dependencies(deptype="test"), msg.format(pkg_name)

    @pytest.mark.regression("20019")
    def test_compiler_match_is_preferred_to_newer_version(self):
        if spack.config.get("config:concretizer") == "original":
            pytest.xfail("Known failure of the original concretizer")

        # This spec depends on openblas. Openblas has a conflict
        # that doesn't allow newer versions with gcc@4.4.0. Check
        # that an old version of openblas is selected, rather than
        # a different compiler for just that node.
        spec_str = "simple-inheritance+openblas %gcc@4.4.0 os=redhat6"
        s = Spec(spec_str).concretized()

        assert "openblas@0.2.13" in s
        assert s["openblas"].satisfies("%gcc@4.4.0")

    @pytest.mark.regression("19981")
    def test_target_ranges_in_conflicts(self):
        with pytest.raises(spack.error.SpackError):
            Spec("impossible-concretization").concretized()

    def test_target_compatibility(self):
        if spack.config.get("config:concretizer") == "original":
            pytest.xfail("Known failure of the original concretizer")
        with pytest.raises(spack.error.SpackError):
            Spec("libdwarf target=x86_64 ^libelf target=x86_64_v2").concretized()

    @pytest.mark.regression("20040")
    def test_variant_not_default(self):
        s = Spec("ecp-viz-sdk").concretized()

        # Check default variant value for the package
        assert "+dep" in s["conditional-constrained-dependencies"]

        # Check that non-default variant values are forced on the dependency
        d = s["dep-with-variants"]
        assert "+foo+bar+baz" in d

    @pytest.mark.regression("20055")
    def test_custom_compiler_version(self):
        if spack.config.get("config:concretizer") == "original":
            pytest.xfail("Known failure of the original concretizer")

        s = Spec("a %gcc@foo os=redhat6").concretized()
        assert "%gcc@foo" in s

    def test_all_patches_applied(self):
        uuidpatch = (
            "a60a42b73e03f207433c5579de207c6ed61d58e4d12dd3b5142eb525728d89ea"
            if not is_windows
            else "d0df7988457ec999c148a4a2af25ce831bfaad13954ba18a4446374cb0aef55e"
        )
        localpatch = "e3b0c44298fc1c149afbf4c8996fb92427ae41e4649b934ca495991b7852b855"
        spec = spack.spec.Spec("conditionally-patch-dependency+jasper")
        spec.concretize()
        assert (uuidpatch, localpatch) == spec["libelf"].variants["patches"].value

    def test_dont_select_version_that_brings_more_variants_in(self):
        s = Spec("dep-with-variants-if-develop-root").concretized()
        assert s["dep-with-variants-if-develop"].satisfies("@1.0")

    @pytest.mark.regression("20244,20736")
    @pytest.mark.parametrize(
        "spec_str,is_external,expected",
        [
            # These are all externals, and 0_8 is a version not in package.py
            ("externaltool@1.0", True, "@1.0"),
            ("externaltool@0.9", True, "@0.9"),
            ("externaltool@0_8", True, "@0_8"),
            # This external package is buildable, has a custom version
            # in packages.yaml that is greater than the ones in package.py
            # and specifies a variant
            ("external-buildable-with-variant +baz", True, "@1.1.special +baz"),
            ("external-buildable-with-variant ~baz", False, "@1.0 ~baz"),
            ("external-buildable-with-variant@1.0: ~baz", False, "@1.0 ~baz"),
            # This uses an external version that meets the condition for
            # having an additional dependency, but the dependency shouldn't
            # appear in the answer set
            ("external-buildable-with-variant@0.9 +baz", True, "@0.9"),
            # This package has an external version declared that would be
            # the least preferred if Spack had to build it
            ("old-external", True, "@1.0.0"),
        ],
    )
    def test_external_package_versions(self, spec_str, is_external, expected):
        s = Spec(spec_str).concretized()
        assert s.external == is_external
        assert s.satisfies(expected)

    @pytest.mark.parametrize("dev_first", [True, False])
    @pytest.mark.parametrize(
        "spec", ["dev-build-test-install", "dev-build-test-dependent ^dev-build-test-install"]
    )
    @pytest.mark.parametrize("mock_db", [True, False])
    def test_reuse_does_not_overwrite_dev_specs(
        self, dev_first, spec, mock_db, tmpdir, monkeypatch
    ):
        """Test that reuse does not mix dev specs with non-dev specs.

        Tests for either order (dev specs are not reused for non-dev, and
        non-dev specs are not reused for dev specs)
        Tests for a spec in which the root is developed and a spec in
        which a dep is developed.
        Tests for both reuse from database and reuse from buildcache"""
        # dev and non-dev specs that are otherwise identical
        spec = Spec(spec)
        dev_spec = spec.copy()
        dev_constraint = "dev_path=%s" % tmpdir.strpath
        dev_spec["dev-build-test-install"].constrain(dev_constraint)

        # run the test in both orders
        first_spec = dev_spec if dev_first else spec
        second_spec = spec if dev_first else dev_spec

        # concretize and setup spack to reuse in the appropriate manner
        first_spec.concretize()

        def mock_fn(*args, **kwargs):
            return [first_spec]

        if mock_db:
            monkeypatch.setattr(spack.store.db, "query", mock_fn)
        else:
            monkeypatch.setattr(spack.binary_distribution, "update_cache_and_get_specs", mock_fn)

        # concretize and ensure we did not reuse
        with spack.config.override("concretizer:reuse", True):
            second_spec.concretize()
        assert first_spec.dag_hash() != second_spec.dag_hash()

    @pytest.mark.regression("20292")
    @pytest.mark.parametrize(
        "context",
        [
            {"add_variant": True, "delete_variant": False},
            {"add_variant": False, "delete_variant": True},
            {"add_variant": True, "delete_variant": True},
        ],
    )
    def test_reuse_installed_packages_when_package_def_changes(
        self, context, mutable_database, repo_with_changing_recipe
    ):
        if spack.config.get("config:concretizer") == "original":
            pytest.xfail("Known failure of the original concretizer")

        # Install a spec
        root = Spec("root").concretized()
        dependency = root["changing"].copy()
        root.package.do_install(fake=True, explicit=True)

        # Modify package.py
        repo_with_changing_recipe.change(context)

        # Try to concretize with the spec installed previously
        new_root_with_reuse = Spec("root ^/{0}".format(dependency.dag_hash())).concretized()

        new_root_without_reuse = Spec("root").concretized()

        # validate that the graphs are the same with reuse, but not without
        assert ht.build_hash(root) == ht.build_hash(new_root_with_reuse)
        assert ht.build_hash(root) != ht.build_hash(new_root_without_reuse)

        # DAG hash should be the same with reuse since only the dependency changed
        assert root.dag_hash() == new_root_with_reuse.dag_hash()

        # Structure and package hash will be different without reuse
        assert root.dag_hash() != new_root_without_reuse.dag_hash()

    @pytest.mark.regression("20784")
    def test_concretization_of_test_dependencies(self):
        # With clingo we emit dependency_conditions regardless of the type
        # of the dependency. We need to ensure that there's at least one
        # dependency type declared to infer that the dependency holds.
        s = Spec("test-dep-with-imposed-conditions").concretized()
        assert "c" not in s

    @pytest.mark.parametrize(
        "spec_str", ["wrong-variant-in-conflicts", "wrong-variant-in-depends-on"]
    )
    def test_error_message_for_inconsistent_variants(self, spec_str):
        if spack.config.get("config:concretizer") == "original":
            pytest.xfail("Known failure of the original concretizer")

        s = Spec(spec_str)
        with pytest.raises(RuntimeError, match="not found in package"):
            s.concretize()

    @pytest.mark.regression("22533")
    @pytest.mark.parametrize(
        "spec_str,variant_name,expected_values",
        [
            # Test the default value 'auto'
            ("mvapich2", "file_systems", ("auto",)),
            # Test setting a single value from the disjoint set
            ("mvapich2 file_systems=lustre", "file_systems", ("lustre",)),
            # Test setting multiple values from the disjoint set
            ("mvapich2 file_systems=lustre,gpfs", "file_systems", ("lustre", "gpfs")),
        ],
    )
    def test_mv_variants_disjoint_sets_from_spec(self, spec_str, variant_name, expected_values):
        s = Spec(spec_str).concretized()
        assert set(expected_values) == set(s.variants[variant_name].value)

    @pytest.mark.regression("22533")
    def test_mv_variants_disjoint_sets_from_packages_yaml(self):
        external_mvapich2 = {
            "mvapich2": {
                "buildable": False,
                "externals": [{"spec": "mvapich2@2.3.1 file_systems=nfs,ufs", "prefix": "/usr"}],
            }
        }
        spack.config.set("packages", external_mvapich2)

        s = Spec("mvapich2").concretized()
        assert set(s.variants["file_systems"].value) == set(["ufs", "nfs"])

    @pytest.mark.regression("22596")
    def test_external_with_non_default_variant_as_dependency(self):
        # This package depends on another that is registered as an external
        # with 'buildable: true' and a variant with a non-default value set
        s = Spec("trigger-external-non-default-variant").concretized()

        assert "~foo" in s["external-non-default-variant"]
        assert "~bar" in s["external-non-default-variant"]
        assert s["external-non-default-variant"].external

    @pytest.mark.regression("22871")
    @pytest.mark.parametrize(
        "spec_str,expected_os",
        [
            ("mpileaks", "os=debian6"),
            # To trigger the bug in 22871 we need to have the same compiler
            # spec available on both operating systems
            ("mpileaks%gcc@4.5.0 platform=test os=debian6", "os=debian6"),
            ("mpileaks%gcc@4.5.0 platform=test os=redhat6", "os=redhat6"),
        ],
    )
    def test_os_selection_when_multiple_choices_are_possible(self, spec_str, expected_os):
        s = Spec(spec_str).concretized()

        for node in s.traverse():
            assert node.satisfies(expected_os)

    @pytest.mark.regression("22718")
    @pytest.mark.parametrize(
        "spec_str,expected_compiler",
        [("mpileaks", "%gcc@4.5.0"), ("mpileaks ^mpich%clang@3.3", "%clang@3.3")],
    )
    def test_compiler_is_unique(self, spec_str, expected_compiler):
        s = Spec(spec_str).concretized()

        for node in s.traverse():
            assert node.satisfies(expected_compiler)

    @pytest.mark.parametrize(
        "spec_str,expected_dict",
        [
            # Check the defaults from the package (libs=shared)
            ("multivalue-variant", {"libs=shared": True, "libs=static": False}),
            # Check that libs=static doesn't extend the default
            ("multivalue-variant libs=static", {"libs=shared": False, "libs=static": True}),
        ],
    )
    def test_multivalued_variants_from_cli(self, spec_str, expected_dict):
        s = Spec(spec_str).concretized()

        for constraint, value in expected_dict.items():
            assert s.satisfies(constraint) == value

    @pytest.mark.regression("22351")
    @pytest.mark.parametrize(
        "spec_str,expected",
        [
            # Version 1.1.0 is deprecated and should not be selected, unless we
            # explicitly asked for that
            ("deprecated-versions", ["deprecated-versions@1.0.0"]),
            ("deprecated-versions@1.1.0", ["deprecated-versions@1.1.0"]),
        ],
    )
    def test_deprecated_versions_not_selected(self, spec_str, expected):
        if spack.config.get("config:concretizer") == "original":
            pytest.xfail("Known failure of the original concretizer")

        s = Spec(spec_str).concretized()

        for abstract_spec in expected:
            assert abstract_spec in s

    @pytest.mark.regression("24196")
    def test_version_badness_more_important_than_default_mv_variants(self):
        # If a dependency had an old version that for some reason pulls in
        # a transitive dependency with a multi-valued variant, that old
        # version was preferred because of the order of our optimization
        # criteria.
        s = spack.spec.Spec("root").concretized()
        assert s["gmt"].satisfies("@2.0")

    @pytest.mark.regression("24205")
    def test_provider_must_meet_requirements(self):
        # A package can be a provider of a virtual only if the underlying
        # requirements are met.
        s = spack.spec.Spec("unsat-virtual-dependency")
        with pytest.raises((RuntimeError, spack.error.UnsatisfiableSpecError)):
            s.concretize()

    @pytest.mark.regression("23951")
    def test_newer_dependency_adds_a_transitive_virtual(self):
        # Ensure that a package doesn't concretize any of its transitive
        # dependencies to an old version because newer versions pull in
        # a new virtual dependency. The possible concretizations here are:
        #
        # root@1.0 <- middle@1.0 <- leaf@2.0 <- blas
        # root@1.0 <- middle@1.0 <- leaf@1.0
        #
        # and "blas" is pulled in only by newer versions of "leaf"
        s = spack.spec.Spec("root-adds-virtual").concretized()
        assert s["leaf-adds-virtual"].satisfies("@2.0")
        assert "blas" in s

    @pytest.mark.regression("26718")
    def test_versions_in_virtual_dependencies(self):
        # Ensure that a package that needs a given version of a virtual
        # package doesn't end up using a later implementation
        s = spack.spec.Spec("hpcviewer@2019.02").concretized()
        assert s["java"].satisfies("virtual-with-versions@1.8.0")

    @pytest.mark.regression("26866")
    def test_non_default_provider_of_multiple_virtuals(self):
        s = spack.spec.Spec("many-virtual-consumer ^low-priority-provider").concretized()
        assert s["mpi"].name == "low-priority-provider"
        assert s["lapack"].name == "low-priority-provider"

        for virtual_pkg in ("mpi", "lapack"):
            for pkg in spack.repo.path.providers_for(virtual_pkg):
                if pkg.name == "low-priority-provider":
                    continue
                assert pkg not in s

    @pytest.mark.regression("27237")
    @pytest.mark.parametrize(
        "spec_str,expect_installed",
        [("mpich", True), ("mpich+debug", False), ("mpich~debug", True)],
    )
    def test_concrete_specs_are_not_modified_on_reuse(
        self, mutable_database, spec_str, expect_installed, config
    ):
        if spack.config.get("config:concretizer") == "original":
            pytest.xfail("Original concretizer cannot reuse specs")

        # Test the internal consistency of solve + DAG reconstruction
        # when reused specs are added to the mix. This prevents things
        # like additional constraints being added to concrete specs in
        # the answer set produced by clingo.
        with spack.config.override("concretizer:reuse", True):
            s = spack.spec.Spec(spec_str).concretized()
        assert s.installed is expect_installed
        assert s.satisfies(spec_str, strict=True)

    @pytest.mark.regression("26721,19736")
    def test_sticky_variant_in_package(self):
        if spack.config.get("config:concretizer") == "original":
            pytest.xfail("Original concretizer cannot use sticky variants")

        # Here we test that a sticky variant cannot be changed from its default value
        # by the ASP solver if not set explicitly. The package used in the test needs
        # to have +allow-gcc set to be concretized with %gcc and clingo is not allowed
        # to change the default ~allow-gcc
        with pytest.raises(spack.error.SpackError):
            spack.spec.Spec("sticky-variant %gcc").concretized()

        s = spack.spec.Spec("sticky-variant+allow-gcc %gcc").concretized()
        assert s.satisfies("%gcc") and s.satisfies("+allow-gcc")

        s = spack.spec.Spec("sticky-variant %clang").concretized()
        assert s.satisfies("%clang") and s.satisfies("~allow-gcc")

    def test_do_not_invent_new_concrete_versions_unless_necessary(self):
        if spack.config.get("config:concretizer") == "original":
            pytest.xfail("Original concretizer doesn't resolve concrete versions to known ones")

        # ensure we select a known satisfying version rather than creating
        # a new '2.7' version.
        assert ver("2.7.11") == Spec("python@2.7").concretized().version

        # Here there is no known satisfying version - use the one on the spec.
        assert ver("2.7.21") == Spec("python@2.7.21").concretized().version

    @pytest.mark.parametrize(
        "spec_str",
        [
            "conditional-values-in-variant@1.62.0 cxxstd=17",
            "conditional-values-in-variant@1.62.0 cxxstd=2a",
            "conditional-values-in-variant@1.72.0 cxxstd=2a",
            # Ensure disjoint set of values work too
            "conditional-values-in-variant@1.72.0 staging=flexpath",
        ],
    )
    def test_conditional_values_in_variants(self, spec_str):
        if spack.config.get("config:concretizer") == "original":
            pytest.skip("Original concretizer doesn't resolve conditional values in variants")

        s = Spec(spec_str)
        with pytest.raises((RuntimeError, spack.error.UnsatisfiableSpecError)):
            s.concretize()

    def test_conditional_values_in_conditional_variant(self):
        """Test that conditional variants play well with conditional possible values"""
        if spack.config.get("config:concretizer") == "original":
            pytest.skip("Original concretizer doesn't resolve conditional values in variants")

        s = Spec("conditional-values-in-variant@1.50.0").concretized()
        assert "cxxstd" not in s.variants

        s = Spec("conditional-values-in-variant@1.60.0").concretized()
        assert "cxxstd" in s.variants

    def test_target_granularity(self):
        if spack.config.get("config:concretizer") == "original":
            pytest.skip("Original concretizer cannot account for target granularity")

        # The test architecture uses core2 as the default target. Check that when
        # we configure Spack for "generic" granularity we concretize for x86_64
        s = Spec("python")
        assert s.concretized().satisfies("target=core2")
        with spack.config.override("concretizer:targets", {"granularity": "generic"}):
            assert s.concretized().satisfies("target=x86_64")

    def test_host_compatible_concretization(self):
        if spack.config.get("config:concretizer") == "original":
            pytest.skip("Original concretizer cannot account for host compatibility")

        # Check that after setting "host_compatible" to false we cannot concretize.
        # Here we use "k10" to set a target non-compatible with the current host
        # to avoid a lot of boilerplate when mocking the test platform. The issue
        # is that the defaults for the test platform are very old, so there's no
        # compiler supporting e.g. icelake etc.
        s = Spec("python target=k10")
        assert s.concretized()
        with spack.config.override("concretizer:targets", {"host_compatible": True}):
            with pytest.raises(spack.error.SpackError):
                s.concretized()

    def test_add_microarchitectures_on_explicit_request(self):
        if spack.config.get("config:concretizer") == "original":
            pytest.skip("Original concretizer cannot account for host compatibility")

        # Check that if we consider only "generic" targets, we can still solve for
        # specific microarchitectures on explicit requests
        with spack.config.override("concretizer:targets", {"granularity": "generic"}):
            s = Spec("python target=k10").concretized()
        assert s.satisfies("target=k10")

    @pytest.mark.regression("29201")
    def test_delete_version_and_reuse(self, mutable_database, repo_with_changing_recipe):
        """Test that we can reuse installed specs with versions not
        declared in package.py
        """
        if spack.config.get("config:concretizer") == "original":
            pytest.xfail("Known failure of the original concretizer")

        root = Spec("root").concretized()
        root.package.do_install(fake=True, explicit=True)
        repo_with_changing_recipe.change({"delete_version": True})

        with spack.config.override("concretizer:reuse", True):
            new_root = Spec("root").concretized()

        assert root.dag_hash() == new_root.dag_hash()

    @pytest.mark.regression("29201")
    def test_installed_version_is_selected_only_for_reuse(
        self, mutable_database, repo_with_changing_recipe
    ):
        """Test that a version coming from an installed spec is a possible
        version only for reuse
        """
        if spack.config.get("config:concretizer") == "original":
            pytest.xfail("Known failure of the original concretizer")

        # Install a dependency that cannot be reused with "root"
        # because of a conflict a variant, then delete its version
        dependency = Spec("changing@1.0~foo").concretized()
        dependency.package.do_install(fake=True, explicit=True)
        repo_with_changing_recipe.change({"delete_version": True})

        with spack.config.override("concretizer:reuse", True):
            new_root = Spec("root").concretized()

        assert not new_root["changing"].satisfies("@1.0")

    @pytest.mark.regression("28259")
    def test_reuse_with_unknown_namespace_dont_raise(
        self, additional_repo_with_c, mutable_mock_repo
    ):
        s = Spec("c").concretized()
        assert s.namespace == "myrepo"
        s.package.do_install(fake=True, explicit=True)

        # TODO: To mock repo removal we need to recreate the RepoPath
        mutable_mock_repo.remove(additional_repo_with_c)
        spack.repo.path = spack.repo.RepoPath(*spack.repo.path.repos)

        with spack.config.override("concretizer:reuse", True):
            s = Spec("c").concretized()
        assert s.namespace == "builtin.mock"

    @pytest.mark.regression("28259")
    def test_reuse_with_unknown_package_dont_raise(
        self, additional_repo_with_c, mutable_mock_repo, monkeypatch
    ):
        s = Spec("c").concretized()
        assert s.namespace == "myrepo"
        s.package.do_install(fake=True, explicit=True)

        # Here we delete the package.py instead of removing the repo and we
        # make it such that "c" doesn't exist in myrepo
        del sys.modules["spack.pkg.myrepo.c"]
        c_dir = os.path.join(additional_repo_with_c.root, "packages", "c")
        shutil.rmtree(c_dir)
        monkeypatch.setattr(additional_repo_with_c, "exists", lambda x: False)

        with spack.config.override("concretizer:reuse", True):
            s = Spec("c").concretized()
        assert s.namespace == "builtin.mock"

    @pytest.mark.parametrize(
        "specs,expected",
        [
            (["libelf", "libelf@0.8.10"], 1),
            (["libdwarf%gcc", "libelf%clang"], 2),
            (["libdwarf%gcc", "libdwarf%clang"], 4),
            (["libdwarf^libelf@0.8.12", "libdwarf^libelf@0.8.13"], 4),
            (["hdf5", "zmpi"], 3),
            (["hdf5", "mpich"], 2),
            (["hdf5^zmpi", "mpich"], 4),
            (["mpi", "zmpi"], 2),
            (["mpi", "mpich"], 1),
        ],
    )
    def test_best_effort_coconcretize(self, specs, expected):
        import spack.solver.asp

        if spack.config.get("config:concretizer") == "original":
            pytest.skip("Original concretizer cannot concretize in rounds")

        specs = [spack.spec.Spec(s) for s in specs]
        solver = spack.solver.asp.Solver()
        solver.reuse = False
        concrete_specs = set()
        for result in solver.solve_in_rounds(specs):
            for s in result.specs:
                concrete_specs.update(s.traverse())

        assert len(concrete_specs) == expected

    @pytest.mark.parametrize(
        "specs,expected_spec,occurances",
        [
            # The algorithm is greedy, and it might decide to solve the "best"
            # spec early in which case reuse is suboptimal. In this case the most
            # recent version of libdwarf is selected and concretized to libelf@0.8.13
            (
                [
                    "libdwarf@20111030^libelf@0.8.10",
                    "libdwarf@20130207^libelf@0.8.12",
                    "libdwarf@20130729",
                ],
                "libelf@0.8.12",
                1,
            ),
            # Check we reuse the best libelf in the environment
            (
                [
                    "libdwarf@20130729^libelf@0.8.10",
                    "libdwarf@20130207^libelf@0.8.12",
                    "libdwarf@20111030",
                ],
                "libelf@0.8.12",
                2,
            ),
            (["libdwarf@20130729", "libdwarf@20130207", "libdwarf@20111030"], "libelf@0.8.13", 3),
            # We need to solve in 2 rounds and we expect mpich to be preferred to zmpi
            (["hdf5+mpi", "zmpi", "mpich"], "mpich", 2),
        ],
    )
    def test_best_effort_coconcretize_preferences(self, specs, expected_spec, occurances):
        """Test package preferences during coconcretization."""
        import spack.solver.asp

        if spack.config.get("config:concretizer") == "original":
            pytest.skip("Original concretizer cannot concretize in rounds")

        specs = [spack.spec.Spec(s) for s in specs]
        solver = spack.solver.asp.Solver()
        solver.reuse = False
        concrete_specs = {}
        for result in solver.solve_in_rounds(specs):
            concrete_specs.update(result.specs_by_input)

        counter = 0
        for spec in concrete_specs.values():
            if expected_spec in spec:
                counter += 1
        assert counter == occurances, concrete_specs

    @pytest.mark.regression("30864")
    def test_misleading_error_message_on_version(self, mutable_database):
        # For this bug to be triggered we need a reusable dependency
        # that is not optimal in terms of optimization scores.
        # We pick an old version of "b"
        import spack.solver.asp

        if spack.config.get("config:concretizer") == "original":
            pytest.skip("Original concretizer cannot reuse")

        reusable_specs = [spack.spec.Spec("non-existing-conditional-dep@1.0").concretized()]
        root_spec = spack.spec.Spec("non-existing-conditional-dep@2.0")

        with spack.config.override("concretizer:reuse", True):
            solver = spack.solver.asp.Solver()
            setup = spack.solver.asp.SpackSolverSetup()
            with pytest.raises(
                spack.solver.asp.UnsatisfiableSpecError,
                match="'dep-with-variants' satisfies '@999'",
            ):
                solver.driver.solve(setup, [root_spec], reuse=reusable_specs)

    @pytest.mark.regression("31148")
    def test_version_weight_and_provenance(self):
        """Test package preferences during coconcretization."""
        import spack.solver.asp

        if spack.config.get("config:concretizer") == "original":
            pytest.skip("Original concretizer cannot reuse")

        reusable_specs = [
            spack.spec.Spec(spec_str).concretized() for spec_str in ("b@0.9", "b@1.0")
        ]
        root_spec = spack.spec.Spec("a foobar=bar")

        with spack.config.override("concretizer:reuse", True):
            solver = spack.solver.asp.Solver()
            setup = spack.solver.asp.SpackSolverSetup()
            result = solver.driver.solve(setup, [root_spec], reuse=reusable_specs, out=sys.stdout)
            # The result here should have a single spec to build ('a')
            # and it should be using b@1.0 with a version badness of 2
            # The provenance is:
            # version_declared("b","1.0",0,"package_py").
            # version_declared("b","0.9",1,"package_py").
            # version_declared("b","1.0",2,"installed").
            # version_declared("b","0.9",3,"installed").
            for criterion in [
                (1, None, "number of packages to build (vs. reuse)"),
                (2, 0, "version badness"),
            ]:
                assert criterion in result.criteria
            assert result.specs[0].satisfies("^b@1.0")

    @pytest.mark.regression("31169")
    def test_not_reusing_incompatible_os_or_compiler(self):
        import spack.solver.asp

        if spack.config.get("config:concretizer") == "original":
            pytest.skip("Original concretizer cannot reuse")

        root_spec = spack.spec.Spec("b")
        s = root_spec.concretized()
        wrong_compiler, wrong_os = s.copy(), s.copy()
        wrong_compiler.compiler = spack.spec.CompilerSpec("gcc@12.1.0")
        wrong_os.architecture = spack.spec.ArchSpec("test-ubuntu2204-x86_64")
        reusable_specs = [wrong_compiler, wrong_os]
        with spack.config.override("concretizer:reuse", True):
            solver = spack.solver.asp.Solver()
            setup = spack.solver.asp.SpackSolverSetup()
            result = solver.driver.solve(setup, [root_spec], reuse=reusable_specs, out=sys.stdout)
        concrete_spec = result.specs[0]
<<<<<<< HEAD
        assert concrete_spec.satisfies('%gcc@4.5.0')
        assert concrete_spec.satisfies('os=debian6')

    def test_git_hash_assigned_version_is_preferred(self):
        hash = 'a' * 40
        s = Spec('develop-branch-version@%s=develop' % hash)
        c = s.concretized()
        assert hash in str(c)

    @pytest.mark.skipif(sys.platform == 'win32',
                        reason="Not supported on Windows (yet)")
    def test_git_hash_version_is_equivalent_to_specified_infinity_version(self):
        if spack.config.get('config:concretizer') == 'original':
            pytest.skip(
                'Original concretizer cannot account for git hashes'
            )
        hash = 'a' * 40
        s = Spec('depends-on-develop ^develop-branch-version@%s=develop' % hash)
        c = s.concretized()
        assert hash in str(c)
        assert s.satisfies('@develop')
        assert s.satisfies('@10:')
=======
        assert concrete_spec.satisfies("%gcc@4.5.0")
        assert concrete_spec.satisfies("os=debian6")
>>>>>>> d9c00808
<|MERGE_RESOLUTION|>--- conflicted
+++ resolved
@@ -1733,7 +1733,6 @@
             setup = spack.solver.asp.SpackSolverSetup()
             result = solver.driver.solve(setup, [root_spec], reuse=reusable_specs, out=sys.stdout)
         concrete_spec = result.specs[0]
-<<<<<<< HEAD
         assert concrete_spec.satisfies('%gcc@4.5.0')
         assert concrete_spec.satisfies('os=debian6')
 
@@ -1756,7 +1755,3 @@
         assert hash in str(c)
         assert s.satisfies('@develop')
         assert s.satisfies('@10:')
-=======
-        assert concrete_spec.satisfies("%gcc@4.5.0")
-        assert concrete_spec.satisfies("os=debian6")
->>>>>>> d9c00808
