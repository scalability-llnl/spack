# Copyright 2013-2024 Lawrence Livermore National Security, LLC and other
# Spack Project Developers. See the top-level COPYRIGHT file for details.
#
# SPDX-License-Identifier: (Apache-2.0 OR MIT)

import pytest

import spack.solver.asp
import spack.spec

<<<<<<< HEAD
pytestmark = pytest.mark.only_clingo(
    "Original concretizer does not support configuration requirements"
)
=======
pytestmark = [pytest.mark.not_on_windows("Windows uses old concretizer")]
>>>>>>> aa3c62d9

version_error_messages = [
    "Cannot satisfy 'fftw@:1.0' and 'fftw@1.1:",
    "        required because quantum-espresso depends on fftw@:1.0",
    "          required because quantum-espresso ^fftw@1.1: requested explicitly",
    "        required because quantum-espresso ^fftw@1.1: requested explicitly",
]

external_error_messages = [
    (
        "Attempted to build package quantum-espresso which is not buildable and does not have"
        " a satisfying external"
    ),
    (
        "        'quantum-espresso~veritas' is an external constraint for quantum-espresso"
        " which was not satisfied"
    ),
    "        'quantum-espresso+veritas' required",
    "        required because quantum-espresso+veritas requested explicitly",
]

variant_error_messages = [
    "'fftw' required multiple values for single-valued variant 'mpi'",
    "    Requested '~mpi' and '+mpi'",
    "        required because quantum-espresso depends on fftw+mpi when +invino",
    "          required because quantum-espresso+invino ^fftw~mpi requested explicitly",
    "        required because quantum-espresso+invino ^fftw~mpi requested explicitly",
]

external_config = {
    "packages:quantum-espresso": {
        "buildable": False,
        "externals": [{"spec": "quantum-espresso@1.0~veritas", "prefix": "/path/to/qe"}],
    }
}


@pytest.mark.parametrize(
    "error_messages,config_set,spec",
    [
        (version_error_messages, {}, "quantum-espresso^fftw@1.1:"),
        (external_error_messages, external_config, "quantum-espresso+veritas"),
        (variant_error_messages, {}, "quantum-espresso+invino^fftw~mpi"),
    ],
)
def test_error_messages(error_messages, config_set, spec, mock_packages, mutable_config):
    for path, conf in config_set.items():
        spack.config.set(path, conf)

    with pytest.raises(spack.solver.asp.UnsatisfiableSpecError) as e:
        _ = spack.spec.Spec(spec).concretized()

    for em in error_messages:
        assert em in str(e.value)<|MERGE_RESOLUTION|>--- conflicted
+++ resolved
@@ -8,13 +8,6 @@
 import spack.solver.asp
 import spack.spec
 
-<<<<<<< HEAD
-pytestmark = pytest.mark.only_clingo(
-    "Original concretizer does not support configuration requirements"
-)
-=======
-pytestmark = [pytest.mark.not_on_windows("Windows uses old concretizer")]
->>>>>>> aa3c62d9
 
 version_error_messages = [
     "Cannot satisfy 'fftw@:1.0' and 'fftw@1.1:",
