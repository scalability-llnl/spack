--- conflicted
+++ resolved
@@ -164,30 +164,8 @@
 
 
 @pytest.fixture
-<<<<<<< HEAD
-def create_test_repo(tmpdir, mutable_config):
-    repo_path = str(tmpdir)
-    repo_yaml = tmpdir.join("repo.yaml")
-    with open(str(repo_yaml), "w") as f:
-        f.write(
-            """\
-repo:
-  namespace: testcfgrequirements
-"""
-        )
-
-    packages_dir = tmpdir.join("packages")
-    for pkg_name, pkg_str in [_pkgx, _pkgy, _pkgv, _pkgt, _pkgu] + _tree1_packages:
-        pkg_dir = packages_dir.ensure(pkg_name, dir=True)
-        pkg_file = pkg_dir.join("package.py")
-        with open(str(pkg_file), "w") as f:
-            f.write(pkg_str)
-
-    yield spack.repo.Repo(repo_path)
-=======
 def _create_test_repo(tmpdir, mutable_config):
-    yield create_test_repo(tmpdir, [_pkgx, _pkgy, _pkgv, _pkgt, _pkgu])
->>>>>>> ce81175c
+    yield create_test_repo(tmpdir, [_pkgx, _pkgy, _pkgv, _pkgt, _pkgu] + _tree1_packages)
 
 
 @pytest.fixture
