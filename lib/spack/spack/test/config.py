##############################################################################
# Copyright (c) 2013-2016, Lawrence Livermore National Security, LLC.
# Produced at the Lawrence Livermore National Laboratory.
#
# This file is part of Spack.
# Created by Todd Gamblin, tgamblin@llnl.gov, All rights reserved.
# LLNL-CODE-647188
#
# For details, see https://github.com/llnl/spack
# Please also see the LICENSE file for our notice and the LGPL.
#
# This program is free software; you can redistribute it and/or modify
# it under the terms of the GNU Lesser General Public License (as
# published by the Free Software Foundation) version 2.1, February 1999.
#
# This program is distributed in the hope that it will be useful, but
# WITHOUT ANY WARRANTY; without even the IMPLIED WARRANTY OF
# MERCHANTABILITY or FITNESS FOR A PARTICULAR PURPOSE. See the terms and
# conditions of the GNU Lesser General Public License for more details.
#
# You should have received a copy of the GNU Lesser General Public
# License along with this program; if not, write to the Free Software
# Foundation, Inc., 59 Temple Place, Suite 330, Boston, MA 02111-1307 USA
##############################################################################
import os
import shutil
from tempfile import mkdtemp

import spack
import spack.config
from ordereddict_backport import OrderedDict
from spack.test.mock_packages_test import *

# Some sample compiler config data
a_comps =  {
<<<<<<< HEAD
    'gcc473': {
        'paths': {
=======
    "x86_64_E5v2_IntelIB": {
        "gcc@4.7.3" : {
>>>>>>> d3916707
            "cc" : "/gcc473",
            "cxx": "/g++473",
            "f77": None,
            "fc" : None 
            },
        'modules': None,
        'spec': 'gcc@4.7.3',
        'operating_system': {
            'name': 'CNL',
            'version': '10'
            }
        },
    'gcc450': {
        'paths': {
            "cc" : "/gcc450",
            "cxx": "/g++450",
            "f77": 'gfortran',
            "fc" : 'gfortran'
            },
        'modules': None,
        'spec': 'gcc@4.5.0',
        'operating_system': {
            'name': 'CNL',
            'version': '10'
            }
        },
    'clang33': {
        'paths': {
            "cc" : "<overwritten>",
            "cxx": "<overwritten>",
            "f77": '<overwritten>',
            "fc" : '<overwritten>' },
        'modules': None,
        'spec': 'clang@3.3',
        'operating_system': {
            'name': 'CNL',
            'version': '10'
            }
        }
}

b_comps = {
<<<<<<< HEAD
    'icc100': {
        'paths': {
=======
    "x86_64_E5v3": {
        "icc@10.0" : {
>>>>>>> d3916707
            "cc" : "/icc100",
            "cxx": "/icp100",
            "f77": None,
            "fc" : None
            },
        'modules': None,
        'spec': 'icc@10.0',
        'operating_system': {
            'name': 'CNL',
            'version': '10'
            }
        },
    'icc111': {
        'paths': {
            "cc" : "/icc111",
            "cxx": "/icp111",
            "f77": 'ifort',
            "fc" : 'ifort'
            },
        'modules': None,
        'spec': 'icc@11.1',
        'operating_system': {
            'name': 'CNL',
            'version': '10'
            }
        },
    'clang33': {
        'paths': {
            "cc" : "<overwritten>",
            "cxx": "<overwritten>",
            "f77": '<overwritten>',
            "fc" : '<overwritten>' },
        'modules': None,
        'spec': 'clang@3.3',
        'operating_system': {
            'name': 'CNL',
            'version': '10'
            }
        }
}

# Some Sample repo data
repos_low = [ "/some/path" ]
repos_high = [ "/some/other/path" ]

class ConfigTest(MockPackagesTest):

    def setUp(self):
        super(ConfigTest, self).setUp()
        self.tmp_dir = mkdtemp('.tmp', 'spack-config-test-')
        spack.config.config_scopes = OrderedDict()
        spack.config.ConfigScope('test_low_priority', os.path.join(self.tmp_dir, 'low'))
        spack.config.ConfigScope('test_high_priority', os.path.join(self.tmp_dir, 'high'))

    def tearDown(self):
        super(ConfigTest, self).tearDown()
        shutil.rmtree(self.tmp_dir, True)

    def check_config(self, comps, arch, *compiler_names):
        """Check that named compilers in comps match Spack's config."""
        config = spack.config.get_config('compilers')
        compiler_list = ['cc', 'cxx', 'f77', 'fc']
<<<<<<< HEAD
        param_list = ['modules', 'paths', 'spec', 'operating_system']
        for alias, compiler in config.items():
            if compiler['spec'] in compiler_names:
                for p in param_list:
                    expected = comps[alias][p]
                    actual = config[alias][p]
                    self.assertEqual(expected, actual)
                for c in compiler_list:
                    expected = comps[alias]['paths'][c]
                    actual = config[alias]['paths'][c]
                    self.assertEqual(expected, actual)
=======
        for key in compiler_names:
            for c in compiler_list:
                expected = comps[arch][key][c]
                actual = config[arch][key][c]
                self.assertEqual(expected, actual)

    def test_write_list_in_memory(self):
        spack.config.update_config('repos', repos_low, 'test_low_priority')
        spack.config.update_config('repos', repos_high, 'test_high_priority')
        config = spack.config.get_config('repos')
        self.assertEqual(config, repos_high+repos_low)
>>>>>>> d3916707

    def test_write_key_in_memory(self):
        # Write b_comps "on top of" a_comps.
        spack.config.update_config('compilers', a_comps, 'test_low_priority')
        spack.config.update_config('compilers', b_comps, 'test_high_priority')

        # Make sure the config looks how we expect.
        self.check_config(a_comps, 'x86_64_E5v2_IntelIB', 'gcc@4.7.3', 'gcc@4.5.0')
        self.check_config(b_comps, 'x86_64_E5v3', 'icc@10.0', 'icc@11.1', 'clang@3.3')

    def test_write_key_to_disk(self):
        # Write b_comps "on top of" a_comps.
        spack.config.update_config('compilers', a_comps, 'test_low_priority')
        spack.config.update_config('compilers', b_comps, 'test_high_priority')

        # Clear caches so we're forced to read from disk.
        spack.config.clear_config_caches()

        # Same check again, to ensure consistency.
        self.check_config(a_comps, 'x86_64_E5v2_IntelIB', 'gcc@4.7.3', 'gcc@4.5.0')
        self.check_config(b_comps, 'x86_64_E5v3', 'icc@10.0', 'icc@11.1', 'clang@3.3')

    def test_write_to_same_priority_file(self):
        # Write b_comps in the same file as a_comps.
        spack.config.update_config('compilers', a_comps, 'test_low_priority')
        spack.config.update_config('compilers', b_comps, 'test_low_priority')

        # Clear caches so we're forced to read from disk.
        spack.config.clear_config_caches()

        # Same check again, to ensure consistency.
        self.check_config(a_comps, 'x86_64_E5v2_IntelIB', 'gcc@4.7.3', 'gcc@4.5.0')
        self.check_config(b_comps, 'x86_64_E5v3', 'icc@10.0', 'icc@11.1', 'clang@3.3')<|MERGE_RESOLUTION|>--- conflicted
+++ resolved
@@ -33,13 +33,8 @@
 
 # Some sample compiler config data
 a_comps =  {
-<<<<<<< HEAD
     'gcc473': {
         'paths': {
-=======
-    "x86_64_E5v2_IntelIB": {
-        "gcc@4.7.3" : {
->>>>>>> d3916707
             "cc" : "/gcc473",
             "cxx": "/g++473",
             "f77": None,
@@ -82,13 +77,8 @@
 }
 
 b_comps = {
-<<<<<<< HEAD
     'icc100': {
         'paths': {
-=======
-    "x86_64_E5v3": {
-        "icc@10.0" : {
->>>>>>> d3916707
             "cc" : "/icc100",
             "cxx": "/icp100",
             "f77": None,
@@ -147,11 +137,24 @@
         super(ConfigTest, self).tearDown()
         shutil.rmtree(self.tmp_dir, True)
 
-    def check_config(self, comps, arch, *compiler_names):
+
+    def check_config(self, comps, *compiler_names):
         """Check that named compilers in comps match Spack's config."""
         config = spack.config.get_config('compilers')
         compiler_list = ['cc', 'cxx', 'f77', 'fc']
-<<<<<<< HEAD
+#ifdef NEW
+        for key in compiler_names:
+            for c in compiler_list:
+                expected = comps[arch][key][c]
+                actual = config[arch][key][c]
+                self.assertEqual(expected, actual)
+
+    def test_write_list_in_memory(self):
+        spack.config.update_config('repos', repos_low, 'test_low_priority')
+        spack.config.update_config('repos', repos_high, 'test_high_priority')
+        config = spack.config.get_config('repos')
+        self.assertEqual(config, repos_high+repos_low)
+#else /* not NEW */
         param_list = ['modules', 'paths', 'spec', 'operating_system']
         for alias, compiler in config.items():
             if compiler['spec'] in compiler_names:
@@ -163,19 +166,7 @@
                     expected = comps[alias]['paths'][c]
                     actual = config[alias]['paths'][c]
                     self.assertEqual(expected, actual)
-=======
-        for key in compiler_names:
-            for c in compiler_list:
-                expected = comps[arch][key][c]
-                actual = config[arch][key][c]
-                self.assertEqual(expected, actual)
-
-    def test_write_list_in_memory(self):
-        spack.config.update_config('repos', repos_low, 'test_low_priority')
-        spack.config.update_config('repos', repos_high, 'test_high_priority')
-        config = spack.config.get_config('repos')
-        self.assertEqual(config, repos_high+repos_low)
->>>>>>> d3916707
+#endif /* not NEW */
 
     def test_write_key_in_memory(self):
         # Write b_comps "on top of" a_comps.
@@ -183,8 +174,9 @@
         spack.config.update_config('compilers', b_comps, 'test_high_priority')
 
         # Make sure the config looks how we expect.
-        self.check_config(a_comps, 'x86_64_E5v2_IntelIB', 'gcc@4.7.3', 'gcc@4.5.0')
-        self.check_config(b_comps, 'x86_64_E5v3', 'icc@10.0', 'icc@11.1', 'clang@3.3')
+        self.check_config(a_comps, 'gcc@4.7.3', 'gcc@4.5.0')
+        self.check_config(b_comps, 'icc@10.0', 'icc@11.1', 'clang@3.3')
+
 
     def test_write_key_to_disk(self):
         # Write b_comps "on top of" a_comps.
@@ -195,6 +187,7 @@
         spack.config.clear_config_caches()
 
         # Same check again, to ensure consistency.
+#ifdef NEW
         self.check_config(a_comps, 'x86_64_E5v2_IntelIB', 'gcc@4.7.3', 'gcc@4.5.0')
         self.check_config(b_comps, 'x86_64_E5v3', 'icc@10.0', 'icc@11.1', 'clang@3.3')
 
@@ -208,4 +201,8 @@
 
         # Same check again, to ensure consistency.
         self.check_config(a_comps, 'x86_64_E5v2_IntelIB', 'gcc@4.7.3', 'gcc@4.5.0')
-        self.check_config(b_comps, 'x86_64_E5v3', 'icc@10.0', 'icc@11.1', 'clang@3.3')+        self.check_config(b_comps, 'x86_64_E5v3', 'icc@10.0', 'icc@11.1', 'clang@3.3')
+#else /* not NEW */
+        self.check_config(a_comps, 'gcc@4.7.3', 'gcc@4.5.0')
+        self.check_config(b_comps, 'icc@10.0', 'icc@11.1', 'clang@3.3')
+#endif /* not NEW */