--- conflicted
+++ resolved
@@ -1588,7 +1588,6 @@
         spack.binary_distribution._binary_index)
 
 
-<<<<<<< HEAD
 @pytest.fixture
 def directory_with_manifest(tmpdir):
     """Create a manifest file in a directory. Used by 'spack external'.
@@ -1600,7 +1599,8 @@
                       db_file)
 
     yield str(tmpdir)
-=======
+
+
 @pytest.fixture()
 def noncyclical_dir_structure(tmpdir):
     """
@@ -1635,5 +1635,4 @@
             pass
         with open(j('file_3'), 'wb'):
             pass
-    yield d
->>>>>>> 56717e8b
+    yield d