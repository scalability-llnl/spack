--- conflicted
+++ resolved
@@ -14,13 +14,8 @@
 import spack.paths
 import spack.repo
 from spack.directory_layout import (
-<<<<<<< HEAD
     DirectoryLayout,
-    InvalidDirectoryLayoutParametersError,
-=======
-    InvalidDirectoryLayoutParametersError,
-    YamlDirectoryLayout,
->>>>>>> 3724c78a
+    InvalidDirectoryLayoutParametersError
 )
 from spack.spec import Spec
 
