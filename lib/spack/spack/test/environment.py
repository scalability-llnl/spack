--- conflicted
+++ resolved
@@ -25,13 +25,10 @@
 import os
 
 import pytest
-<<<<<<< HEAD
 import spack
 from spack.platforms.cray import Cray
-=======
 import spack.environment as environment
 from spack import spack_root
->>>>>>> f94b23a2
 from spack.environment import EnvironmentModifications
 from spack.environment import RemovePath, PrependPath, AppendPath
 from spack.environment import SetEnv, UnsetEnv
