--- conflicted
+++ resolved
@@ -276,12 +276,6 @@
     pass
 
 
-<<<<<<< HEAD
-class MockNoSourcePackage(BundlePackage):
-    def __init__(self, spec):
-        self.spec = spec
-
-
 def test_nosource_pkg(install_mockery, mock_fetch, mock_packages):
     spec = Spec('nosource').concretized()
     spec.package.do_install()
@@ -294,7 +288,8 @@
 
     with pytest.raises(ValueError, match="with a URL"):
         spec.package.do_patch()
-=======
+
+
 def test_pkg_build_paths(install_mockery):
     # Get a basic concrete spec for the trivial install package.
     spec = Spec('trivial-install-test-package').concretized()
@@ -386,5 +381,4 @@
     assert os.path.exists(spec.package.install_env_path)
 
     # Cleanup
-    shutil.rmtree(log_dir)
->>>>>>> 05b6a5e5
+    shutil.rmtree(log_dir)