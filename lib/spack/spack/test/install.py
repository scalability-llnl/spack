--- conflicted
+++ resolved
@@ -276,20 +276,6 @@
     pass
 
 
-<<<<<<< HEAD
-def test_nosource_pkg(install_mockery, mock_fetch, mock_packages):
-    spec = Spec('nosource').concretized()
-    spec.package.do_install()
-
-    with pytest.raises(ValueError, match="with a URL"):
-        spec.package.do_fetch()
-
-    with pytest.raises(ValueError, match="with a URL"):
-        spec.package.do_stage()
-
-    with pytest.raises(ValueError, match="with a URL"):
-        spec.package.do_patch()
-=======
 def test_uninstall_by_spec_errors(mutable_database):
     """Test exceptional cases with the uninstall command."""
 
@@ -303,7 +289,20 @@
 
     with pytest.raises(PackageStillNeededError, matches="cannot uninstall"):
         PackageBase.uninstall_by_spec(rec.spec)
->>>>>>> 4f9131fd
+
+
+def test_nosource_pkg(install_mockery, mock_fetch, mock_packages):
+    spec = Spec('nosource').concretized()
+    spec.package.do_install()
+
+    with pytest.raises(ValueError, match="with a URL"):
+        spec.package.do_fetch()
+
+    with pytest.raises(ValueError, match="with a URL"):
+        spec.package.do_stage()
+
+    with pytest.raises(ValueError, match="with a URL"):
+        spec.package.do_patch()
 
 
 def test_pkg_build_paths(install_mockery):
