# Copyright 2013-2020 Lawrence Livermore National Security, LLC and other
# Spack Project Developers. See the top-level COPYRIGHT file for details.
#
# SPDX-License-Identifier: (Apache-2.0 OR MIT)

import os
import py
import pytest

import llnl.util.filesystem as fs
import llnl.util.tty as tty
import llnl.util.lock as ulk

import spack.binary_distribution
import spack.compilers
import spack.directory_layout as dl
import spack.installer as inst
import spack.package_prefs as prefs
import spack.repo
import spack.spec
import spack.store
import spack.util.lock as lk


def _mock_repo(root, namespace):
    """Create an empty repository at the specified root

    Args:
        root (str): path to the mock repository root
        namespace (str):  mock repo's namespace
    """
    repodir = py.path.local(root) if isinstance(root, str) else root
    repodir.ensure(spack.repo.packages_dir_name, dir=True)
    yaml = repodir.join('repo.yaml')
    yaml.write("""
repo:
   namespace: {0}
""".format(namespace))


def _noop(*args, **kwargs):
    """Generic monkeypatch no-op routine."""
    pass


def _none(*args, **kwargs):
    """Generic monkeypatch function that always returns None."""
    return None


def _not_locked(installer, lock_type, pkg):
    """Generic monkeypatch function for _ensure_locked to return no lock"""
    tty.msg('{0} locked {1}' .format(lock_type, pkg.spec.name))
    return lock_type, None


def _true(*args, **kwargs):
    """Generic monkeypatch function that always returns True."""
    return True


def create_build_task(pkg):
    """
    Create a built task for the given (concretized) package

    Args:
        pkg (PackageBase): concretized package associated with the task

    Return:
        (BuildTask) A basic package build task
    """
    return inst.BuildTask(pkg, False, 0, 0, inst.STATUS_ADDED, [])


def create_installer(spec_name):
    """
    Create an installer for the named spec

    Args:
        spec_name (str):  Name of the explicit install spec

    Return:
        spec (Spec): concretized spec
        installer (PackageInstaller): the associated package installer
    """
    spec = spack.spec.Spec(spec_name)
    spec.concretize()
    assert spec.concrete
    return spec, inst.PackageInstaller(spec.package)


@pytest.mark.parametrize('sec,result', [
    (86400, "24h"),
    (3600, "1h"),
    (60, "1m"),
    (1.802, "1.80s"),
    (3723.456, "1h 2m 3.46s")])
def test_hms(sec, result):
    assert inst._hms(sec) == result


def test_install_msg():
    name = 'some-package'
    pid = 123456
    expected = "{0}: Installing {1}".format(pid, name)
    assert inst.install_msg(name, pid) == expected


def test_install_from_cache_errors(install_mockery, capsys):
    """Test to ensure cover _install_from_cache errors."""
    spec = spack.spec.Spec('trivial-install-test-package')
    spec.concretize()
    assert spec.concrete

    # Check with cache-only
    with pytest.raises(SystemExit):
        inst._install_from_cache(spec.package, True, True, False)

    captured = str(capsys.readouterr())
    assert 'No binary' in captured
    assert 'found when cache-only specified' in captured
    assert not spec.package.installed_from_binary_cache

    # Check when don't expect to install only from binary cache
    assert not inst._install_from_cache(spec.package, False, True, False)
    assert not spec.package.installed_from_binary_cache


def test_install_from_cache_ok(install_mockery, monkeypatch):
    """Test to ensure cover _install_from_cache to the return."""
    spec = spack.spec.Spec('trivial-install-test-package')
    spec.concretize()
    monkeypatch.setattr(inst, '_try_install_from_binary_cache', _true)
    monkeypatch.setattr(spack.hooks, 'post_install', _noop)

    assert inst._install_from_cache(spec.package, True, True, False)


def test_process_external_package_module(install_mockery, monkeypatch, capfd):
    """Test to simply cover the external module message path."""
    spec = spack.spec.Spec('trivial-install-test-package')
    spec.concretize()
    assert spec.concrete

    # Ensure take the external module path WITHOUT any changes to the database
    monkeypatch.setattr(spack.database.Database, 'get_record', _none)

    spec.external_path = '/actual/external/path/not/checked'
    spec.external_module = 'unchecked_module'
    inst._process_external_package(spec.package, False)

    out = capfd.readouterr()[0]
    assert 'has external module in {0}'.format(spec.external_module) in out
    assert 'is actually installed in {0}'.format(spec.external_path) in out


def test_process_binary_cache_tarball_none(install_mockery, monkeypatch,
                                           capfd):
    """Tests to cover _process_binary_cache_tarball when no tarball."""
    monkeypatch.setattr(spack.binary_distribution, 'download_tarball', _none)

    pkg = spack.repo.get('trivial-install-test-package')
    assert not inst._process_binary_cache_tarball(pkg, None, False, False)

    assert 'exists in binary cache but' in capfd.readouterr()[0]


def test_process_binary_cache_tarball_tar(install_mockery, monkeypatch, capfd):
    """Tests to cover _process_binary_cache_tarball with a tar file."""
    def _spec(spec):
        return spec

    # Skip binary distribution functionality since assume tested elsewhere
    monkeypatch.setattr(spack.binary_distribution, 'download_tarball', _spec)
    monkeypatch.setattr(spack.binary_distribution, 'extract_tarball', _noop)

    # Skip database updates
    monkeypatch.setattr(spack.database.Database, 'add', _noop)

    spec = spack.spec.Spec('a').concretized()
    assert inst._process_binary_cache_tarball(spec.package, spec, False, False)

    assert 'Installing a from binary cache' in capfd.readouterr()[0]


def test_try_install_from_binary_cache(install_mockery, mock_packages,
                                       monkeypatch, capsys):
    """Tests to add coverage to _try_install_from_binary_cache."""
    def _spec(spec, force):
        spec = spack.spec.Spec('mpi').concretized()
        return {spec: None}

    spec = spack.spec.Spec('mpich')
    spec.concretize()

    monkeypatch.setattr(spack.binary_distribution, 'get_spec', _spec)

    with pytest.raises(SystemExit):
        inst._try_install_from_binary_cache(spec.package, False, False)

    captured = capsys.readouterr()
    assert 'add a spack mirror to allow download' in str(captured)


def test_installer_init_errors(install_mockery):
    """Test to ensure cover installer constructor errors."""
    with pytest.raises(ValueError, match='must be a package'):
        inst.PackageInstaller('abc')

    pkg = spack.repo.get('trivial-install-test-package')
    with pytest.raises(ValueError, match='Can only install concrete'):
        inst.PackageInstaller(pkg)


def test_installer_strings(install_mockery):
    """Tests of installer repr and str for coverage purposes."""
    spec, installer = create_installer('trivial-install-test-package')

    # Cover __repr__
    irep = installer.__repr__()
    assert irep.startswith(installer.__class__.__name__)
    assert "installed=" in irep
    assert "failed=" in irep

    # Cover __str__
    istr = str(installer)
    assert "#tasks=0" in istr
    assert "installed (0)" in istr
    assert "failed (0)" in istr


def test_installer_last_phase_error(install_mockery, capsys):
    """Test to cover last phase error."""
    spec = spack.spec.Spec('trivial-install-test-package')
    spec.concretize()
    assert spec.concrete
    with pytest.raises(SystemExit):
        installer = inst.PackageInstaller(spec.package)
        installer.install(stop_at='badphase')

    captured = capsys.readouterr()
    assert 'is not an allowed phase' in str(captured)


def test_installer_ensure_ready_errors(install_mockery):
    """Test to cover _ensure_ready errors."""
    spec, installer = create_installer('trivial-install-test-package')

    fmt = r'cannot be installed locally.*{0}'
    # Force an external package error
    path, module = spec.external_path, spec.external_module
    spec.external_path = '/actual/external/path/not/checked'
    spec.external_module = 'unchecked_module'
    msg = fmt.format('is external')
    with pytest.raises(inst.ExternalPackageError, match=msg):
        installer._ensure_install_ready(spec.package)

    # Force an upstream package error
    spec.external_path, spec.external_module = path, module
    spec.package._installed_upstream = True
    msg = fmt.format('is upstream')
    with pytest.raises(inst.UpstreamPackageError, match=msg):
        installer._ensure_install_ready(spec.package)

    # Force an install lock error, which should occur naturally since
    # we are calling an internal method prior to any lock-related setup
    spec.package._installed_upstream = False
    assert len(installer.locks) == 0
    with pytest.raises(inst.InstallLockError, match=fmt.format('not locked')):
        installer._ensure_install_ready(spec.package)


def test_ensure_locked_err(install_mockery, monkeypatch, tmpdir, capsys):
    """Test to cover _ensure_locked when raise a non-lock exception."""
    mock_err_msg = 'Mock exception error'

    def _raise(lock, timeout):
        raise RuntimeError(mock_err_msg)

    spec, installer = create_installer('trivial-install-test-package')

    monkeypatch.setattr(ulk.Lock, 'acquire_read', _raise)
    with tmpdir.as_cwd():
        with pytest.raises(RuntimeError):
            installer._ensure_locked('read', spec.package)

        out = str(capsys.readouterr()[1])
        assert 'Failed to acquire a read lock' in out
        assert mock_err_msg in out


def test_ensure_locked_have(install_mockery, tmpdir, capsys):
    """Test to cover _ensure_locked when already have lock."""
    spec, installer = create_installer('trivial-install-test-package')

    with tmpdir.as_cwd():
        # Test "downgrade" of a read lock (to a read lock)
        lock = lk.Lock('./test', default_timeout=1e-9, desc='test')
        lock_type = 'read'
        tpl = (lock_type, lock)
        installer.locks[installer.pkg_id] = tpl
        assert installer._ensure_locked(lock_type, spec.package) == tpl

        # Test "upgrade" of a read lock without read count to a write
        lock_type = 'write'
        err = 'Cannot upgrade lock'
        with pytest.raises(ulk.LockUpgradeError, match=err):
            installer._ensure_locked(lock_type, spec.package)

        out = str(capsys.readouterr()[1])
        assert 'Failed to upgrade to a write lock' in out
        assert 'exception when releasing read lock' in out

        # Test "upgrade" of the read lock *with* read count to a write
        lock._reads = 1
        tpl = (lock_type, lock)
        assert installer._ensure_locked(lock_type, spec.package) == tpl

        # Test "downgrade" of the write lock to a read lock
        lock_type = 'read'
        tpl = (lock_type, lock)
        assert installer._ensure_locked(lock_type, spec.package) == tpl


@pytest.mark.parametrize('lock_type,reads,writes', [
    ('read', 1, 0),
    ('write', 0, 1)])
def test_ensure_locked_new_lock(
        install_mockery, tmpdir, lock_type, reads, writes):
    """Test to cover _ensure_locked with a new lock."""
    pkg_id = 'a'
    spec, installer = create_installer(pkg_id)
    with tmpdir.as_cwd():
        ltype, lock = installer._ensure_locked(lock_type, spec.package)
        assert ltype == lock_type
        assert lock is not None
        assert lock._reads == reads
        assert lock._writes == writes


def test_ensure_locked_new_warn(install_mockery, monkeypatch, tmpdir, capsys):
    orig_pl = spack.database.Database.prefix_lock

    def _pl(db, spec, timeout):
        lock = orig_pl(db, spec, timeout)
        lock.default_timeout = 1e-9 if timeout is None else None
        return lock

    pkg_id = 'a'
    spec, installer = create_installer(pkg_id)

    monkeypatch.setattr(spack.database.Database, 'prefix_lock', _pl)

    lock_type = 'read'
    ltype, lock = installer._ensure_locked(lock_type, spec.package)
    assert ltype == lock_type
    assert lock is not None

    out = str(capsys.readouterr()[1])
    assert 'Expected prefix lock timeout' in out


def test_package_id(install_mockery):
    """Test to cover package_id functionality."""
    pkg = spack.repo.get('trivial-install-test-package')
    with pytest.raises(ValueError, match='spec is not concretized'):
        inst.package_id(pkg)

    spec = spack.spec.Spec('trivial-install-test-package')
    spec.concretize()
    assert spec.concrete
    pkg = spec.package
    assert pkg.name in inst.package_id(pkg)


def test_fake_install(install_mockery):
    """Test to cover fake install basics."""
    spec = spack.spec.Spec('trivial-install-test-package')
    spec.concretize()
    assert spec.concrete
    pkg = spec.package
    inst._do_fake_install(pkg)
    assert os.path.isdir(pkg.prefix.lib)


def test_packages_needed_to_bootstrap_compiler(install_mockery, monkeypatch):
    """Test to cover most of _packages_needed_to_boostrap_compiler."""
    def _conc_spec(compiler):
        return spack.spec.Spec('a').concretized()

    # Test path where no compiler packages returned
    spec = spack.spec.Spec('trivial-install-test-package')
    spec.concretize()
    assert spec.concrete
    packages = inst._packages_needed_to_bootstrap_compiler(spec.package)
    assert not packages

    # Test to return packages
    monkeypatch.setattr(spack.compilers, 'compilers_for_spec', _none)
    monkeypatch.setattr(spack.compilers, 'pkg_spec_for_compiler', _conc_spec)
    monkeypatch.setattr(spack.spec.Spec, 'concretize', _noop)
    packages = inst._packages_needed_to_bootstrap_compiler(spec.package)
    assert packages


<<<<<<< HEAD
def test_dump_packages_deps(install_mockery, tmpdir):
    """Test to add coverage to dump_packages."""
=======
def test_dump_packages_deps_ok(install_mockery, tmpdir, mock_repo_path):
    """Test to add coverage to dump_packages with dependencies happy path."""

    spec_name = 'simple-inheritance'
    spec = spack.spec.Spec(spec_name).concretized()
    inst.dump_packages(spec, str(tmpdir))

    repo = mock_repo_path.repos[0]
    dest_pkg = repo.filename_for_package_name(spec_name)
    assert os.path.isfile(dest_pkg)


def test_dump_packages_deps_errs(install_mockery, tmpdir, monkeypatch, capsys):
    """Test to add coverage to dump_packages with dependencies."""
    orig_bpp = spack.store.layout.build_packages_path
    orig_dirname = spack.repo.Repo.dirname_for_package_name
    repo_err_msg = "Mock dirname_for_package_name"

    def bpp_path(spec):
        # Perform the original function
        source = orig_bpp(spec)
        # Mock the required directory structure for the repository
        _mock_repo(os.path.join(source, spec.namespace), spec.namespace)
        return source

    def _repoerr(repo, name):
        if name == 'cmake':
            raise spack.repo.RepoError(repo_err_msg)
        else:
            return orig_dirname(repo, name)

    # Now mock the creation of the required directory structure to cover
    # the try-except block
    monkeypatch.setattr(spack.store.layout, 'build_packages_path', bpp_path)
>>>>>>> 87e69eed

    spec = spack.spec.Spec('simple-inheritance').concretized()
    path = str(tmpdir)

    # The call to install_tree will raise the exception since not mocking
    # creation of dependency package files within *install* directories.
    with pytest.raises(IOError, match=path):
        inst.dump_packages(spec, path)

    # Now try the error path, which requires the mock directory structure
    # above
    monkeypatch.setattr(spack.repo.Repo, 'dirname_for_package_name', _repoerr)
    with pytest.raises(spack.repo.RepoError, match=repo_err_msg):
        inst.dump_packages(spec, path)

    out = str(capsys.readouterr()[1])
    assert "Couldn't copy in provenance for cmake" in out


@pytest.mark.tld
def test_check_deps_status_errs(install_mockery, monkeypatch):
    """Test to cover _check_deps_status failures."""
    spec, installer = create_installer('a')

    # Make sure the package is identified as failed
    orig_fn = spack.database.Database.prefix_failed
    monkeypatch.setattr(spack.database.Database, 'prefix_failed', _true)

    with pytest.raises(inst.InstallError, match='install failure'):
        installer._check_deps_status()

    monkeypatch.setattr(spack.database.Database, 'prefix_failed', orig_fn)

    # Ensure do not acquire the lock
    monkeypatch.setattr(inst.PackageInstaller, '_ensure_locked', _not_locked)

    with pytest.raises(inst.InstallError, match='write locked by another'):
        installer._check_deps_status()


@pytest.mark.tld
def test_check_deps_status_external(install_mockery, monkeypatch):
    """Test to cover _check_deps_status for external."""
    spec, installer = create_installer('a')

    deps = spec.dependencies()
    assert len(deps) > 0
    dep_id = 'b'

    # Ensure the known dependent is installed if flagged as external
    monkeypatch.setattr(spack.spec.Spec, 'external', True)
    installer._check_deps_status()
    assert dep_id in installer.installed


@pytest.mark.tld
def test_check_deps_status_upstream(install_mockery, monkeypatch):
    """Test to cover _check_deps_status for upstream."""
    spec, installer = create_installer('a')

    deps = spec.dependencies()
    assert len(deps) > 0
    dep_id = 'b'

    # Ensure the known dependent, b, is installed if flagged as upstream
    monkeypatch.setattr(spack.package.PackageBase, 'installed_upstream', True)
    installer._check_deps_status()
    assert dep_id in installer.installed


def test_add_bootstrap_compilers(install_mockery, monkeypatch):
    """Test to cover _add_bootstrap_compilers."""
    def _pkgs(pkg):
        spec = spack.spec.Spec('mpi').concretized()
        return [(spec.package, True)]

    spec, installer = create_installer('trivial-install-test-package')

    monkeypatch.setattr(inst, '_packages_needed_to_bootstrap_compiler', _pkgs)
    installer._add_bootstrap_compilers(spec.package)

    ids = list(installer.build_tasks)
    assert len(ids) == 1
    task = installer.build_tasks[ids[0]]
    assert task.compiler


def test_prepare_for_install_on_installed(install_mockery, monkeypatch):
    """Test of _prepare_for_install's early return for installed task path."""
    spec, installer = create_installer('dependent-install')
    task = create_build_task(spec.package)
    installer.installed.add(task.pkg_id)

    monkeypatch.setattr(inst.PackageInstaller, '_ensure_install_ready', _noop)
    installer._prepare_for_install(task, True, True, False)


def test_installer_init_queue(install_mockery):
    """Test of installer queue functions."""
    with spack.config.override('config:install_missing_compilers', True):
        spec, installer = create_installer('dependent-install')
        installer._init_queue(True, True)

        ids = list(installer.build_tasks)
        assert len(ids) == 2
        assert 'dependency-install' in ids
        assert 'dependent-install' in ids


def test_install_task_use_cache(install_mockery, monkeypatch):
    """Test _install_task to cover use_cache path."""
    spec, installer = create_installer('trivial-install-test-package')
    task = create_build_task(spec.package)

    monkeypatch.setattr(inst, '_install_from_cache', _true)
    installer._install_task(task)
    assert spec.package.name in installer.installed


def test_install_task_compiler(install_mockery, monkeypatch, capfd):
    """Test _install_task to cover adding the compiler to the config."""
    config_msg = 'mock add_compilers_to_config'

    def _add(_compilers):
        tty.msg(config_msg)

    spec, installer = create_installer('a')
    task = create_build_task(spec.package)
    task.compiler = True

    # Preclude any meaningful side-effects
    monkeypatch.setattr(spack.package.PackageBase, 'unit_test_check', _true)
    monkeypatch.setattr(inst.PackageInstaller, '_setup_install_dir', _noop)
    monkeypatch.setattr(spack.build_environment, 'fork', _noop)
    monkeypatch.setattr(spack.database.Database, 'add', _noop)
    monkeypatch.setattr(spack.compilers, 'add_compilers_to_config', _add)

    installer._install_task(task)

    out = capfd.readouterr()[0]
    assert config_msg in out


def test_release_lock_write_n_exception(install_mockery, tmpdir, capsys):
    """Test _release_lock for supposed write lock with exception."""
    spec, installer = create_installer('trivial-install-test-package')

    pkg_id = 'test'
    with tmpdir.as_cwd():
        lock = lk.Lock('./test', default_timeout=1e-9, desc='test')
        installer.locks[pkg_id] = ('write', lock)
        assert lock._writes == 0

        installer._release_lock(pkg_id)
        out = str(capsys.readouterr()[1])
        msg = 'exception when releasing write lock for {0}'.format(pkg_id)
        assert msg in out


def test_requeue_task(install_mockery, capfd):
    """Test to ensure cover _requeue_task."""
    spec, installer = create_installer('a')
    task = create_build_task(spec.package)

    installer._requeue_task(task)

    ids = list(installer.build_tasks)
    assert len(ids) == 1
    qtask = installer.build_tasks[ids[0]]
    assert qtask.status == inst.STATUS_INSTALLING

    out = capfd.readouterr()[0]
    assert 'Installing a in progress by another process' in out


def test_cleanup_all_tasks(install_mockery, monkeypatch):
    """Test to ensure cover _cleanup_all_tasks."""
    def _mktask(pkg):
        return create_build_task(pkg)

    def _rmtask(installer, pkg_id):
        raise RuntimeError('Raise an exception to test except path')

    spec, installer = create_installer('a')

    # Cover task removal happy path
    installer.build_tasks['a'] = _mktask(spec.package)
    installer._cleanup_all_tasks()
    assert len(installer.build_tasks) == 0

    # Cover task removal exception path
    installer.build_tasks['a'] = _mktask(spec.package)
    monkeypatch.setattr(inst.PackageInstaller, '_remove_task', _rmtask)
    installer._cleanup_all_tasks()
    assert len(installer.build_tasks) == 1


def test_setup_install_dir_grp(install_mockery, monkeypatch, capfd):
    """Test to cover _setup_install_dir's group change."""
    mock_group = 'mockgroup'
    mock_chgrp_msg = 'Changing group for {0} to {1}'

    def _get_group(spec):
        return mock_group

    def _chgrp(path, group):
        tty.msg(mock_chgrp_msg.format(path, group))

    monkeypatch.setattr(prefs, 'get_package_group', _get_group)
    monkeypatch.setattr(fs, 'chgrp', _chgrp)

    spec, installer = create_installer('trivial-install-test-package')

    fs.touchp(spec.prefix)
    metadatadir = spack.store.layout.metadata_path(spec)
    # Should fail with a "not a directory" error
    with pytest.raises(OSError, match=metadatadir):
        installer._setup_install_dir(spec.package)

    out = str(capfd.readouterr()[0])

    expected_msg = mock_chgrp_msg.format(spec.prefix, mock_group)
    assert expected_msg in out


def test_cleanup_failed(install_mockery, tmpdir, monkeypatch, capsys):
    """Test to increase coverage of _cleanup_failed."""
    msg = 'Fake release_write exception'

    def _raise_except(lock):
        raise RuntimeError(msg)

    spec, installer = create_installer('trivial-install-test-package')

    monkeypatch.setattr(lk.Lock, 'release_write', _raise_except)
    pkg_id = 'test'
    with tmpdir.as_cwd():
        lock = lk.Lock('./test', default_timeout=1e-9, desc='test')
        installer.failed[pkg_id] = lock

        installer._cleanup_failed(pkg_id)
        out = str(capsys.readouterr()[1])
        assert 'exception when removing failure mark' in out
        assert msg in out


def test_update_failed_no_dependent_task(install_mockery):
    """Test to cover _update_failed with missing dependent build tasks."""
    spec, installer = create_installer('dependent-install')

    for dep in spec.traverse(root=False):
        task = create_build_task(dep.package)
        installer._update_failed(task, mark=False)
        assert installer.failed[task.pkg_id] is None


def test_install_uninstalled_deps(install_mockery, monkeypatch, capsys):
    """Test install with uninstalled dependencies."""
    spec, installer = create_installer('dependent-install')

    # Skip the actual installation and any status updates
    monkeypatch.setattr(inst.PackageInstaller, '_install_task', _noop)
    monkeypatch.setattr(inst.PackageInstaller, '_update_installed', _noop)
    monkeypatch.setattr(inst.PackageInstaller, '_update_failed', _noop)

    msg = 'Cannot proceed with dependent-install'
    with pytest.raises(spack.installer.InstallError, match=msg):
        installer.install()

    out = str(capsys.readouterr())
    assert 'Detected uninstalled dependencies for' in out


def test_install_failed(install_mockery, monkeypatch, capsys):
    """Test install with failed install."""
    spec, installer = create_installer('b')

    # Make sure the package is identified as failed
    monkeypatch.setattr(spack.database.Database, 'prefix_failed', _true)

    # Skip the actual installation though it should never get there
    monkeypatch.setattr(inst.PackageInstaller, '_install_task', _noop)

    msg = 'Installation of b failed'
    with pytest.raises(spack.installer.InstallError, match=msg):
        installer.install()

    out = str(capsys.readouterr())
    assert 'Warning: b failed to install' in out


def test_install_lock_failures(install_mockery, monkeypatch, capfd):
    """Cover basic install lock failure handling in a single pass."""
    def _requeued(installer, task):
        tty.msg('requeued {0}' .format(task.pkg.spec.name))

    spec, installer = create_installer('b')

    # Ensure never acquire a lock
    monkeypatch.setattr(inst.PackageInstaller, '_ensure_locked', _not_locked)

    # Ensure don't continually requeue the task
    monkeypatch.setattr(inst.PackageInstaller, '_requeue_task', _requeued)

    # Skip the actual installation though should never reach it
    monkeypatch.setattr(inst.PackageInstaller, '_install_task', _noop)

    installer.install()
    out = capfd.readouterr()[0]
    expected = ['write locked', 'read locked', 'requeued']
    for exp, ln in zip(expected, out.split('\n')):
        assert exp in ln


def test_install_lock_installed_requeue(install_mockery, monkeypatch, capfd):
    """Cover basic install handling for installed package."""
    def _install(installer, task, **kwargs):
        tty.msg('{0} installing'.format(task.pkg.spec.name))

    def _prep(installer, task, keep_prefix, keep_stage, restage):
        installer.installed.add('b')
        tty.msg('{0} is installed' .format(task.pkg.spec.name))

        # also do not allow the package to be locked again
        monkeypatch.setattr(inst.PackageInstaller, '_ensure_locked',
                            _not_locked)

    def _requeued(installer, task):
        tty.msg('requeued {0}' .format(task.pkg.spec.name))

    # Skip the actual installation though should never reach it
    monkeypatch.setattr(inst.PackageInstaller, '_install_task', _install)

    # Flag the package as installed
    monkeypatch.setattr(inst.PackageInstaller, '_prepare_for_install', _prep)

    # Ensure don't continually requeue the task
    monkeypatch.setattr(inst.PackageInstaller, '_requeue_task', _requeued)

    spec, installer = create_installer('b')

    installer.install()
    assert 'b' not in installer.installed

    out = capfd.readouterr()[0]
    expected = ['is installed', 'read locked', 'requeued']
    for exp, ln in zip(expected, out.split('\n')):
        assert exp in ln


def test_install_read_locked_requeue(install_mockery, monkeypatch, capfd):
    """Cover basic read lock handling for uninstalled package with requeue."""
    orig_fn = inst.PackageInstaller._ensure_locked

    def _install(installer, task, **kwargs):
        tty.msg('{0} installing'.format(task.pkg.spec.name))

    def _read(installer, lock_type, pkg):
        tty.msg('{0}->read locked {1}' .format(lock_type, pkg.spec.name))
        return orig_fn(installer, 'read', pkg)

    def _prep(installer, task, keep_prefix, keep_stage, restage):
        tty.msg('preparing {0}' .format(task.pkg.spec.name))
        assert task.pkg.spec.name not in installer.installed

    def _requeued(installer, task):
        tty.msg('requeued {0}' .format(task.pkg.spec.name))

    # Force a read lock
    monkeypatch.setattr(inst.PackageInstaller, '_ensure_locked', _read)

    # Skip the actual installation though should never reach it
    monkeypatch.setattr(inst.PackageInstaller, '_install_task', _install)

    # Flag the package as installed
    monkeypatch.setattr(inst.PackageInstaller, '_prepare_for_install', _prep)

    # Ensure don't continually requeue the task
    monkeypatch.setattr(inst.PackageInstaller, '_requeue_task', _requeued)

    spec, installer = create_installer('b')

    installer.install()
    assert 'b' not in installer.installed

    out = capfd.readouterr()[0]
    expected = ['write->read locked', 'preparing', 'requeued']
    for exp, ln in zip(expected, out.split('\n')):
        assert exp in ln


def test_install_dir_exists(install_mockery, monkeypatch, capfd):
    """Cover capture of install directory exists error."""
    err = 'Mock directory exists error'

    def _install(installer, task, **kwargs):
        raise dl.InstallDirectoryAlreadyExistsError(err)

    # Skip the actual installation though should never reach it
    monkeypatch.setattr(inst.PackageInstaller, '_install_task', _install)

    spec, installer = create_installer('b')

    with pytest.raises(dl.InstallDirectoryAlreadyExistsError, match=err):
        installer.install()

    assert 'b' in installer.installed


def test_install_skip_patch(install_mockery, mock_fetch):
    """Test the path skip_patch install path."""
    spec, installer = create_installer('b')

    installer.install(fake=False, skip_patch=True)

    assert 'b' in installer.installed<|MERGE_RESOLUTION|>--- conflicted
+++ resolved
@@ -403,10 +403,6 @@
     assert packages
 
 
-<<<<<<< HEAD
-def test_dump_packages_deps(install_mockery, tmpdir):
-    """Test to add coverage to dump_packages."""
-=======
 def test_dump_packages_deps_ok(install_mockery, tmpdir, mock_repo_path):
     """Test to add coverage to dump_packages with dependencies happy path."""
 
@@ -441,7 +437,6 @@
     # Now mock the creation of the required directory structure to cover
     # the try-except block
     monkeypatch.setattr(spack.store.layout, 'build_packages_path', bpp_path)
->>>>>>> 87e69eed
 
     spec = spack.spec.Spec('simple-inheritance').concretized()
     path = str(tmpdir)
