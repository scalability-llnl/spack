--- conflicted
+++ resolved
@@ -197,10 +197,7 @@
 
 
 @pytest.mark.parametrize('target_name,compiler,version,expected_flags', [
-<<<<<<< HEAD
-=======
     # Test GCC
->>>>>>> 74e04b7e
     ('x86_64', 'gcc', '4.9.3', '-march=x86-64 -mtune=generic'),
     ('x86_64', 'gcc', '4.2.0', '-march=x86-64 -mtune=generic'),
     ('x86_64', 'gcc', '4.1.1', '-march=x86-64 -mtune=x86-64'),
