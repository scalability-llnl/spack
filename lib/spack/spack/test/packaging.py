--- conflicted
+++ resolved
@@ -20,6 +20,7 @@
 import spack.store
 import spack.binary_distribution as bindist
 import spack.cmd.buildcache as buildcache
+import spack.util.gpg
 from spack.spec import Spec
 from spack.paths import mock_gpg_keys_path
 from spack.fetch_strategy import URLFetchStrategy, FetchStrategyComposite
@@ -30,14 +31,6 @@
 from spack.relocate import set_placeholder, macho_find_paths
 from spack.relocate import file_is_relocatable
 
-def has_gpg():
-    try:
-        gpg = spack.util.gpg.Gpg.gpg()
-    except spack.util.gpg.SpackGPGError:
-        gpg = None
-    return bool(gpg)
-
-
 def fake_fetchify(url, pkg):
     """Fake the URL for a package so it downloads from a file."""
     fetcher = FetchStrategyComposite()
@@ -45,7 +38,6 @@
     pkg.fetcher = fetcher
 
 
-@pytest.mark.skipif(not has_gpg(), reason='This test requires gpg')
 @pytest.mark.usefixtures('install_mockery', 'mock_gnupghome')
 def test_buildcache(mock_archive, tmpdir):
     # tweak patchelf to only do a download
@@ -104,7 +96,6 @@
         spack.util.gpg.Gpg.create(name='test key 1', expires='0',
                                   email='spack@googlegroups.com',
                                   comment='Spack test key')
-<<<<<<< HEAD
     else:
         create_args.insert(create_args.index('-a'), '-u')
 
@@ -127,79 +118,6 @@
 
     assert 'link_to_dummy.txt' in files
     assert 'dummy.txt' in files
-=======
-        # Create build cache with signing
-        args = parser.parse_args(['create', '-d', mirror_path, str(spec)])
-        buildcache.buildcache(parser, args)
-
-        # Uninstall the package
-        pkg.do_uninstall(force=True)
-
-        # test overwrite install
-        args = parser.parse_args(['install', '-f', str(pkghash)])
-        buildcache.buildcache(parser, args)
-
-        files = os.listdir(spec.prefix)
-
-        # create build cache with relative path and signing
-        args = parser.parse_args(
-            ['create', '-d', mirror_path, '-f', '-r', str(spec)])
-        buildcache.buildcache(parser, args)
-
-        # Uninstall the package
-        pkg.do_uninstall(force=True)
-
-        # install build cache with verification
-        args = parser.parse_args(['install', str(spec)])
-        buildcache.install_tarball(spec, args)
-
-        # test overwrite install
-        args = parser.parse_args(['install', '-f', str(pkghash)])
-        buildcache.buildcache(parser, args)
-
-    else:
-        # create build cache without signing
-        args = parser.parse_args(
-            ['create', '-d', mirror_path, '-f', '-u', str(spec)])
-        buildcache.buildcache(parser, args)
-
-        # Uninstall the package
-        pkg.do_uninstall(force=True)
-
-        # install build cache without verification
-        args = parser.parse_args(['install', '-u', str(spec)])
-        buildcache.install_tarball(spec, args)
-
-        files = os.listdir(spec.prefix)
-        assert 'link_to_dummy.txt' in files
-        assert 'dummy.txt' in files
-        # test overwrite install without verification
-        args = parser.parse_args(['install', '-f', '-u', str(pkghash)])
-        buildcache.buildcache(parser, args)
-
-        # create build cache with relative path
-        args = parser.parse_args(
-            ['create', '-d', mirror_path, '-f', '-r', '-u', str(pkghash)])
-        buildcache.buildcache(parser, args)
-
-        # Uninstall the package
-        pkg.do_uninstall(force=True)
-
-        # install build cache
-        args = parser.parse_args(['install', '-u', str(spec)])
-        buildcache.install_tarball(spec, args)
-
-        # test overwrite install
-        args = parser.parse_args(['install', '-f', '-u', str(pkghash)])
-        buildcache.buildcache(parser, args)
-
-        files = os.listdir(spec.prefix)
-        assert 'link_to_dummy.txt' in files
-        assert 'dummy.txt' in files
-        assert os.path.realpath(
-            os.path.join(spec.prefix, 'link_to_dummy.txt')
-        ) == os.path.realpath(os.path.join(spec.prefix, 'dummy.txt'))
->>>>>>> 14025e89
 
     # Validate the relocation information
     buildinfo = bindist.read_buildinfo_file(spec.prefix)
@@ -294,7 +212,6 @@
 
 def test_relocate_links(tmpdir):
     with tmpdir.as_cwd():
-<<<<<<< HEAD
         old_layout_root = os.path.join(
             '%s' % tmpdir, 'home', 'spack', 'opt', 'spack')
         old_install_prefix = os.path.join(
@@ -321,16 +238,6 @@
                        {old_install_prefix: new_install_prefix})
         assert os.readlink(new_linkname) == new_binname
         assert os.readlink(new_linkname2) == '/usr/lib/libc.so'
-=======
-        old_dir = '/home/spack/opt/spack'
-        filename = 'link.ln'
-        old_src = os.path.join(old_dir, filename)
-        os.symlink(old_src, filename)
-        filenames = [filename]
-        new_dir = '/opt/rh/devtoolset'
-        relocate_links(filenames, old_dir, new_dir)
-        assert os.path.realpath(filename) == os.path.join(new_dir, filename)
->>>>>>> 14025e89
 
 
 def test_needs_relocation():
