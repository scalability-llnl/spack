--- conflicted
+++ resolved
@@ -288,20 +288,6 @@
 
 @pytest.mark.skipif(sys.platform != 'darwin',
                     reason="only works with Mach-o objects")
-<<<<<<< HEAD
-def test_relocate_macho():
-    get_patchelf()
-    assert (needs_binary_relocation('Mach-O') is True)
-    macho_get_paths('/bin/bash')
-    shutil.copyfile('/bin/bash', 'bash')
-    modify_macho_object('bash', '/bin/bash', '/usr', '/opt', False)
-    modify_macho_object('bash', '/bin/bash', '/usr', '/opt', True)
-    shutil.copyfile('/usr/lib/libncurses.5.4.dylib', 'libncurses.5.4.dylib')
-    modify_macho_object('libncurses.5.4.dylib',
-                        '/usr/lib/libncurses.5.4.dylib', '/usr', '/opt', False)
-    modify_macho_object('libncurses.5.4.dylib',
-                        '/usr/lib/libncurses.5.4.dylib', '/usr', '/opt', True)
-=======
 def test_relocate_macho(tmpdir):
     with tmpdir.as_cwd():
         get_patchelf()
@@ -321,7 +307,6 @@
         modify_macho_object(
             'libncurses.5.4.dylib',
             '/usr/lib/libncurses.5.4.dylib', '/usr', '/opt', True)
->>>>>>> 4537e93c
 
 
 @pytest.mark.skipif(sys.platform != 'linux2',
