--- conflicted
+++ resolved
@@ -867,19 +867,10 @@
             'dt-diamond-bottom'].deptypes == ('build', 'link', 'run')
 
     def check_diamond_normalized_dag(self, spec):
-<<<<<<< HEAD
-        bottom = Spec('dt-diamond-bottom')
-        dag = Spec('dt-diamond',
-                   ['build', 'link'], Spec('dt-diamond-left',
-                                           ['build', 'link'], bottom),
-                   ['build', 'link'], Spec('dt-diamond-right',
-                                           ['build', 'link', 'run'], bottom))
-=======
-
         dag = Spec.from_literal({
             'dt-diamond': {
                 'dt-diamond-left:build,link': {
-                    'dt-diamond-bottom:build': None
+                    'dt-diamond-bottom:build,link': None
                 },
                 'dt-diamond-right:build,link': {
                     'dt-diamond-bottom:build,link,run': None
@@ -888,7 +879,6 @@
             }
         })
 
->>>>>>> 49a9d63b
         assert spec.eq_dag(dag)
 
     def test_normalize_diamond_deptypes(self):
