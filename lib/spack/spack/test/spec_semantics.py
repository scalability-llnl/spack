--- conflicted
+++ resolved
@@ -1531,7 +1531,6 @@
     assert tuple(sorted(edge2.virtuals)) == edge1.virtuals
 
 
-<<<<<<< HEAD
 _p1 = (
     "p1",
     """\
@@ -1595,9 +1594,9 @@
 
     l2 = p1["i1"].libs
     assert "/t1/a.so" in l2
-=======
+
+
 def test_old_format_strings_trigger_error(default_mock_concretization):
     s = Spec("a").concretized()
     with pytest.raises(SpecFormatStringError):
-        s.format("${PACKAGE}-${VERSION}-${HASH}")
->>>>>>> 561da58c
+        s.format("${PACKAGE}-${VERSION}-${HASH}")