--- conflicted
+++ resolved
@@ -896,11 +896,11 @@
             # Check that we can compare without raising an error
             assert a <= b or b < a
 
-<<<<<<< HEAD
+
     def test_git_ref_specs_with_variants(self):
         spec_str = "develop-branch-version@git.{h}=develop+var1+var2".format(h="a" * 40)
         self.check_parse(spec_str)
-=======
+
     def test_git_ref_spec_equivalences(self, mock_packages, mock_stage):
         s1 = sp.Spec("develop-branch-version@git.{hash}=develop".format(hash="a" * 40))
         s2 = sp.Spec("develop-branch-version@git.{hash}=develop".format(hash="b" * 40))
@@ -911,5 +911,4 @@
         assert s2.satisfies(s_no_git)
         assert not s_no_git.satisfies(s1)
         assert not s2.satisfies(s1)
-        assert not s3.satisfies(s1)
->>>>>>> b4a2b8d4
+        assert not s3.satisfies(s1)