##############################################################################
# Copyright (c) 2013-2017, Lawrence Livermore National Security, LLC.
# Produced at the Lawrence Livermore National Laboratory.
#
# This file is part of Spack.
# Created by Todd Gamblin, tgamblin@llnl.gov, All rights reserved.
# LLNL-CODE-647188
#
# For details, see https://github.com/llnl/spack
# Please also see the NOTICE and LICENSE files for our notice and the LGPL.
#
# This program is free software; you can redistribute it and/or modify
# it under the terms of the GNU Lesser General Public License (as
# published by the Free Software Foundation) version 2.1, February 1999.
#
# This program is distributed in the hope that it will be useful, but
# WITHOUT ANY WARRANTY; without even the IMPLIED WARRANTY OF
# MERCHANTABILITY or FITNESS FOR A PARTICULAR PURPOSE. See the terms and
# conditions of the GNU Lesser General Public License for more details.
#
# You should have received a copy of the GNU Lesser General Public
# License along with this program; if not, write to the Free Software
# Foundation, Inc., 59 Temple Place, Suite 330, Boston, MA 02111-1307 USA
##############################################################################
"""Test that the Stage class works correctly."""
import collections
import os

from llnl.util.filesystem import join_path, working_dir

import pytest
import spack
import spack.stage
import spack.util.executable
<<<<<<< HEAD
from llnl.util.filesystem import join_path
from spack.resource import Resource
from spack.stage import Stage, StageComposite, ResourceStage


def check_chdir_to_source(stage, stage_name):
    stage_path = get_stage_path(stage, stage_name)
    archive_dir = 'test-files'
    assert join_path(
        os.path.realpath(stage_path), archive_dir
    ) == os.getcwd()


def check_setup_source(stage, stage_name, mock_archive):
=======
from spack.stage import Stage


def check_expand_archive(stage, stage_name, mock_archive):
>>>>>>> 0c075b49
    stage_path = get_stage_path(stage, stage_name)
    archive_name = 'test-files.tar.gz'
    archive_dir = 'test-files'
    assert archive_name in os.listdir(stage_path)
    assert archive_dir in os.listdir(stage_path)

    assert join_path(stage_path, archive_dir) == stage.source_path

    readme = join_path(stage_path, archive_dir, 'README.txt')
    assert os.path.isfile(readme)
    with open(readme) as file:
        'hello world!\n' == file.read()


def check_fetch(stage, stage_name):
    archive_name = 'test-files.tar.gz'
    stage_path = get_stage_path(stage, stage_name)
    assert archive_name in os.listdir(stage_path)
    assert join_path(stage_path, archive_name) == stage.fetcher.archive_file


def check_destroy(stage, stage_name):
    """Figure out whether a stage was destroyed correctly."""
    stage_path = get_stage_path(stage, stage_name)

    # check that the stage dir/link was removed.
    assert not os.path.exists(stage_path)

    # tmp stage needs to remove tmp dir too.
    if spack.stage._use_tmp_stage:
        target = os.path.realpath(stage_path)
        assert not os.path.exists(target)


def check_setup(stage, stage_name, archive):
    """Figure out whether a stage was set up correctly."""
    stage_path = get_stage_path(stage, stage_name)

    # Ensure stage was created in the spack stage directory
    assert os.path.isdir(stage_path)

    if spack.stage.get_tmp_root():
        # Check that the stage dir is really a symlink.
        assert os.path.islink(stage_path)

        # Make sure it points to a valid directory
        target = os.path.realpath(stage_path)
        assert os.path.isdir(target)
        assert not os.path.islink(target)

        # Make sure the directory is in the place we asked it to
        # be (see setUp, tearDown, and use_tmp)
        assert target.startswith(str(archive.test_tmp_dir))

    else:
        # Make sure the stage path is NOT a link for a non-tmp stage
        assert os.path.islink(stage_path)


def get_stage_path(stage, stage_name):
    """Figure out where a stage should be living. This depends on
    whether it's named.
    """
    if stage_name is not None:
        # If it is a named stage, we know where the stage should be
        return join_path(spack.stage_path, stage_name)
    else:
        # If it's unnamed, ensure that we ran mkdtemp in the right spot.
        assert stage.path is not None
        assert stage.path.startswith(spack.stage_path)
        return stage.path


@pytest.fixture()
def tmpdir_for_stage(mock_archive):
    """Uses a temporary directory for staging"""
    current = spack.stage_path
    spack.config.update_config(
        'config',
        {'build_stage': [str(mock_archive.test_tmp_dir)]},
        scope='user'
    )
    yield
    spack.config.update_config(
        'config', {'build_stage': [current]}, scope='user'
    )


@pytest.fixture()
def mock_archive(tmpdir, monkeypatch):
    """Creates a mock archive with the structure expected by the tests"""
    # Mock up a stage area that looks like this:
    #
    # TMPDIR/                    test_files_dir
    #     tmp/                   test_tmp_path (where stage should be)
    #     test-files/            archive_dir_path
    #         README.txt         test_readme (contains "hello world!\n")
    #     test-files.tar.gz      archive_url = file:///path/to/this
    #
    test_tmp_path = tmpdir.join('tmp')
    # set _test_tmp_path as the default test directory to use for stages.
    spack.config.update_config(
        'config', {'build_stage': [str(test_tmp_path)]}, scope='user'
    )

    archive_dir = tmpdir.join('test-files')
    archive_name = 'test-files.tar.gz'
    archive = tmpdir.join(archive_name)
    archive_url = 'file://' + str(archive)
    test_readme = archive_dir.join('README.txt')
    archive_dir.ensure(dir=True)
    test_tmp_path.ensure(dir=True)
    test_readme.write('hello world!\n')

    with tmpdir.as_cwd():
        tar = spack.util.executable.which('tar', required=True)
        tar('czf', str(archive_name), 'test-files')

    # Make spack use the test environment for tmp stuff.
    monkeypatch.setattr(spack.stage, '_tmp_root', None)
    monkeypatch.setattr(spack.stage, '_use_tmp_stage', True)

    Archive = collections.namedtuple(
        'Archive', ['url', 'tmpdir', 'test_tmp_dir', 'archive_dir']
    )
    yield Archive(
        url=archive_url,
        tmpdir=tmpdir,
        test_tmp_dir=test_tmp_path,
        archive_dir=archive_dir
    )


@pytest.fixture()
def mock_noexpand_resource(tmpdir):
    test_resource = tmpdir.join('resource-no-expand.sh')
    test_resource.write("an example resource")
    return str(test_resource)


@pytest.fixture()
def mock_expand_resource(tmpdir):
    resource_dir = tmpdir.join('resource-expand')
    archive_name = 'resource.tar.gz'
    archive = tmpdir.join(archive_name)
    archive_url = 'file://' + str(archive)
    test_file = resource_dir.join('resource-file.txt')
    resource_dir.ensure(dir=True)
    test_file.write('test content\n')
    current = tmpdir.chdir()
    tar = spack.util.executable.which('tar', required=True)
    tar('czf', str(archive_name), 'resource-expand')
    current.chdir()

    MockResource = collections.namedtuple(
        'MockResource', ['url', 'files'])

    return MockResource(archive_url, ['resource-file.txt'])


@pytest.fixture()
def failing_search_fn():
    """Returns a search function that fails! Always!"""
    def _mock():
        raise Exception("This should not have been called")
    return _mock


@pytest.fixture()
def failing_fetch_strategy():
    """Returns a fetch strategy that fails."""
    class FailingFetchStrategy(spack.fetch_strategy.FetchStrategy):
        def fetch(self):
            raise spack.fetch_strategy.FailedDownloadError(
                "<non-existent URL>",
                "This implementation of FetchStrategy always fails"
            )
    return FailingFetchStrategy()


@pytest.fixture()
def search_fn():
    """Returns a search function that always succeeds."""
    class _Mock(object):
        performed_search = False

        def __call__(self):
            self.performed_search = True
            return []

    return _Mock()


@pytest.mark.usefixtures('builtin_mock')
class TestStage(object):

    stage_name = 'spack-test-stage'

    @pytest.mark.usefixtures('tmpdir_for_stage')
    def test_setup_and_destroy_name_with_tmp(self, mock_archive):
        with Stage(mock_archive.url, name=self.stage_name) as stage:
            check_setup(stage, self.stage_name, mock_archive)
        check_destroy(stage, self.stage_name)

    def test_setup_and_destroy_name_without_tmp(self, mock_archive):
        with Stage(mock_archive.url, name=self.stage_name) as stage:
            check_setup(stage, self.stage_name, mock_archive)
        check_destroy(stage, self.stage_name)

    @pytest.mark.usefixtures('tmpdir_for_stage')
    def test_setup_and_destroy_no_name_with_tmp(self, mock_archive):
        with Stage(mock_archive.url) as stage:
            check_setup(stage, None, mock_archive)
        check_destroy(stage, None)

    @pytest.mark.usefixtures('tmpdir_for_stage')
    def test_composite_stage_with_noexpand_resource(
            self, mock_archive, mock_noexpand_resource):
        composite_stage = StageComposite()
        root_stage = Stage(mock_archive.url)
        composite_stage.append(root_stage)

        resource_dst_name = 'resource-dst-name.sh'
        test_resource_fetcher = spack.fetch_strategy.from_kwargs(
            url='file://' + mock_noexpand_resource, expand=False)
        test_resource = Resource(
            'test_resource', test_resource_fetcher, None, resource_dst_name)
        resource_stage = ResourceStage(
            test_resource_fetcher, root_stage, test_resource)
        composite_stage.append(resource_stage)

        composite_stage.create()
        composite_stage.fetch()
        composite_stage.setup_source()
        assert os.path.exists(
            join_path(composite_stage.source_path, resource_dst_name))

    @pytest.mark.usefixtures('tmpdir_for_stage')
    def test_composite_stage_with_expand_resource_empty_existing_destination(
            self, mock_archive, mock_expand_resource):
        composite_stage = StageComposite()
        root_stage = Stage(mock_archive.url)
        composite_stage.append(root_stage)

        test_resource_fetcher = spack.fetch_strategy.from_kwargs(
            url=mock_expand_resource.url)
        test_resource = Resource(
            'test_resource', test_resource_fetcher, None, 'resource-dir')
        resource_stage = ResourceStage(
            test_resource_fetcher, root_stage, test_resource)
        composite_stage.append(resource_stage)

        composite_stage.create()
        composite_stage.fetch()
        root_stage.setup_source()
        os.mkdir(join_path(root_stage.source_path, 'resource-dir'))

        resource_stage.setup_source()
        for fname in mock_expand_resource.files:
            file_path = join_path(
                root_stage.source_path, 'resource-dir', fname)
            assert os.path.exists(file_path)

    def test_setup_and_destroy_no_name_without_tmp(self, mock_archive):
        with Stage(mock_archive.url) as stage:
            check_setup(stage, None, mock_archive)
        check_destroy(stage, None)

    def test_fetch(self, mock_archive):
        with Stage(mock_archive.url, name=self.stage_name) as stage:
            stage.fetch()
            check_setup(stage, self.stage_name, mock_archive)
            check_fetch(stage, self.stage_name)
        check_destroy(stage, self.stage_name)

    def test_no_search_if_default_succeeds(
            self, mock_archive, failing_search_fn):
        stage = Stage(mock_archive.url,
                      name=self.stage_name,
                      search_fn=failing_search_fn)
        with stage:
            stage.fetch()
        check_destroy(stage, self.stage_name)

    def test_no_search_mirror_only(
            self, failing_fetch_strategy, failing_search_fn):
        stage = Stage(failing_fetch_strategy,
                      name=self.stage_name,
                      search_fn=failing_search_fn)
        with stage:
            try:
                stage.fetch(mirror_only=True)
            except spack.fetch_strategy.FetchError:
                pass
        check_destroy(stage, self.stage_name)

    def test_search_if_default_fails(self, failing_fetch_strategy, search_fn):
        stage = Stage(failing_fetch_strategy,
                      name=self.stage_name,
                      search_fn=search_fn)
        with stage:
            try:
                stage.fetch(mirror_only=False)
            except spack.fetch_strategy.FetchError:
                pass
        check_destroy(stage, self.stage_name)
        assert search_fn.performed_search

    def test_setup_source(self, mock_archive):
        with Stage(mock_archive.url, name=self.stage_name) as stage:
            stage.fetch()
            check_setup(stage, self.stage_name, mock_archive)
            check_fetch(stage, self.stage_name)
            stage.setup_source()
            check_setup_source(stage, self.stage_name, mock_archive)
        check_destroy(stage, self.stage_name)

<<<<<<< HEAD
    def test_setup_source_with_chdir(self, mock_archive):
        with Stage(mock_archive.url, name=self.stage_name) as stage:
            stage.fetch()
            check_setup(stage, self.stage_name, mock_archive)
            check_fetch(stage, self.stage_name)
            stage.setup_source()
            stage.chdir_to_source()
            check_setup_source(stage, self.stage_name, mock_archive)
            check_chdir_to_source(stage, self.stage_name)
        check_destroy(stage, self.stage_name)

    def test_restage(self, mock_archive):
        with Stage(mock_archive.url, name=self.stage_name) as stage:
            stage.fetch()
            stage.setup_source()
            stage.chdir_to_source()
            check_setup_source(stage, self.stage_name, mock_archive)
            check_chdir_to_source(stage, self.stage_name)
=======
    def test_restage(self, mock_archive):
        with Stage(mock_archive.url, name=self.stage_name) as stage:
            stage.fetch()
            stage.expand_archive()
>>>>>>> 0c075b49

            with working_dir(stage.source_path):
                check_expand_archive(stage, self.stage_name, mock_archive)

                # Try to make a file in the old archive dir
                with open('foobar', 'w') as file:
                    file.write("this file is to be destroyed.")

            assert 'foobar' in os.listdir(stage.source_path)

            # Make sure the file is not there after restage.
            stage.restage()
            check_fetch(stage, self.stage_name)
            assert 'foobar' not in os.listdir(stage.source_path)
        check_destroy(stage, self.stage_name)

    def test_no_keep_without_exceptions(self, mock_archive):
        stage = Stage(mock_archive.url, name=self.stage_name, keep=False)
        with stage:
            pass
        check_destroy(stage, self.stage_name)

    @pytest.mark.disable_clean_stage_check
    def test_keep_without_exceptions(self, mock_archive):
        stage = Stage(mock_archive.url, name=self.stage_name, keep=True)
        with stage:
            pass
        path = get_stage_path(stage, self.stage_name)
        assert os.path.isdir(path)

    @pytest.mark.disable_clean_stage_check
    def test_no_keep_with_exceptions(self, mock_archive):
        class ThisMustFailHere(Exception):
            pass

        stage = Stage(mock_archive.url, name=self.stage_name, keep=False)
        try:
            with stage:
                raise ThisMustFailHere()

        except ThisMustFailHere:
            path = get_stage_path(stage, self.stage_name)
            assert os.path.isdir(path)

    @pytest.mark.disable_clean_stage_check
    def test_keep_exceptions(self, mock_archive):
        class ThisMustFailHere(Exception):
            pass

        stage = Stage(mock_archive.url, name=self.stage_name, keep=True)
        try:
            with stage:
                raise ThisMustFailHere()

        except ThisMustFailHere:
            path = get_stage_path(stage, self.stage_name)
            assert os.path.isdir(path)<|MERGE_RESOLUTION|>--- conflicted
+++ resolved
@@ -32,27 +32,12 @@
 import spack
 import spack.stage
 import spack.util.executable
-<<<<<<< HEAD
-from llnl.util.filesystem import join_path
+
 from spack.resource import Resource
 from spack.stage import Stage, StageComposite, ResourceStage
 
 
-def check_chdir_to_source(stage, stage_name):
-    stage_path = get_stage_path(stage, stage_name)
-    archive_dir = 'test-files'
-    assert join_path(
-        os.path.realpath(stage_path), archive_dir
-    ) == os.getcwd()
-
-
 def check_setup_source(stage, stage_name, mock_archive):
-=======
-from spack.stage import Stage
-
-
-def check_expand_archive(stage, stage_name, mock_archive):
->>>>>>> 0c075b49
     stage_path = get_stage_path(stage, stage_name)
     archive_name = 'test-files.tar.gz'
     archive_dir = 'test-files'
@@ -268,6 +253,7 @@
             check_setup(stage, None, mock_archive)
         check_destroy(stage, None)
 
+    @pytest.mark.disable_clean_stage_check
     @pytest.mark.usefixtures('tmpdir_for_stage')
     def test_composite_stage_with_noexpand_resource(
             self, mock_archive, mock_noexpand_resource):
@@ -290,6 +276,7 @@
         assert os.path.exists(
             join_path(composite_stage.source_path, resource_dst_name))
 
+    @pytest.mark.disable_clean_stage_check
     @pytest.mark.usefixtures('tmpdir_for_stage')
     def test_composite_stage_with_expand_resource_empty_existing_destination(
             self, mock_archive, mock_expand_resource):
@@ -370,34 +357,13 @@
             check_setup_source(stage, self.stage_name, mock_archive)
         check_destroy(stage, self.stage_name)
 
-<<<<<<< HEAD
-    def test_setup_source_with_chdir(self, mock_archive):
-        with Stage(mock_archive.url, name=self.stage_name) as stage:
-            stage.fetch()
-            check_setup(stage, self.stage_name, mock_archive)
-            check_fetch(stage, self.stage_name)
-            stage.setup_source()
-            stage.chdir_to_source()
-            check_setup_source(stage, self.stage_name, mock_archive)
-            check_chdir_to_source(stage, self.stage_name)
-        check_destroy(stage, self.stage_name)
-
     def test_restage(self, mock_archive):
         with Stage(mock_archive.url, name=self.stage_name) as stage:
             stage.fetch()
             stage.setup_source()
-            stage.chdir_to_source()
-            check_setup_source(stage, self.stage_name, mock_archive)
-            check_chdir_to_source(stage, self.stage_name)
-=======
-    def test_restage(self, mock_archive):
-        with Stage(mock_archive.url, name=self.stage_name) as stage:
-            stage.fetch()
-            stage.expand_archive()
->>>>>>> 0c075b49
 
             with working_dir(stage.source_path):
-                check_expand_archive(stage, self.stage_name, mock_archive)
+                check_setup_source(stage, self.stage_name, mock_archive)
 
                 # Try to make a file in the old archive dir
                 with open('foobar', 'w') as file:
