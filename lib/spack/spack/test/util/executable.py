--- conflicted
+++ resolved
@@ -40,7 +40,6 @@
         assert u'\xc3' == script(output=str).strip()
 
 
-<<<<<<< HEAD
 def test_which_relative_path_with_slash(tmpdir, working_env):
     tmpdir.ensure('exe')
     path = str(tmpdir.join('exe'))
@@ -71,15 +70,6 @@
         assert exe.path == path
 
 
-def test_which_respects_path(tmpdir, working_env):
-    tmpdir.ensure('exe')
-    path = str(tmpdir.join('exe'))
-    os.environ['PATH'] = str(tmpdir)
-    fs.set_executable(path)
-
-    exe = ex.which('exe')
-    assert exe.path == path
-=======
 def test_which(tmpdir):
     os.environ["PATH"] = str(tmpdir)
     assert ex.which("spack-test-exe") is None
@@ -92,5 +82,4 @@
 
     exe = ex.which("spack-test-exe")
     assert exe is not None
-    assert exe.path == str(tmpdir.join("spack-test-exe"))
->>>>>>> 4c7e52ad
+    assert exe.path == str(tmpdir.join("spack-test-exe"))