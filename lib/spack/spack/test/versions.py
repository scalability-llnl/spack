--- conflicted
+++ resolved
@@ -585,16 +585,12 @@
     assert vl2.lowest() == Version("master")
 
 
-<<<<<<< HEAD
 @pytest.mark.parametrize('version_str', [
     "foo 1.2.0",
     "!",
     "1!2",
     "=1.2.0"
 ])
-=======
-@pytest.mark.parametrize("version_str", ["foo 1.2.0", "!", "1!2"])
->>>>>>> d9c00808
 def test_invalid_versions(version_str):
     """Ensure invalid versions are rejected with a ValueError"""
     with pytest.raises(ValueError):
@@ -734,8 +730,7 @@
 
 @pytest.mark.xfail
 def test_version_list_with_range_and_concrete_version_is_not_concrete():
-<<<<<<< HEAD
-    v = VersionList([Version('3.1'), VersionRange('3.1.1', '3.1.2')])
+    v = VersionList([Version("3.1"), VersionRange("3.1.1", "3.1.2")])
     assert v.concrete
 
 
@@ -751,8 +746,4 @@
     assert v.is_commit
     assert v.is_ref
     assert not v._ref_lookup
-    assert v_equivalent == Version(v.ref_version)
-=======
-    v = VersionList([Version("3.1"), VersionRange("3.1.1", "3.1.2")])
-    assert v.concrete
->>>>>>> d9c00808
+    assert v_equivalent == Version(v.ref_version)