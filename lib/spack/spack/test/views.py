# Copyright 2013-2022 Lawrence Livermore National Security, LLC and other
# Spack Project Developers. See the top-level COPYRIGHT file for details.
#
# SPDX-License-Identifier: (Apache-2.0 OR MIT)

<<<<<<< HEAD
import os
=======
import sys

import pytest
>>>>>>> bf1b2a82

from spack.directory_layout import DirectoryLayout
from spack.filesystem_view import YamlFilesystemView
from spack.spec import Spec


<<<<<<< HEAD
def test_global_activation(install_mockery, mock_fetch):
    """This test ensures that views which are maintained inside of an extendee
    package's prefix are maintained as expected and are compatible with
    global activations prior to #7152.
    """
    spec = Spec("extension1").concretized()
    pkg = spec.package
    pkg.do_install()
    pkg.do_activate()

    extendee_spec = spec["extendee"]
    extendee_pkg = spec["extendee"].package
    view = extendee_pkg.view()
    assert pkg.is_activated(view)

    expected_path = os.path.join(extendee_spec.prefix, ".spack", "extensions.yaml")
    assert view.extensions_layout.extension_file_path(extendee_spec) == expected_path


=======
@pytest.mark.skipif(sys.platform == "win32", reason="Not supported on Windows (yet)")
>>>>>>> bf1b2a82
def test_remove_extensions_ordered(install_mockery, mock_fetch, tmpdir):
    view_dir = str(tmpdir.join("view"))
    layout = DirectoryLayout(view_dir)
    view = YamlFilesystemView(view_dir, layout)
    e2 = Spec("extension2").concretized()
    e2.package.do_install()
    view.add_specs(e2)

    e1 = e2["extension1"]
    view.remove_specs(e1, e2)<|MERGE_RESOLUTION|>--- conflicted
+++ resolved
@@ -3,42 +3,16 @@
 #
 # SPDX-License-Identifier: (Apache-2.0 OR MIT)
 
-<<<<<<< HEAD
-import os
-=======
 import sys
 
 import pytest
->>>>>>> bf1b2a82
 
 from spack.directory_layout import DirectoryLayout
 from spack.filesystem_view import YamlFilesystemView
 from spack.spec import Spec
 
 
-<<<<<<< HEAD
-def test_global_activation(install_mockery, mock_fetch):
-    """This test ensures that views which are maintained inside of an extendee
-    package's prefix are maintained as expected and are compatible with
-    global activations prior to #7152.
-    """
-    spec = Spec("extension1").concretized()
-    pkg = spec.package
-    pkg.do_install()
-    pkg.do_activate()
-
-    extendee_spec = spec["extendee"]
-    extendee_pkg = spec["extendee"].package
-    view = extendee_pkg.view()
-    assert pkg.is_activated(view)
-
-    expected_path = os.path.join(extendee_spec.prefix, ".spack", "extensions.yaml")
-    assert view.extensions_layout.extension_file_path(extendee_spec) == expected_path
-
-
-=======
 @pytest.mark.skipif(sys.platform == "win32", reason="Not supported on Windows (yet)")
->>>>>>> bf1b2a82
 def test_remove_extensions_ordered(install_mockery, mock_fetch, tmpdir):
     view_dir = str(tmpdir.join("view"))
     layout = DirectoryLayout(view_dir)
