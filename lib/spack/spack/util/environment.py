# Copyright 2013-2024 Lawrence Livermore National Security, LLC and other
# Spack Project Developers. See the top-level COPYRIGHT file for details.
#
# SPDX-License-Identifier: (Apache-2.0 OR MIT)
"""Set, unset or modify environment variables."""
import collections
import contextlib
import inspect
import json
import os
import os.path
import pickle
import re
import sys
from functools import wraps
from typing import Any, Callable, Dict, List, MutableMapping, Optional, Tuple, Union

from llnl.path import path_to_os_path, system_path_filter
from llnl.util import tty
from llnl.util.lang import dedupe

from .executable import Executable, which

if sys.platform == "win32":
    SYSTEM_PATHS = [
        "C:\\",
        "C:\\Program Files",
        "C:\\Program Files (x86)",
        "C:\\Users",
        "C:\\ProgramData",
    ]
    SUFFIXES = []
else:
    SYSTEM_PATHS = ["/", "/usr", "/usr/local"]
    SUFFIXES = ["bin", "bin64", "include", "lib", "lib64"]

SYSTEM_DIRS = [os.path.join(p, s) for s in SUFFIXES for p in SYSTEM_PATHS] + SYSTEM_PATHS


_SHELL_SET_STRINGS = {
    "sh": "export {0}={1};\n",
    "csh": "setenv {0} {1};\n",
    "fish": "set -gx {0} {1};\n",
    "bat": 'set "{0}={1}"\n',
    "pwsh": "$Env:{0}='{1}'\n",
}


_SHELL_UNSET_STRINGS = {
    "sh": "unset {0};\n",
    "csh": "unsetenv {0};\n",
    "fish": "set -e {0};\n",
    "bat": 'set "{0}="\n',
    "pwsh": "Set-Item -Path Env:{0}\n",
}


TRACING_ENABLED = False

Path = str
ModificationList = List[Union["NameModifier", "NameValueModifier"]]


_find_unsafe = re.compile(r"[^\w@%+=:,./-]", re.ASCII).search


def double_quote_escape(s):
    """Return a shell-escaped version of the string *s*.

    This is similar to how shlex.quote works, but it escapes with double quotes
    instead of single quotes, to allow environment variable expansion within
    quoted strings.
    """
    if not s:
        return '""'
    if _find_unsafe(s) is None:
        return s

    # use double quotes, and escape double quotes in the string
    # the string $"b is then quoted as "$\"b"
    return '"' + s.replace('"', r"\"") + '"'


def system_env_normalize(func):
    """Decorator wrapping calls to system env modifications,
    converting all env variable names to all upper case on Windows, no-op
    on other platforms before calling env modification method.

    Windows, due to a DOS holdover, treats all env variable names case
    insensitively, however Spack's env modification class does not,
    meaning setting `Path` and `PATH` would be distinct env operations
    for Spack, but would cause a collision when actually performing the
    env modification operations on the env.
    Normalize all env names to all caps to prevent this collision from the
    Spack side."""

    @wraps(func)
    def case_insensitive_modification(self, name: str, *args, **kwargs):
        if sys.platform == "win32":
            name = name.upper()
        return func(self, name, *args, **kwargs)

    return case_insensitive_modification


def is_system_path(path: Path) -> bool:
    """Returns True if the argument is a system path, False otherwise."""
    return bool(path) and (os.path.normpath(path) in SYSTEM_DIRS)


def filter_system_paths(paths: List[Path]) -> List[Path]:
    """Returns a copy of the input where system paths are filtered out."""
    return [p for p in paths if not is_system_path(p)]


def deprioritize_system_paths(paths: List[Path]) -> List[Path]:
    """Reorders input paths by putting system paths at the end of the list, otherwise
    preserving order.
    """
    return list(sorted(paths, key=is_system_path))


def prune_duplicate_paths(paths: List[Path]) -> List[Path]:
    """Returns the input list with duplicates removed, otherwise preserving order."""
    return list(dedupe(paths))


def get_path(name: str) -> List[Path]:
    """Given the name of an environment variable containing multiple
    paths separated by 'os.pathsep', returns a list of the paths.
    """
    path = os.environ.get(name, "").strip()
    if path:
        return path.split(os.pathsep)
    return []


def env_flag(name: str) -> bool:
    """Given the name of an environment variable, returns True if it is set to
    'true' or to '1', False otherwise.
    """
    if name in os.environ:
        value = os.environ[name].lower()
        return value in ("true", "1")
    return False


def path_set(var_name: str, directories: List[Path]):
    """Sets the variable passed as input to the `os.pathsep` joined list of directories."""
    path_str = os.pathsep.join(str(dir) for dir in directories)
    os.environ[var_name] = path_str


def path_put_first(var_name: str, directories: List[Path]):
    """Puts the provided directories first in the path, adding them
    if they're not already there.
    """
    path = os.environ.get(var_name, "").split(os.pathsep)

    for directory in directories:
        if directory in path:
            path.remove(directory)

    new_path = list(directories) + list(path)
    path_set(var_name, new_path)


BASH_FUNCTION_FINDER = re.compile(r"BASH_FUNC_(.*?)\(\)")


def _win_env_var_to_set_line(var: str, val: str) -> str:
    is_pwsh = os.environ.get("SPACK_SHELL", None) == "pwsh"
    env_set_phrase = f"$Env:{var}={val}" if is_pwsh else f'set "{var}={val}"'
    return env_set_phrase


def _nix_env_var_to_source_line(var: str, val: str) -> str:
    if var.startswith("BASH_FUNC"):
        source_line = "function {fname}{decl}; export -f {fname}".format(
            fname=BASH_FUNCTION_FINDER.sub(r"\1", var), decl=val
        )
    else:
        source_line = f"{var}={double_quote_escape(val)}; export {var}"
    return source_line


def _env_var_to_source_line(var: str, val: str) -> str:
    if sys.platform == "win32":
        return _win_env_var_to_set_line(var, val)
    else:
        return _nix_env_var_to_source_line(var, val)


@system_path_filter(arg_slice=slice(1))
def dump_environment(path: Path, environment: Optional[MutableMapping[str, str]] = None):
    """Dump an environment dictionary to a source-able file.

    Args:
        path: path of the file to write
        environment: environment to be writte. If None os.environ is used.
    """
    use_env = environment or os.environ
    hidden_vars = {"PS1", "PWD", "OLDPWD", "TERM_SESSION_ID"}

    file_descriptor = os.open(path, os.O_WRONLY | os.O_CREAT | os.O_TRUNC, 0o600)
    with os.fdopen(file_descriptor, "w") as env_file:
        for var, val in sorted(use_env.items()):
            env_file.write(
                "".join(
                    ["#" if var in hidden_vars else "", _env_var_to_source_line(var, val), "\n"]
                )
            )


@system_path_filter(arg_slice=slice(1))
def pickle_environment(path: Path, environment: Optional[Dict[str, str]] = None):
    """Pickle an environment dictionary to a file."""
    with open(path, "wb") as pickle_file:
        pickle.dump(dict(environment if environment else os.environ), pickle_file, protocol=2)


@contextlib.contextmanager
def set_env(**kwargs):
    """Temporarily sets and restores environment variables.

    Variables can be set as keyword arguments to this function.
    """
    saved = {}
    for var, value in kwargs.items():
        if var in os.environ:
            saved[var] = os.environ[var]

        if value is None:
            if var in os.environ:
                del os.environ[var]
        else:
            os.environ[var] = value

    yield

    for var, value in kwargs.items():
        if var in saved:
            os.environ[var] = saved[var]
        else:
            if var in os.environ:
                del os.environ[var]


class Trace:
    """Trace information on a function call"""

    __slots__ = ("filename", "lineno", "context")

    def __init__(self, *, filename: str, lineno: int, context: str):
        self.filename = filename
        self.lineno = lineno
        self.context = context

    def __str__(self):
        return f"{self.context} at {self.filename}:{self.lineno}"

    def __repr__(self):
        return f"Trace(filename={self.filename}, lineno={self.lineno}, context={self.context})"


class NameModifier:
    """Base class for modifiers that act on the environment variable as a whole, and thus
    store just its name
    """

    __slots__ = ("name", "separator", "trace")

    def __init__(self, name: str, *, separator: str = os.pathsep, trace: Optional[Trace] = None):
        self.name = name
        self.separator = separator
        self.trace = trace

    def __eq__(self, other: object):
        if not isinstance(other, NameModifier):
            return NotImplemented
        return self.name == other.name

    def execute(self, env: MutableMapping[str, str]):
        """Apply the modification to the mapping passed as input"""
        raise NotImplementedError("must be implemented by derived classes")


class NameValueModifier:
    """Base class for modifiers that modify the value of an environment variable."""

    __slots__ = ("name", "value", "separator", "trace")

    def __init__(
        self, name: str, value: Any, *, separator: str = os.pathsep, trace: Optional[Trace] = None
    ):
        self.name = name
        self.value = value
        self.separator = separator
        self.trace = trace

    def __eq__(self, other: object):
        if not isinstance(other, NameValueModifier):
            return NotImplemented
        return (
            self.name == other.name
            and self.value == other.value
            and self.separator == other.separator
        )

    def execute(self, env: MutableMapping[str, str]):
        """Apply the modification to the mapping passed as input"""
        raise NotImplementedError("must be implemented by derived classes")


class SetEnv(NameValueModifier):
    __slots__ = ("force", "raw")

    def __init__(
        self,
        name: str,
        value: str,
        *,
        trace: Optional[Trace] = None,
        force: bool = False,
        raw: bool = False,
    ):
        super().__init__(name, value, trace=trace)
        self.force = force
        self.raw = raw

    def execute(self, env: MutableMapping[str, str]):
        tty.debug(f"SetEnv: {self.name}={str(self.value)}", level=3)
        env[self.name] = str(self.value)


class AppendFlagsEnv(NameValueModifier):
    def execute(self, env: MutableMapping[str, str]):
        tty.debug(f"AppendFlagsEnv: {self.name}={str(self.value)}", level=3)
        if self.name in env and env[self.name]:
            env[self.name] += self.separator + str(self.value)
        else:
            env[self.name] = str(self.value)


class UnsetEnv(NameModifier):
    def execute(self, env: MutableMapping[str, str]):
        tty.debug(f"UnsetEnv: {self.name}", level=3)
        # Avoid throwing if the variable was not set
        env.pop(self.name, None)


class RemoveFlagsEnv(NameValueModifier):
    def execute(self, env: MutableMapping[str, str]):
        tty.debug(f"RemoveFlagsEnv: {self.name}-{str(self.value)}", level=3)
        environment_value = env.get(self.name, "")
        flags = environment_value.split(self.separator) if environment_value else []
        flags = [f for f in flags if f != self.value]
        env[self.name] = self.separator.join(flags)


class SetPath(NameValueModifier):
    def execute(self, env: MutableMapping[str, str]):
        string_path = self.separator.join(str(item) for item in self.value)
        tty.debug(f"SetPath: {self.name}={string_path}", level=3)
        env[self.name] = string_path


class AppendPath(NameValueModifier):
    def execute(self, env: MutableMapping[str, str]):
        tty.debug(f"AppendPath: {self.name}+{str(self.value)}", level=3)
        environment_value = env.get(self.name, "")
        directories = environment_value.split(self.separator) if environment_value else []
        directories.append(path_to_os_path(os.path.normpath(self.value)).pop())
        env[self.name] = self.separator.join(directories)


class PrependPath(NameValueModifier):
    def execute(self, env: MutableMapping[str, str]):
        tty.debug(f"PrependPath: {self.name}+{str(self.value)}", level=3)
        environment_value = env.get(self.name, "")
        directories = environment_value.split(self.separator) if environment_value else []
        directories = [path_to_os_path(os.path.normpath(self.value)).pop()] + directories
        env[self.name] = self.separator.join(directories)


class RemovePath(NameValueModifier):
    def execute(self, env: MutableMapping[str, str]):
        tty.debug(f"RemovePath: {self.name}-{str(self.value)}", level=3)
        environment_value = env.get(self.name, "")
        directories = environment_value.split(self.separator)
        directories = [
            path_to_os_path(os.path.normpath(x)).pop()
            for x in directories
            if x != path_to_os_path(os.path.normpath(self.value)).pop()
        ]
        env[self.name] = self.separator.join(directories)


class DeprioritizeSystemPaths(NameModifier):
    def execute(self, env: MutableMapping[str, str]):
        tty.debug(f"DeprioritizeSystemPaths: {self.name}", level=3)
        environment_value = env.get(self.name, "")
        directories = environment_value.split(self.separator) if environment_value else []
        directories = deprioritize_system_paths(
            [path_to_os_path(os.path.normpath(x)).pop() for x in directories]
        )
        env[self.name] = self.separator.join(directories)


class PruneDuplicatePaths(NameModifier):
    def execute(self, env: MutableMapping[str, str]):
        tty.debug(f"PruneDuplicatePaths: {self.name}", level=3)
        environment_value = env.get(self.name, "")
        directories = environment_value.split(self.separator) if environment_value else []
        directories = prune_duplicate_paths(
            [path_to_os_path(os.path.normpath(x)).pop() for x in directories]
        )
        env[self.name] = self.separator.join(directories)


class EnvironmentModifications:
    """Keeps track of requests to modify the current environment."""

    def __init__(
        self, other: Optional["EnvironmentModifications"] = None, traced: Union[None, bool] = None
    ):
        """Initializes a new instance, copying commands from 'other'
        if it is not None.

        Args:
            other: list of environment modifications to be extended (optional)
            traced: enable or disable stack trace inspection to log the origin
                of the environment modifications
        """
        self.traced = TRACING_ENABLED if traced is None else bool(traced)
        self.env_modifications: List[Union[NameModifier, NameValueModifier]] = []
        if other is not None:
            self.extend(other)

    def __iter__(self):
        return iter(self.env_modifications)

    def __len__(self):
        return len(self.env_modifications)

    def extend(self, other: "EnvironmentModifications"):
        self._check_other(other)
        self.env_modifications.extend(other.env_modifications)

    @staticmethod
    def _check_other(other: "EnvironmentModifications"):
        if not isinstance(other, EnvironmentModifications):
            raise TypeError("other must be an instance of EnvironmentModifications")

    def _trace(self) -> Optional[Trace]:
        """Returns a trace object if tracing is enabled, else None."""
        if not self.traced:
            return None

        stack = inspect.stack()
        try:
            _, filename, lineno, _, context, index = stack[2]
            assert index is not None, "index must be an integer"
            current_context = context[index].strip() if context is not None else "unknown context"
        except Exception:
            filename = "unknown file"
            lineno = -1
            current_context = "unknown context"

        return Trace(filename=filename, lineno=lineno, context=current_context)

<<<<<<< HEAD
    def restore(self, name, **kwargs):
        """Stores a request to restore a possibly cleared environment variable to its
        current value if that variable is currently set.

        Args:
            name: name of the environment variable to be restored
        """
        if name in os.environ:
            self.set(name, os.environ[name])

    def set(self, name, value, **kwargs):
=======
    @system_env_normalize
    def set(self, name: str, value: str, *, force: bool = False, raw: bool = False):
>>>>>>> 31ed3930
        """Stores a request to set an environment variable.

        Args:
            name: name of the environment variable
            value: value of the environment variable
            force: if True, audit will not consider this modification a warning
            raw: if True, format of value string is skipped
        """
        item = SetEnv(name, value, trace=self._trace(), force=force, raw=raw)
        self.env_modifications.append(item)

    @system_env_normalize
    def append_flags(self, name: str, value: str, sep: str = " "):
        """Stores a request to append 'flags' to an environment variable.

        Args:
            name: name of the environment variable
            value: flags to be appended
            sep: separator for the flags (default: " ")
        """
        item = AppendFlagsEnv(name, value, separator=sep, trace=self._trace())
        self.env_modifications.append(item)

    @system_env_normalize
    def unset(self, name: str):
        """Stores a request to unset an environment variable.

        Args:
            name: name of the environment variable
        """
        item = UnsetEnv(name, trace=self._trace())
        self.env_modifications.append(item)

    @system_env_normalize
    def remove_flags(self, name: str, value: str, sep: str = " "):
        """Stores a request to remove flags from an environment variable

        Args:
            name: name of the environment variable
            value: flags to be removed
            sep: separator for the flags (default: " ")
        """
        item = RemoveFlagsEnv(name, value, separator=sep, trace=self._trace())
        self.env_modifications.append(item)

    @system_env_normalize
    def set_path(self, name: str, elements: List[str], separator: str = os.pathsep):
        """Stores a request to set an environment variable to a list of paths,
        separated by a character defined in input.

        Args:
            name: name of the environment variable
            elements: ordered list paths
            separator: separator for the paths (default: os.pathsep)
        """
        item = SetPath(name, elements, separator=separator, trace=self._trace())
        self.env_modifications.append(item)

    @system_env_normalize
    def append_path(self, name: str, path: str, separator: str = os.pathsep):
        """Stores a request to append a path to list of paths.

        Args:
            name: name of the environment variable
            path: path to be appended
            separator: separator for the paths (default: os.pathsep)
        """
        item = AppendPath(name, path, separator=separator, trace=self._trace())
        self.env_modifications.append(item)

    @system_env_normalize
    def prepend_path(self, name: str, path: str, separator: str = os.pathsep):
        """Stores a request to prepend a path to list of paths.

        Args:
            name: name of the environment variable
            path: path to be prepended
            separator: separator for the paths (default: os.pathsep)
        """
        item = PrependPath(name, path, separator=separator, trace=self._trace())
        self.env_modifications.append(item)

    @system_env_normalize
    def remove_path(self, name: str, path: str, separator: str = os.pathsep):
        """Stores a request to remove a path from a list of paths.

        Args:
            name: name of the environment variable
            path: path to be removed
            separator: separator for the paths (default: os.pathsep)
        """
        item = RemovePath(name, path, separator=separator, trace=self._trace())
        self.env_modifications.append(item)

    @system_env_normalize
    def deprioritize_system_paths(self, name: str, separator: str = os.pathsep):
        """Stores a request to deprioritize system paths in a path list,
        otherwise preserving the order.

        Args:
            name: name of the environment variable
            separator: separator for the paths (default: os.pathsep)
        """
        item = DeprioritizeSystemPaths(name, separator=separator, trace=self._trace())
        self.env_modifications.append(item)

    @system_env_normalize
    def prune_duplicate_paths(self, name: str, separator: str = os.pathsep):
        """Stores a request to remove duplicates from a path list, otherwise
        preserving the order.

        Args:
            name: name of the environment variable
            separator: separator for the paths (default: os.pathsep)
        """
        item = PruneDuplicatePaths(name, separator=separator, trace=self._trace())
        self.env_modifications.append(item)

    def group_by_name(self) -> Dict[str, ModificationList]:
        """Returns a dict of the current modifications keyed by variable name."""
        modifications = collections.defaultdict(list)
        for item in self:
            modifications[item.name].append(item)
        return modifications

    def drop(self, *name) -> bool:
        """Drop all modifications to the variable with the given name."""
        old_mods = self.env_modifications
        new_mods = [x for x in self.env_modifications if x.name not in name]
        self.env_modifications = new_mods

        return len(old_mods) != len(new_mods)

    def is_unset(self, variable_name: str) -> bool:
        """Returns True if the last modification to a variable is to unset it, False otherwise."""
        modifications = self.group_by_name()
        if variable_name not in modifications:
            return False

        # The last modification must unset the variable for it to be considered unset
        return isinstance(modifications[variable_name][-1], UnsetEnv)

    def clear(self):
        """Clears the current list of modifications."""
        self.env_modifications = []

    def reversed(self) -> "EnvironmentModifications":
        """Returns the EnvironmentModifications object that will reverse self

        Only creates reversals for additions to the environment, as reversing
        ``unset`` and ``remove_path`` modifications is impossible.

        Reversable operations are set(), prepend_path(), append_path(),
        set_path(), and append_flags().
        """
        rev = EnvironmentModifications()

        for envmod in reversed(self.env_modifications):
            if isinstance(envmod, SetEnv):
                tty.debug("Reversing `Set` environment operation may lose the original value")
                rev.unset(envmod.name)
            elif isinstance(envmod, AppendPath):
                rev.remove_path(envmod.name, envmod.value)
            elif isinstance(envmod, PrependPath):
                rev.remove_path(envmod.name, envmod.value)
            elif isinstance(envmod, SetPath):
                tty.debug("Reversing `SetPath` environment operation may lose the original value")
                rev.unset(envmod.name)
            elif isinstance(envmod, AppendFlagsEnv):
                rev.remove_flags(envmod.name, envmod.value)
            else:
                tty.warn(
                    f"Skipping reversal of unreversable operation {type(envmod)} {envmod.name}"
                )

        return rev

    def apply_modifications(self, env: Optional[MutableMapping[str, str]] = None):
        """Applies the modifications and clears the list.

        Args:
            env: environment to be modified. If None, os.environ will be used.
        """
        env = os.environ if env is None else env

        modifications = self.group_by_name()
        for _, actions in sorted(modifications.items()):
            for modifier in actions:
                modifier.execute(env)

    def shell_modifications(
        self,
        shell: str = "sh" if sys.platform != "win32" else os.environ.get("SPACK_SHELL", "bat"),
        explicit: bool = False,
        env: Optional[MutableMapping[str, str]] = None,
    ) -> str:
        """Return shell code to apply the modifications and clears the list."""
        modifications = self.group_by_name()

        env = os.environ if env is None else env
        new_env = dict(env.items())

        for _, actions in sorted(modifications.items()):
            for modifier in actions:
                modifier.execute(new_env)

        if "MANPATH" in new_env and not new_env["MANPATH"].endswith(":"):
            new_env["MANPATH"] += ":"

        cmds = ""

        for name in sorted(set(modifications)):
            new = new_env.get(name, None)
            old = env.get(name, None)
            if explicit or new != old:
                if new is None:
                    cmds += _SHELL_UNSET_STRINGS[shell].format(name)
                else:
                    if sys.platform != "win32":
                        new_env_name = double_quote_escape(new_env[name])
                    else:
                        new_env_name = new_env[name]
                    cmd = _SHELL_SET_STRINGS[shell].format(name, new_env_name)
                    cmds += cmd
        return cmds

    @staticmethod
    def from_sourcing_file(
        filename: Path, *arguments: str, **kwargs: Any
    ) -> "EnvironmentModifications":
        """Returns the environment modifications that have the same effect as
        sourcing the input file.

        Args:
            filename: the file to be sourced
            *arguments: arguments to pass on the command line

        Keyword Args:
            shell (str): the shell to use (default: ``bash``)
            shell_options (str): options passed to the shell (default: ``-c``)
            source_command (str): the command to run (default: ``source``)
            suppress_output (str): redirect used to suppress output of command
                (default: ``&> /dev/null``)
            concatenate_on_success (str): operator used to execute a command
                only when the previous command succeeds (default: ``&&``)
            exclude ([str or re]): ignore any modifications of these
                variables (default: [])
            include ([str or re]): always respect modifications of these
                variables (default: []). Supersedes any excluded variables.
            clean (bool): in addition to removing empty entries,
                also remove duplicate entries (default: False).
        """
        tty.debug(f"EnvironmentModifications.from_sourcing_file: {filename}")
        # Check if the file actually exists
        if not os.path.isfile(filename):
            msg = f"Trying to source non-existing file: {filename}"
            raise RuntimeError(msg)

        # Prepare include and exclude lists of environment variable names
        exclude = kwargs.get("exclude", [])
        include = kwargs.get("include", [])
        clean = kwargs.get("clean", False)

        # Other variables unrelated to sourcing a file
        exclude.extend(
            [
                # Bash internals
                "SHLVL",
                "_",
                "PWD",
                "OLDPWD",
                "PS1",
                "PS2",
                "ENV",
                # Environment Modules or Lmod
                "LOADEDMODULES",
                "_LMFILES_",
                "MODULEPATH",
                "MODULERCFILE",
                "BASH_FUNC_ml()",
                "BASH_FUNC_module()",
                # Environment Modules-specific configuration
                "MODULESHOME",
                "BASH_FUNC__module_raw()",
                r"MODULES_(.*)",
                r"__MODULES_(.*)",
                r"(\w*)_mod(quar|share)",
                # Lmod-specific configuration
                r"LMOD_(.*)",
            ]
        )

        # Compute the environments before and after sourcing
        before = sanitize(
            environment_after_sourcing_files(os.devnull, **kwargs),
            exclude=exclude,
            include=include,
        )
        file_and_args = (filename,) + arguments
        after = sanitize(
            environment_after_sourcing_files(file_and_args, **kwargs),
            exclude=exclude,
            include=include,
        )

        # Delegate to the other factory
        return EnvironmentModifications.from_environment_diff(before, after, clean)

    @staticmethod
    def from_environment_diff(
        before: MutableMapping[str, str], after: MutableMapping[str, str], clean: bool = False
    ) -> "EnvironmentModifications":
        """Constructs the environment modifications from the diff of two environments.

        Args:
            before: environment before the modifications are applied
            after: environment after the modifications are applied
            clean: in addition to removing empty entries, also remove duplicate entries
        """
        # Fill the EnvironmentModifications instance
        env = EnvironmentModifications()
        # New variables
        new_variables = list(set(after) - set(before))
        # Variables that have been unset
        unset_variables = list(set(before) - set(after))
        # Variables that have been modified
        common_variables = set(before).intersection(set(after))
        modified_variables = [x for x in common_variables if before[x] != after[x]]
        # Consistent output order - looks nicer, easier comparison...
        new_variables.sort()
        unset_variables.sort()
        modified_variables.sort()

        def return_separator_if_any(*args):
            separators = ":", ";"
            for separator in separators:
                for arg in args:
                    if separator in arg:
                        return separator
            return None

        # Add variables to env.
        # Assume that variables with 'PATH' in the name or that contain
        # separators like ':' or ';' are more likely to be paths
        for variable_name in new_variables:
            sep = return_separator_if_any(after[variable_name])
            if sep:
                env.prepend_path(variable_name, after[variable_name], separator=sep)
            elif "PATH" in variable_name:
                env.prepend_path(variable_name, after[variable_name])
            else:
                # We just need to set the variable to the new value
                env.set(variable_name, after[variable_name])

        for variable_name in unset_variables:
            env.unset(variable_name)

        for variable_name in modified_variables:
            value_before = before[variable_name]
            value_after = after[variable_name]
            sep = return_separator_if_any(value_before, value_after)
            if sep:
                before_list = value_before.split(sep)
                after_list = value_after.split(sep)

                # Filter out empty strings
                before_list = list(filter(None, before_list))
                after_list = list(filter(None, after_list))

                # Remove duplicate entries (worse matching, bloats env)
                if clean:
                    before_list = list(dedupe(before_list))
                    after_list = list(dedupe(after_list))
                    # The reassembled cleaned entries
                    value_before = sep.join(before_list)
                    value_after = sep.join(after_list)

                # Paths that have been removed
                remove_list = [ii for ii in before_list if ii not in after_list]
                # Check that nothing has been added in the middle of
                # before_list
                remaining_list = [ii for ii in before_list if ii in after_list]
                try:
                    start = after_list.index(remaining_list[0])
                    end = after_list.index(remaining_list[-1])
                    search = sep.join(after_list[start : end + 1])
                except IndexError:
                    env.prepend_path(variable_name, value_after)
                    continue

                if search not in value_before:
                    # We just need to set the variable to the new value
                    env.prepend_path(variable_name, value_after)
                else:
                    try:
                        prepend_list = after_list[:start]
                        prepend_list.reverse()  # Preserve order after prepend
                    except KeyError:
                        prepend_list = []
                    try:
                        append_list = after_list[end + 1 :]
                    except KeyError:
                        append_list = []

                    for item in remove_list:
                        env.remove_path(variable_name, item)
                    for item in append_list:
                        env.append_path(variable_name, item)
                    for item in prepend_list:
                        env.prepend_path(variable_name, item)
            else:
                # We just need to set the variable to the new value
                env.set(variable_name, value_after)

        return env


def _set_or_unset_not_first(
    variable: str, changes: ModificationList, errstream: Callable[[str], None]
):
    """Check if we are going to set or unset something after other
    modifications have already been requested.
    """
    indexes = [
        ii
        for ii, item in enumerate(changes)
        if ii != 0 and isinstance(item, (SetEnv, UnsetEnv)) and not getattr(item, "force", False)
    ]
    if indexes:
        good = "\t    \t{}"
        nogood = "\t--->\t{}"
        errstream(f"Different requests to set/unset '{variable}' have been found")
        for idx, item in enumerate(changes):
            print_format = nogood if idx in indexes else good
            errstream(print_format.format(item.trace))


def validate(env: EnvironmentModifications, errstream: Callable[[str], None]):
    """Validates the environment modifications to check for the presence of
    suspicious patterns. Prompts a warning for everything that was found.

    Current checks:
    - set or unset variables after other changes on the same variable

    Args:
        env: list of environment modifications
        errstream: callable to log error messages
    """
    if not env.traced:
        return
    modifications = env.group_by_name()
    for variable, list_of_changes in sorted(modifications.items()):
        _set_or_unset_not_first(variable, list_of_changes, errstream)


def inspect_path(
    root: Path,
    inspections: MutableMapping[str, List[str]],
    exclude: Optional[Callable[[Path], bool]] = None,
) -> EnvironmentModifications:
    """Inspects ``root`` to search for the subdirectories in ``inspections``.
    Adds every path found to a list of prepend-path commands and returns it.

    Args:
        root: absolute path where to search for subdirectories
        inspections: maps relative paths to a list of environment
            variables that will be modified if the path exists. The
            modifications are not performed immediately, but stored in a
            command object that is returned to client
        exclude: optional callable. If present it must accept an
            absolute path and return True if it should be excluded from the
            inspection

    Examples:

    The following lines execute an inspection in ``/usr`` to search for
    ``/usr/include`` and ``/usr/lib64``. If found we want to prepend
    ``/usr/include`` to ``CPATH`` and ``/usr/lib64`` to ``MY_LIB64_PATH``.

        .. code-block:: python

            # Set up the dictionary containing the inspection
            inspections = {
                'include': ['CPATH'],
                'lib64': ['MY_LIB64_PATH']
            }

            # Get back the list of command needed to modify the environment
            env = inspect_path('/usr', inspections)

            # Eventually execute the commands
            env.apply_modifications()
    """
    if exclude is None:
        exclude = lambda x: False

    env = EnvironmentModifications()
    # Inspect the prefix to check for the existence of common directories
    for relative_path, variables in inspections.items():
        expected = os.path.join(root, os.path.normpath(relative_path))

        if os.path.isdir(expected) and not exclude(expected):
            for variable in variables:
                env.prepend_path(variable, expected)

    return env


@contextlib.contextmanager
def preserve_environment(*variables: str):
    """Ensures that the value of the environment variables passed as
    arguments is the same before entering to the context manager and after
    exiting it.

    Variables that are unset before entering the context manager will be
    explicitly unset on exit.

    Args:
        variables: list of environment variables to be preserved
    """
    cache = {}
    for var in variables:
        # The environment variable to be preserved might not be there.
        # In that case store None as a placeholder.
        cache[var] = os.environ.get(var, None)

    yield

    for var in variables:
        value = cache[var]
        msg = "[PRESERVE_ENVIRONMENT]"
        if value is not None:
            # Print a debug statement if the value changed
            if var not in os.environ:
                msg += ' {0} was unset, will be reset to "{1}"'
                tty.debug(msg.format(var, value))
            elif os.environ[var] != value:
                msg += ' {0} was set to "{1}", will be reset to "{2}"'
                tty.debug(msg.format(var, os.environ[var], value))
            os.environ[var] = value
        elif var in os.environ:
            msg += ' {0} was set to "{1}", will be unset'
            tty.debug(msg.format(var, os.environ[var]))
            del os.environ[var]


def environment_after_sourcing_files(
    *files: Union[Path, Tuple[str, ...]], **kwargs
) -> Dict[str, str]:
    """Returns a dictionary with the environment that one would have
    after sourcing the files passed as argument.

    Args:
        *files: each item can either be a string containing the path
            of the file to be sourced or a sequence, where the first element
            is the file to be sourced and the remaining are arguments to be
            passed to the command line

    Keyword Args:
        env (dict): the initial environment (default: current environment)
        shell (str): the shell to use (default: ``/bin/bash`` or ``cmd.exe`` (Windows))
        shell_options (str): options passed to the shell (default: ``-c`` or ``/C`` (Windows))
        source_command (str): the command to run (default: ``source``)
        suppress_output (str): redirect used to suppress output of command
            (default: ``&> /dev/null``)
        concatenate_on_success (str): operator used to execute a command
            only when the previous command succeeds (default: ``&&``)
    """
    # Set the shell executable that will be used to source files
    if sys.platform == "win32":
        shell_cmd = kwargs.get("shell", "cmd.exe")
        shell_options = kwargs.get("shell_options", "/C")
        suppress_output = kwargs.get("suppress_output", "")
        source_command = kwargs.get("source_command", "")
    else:
        shell_cmd = kwargs.get("shell", "/bin/bash")
        shell_options = kwargs.get("shell_options", "-c")
        suppress_output = kwargs.get("suppress_output", "&> /dev/null")
        source_command = kwargs.get("source_command", "source")
    concatenate_on_success = kwargs.get("concatenate_on_success", "&&")

    shell = Executable(shell_cmd)

    def _source_single_file(file_and_args, environment):
        shell_options_list = shell_options.split()

        source_file = [source_command]
        source_file.extend(x for x in file_and_args)
        source_file = " ".join(source_file)

        # If the environment contains 'python' use it, if not
        # go with sys.executable. Below we just need a working
        # Python interpreter, not necessarily sys.executable.
        python_cmd = which("python3", "python", "python2")
        python_cmd = python_cmd.path if python_cmd else sys.executable

        dump_cmd = "import os, json; print(json.dumps(dict(os.environ)))"
        dump_environment_cmd = python_cmd + f' -E -c "{dump_cmd}"'

        # Try to source the file
        source_file_arguments = " ".join(
            [source_file, suppress_output, concatenate_on_success, dump_environment_cmd]
        )
        output = shell(
            *shell_options_list,
            source_file_arguments,
            output=str,
            env=environment,
            ignore_quotes=True,
        )

        return json.loads(output)

    current_environment = kwargs.get("env", dict(os.environ))
    for file in files:
        # Normalize the input to the helper function
        if isinstance(file, str):
            file = (file,)

        current_environment = _source_single_file(file, environment=current_environment)

    return current_environment


def sanitize(
    environment: MutableMapping[str, str], exclude: List[str], include: List[str]
) -> Dict[str, str]:
    """Returns a copy of the input dictionary where all the keys that
    match an excluded pattern and don't match an included pattern are
    removed.

    Args:
        environment (dict): input dictionary
        exclude (list): literals or regex patterns to be excluded
        include (list): literals or regex patterns to be included
    """

    def set_intersection(fullset, *args):
        # A set intersection using string literals and regexs
        meta = "[" + re.escape("[$()*?[]^{|}") + "]"
        subset = fullset & set(args)  # As literal
        for name in args:
            if re.search(meta, name):
                pattern = re.compile(name)
                for k in fullset:
                    if re.match(pattern, k):
                        subset.add(k)
        return subset

    # Don't modify input, make a copy instead
    environment = dict(environment)

    # include supersedes any excluded items
    prune = set_intersection(set(environment), *exclude)
    prune -= set_intersection(prune, *include)
    for k in prune:
        environment.pop(k, None)

    return environment<|MERGE_RESOLUTION|>--- conflicted
+++ resolved
@@ -469,7 +469,6 @@
 
         return Trace(filename=filename, lineno=lineno, context=current_context)
 
-<<<<<<< HEAD
     def restore(self, name, **kwargs):
         """Stores a request to restore a possibly cleared environment variable to its
         current value if that variable is currently set.
@@ -480,11 +479,8 @@
         if name in os.environ:
             self.set(name, os.environ[name])
 
-    def set(self, name, value, **kwargs):
-=======
     @system_env_normalize
     def set(self, name: str, value: str, *, force: bool = False, raw: bool = False):
->>>>>>> 31ed3930
         """Stores a request to set an environment variable.
 
         Args:
