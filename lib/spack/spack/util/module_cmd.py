--- conflicted
+++ resolved
@@ -176,16 +176,10 @@
 
     # If it sets the LD_LIBRARY_PATH or CRAY_LD_LIBRARY_PATH, use that
     for line in text:
-<<<<<<< HEAD
-        if line.find('LD_LIBRARY_PATH') >= 0:
-            path = get_argument_from_module_line(line)
-            return path[:path.rfind('/lib')]
-=======
         pattern = r'\W(CRAY_)?LD_LIBRARY_PATH'
         if re.search(pattern, line):
             path = get_path_arg_from_module_line(line)
             return path[:path.find('/lib')]
->>>>>>> 2209d571
 
     # If it lists its package directory, return that
     for line in text:
