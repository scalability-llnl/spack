--- conflicted
+++ resolved
@@ -64,9 +64,6 @@
         "user": get_user(),
         "tempdir": tempfile.gettempdir(),
         "user_cache_path": spack.paths.user_cache_path,
-<<<<<<< HEAD
-        "date": date.today().strftime("%Y-%m-%d"),
-=======
         "architecture": str(arch),
         "arch": str(arch),
         "platform": str(arch.platform),
@@ -74,7 +71,7 @@
         "os": str(arch.os),
         "target": str(arch.target),
         "target_family": str(arch.target.microarchitecture.family),
->>>>>>> 03224e52
+        "date": date.today().strftime("%Y-%m-%d"),
     }
 
 
@@ -283,9 +280,6 @@
     - $tempdir           Default temporary directory returned by tempfile.gettempdir()
     - $user              The current user's username
     - $user_cache_path   The user cache directory (~/.spack, unless overridden)
-<<<<<<< HEAD
-    - $date              The current date (YYYY-MM-DD)
-=======
     - $architecture      The spack architecture triple for the current system
     - $arch              The spack architecture triple for the current system
     - $platform          The spack platform for the current system
@@ -293,7 +287,7 @@
     - $operating_system  The OS of the current system
     - $target            The ISA target detected for the system
     - $target_family     The family of the target detected for the system
->>>>>>> 03224e52
+    - $date              The current date (YYYY-MM-DD)
 
     These are substituted case-insensitively into the path, and users can
     use either ``$var`` or ``${var}`` syntax for the variables. $env is only
