--- conflicted
+++ resolved
@@ -57,13 +57,10 @@
     "_next_version",
     "_prev_version",
     "any_version",
-<<<<<<< HEAD
-    "convert_standard_to_git_version",
-    "maximally_resolved_version",
-=======
     "from_string",
     "infinity_versions",
     "is_git_version",
     "ver",
->>>>>>> 36992820
+    "convert_standard_to_git_version",
+    "maximally_resolved_version",
 ]