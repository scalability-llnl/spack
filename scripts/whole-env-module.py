import argparse
import os
import tempfile

from llnl.util.lang import dedupe

import spack.database as db
import spack.environment as ev
import spack.environment.shell
import spack.paths
import spack.user_environment as uenv
from spack.util.environment import EnvironmentModifications


def main():
    parser = argparse.ArgumentParser(description="Generate sourcing script")
    parser.add_argument("path", type=str, help="Where to generate the file")
    parser.add_argument(
        "--view-input",
        dest="view_input",
        type=str,
        help="If provided, designate a view to create the module for",
    )
    args = parser.parse_args()
    generate_module(args)


def _associate_specs(specs):
    with tempfile.TemporaryDirectory() as temp_dir:
        database = db.Database(temp_dir)
        for spec in specs:
            database.add(spec, directory_layout=None)
        database._read()
        return set(database.query())


def generate_module(args):
    env_mods = EnvironmentModifications()

    if args.view_input:
        if not os.path.isdir(args.view_input):
            raise Exception(
                f"Specified --view-input {args.view_input} does not exist as a directory"
            )

        view_input = os.path.abspath(args.view_input)
        descriptor = ev.environment.ViewDescriptor(base_path=view_input, root=view_input)

        env_mods.extend(uenv.unconditional_environment_modifications(descriptor))
        view = descriptor.view(new=view_input)
        specs_to_consider = list(view.get_all_specs())
<<<<<<< HEAD
        specs_to_consider.sort(key=lambda s: len(list(s.traverse())))
=======

        specs_to_consider = _associate_specs(specs_to_consider)

>>>>>>> 5bb44dd2
        env_mods.extend(
            uenv.environment_modifications_for_specs(*specs_to_consider, view=view)
        )

        # Note: you cannot encode PruneDuplicatePaths into a direct lmod action
        # so instead, I run dedupe on the environment modifications.
        # This would be incorrect if for example you had an action sequence like
        # [x, undo(x), x]; you could sidestep that particular issue by reversing
        # de-duping, and then re-reversing. Not sure if other effects might be
        # more subtle
        env_mods.env_modifications = list(dedupe(env_mods.env_modifications))
    else:
        active_env = ev.active_environment()
        if not active_env:
            raise Exception("An active env is required unless --view-input is specified")

        view_id = None
        if active_env.has_view(ev.default_view_name):
            view_id = ev.default_view_name
        else:
            raise Exception(f"{active_env.name} does not have a default view")

        env_mods.extend(spack.environment.shell.activate(env=active_env, view=view_id))

    context = {"environment_modifications": [(type(x).__name__, x) for x in env_mods]}

    import jinja2

    template = jinja2.Template(lmod_template())
    text = template.render(context)

    if os.path.exists(args.path):
        raise Exception(f"Already exists {args.path}")
    with open(args.path, "w") as f:
        f.write(text)


def lmod_template():
    return """\
{% block environment %}
{% for command_name, cmd in environment_modifications %}
{% if command_name == 'PrependPath' %}
prepend_path("{{ cmd.name }}", "{{ cmd.value }}", "{{ cmd.separator }}")
{% elif command_name in ('AppendPath', 'AppendFlagsEnv') %}
append_path("{{ cmd.name }}", "{{ cmd.value }}", "{{ cmd.separator }}")
{% elif command_name in ('RemovePath', 'RemoveFlagsEnv') %}
remove_path("{{ cmd.name }}", "{{ cmd.value }}", "{{ cmd.separator }}")
{% elif command_name == 'SetEnv' %}
setenv("{{ cmd.name }}", "{{ cmd.value }}")
{% elif command_name == 'UnsetEnv' %}
unsetenv("{{ cmd.name }}")
{% endif %}
{% endfor %}
{# Make sure system man pages are enabled by appending trailing delimiter to MANPATH #}
{% if has_manpath_modifications %}
append_path("MANPATH", "", ":")
{% endif %}
{% endblock %}
"""


if __name__ == "__main__":
    main()<|MERGE_RESOLUTION|>--- conflicted
+++ resolved
@@ -49,13 +49,9 @@
         env_mods.extend(uenv.unconditional_environment_modifications(descriptor))
         view = descriptor.view(new=view_input)
         specs_to_consider = list(view.get_all_specs())
-<<<<<<< HEAD
-        specs_to_consider.sort(key=lambda s: len(list(s.traverse())))
-=======
 
         specs_to_consider = _associate_specs(specs_to_consider)
 
->>>>>>> 5bb44dd2
         env_mods.extend(
             uenv.environment_modifications_for_specs(*specs_to_consider, view=view)
         )
