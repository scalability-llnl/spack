--- conflicted
+++ resolved
@@ -182,15 +182,13 @@
   extends: [ ".generate-base" ]
   tags: ["spack", "public", "medium", "aarch64"]
 
-<<<<<<< HEAD
 .generate-ppc64le:
   extends: [ ".generate-base" ]
   tags: ["spack", "public", "large", "ppc64le"]
-=======
+  
 .generate-neoverse_v1:
   extends: [ ".generate-base" ]
   tags: ["spack", "public", "medium", "aarch64", "graviton3"]
->>>>>>> 3eac79bb
 
 .generate-deprecated:
   extends: [ ".base-job" ]
