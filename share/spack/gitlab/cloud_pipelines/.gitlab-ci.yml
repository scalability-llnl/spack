--- conflicted
+++ resolved
@@ -781,7 +781,6 @@
     strategy: depend
   needs:
     - artifacts: True
-<<<<<<< HEAD
       job: deprecated-ci-generate
 
 ########################################
@@ -945,6 +944,3 @@
   needs:
     - artifacts: True
       job: aws-pcluster-protected-generate-neoverse-v1
-=======
-      job: deprecated-ci-generate
->>>>>>> 91c5b4ae
