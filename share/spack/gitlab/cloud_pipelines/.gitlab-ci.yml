stages: [ "generate", "build", "publish" ]

default:
  image: { "name": "ghcr.io/spack/e4s-ubuntu-18.04:v2021-10-18", "entrypoint": [""] }

########################################
# Job templates
########################################

.pr:
  only:
  - /^pr[\d]+_.*$/
  - /^github\/pr[\d]+_.*$/
  variables:
    SPACK_BUILDCACHE_DESTINATION: "s3://spack-binaries-prs/${CI_COMMIT_REF_NAME}"
    SPACK_PIPELINE_TYPE: "spack_pull_request"
    SPACK_PRUNE_UNTOUCHED: "True"

.protected-refs:
  only:
  - /^develop$/
  - /^releases\/v.*/
  - /^v.*/
  - /^github\/develop$/

.protected:
  extends: [ ".protected-refs" ]
  variables:
    SPACK_BUILDCACHE_DESTINATION: "s3://spack-binaries/${CI_COMMIT_REF_NAME}/${SPACK_CI_STACK_NAME}"
    SPACK_COPY_BUILDCACHE: "s3://spack-binaries/${CI_COMMIT_REF_NAME}"
    SPACK_PIPELINE_TYPE: "spack_protected_branch"

.generate:
  stage: generate
  script:
    - . "./share/spack/setup-env.sh"
    - spack --version
    - cd share/spack/gitlab/cloud_pipelines/stacks/${SPACK_CI_STACK_NAME}
    - spack env activate --without-view .
    - spack ci generate --check-index-only
      --buildcache-destination "${SPACK_BUILDCACHE_DESTINATION}"
      --artifacts-root "${CI_PROJECT_DIR}/jobs_scratch_dir"
      --output-file "${CI_PROJECT_DIR}/jobs_scratch_dir/cloud-ci-pipeline.yml"
  artifacts:
    paths:
      - "${CI_PROJECT_DIR}/jobs_scratch_dir"
  tags: ["spack", "aws", "public", "medium", "x86_64"]
  interruptible: true
  retry:
    max: 2
    when:
      - runner_system_failure
      - stuck_or_timeout_failure

.generate-aarch64:
  extends: [ ".generate" ]
  tags: ["spack", "aws", "public", "medium", "aarch64"]

.pr-generate:
  extends: [ ".pr", ".generate" ]

.pr-generate-aarch64:
  extends: [ ".pr", ".generate-aarch64" ]

.protected-generate:
  extends: [ ".protected", ".generate" ]

.protected-generate-aarch64:
  extends: [ ".protected", ".generate-aarch64" ]

.build:
  stage: build

.pr-build:
  extends: [ ".pr", ".build" ]
  variables:
    AWS_ACCESS_KEY_ID: ${PR_MIRRORS_AWS_ACCESS_KEY_ID}
    AWS_SECRET_ACCESS_KEY: ${PR_MIRRORS_AWS_SECRET_ACCESS_KEY}

.protected-build:
  extends: [ ".protected", ".build" ]
  variables:
    AWS_ACCESS_KEY_ID: ${PROTECTED_MIRRORS_AWS_ACCESS_KEY_ID}
    AWS_SECRET_ACCESS_KEY: ${PROTECTED_MIRRORS_AWS_SECRET_ACCESS_KEY}

protected-publish:
  stage: publish
  extends: [ ".protected-refs" ]
  image: "ghcr.io/spack/python-aws-bash:0.0.1"
  tags: ["spack", "public", "medium", "aws", "x86_64"]
  variables:
    AWS_ACCESS_KEY_ID: ${PROTECTED_MIRRORS_AWS_ACCESS_KEY_ID}
    AWS_SECRET_ACCESS_KEY: ${PROTECTED_MIRRORS_AWS_SECRET_ACCESS_KEY}
  script:
    - . "./share/spack/setup-env.sh"
    - spack --version
    - spack buildcache update-index --mirror-url "s3://spack-binaries/${CI_COMMIT_REF_NAME}"

########################################
# TEMPLATE FOR ADDING ANOTHER PIPELINE
########################################
#
# First add a new spack.yml defining the pipeline to run in
# share/spack/gitlab/cloud_pipelines/stacks/my-super-cool-stack/spack.yaml
#
# Then add the following entries at the bottom of this file:
#
########################################
# My Super Cool Pipeline
########################################
# .my-super-cool-stack:
#   variables:
#     SPACK_CI_STACK_NAME: my-super-cool-stack
#
# my-super-cool-stack-pr-generate:
#   extends: [ ".my-super-cool-stack", ".pr-generate"]
#
# my-super-cool-stack-protected-generate:
#   extends: [ ".my-super-cool-stack", ".protected-generate"]
#
# my-super-cool-stack-pr-build:
#   extends: [ ".my-super-cool-stack", ".pr-build" ]
#   trigger:
#     include:
#       - artifact: jobs_scratch_dir/cloud-ci-pipeline.yml
#         job: my-super-cool-stack-pr-generate
#     strategy: depend
#
# my-super-cool-stack-protected-build:
#   extends: [ ".my-super-cool-stack", ".protected-build" ]
#   trigger:
#     include:
#       - artifact: jobs_scratch_dir/cloud-ci-pipeline.yml
#         job: my-super-cool-stack-protected-generate
#     strategy: depend

########################################
#          E4S Mac Stack
#
# With no near-future plans to have
# protected aws runners running mac
# builds, it seems best to decouple
# them from the rest of the stacks for
# the time being.  This way they can
# still run on UO runners and be signed
# using the previous approach.
########################################
.e4s-mac:
  variables:
    SPACK_CI_STACK_NAME: e4s-mac
  allow_failure: True

.mac-pr:
  only:
  - /^pr[\d]+_.*$/
  - /^github\/pr[\d]+_.*$/
  variables:
    SPACK_BUILDCACHE_DESTINATION: "s3://spack-binaries-prs/${CI_COMMIT_REF_NAME}"
    SPACK_PRUNE_UNTOUCHED: "True"

.mac-protected:
  only:
  - /^develop$/
  - /^releases\/v.*/
  - /^v.*/
  - /^github\/develop$/
  variables:
    SPACK_BUILDCACHE_DESTINATION: "s3://spack-binaries/${CI_COMMIT_REF_NAME}/${SPACK_CI_STACK_NAME}"

.mac-pr-build:
  extends: [ ".mac-pr", ".build" ]
  variables:
    AWS_ACCESS_KEY_ID: ${PR_MIRRORS_AWS_ACCESS_KEY_ID}
    AWS_SECRET_ACCESS_KEY: ${PR_MIRRORS_AWS_SECRET_ACCESS_KEY}

.mac-protected-build:
  extends: [ ".mac-protected", ".build" ]
  variables:
    AWS_ACCESS_KEY_ID: ${PROTECTED_MIRRORS_AWS_ACCESS_KEY_ID}
    AWS_SECRET_ACCESS_KEY: ${PROTECTED_MIRRORS_AWS_SECRET_ACCESS_KEY}
    SPACK_SIGNING_KEY: ${PACKAGE_SIGNING_KEY}

e4s-mac-pr-generate:
  extends: [".e4s-mac", ".mac-pr"]
  stage: generate
  script:
    - tmp="$(mktemp -d)"; export SPACK_USER_CONFIG_PATH="$tmp"; export SPACK_USER_CACHE_PATH="$tmp"
    - . "./share/spack/setup-env.sh"
    - spack --version
    - cd share/spack/gitlab/cloud_pipelines/stacks/${SPACK_CI_STACK_NAME}
    - spack env activate --without-view .
    - spack ci generate --check-index-only
      --artifacts-root "${CI_PROJECT_DIR}/jobs_scratch_dir"
      --output-file "${CI_PROJECT_DIR}/jobs_scratch_dir/cloud-ci-pipeline.yml"
  artifacts:
    paths:
      - "${CI_PROJECT_DIR}/jobs_scratch_dir"
  tags:
  - omicron
  interruptible: true
  retry:
    max: 2
    when:
      - runner_system_failure
      - stuck_or_timeout_failure
  timeout: 60 minutes

e4s-mac-protected-generate:
  extends: [".e4s-mac", ".mac-protected"]
  stage: generate
  script:
    - tmp="$(mktemp -d)"; export SPACK_USER_CONFIG_PATH="$tmp"; export SPACK_USER_CACHE_PATH="$tmp"
    - . "./share/spack/setup-env.sh"
    - spack --version
    - cd share/spack/gitlab/cloud_pipelines/stacks/${SPACK_CI_STACK_NAME}
    - spack env activate --without-view .
    - spack ci generate --check-index-only
      --artifacts-root "${CI_PROJECT_DIR}/jobs_scratch_dir"
      --output-file "${CI_PROJECT_DIR}/jobs_scratch_dir/cloud-ci-pipeline.yml"
  artifacts:
    paths:
      - "${CI_PROJECT_DIR}/jobs_scratch_dir"
  tags:
  - omicron
  interruptible: true
  retry:
    max: 2
    when:
      - runner_system_failure
      - stuck_or_timeout_failure
  timeout: 60 minutes

e4s-mac-pr-build:
  extends: [ ".e4s-mac", ".mac-pr-build" ]
  trigger:
    include:
      - artifact: jobs_scratch_dir/cloud-ci-pipeline.yml
        job: e4s-mac-pr-generate
    strategy: depend
  needs:
    - artifacts: True
      job: e4s-mac-pr-generate

e4s-mac-protected-build:
  extends: [ ".e4s-mac", ".mac-protected-build" ]
  trigger:
    include:
      - artifact: jobs_scratch_dir/cloud-ci-pipeline.yml
        job: e4s-mac-protected-generate
    strategy: depend
  needs:
    - artifacts: True
      job: e4s-mac-protected-generate

########################################
# E4S pipeline
########################################
.e4s:
  variables:
    SPACK_CI_STACK_NAME: e4s

e4s-pr-generate:
  extends: [ ".e4s", ".pr-generate"]

e4s-protected-generate:
  extends: [ ".e4s", ".protected-generate"]

e4s-pr-build:
  extends: [ ".e4s", ".pr-build" ]
  trigger:
    include:
      - artifact: jobs_scratch_dir/cloud-ci-pipeline.yml
        job: e4s-pr-generate
    strategy: depend
  needs:
    - artifacts: True
      job: e4s-pr-generate

e4s-protected-build:
  extends: [ ".e4s", ".protected-build" ]
  trigger:
    include:
      - artifact: jobs_scratch_dir/cloud-ci-pipeline.yml
        job: e4s-protected-generate
    strategy: depend
  needs:
    - artifacts: True
      job: e4s-protected-generate

########################################
# E4S on Power
########################################
# .power-e4s-generate-tags-and-image:
#   image: { "name": "ghcr.io/scottwittenburg/ecpe4s-ubuntu20.04-runner-ppc64le:2021-07-01", "entrypoint": [""] }
#   tags: ["spack", "public", "medium", "ppc64le"]

# .e4s-on-power:
#   variables:
#     SPACK_CI_STACK_NAME: e4s-on-power

# e4s-on-power-pr-generate:
#   extends: [ ".e4s-on-power", ".pr-generate", ".power-e4s-generate-tags-and-image"]

# e4s-on-power-protected-generate:
#   extends: [ ".e4s-on-power", ".protected-generate", ".power-e4s-generate-tags-and-image"]

# e4s-on-power-pr-build:
#   extends: [ ".e4s-on-power", ".pr-build" ]
#   trigger:
#     include:
#       - artifact: jobs_scratch_dir/cloud-ci-pipeline.yml
#         job: e4s-on-power-pr-generate
#     strategy: depend
#   needs:
#     - artifacts: True
#       job: e4s-on-power-pr-generate

# e4s-on-power-protected-build:
#   extends: [ ".e4s-on-power", ".protected-build" ]
#   trigger:
#     include:
#       - artifact: jobs_scratch_dir/cloud-ci-pipeline.yml
#         job: e4s-on-power-protected-generate
#     strategy: depend
#   needs:
#     - artifacts: True
#       job: e4s-on-power-protected-generate

#########################################
# Build tests for different build-systems
#########################################
.build_systems:
  variables:
    SPACK_CI_STACK_NAME: build_systems

build_systems-pr-generate:
  extends: [ ".build_systems", ".pr-generate"]

build_systems-protected-generate:
  extends: [ ".build_systems", ".protected-generate"]

build_systems-pr-build:
  extends: [ ".build_systems", ".pr-build" ]
  trigger:
    include:
      - artifact: jobs_scratch_dir/cloud-ci-pipeline.yml
        job: build_systems-pr-generate
    strategy: depend
  needs:
    - artifacts: True
      job: build_systems-pr-generate

build_systems-protected-build:
  extends: [ ".build_systems", ".protected-build" ]
  trigger:
    include:
      - artifact: jobs_scratch_dir/cloud-ci-pipeline.yml
        job: build_systems-protected-generate
    strategy: depend
  needs:
    - artifacts: True
      job: build_systems-protected-generate

#########################################
# RADIUSS
#########################################
.radiuss:
  variables:
    SPACK_CI_STACK_NAME: radiuss

# ---------  PRs ---------
radiuss-pr-generate:
  extends: [ ".radiuss", ".pr-generate" ]

radiuss-pr-build:
  extends: [ ".radiuss", ".pr-build" ]
  trigger:
    include:
      - artifact: jobs_scratch_dir/cloud-ci-pipeline.yml
        job: radiuss-pr-generate
    strategy: depend
  needs:
    - artifacts: True
      job: radiuss-pr-generate

# --------- Protected ---------
radiuss-protected-generate:
  extends: [ ".radiuss", ".protected-generate" ]

radiuss-protected-build:
  extends: [ ".radiuss", ".protected-build" ]
  trigger:
    include:
      - artifact: jobs_scratch_dir/cloud-ci-pipeline.yml
        job: radiuss-protected-generate
    strategy: depend
  needs:
    - artifacts: True
      job: radiuss-protected-generate

########################################
# ECP Data & Vis SDK
########################################
.data-vis-sdk:
  variables:
    SPACK_CI_STACK_NAME: data-vis-sdk

data-vis-sdk-pr-generate:
  extends: [ ".data-vis-sdk", ".pr-generate"]

data-vis-sdk-protected-generate:
  extends: [ ".data-vis-sdk", ".protected-generate"]

data-vis-sdk-pr-build:
  extends: [ ".data-vis-sdk", ".pr-build" ]
  trigger:
    include:
      - artifact: jobs_scratch_dir/cloud-ci-pipeline.yml
        job: data-vis-sdk-pr-generate
    strategy: depend
  needs:
    - artifacts: True
      job: data-vis-sdk-pr-generate

data-vis-sdk-protected-build:
  extends: [ ".data-vis-sdk", ".protected-build" ]
  trigger:
    include:
      - artifact: jobs_scratch_dir/cloud-ci-pipeline.yml
        job: data-vis-sdk-protected-generate
    strategy: depend
  needs:
    - artifacts: True
      job: data-vis-sdk-protected-generate

########################################
<<<<<<< HEAD
# AWS AHUG Applications (x86_64)
########################################

# Call this AFTER .*-generate
.aws-ahug-overrides:
=======
# AWS ISC Applications (x86_64)
########################################

# Call this AFTER .*-generate
.aws-isc-overrides:
>>>>>>> 98860c6a
  # This controls image for generate step; build step is controlled by spack.yaml
  # Note that generator emits OS info for build so these should be the same.
  image: { "name": "ghcr.io/spack/e4s-amazonlinux-2:v2022-03-21", "entrypoint": [""] }

<<<<<<< HEAD
.aws-ahug:
  variables:
    SPACK_CI_STACK_NAME: aws-ahug

aws-ahug-pr-generate:
  extends: [ ".aws-ahug", ".pr-generate", ".aws-ahug-overrides" ]
  tags: ["spack", "public", "medium", "x86_64_v4"]

aws-ahug-protected-generate:
  extends: [ ".aws-ahug", ".protected-generate", ".aws-ahug-overrides" ]
  tags: ["spack", "public", "medium", "x86_64_v4"]

aws-ahug-pr-build:
  extends: [ ".aws-ahug", ".pr-build" ]
  trigger:
    include:
      - artifact: jobs_scratch_dir/cloud-ci-pipeline.yml
        job: aws-ahug-pr-generate
    strategy: depend
  needs:
    - artifacts: True
      job: aws-ahug-pr-generate

aws-ahug-protected-build:
  extends: [ ".aws-ahug", ".protected-build" ]
  trigger:
    include:
      - artifact: jobs_scratch_dir/cloud-ci-pipeline.yml
        job: aws-ahug-protected-generate
    strategy: depend
  needs:
    - artifacts: True
      job: aws-ahug-protected-generate


# Parallel Pipeline for aarch64 (reuses override image, but generates and builds on aarch64)
.aws-ahug-aarch64:
  variables:
    SPACK_CI_STACK_NAME: aws-ahug-aarch64

aws-ahug-aarch64-pr-generate:
  extends: [ ".aws-ahug-aarch64", ".pr-generate-aarch64", ".aws-ahug-overrides" ]

aws-ahug-aarch64-protected-generate:
  extends: [ ".aws-ahug-aarch64", ".protected-generate-aarch64", ".aws-ahug-overrides" ]

aws-ahug-aarch64-pr-build:
  extends: [ ".aws-ahug-aarch64", ".pr-build" ]
  trigger:
    include:
      - artifact: jobs_scratch_dir/cloud-ci-pipeline.yml
        job: aws-ahug-aarch64-pr-generate
    strategy: depend
  needs:
    - artifacts: True
      job: aws-ahug-aarch64-pr-generate

aws-ahug-aarch64-protected-build:
  extends: [ ".aws-ahug-aarch64", ".protected-build" ]
  trigger:
    include:
      - artifact: jobs_scratch_dir/cloud-ci-pipeline.yml
        job: aws-ahug-aarch64-protected-generate
    strategy: depend
  needs:
    - artifacts: True
      job: aws-ahug-aarch64-protected-generate
=======
.aws-isc:
  variables:
    SPACK_CI_STACK_NAME: aws-isc

aws-isc-pr-generate:
  extends: [ ".aws-isc", ".pr-generate", ".aws-isc-overrides" ]
  tags: ["spack", "public", "medium", "x86_64_v4"]

aws-isc-protected-generate:
  extends: [ ".aws-isc", ".protected-generate", ".aws-isc-overrides" ]
  tags: ["spack", "public", "medium", "x86_64_v4"]

aws-isc-pr-build:
  extends: [ ".aws-isc", ".pr-build" ]
  trigger:
    include:
      - artifact: jobs_scratch_dir/cloud-ci-pipeline.yml
        job: aws-isc-pr-generate
    strategy: depend
  needs:
    - artifacts: True
      job: aws-isc-pr-generate

aws-isc-protected-build:
  extends: [ ".aws-isc", ".protected-build" ]
  trigger:
    include:
      - artifact: jobs_scratch_dir/cloud-ci-pipeline.yml
        job: aws-isc-protected-generate
    strategy: depend
  needs:
    - artifacts: True
      job: aws-isc-protected-generate


# Parallel Pipeline for aarch64 (reuses override image, but generates and builds on aarch64)

.aws-isc-aarch64:
  variables:
    SPACK_CI_STACK_NAME: aws-isc-aarch64

aws-isc-aarch64-pr-generate:
  extends: [ ".aws-isc-aarch64", ".pr-generate-aarch64", ".aws-isc-overrides" ]

aws-isc-aarch64-protected-generate:
  extends: [ ".aws-isc-aarch64", ".protected-generate-aarch64", ".aws-isc-overrides" ]

aws-isc-aarch64-pr-build:
  extends: [ ".aws-isc-aarch64", ".pr-build" ]
  trigger:
    include:
      - artifact: jobs_scratch_dir/cloud-ci-pipeline.yml
        job: aws-isc-aarch64-pr-generate
    strategy: depend
  needs:
    - artifacts: True
      job: aws-isc-aarch64-pr-generate

aws-isc-aarch64-protected-build:
  extends: [ ".aws-isc-aarch64", ".protected-build" ]
  trigger:
    include:
      - artifact: jobs_scratch_dir/cloud-ci-pipeline.yml
        job: aws-isc-aarch64-protected-generate
    strategy: depend
  needs:
    - artifacts: True
      job: aws-isc-aarch64-protected-generate
>>>>>>> 98860c6a


########################################
# Spack Tutorial
########################################
.tutorial:
  variables:
    SPACK_CI_STACK_NAME: tutorial

tutorial-pr-generate:
  extends: [ ".tutorial", ".pr-generate"]

tutorial-protected-generate:
  extends: [ ".tutorial", ".protected-generate"]

tutorial-pr-build:
  extends: [ ".tutorial", ".pr-build" ]
  trigger:
    include:
      - artifact: jobs_scratch_dir/cloud-ci-pipeline.yml
        job: tutorial-pr-generate
    strategy: depend
  needs:
    - artifacts: True
      job: tutorial-pr-generate

tutorial-protected-build:
  extends: [ ".tutorial", ".protected-build" ]
  trigger:
    include:
      - artifact: jobs_scratch_dir/cloud-ci-pipeline.yml
        job: tutorial-protected-generate
    strategy: depend
  needs:
    - artifacts: True
      job: tutorial-protected-generate<|MERGE_RESOLUTION|>--- conflicted
+++ resolved
@@ -434,24 +434,15 @@
       job: data-vis-sdk-protected-generate
 
 ########################################
-<<<<<<< HEAD
 # AWS AHUG Applications (x86_64)
 ########################################
 
 # Call this AFTER .*-generate
 .aws-ahug-overrides:
-=======
-# AWS ISC Applications (x86_64)
-########################################
-
-# Call this AFTER .*-generate
-.aws-isc-overrides:
->>>>>>> 98860c6a
   # This controls image for generate step; build step is controlled by spack.yaml
   # Note that generator emits OS info for build so these should be the same.
   image: { "name": "ghcr.io/spack/e4s-amazonlinux-2:v2022-03-21", "entrypoint": [""] }
 
-<<<<<<< HEAD
 .aws-ahug:
   variables:
     SPACK_CI_STACK_NAME: aws-ahug
@@ -519,7 +510,17 @@
   needs:
     - artifacts: True
       job: aws-ahug-aarch64-protected-generate
-=======
+
+########################################
+# AWS ISC Applications (x86_64)
+########################################
+
+# Call this AFTER .*-generate
+.aws-isc-overrides:
+  # This controls image for generate step; build step is controlled by spack.yaml
+  # Note that generator emits OS info for build so these should be the same.
+  image: { "name": "ghcr.io/spack/e4s-amazonlinux-2:v2022-03-21", "entrypoint": [""] }
+
 .aws-isc:
   variables:
     SPACK_CI_STACK_NAME: aws-isc
@@ -588,7 +589,6 @@
   needs:
     - artifacts: True
       job: aws-isc-aarch64-protected-generate
->>>>>>> 98860c6a
 
 
 ########################################
