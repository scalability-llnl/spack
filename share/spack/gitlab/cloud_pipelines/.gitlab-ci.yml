stages: [ "generate", "build", "publish" ]

default:
  image: { "name": "ghcr.io/spack/e4s-ubuntu-18.04:v2021-10-18", "entrypoint": [""] }

########################################
# Job templates
########################################

.pr:
  only:
  - /^pr[\d]+_.*$/
  - /^github\/pr[\d]+_.*$/
  variables:
    SPACK_BUILDCACHE_DESTINATION: "s3://spack-binaries-prs/${CI_COMMIT_REF_NAME}"
    SPACK_PIPELINE_TYPE: "spack_pull_request"
    SPACK_PRUNE_UNTOUCHED: "True"

.protected-refs:
  only:
  - /^develop$/
  - /^releases\/v.*/
  - /^v.*/
  - /^github\/develop$/

.protected:
  extends: [ ".protected-refs" ]
  variables:
    SPACK_BUILDCACHE_DESTINATION: "s3://spack-binaries/${CI_COMMIT_REF_NAME}/${SPACK_CI_STACK_NAME}"
    SPACK_COPY_BUILDCACHE: "s3://spack-binaries/${CI_COMMIT_REF_NAME}"
    SPACK_PIPELINE_TYPE: "spack_protected_branch"

.generate:
  stage: generate
  script:
    - . "./share/spack/setup-env.sh"
    - spack --version
    - cd share/spack/gitlab/cloud_pipelines/stacks/${SPACK_CI_STACK_NAME}
    - spack env activate --without-view .
    - spack ci generate --check-index-only
      --buildcache-destination "${SPACK_BUILDCACHE_DESTINATION}"
      --artifacts-root "${CI_PROJECT_DIR}/jobs_scratch_dir"
      --output-file "${CI_PROJECT_DIR}/jobs_scratch_dir/cloud-ci-pipeline.yml"
  artifacts:
    paths:
      - "${CI_PROJECT_DIR}/jobs_scratch_dir"
  tags: ["spack", "aws", "public", "medium", "x86_64"]
  interruptible: true
  retry:
    max: 2
    when:
      - runner_system_failure
      - stuck_or_timeout_failure

.generate-aarch64:
  extends: [ ".generate" ]
  tags: ["spack", "public", "medium", "aarch64"]

.pr-generate:
  extends: [ ".pr", ".generate" ]

<<<<<<< HEAD
.pr-generate-aarch64:
  extends: [ ".pr", ".generate-aarch64" ]

.develop-generate:
  extends: [ ".develop", ".generate" ]
=======
.protected-generate:
  extends: [ ".protected", ".generate" ]
>>>>>>> 3d43ebec

.develop-generate-aarch64:
  extends: [ ".develop", ".generate-aarch64" ]

.build:
  stage: build

.pr-build:
  extends: [ ".pr", ".build" ]
  variables:
    AWS_ACCESS_KEY_ID: ${PR_MIRRORS_AWS_ACCESS_KEY_ID}
    AWS_SECRET_ACCESS_KEY: ${PR_MIRRORS_AWS_SECRET_ACCESS_KEY}

.protected-build:
  extends: [ ".protected", ".build" ]
  variables:
    AWS_ACCESS_KEY_ID: ${PROTECTED_MIRRORS_AWS_ACCESS_KEY_ID}
    AWS_SECRET_ACCESS_KEY: ${PROTECTED_MIRRORS_AWS_SECRET_ACCESS_KEY}

protected-publish:
  stage: publish
  extends: [ ".protected-refs" ]
  image: "ghcr.io/spack/python-aws-bash:0.0.1"
  tags: ["spack", "public", "medium", "aws", "x86_64"]
  variables:
    AWS_ACCESS_KEY_ID: ${PROTECTED_MIRRORS_AWS_ACCESS_KEY_ID}
    AWS_SECRET_ACCESS_KEY: ${PROTECTED_MIRRORS_AWS_SECRET_ACCESS_KEY}
  script:
    - . "./share/spack/setup-env.sh"
    - spack --version
    - spack buildcache update-index --mirror-url "s3://spack-binaries/${CI_COMMIT_REF_NAME}"

########################################
# TEMPLATE FOR ADDING ANOTHER PIPELINE
########################################
#
# First add a new spack.yml defining the pipeline to run in
# share/spack/gitlab/cloud_pipelines/stacks/my-super-cool-stack/spack.yaml
#
# Then add the following entries at the bottom of this file:
#
########################################
# My Super Cool Pipeline
########################################
# .my-super-cool-stack:
#   variables:
#     SPACK_CI_STACK_NAME: my-super-cool-stack
#
# my-super-cool-stack-pr-generate:
#   extends: [ ".my-super-cool-stack", ".pr-generate"]
#
# my-super-cool-stack-protected-generate:
#   extends: [ ".my-super-cool-stack", ".protected-generate"]
#
# my-super-cool-stack-pr-build:
#   extends: [ ".my-super-cool-stack", ".pr-build" ]
#   trigger:
#     include:
#       - artifact: jobs_scratch_dir/cloud-ci-pipeline.yml
#         job: my-super-cool-stack-pr-generate
#     strategy: depend
#
# my-super-cool-stack-protected-build:
#   extends: [ ".my-super-cool-stack", ".protected-build" ]
#   trigger:
#     include:
#       - artifact: jobs_scratch_dir/cloud-ci-pipeline.yml
#         job: my-super-cool-stack-protected-generate
#     strategy: depend

########################################
#          E4S Mac Stack
#
# With no near-future plans to have
# protected aws runners running mac
# builds, it seems best to decouple
# them from the rest of the stacks for
# the time being.  This way they can
# still run on UO runners and be signed
# using the previous approach.
########################################
.e4s-mac:
  variables:
    SPACK_CI_STACK_NAME: e4s-mac
  allow_failure: True

.mac-pr:
  only:
  - /^pr[\d]+_.*$/
  - /^github\/pr[\d]+_.*$/
  variables:
    SPACK_BUILDCACHE_DESTINATION: "s3://spack-binaries-prs/${CI_COMMIT_REF_NAME}"
    SPACK_PRUNE_UNTOUCHED: "True"

.mac-protected:
  only:
  - /^develop$/
  - /^releases\/v.*/
  - /^v.*/
  - /^github\/develop$/
  variables:
    SPACK_BUILDCACHE_DESTINATION: "s3://spack-binaries/${CI_COMMIT_REF_NAME}/${SPACK_CI_STACK_NAME}"

.mac-pr-build:
  extends: [ ".mac-pr", ".build" ]
  variables:
    AWS_ACCESS_KEY_ID: ${PR_MIRRORS_AWS_ACCESS_KEY_ID}
    AWS_SECRET_ACCESS_KEY: ${PR_MIRRORS_AWS_SECRET_ACCESS_KEY}

.mac-protected-build:
  extends: [ ".mac-protected", ".build" ]
  variables:
    AWS_ACCESS_KEY_ID: ${PROTECTED_MIRRORS_AWS_ACCESS_KEY_ID}
    AWS_SECRET_ACCESS_KEY: ${PROTECTED_MIRRORS_AWS_SECRET_ACCESS_KEY}
    SPACK_SIGNING_KEY: ${PACKAGE_SIGNING_KEY}

e4s-mac-pr-generate:
  extends: [".e4s-mac", ".mac-pr"]
  stage: generate
  script:
    - tmp="$(mktemp -d)"; export SPACK_USER_CONFIG_PATH="$tmp"; export SPACK_USER_CACHE_PATH="$tmp"
    - . "./share/spack/setup-env.sh"
    - spack --version
    - cd share/spack/gitlab/cloud_pipelines/stacks/${SPACK_CI_STACK_NAME}
    - spack env activate --without-view .
    - spack ci generate --check-index-only
      --artifacts-root "${CI_PROJECT_DIR}/jobs_scratch_dir"
      --output-file "${CI_PROJECT_DIR}/jobs_scratch_dir/cloud-ci-pipeline.yml"
  artifacts:
    paths:
      - "${CI_PROJECT_DIR}/jobs_scratch_dir"
  tags:
  - omicron
  interruptible: true
  retry:
    max: 2
    when:
      - runner_system_failure
      - stuck_or_timeout_failure
  timeout: 60 minutes

e4s-mac-protected-generate:
  extends: [".e4s-mac", ".mac-protected"]
  stage: generate
  script:
    - tmp="$(mktemp -d)"; export SPACK_USER_CONFIG_PATH="$tmp"; export SPACK_USER_CACHE_PATH="$tmp"
    - . "./share/spack/setup-env.sh"
    - spack --version
    - cd share/spack/gitlab/cloud_pipelines/stacks/${SPACK_CI_STACK_NAME}
    - spack env activate --without-view .
    - spack ci generate --check-index-only
      --artifacts-root "${CI_PROJECT_DIR}/jobs_scratch_dir"
      --output-file "${CI_PROJECT_DIR}/jobs_scratch_dir/cloud-ci-pipeline.yml"
  artifacts:
    paths:
      - "${CI_PROJECT_DIR}/jobs_scratch_dir"
  tags:
  - omicron
  interruptible: true
  retry:
    max: 2
    when:
      - runner_system_failure
      - stuck_or_timeout_failure
  timeout: 60 minutes

e4s-mac-pr-build:
  extends: [ ".e4s-mac", ".mac-pr-build" ]
  trigger:
    include:
      - artifact: jobs_scratch_dir/cloud-ci-pipeline.yml
        job: e4s-mac-pr-generate
    strategy: depend
  needs:
    - artifacts: True
      job: e4s-mac-pr-generate

e4s-mac-protected-build:
  extends: [ ".e4s-mac", ".mac-protected-build" ]
  trigger:
    include:
      - artifact: jobs_scratch_dir/cloud-ci-pipeline.yml
        job: e4s-mac-protected-generate
    strategy: depend
  needs:
    - artifacts: True
      job: e4s-mac-protected-generate

########################################
# E4S pipeline
########################################
.e4s:
  variables:
    SPACK_CI_STACK_NAME: e4s

e4s-pr-generate:
  extends: [ ".e4s", ".pr-generate"]

e4s-protected-generate:
  extends: [ ".e4s", ".protected-generate"]

e4s-pr-build:
  extends: [ ".e4s", ".pr-build" ]
  trigger:
    include:
      - artifact: jobs_scratch_dir/cloud-ci-pipeline.yml
        job: e4s-pr-generate
    strategy: depend
  needs:
    - artifacts: True
      job: e4s-pr-generate

e4s-protected-build:
  extends: [ ".e4s", ".protected-build" ]
  trigger:
    include:
      - artifact: jobs_scratch_dir/cloud-ci-pipeline.yml
        job: e4s-protected-generate
    strategy: depend
  needs:
    - artifacts: True
      job: e4s-protected-generate

########################################
# E4S on Power
########################################
# .power-e4s-generate-tags-and-image:
#   image: { "name": "ghcr.io/scottwittenburg/ecpe4s-ubuntu20.04-runner-ppc64le:2021-07-01", "entrypoint": [""] }
#   tags: ["spack", "public", "medium", "ppc64le"]

# .e4s-on-power:
#   variables:
#     SPACK_CI_STACK_NAME: e4s-on-power

# e4s-on-power-pr-generate:
#   extends: [ ".e4s-on-power", ".pr-generate", ".power-e4s-generate-tags-and-image"]

# e4s-on-power-protected-generate:
#   extends: [ ".e4s-on-power", ".protected-generate", ".power-e4s-generate-tags-and-image"]

# e4s-on-power-pr-build:
#   extends: [ ".e4s-on-power", ".pr-build" ]
#   trigger:
#     include:
#       - artifact: jobs_scratch_dir/cloud-ci-pipeline.yml
#         job: e4s-on-power-pr-generate
#     strategy: depend
#   needs:
#     - artifacts: True
#       job: e4s-on-power-pr-generate

# e4s-on-power-protected-build:
#   extends: [ ".e4s-on-power", ".protected-build" ]
#   trigger:
#     include:
#       - artifact: jobs_scratch_dir/cloud-ci-pipeline.yml
#         job: e4s-on-power-protected-generate
#     strategy: depend
#   needs:
#     - artifacts: True
#       job: e4s-on-power-protected-generate

#########################################
# Build tests for different build-systems
#########################################
.build_systems:
  variables:
    SPACK_CI_STACK_NAME: build_systems

build_systems-pr-generate:
  extends: [ ".build_systems", ".pr-generate"]

build_systems-protected-generate:
  extends: [ ".build_systems", ".protected-generate"]

build_systems-pr-build:
  extends: [ ".build_systems", ".pr-build" ]
  trigger:
    include:
      - artifact: jobs_scratch_dir/cloud-ci-pipeline.yml
        job: build_systems-pr-generate
    strategy: depend
  needs:
    - artifacts: True
      job: build_systems-pr-generate

build_systems-protected-build:
  extends: [ ".build_systems", ".protected-build" ]
  trigger:
    include:
      - artifact: jobs_scratch_dir/cloud-ci-pipeline.yml
        job: build_systems-protected-generate
    strategy: depend
  needs:
    - artifacts: True
      job: build_systems-protected-generate

#########################################
# RADIUSS
#########################################
.radiuss:
  variables:
    SPACK_CI_STACK_NAME: radiuss

# ---------  PRs ---------
radiuss-pr-generate:
  extends: [ ".radiuss", ".pr-generate" ]

radiuss-pr-build:
  extends: [ ".radiuss", ".pr-build" ]
  trigger:
    include:
      - artifact: jobs_scratch_dir/cloud-ci-pipeline.yml
        job: radiuss-pr-generate
    strategy: depend
  needs:
    - artifacts: True
      job: radiuss-pr-generate

# --------- Protected ---------
radiuss-protected-generate:
  extends: [ ".radiuss", ".protected-generate" ]

radiuss-protected-build:
  extends: [ ".radiuss", ".protected-build" ]
  trigger:
    include:
      - artifact: jobs_scratch_dir/cloud-ci-pipeline.yml
        job: radiuss-protected-generate
    strategy: depend
  needs:
    - artifacts: True
      job: radiuss-protected-generate

########################################
# ECP Data & Vis SDK
########################################
.data-vis-sdk:
  variables:
    SPACK_CI_STACK_NAME: data-vis-sdk

data-vis-sdk-pr-generate:
  extends: [ ".data-vis-sdk", ".pr-generate"]

data-vis-sdk-protected-generate:
  extends: [ ".data-vis-sdk", ".protected-generate"]

data-vis-sdk-pr-build:
  extends: [ ".data-vis-sdk", ".pr-build" ]
  trigger:
    include:
      - artifact: jobs_scratch_dir/cloud-ci-pipeline.yml
        job: data-vis-sdk-pr-generate
    strategy: depend
  needs:
    - artifacts: True
      job: data-vis-sdk-pr-generate

data-vis-sdk-protected-build:
  extends: [ ".data-vis-sdk", ".protected-build" ]
  trigger:
    include:
      - artifact: jobs_scratch_dir/cloud-ci-pipeline.yml
        job: data-vis-sdk-protected-generate
    strategy: depend
  needs:
    - artifacts: True
      job: data-vis-sdk-protected-generate

########################################
# AWS E4S (x86_64)
########################################

# Call this AFTER .*-generate
.aws-e4s-overrides:
  # This controls image for generate step; build step is controlled by spack.yaml
  # Note that generator emits OS info for build so these should be the same.
  image: { "name": "ghcr.io/spack/e4s-amazonlinux-2:v2022-03-21", "entrypoint": [""] }

.aws-e4s:
  variables:
    SPACK_CI_STACK_NAME: aws-e4s

aws-e4s-pr-generate:
  extends: [ ".aws-e4s", ".pr-generate", ".aws-e4s-overrides" ]
  tags: ["spack", "public", "medium", "x86_64_v4"]

aws-e4s-develop-generate:
  extends: [ ".aws-e4s", ".develop-generate", ".aws-e4s-overrides" ]
  tags: ["spack", "public", "medium", "x86_64_v4"]

aws-e4s-pr-build:
  extends: [ ".aws-e4s", ".pr-build" ]
  trigger:
    include:
      - artifact: jobs_scratch_dir/cloud-ci-pipeline.yml
        job: aws-e4s-pr-generate
    strategy: depend
  needs:
    - artifacts: True
      job: aws-e4s-pr-generate

aws-e4s-develop-build:
  extends: [ ".aws-e4s", ".develop-build" ]
  trigger:
    include:
      - artifact: jobs_scratch_dir/cloud-ci-pipeline.yml
        job: aws-e4s-develop-generate
    strategy: depend
  needs:
    - artifacts: True
      job: aws-e4s-develop-generate


# Parallel Pipeline for aarch64 (reuses override image, but generates and builds on aarch64)
.aws-e4s-aarch64:
  variables:
    SPACK_CI_STACK_NAME: aws-e4s-aarch64

aws-e4s-aarch64-pr-generate:
  extends: [ ".aws-e4s-aarch64", ".pr-generate-aarch64", ".aws-e4s-overrides" ]
  tags: ["spack", "public", "large", "aarch64"]

aws-e4s-aarch64-develop-generate:
  extends: [ ".aws-e4s-aarch64", ".develop-generate-aarch64", ".aws-e4s-overrides" ]
  tags: ["spack", "public", "large", "aarch64"]

aws-e4s-aarch64-pr-build:
  extends: [ ".aws-e4s-aarch64", ".pr-build" ]
  trigger:
    include:
      - artifact: jobs_scratch_dir/cloud-ci-pipeline.yml
        job: aws-e4s-aarch64-pr-generate
    strategy: depend
  needs:
    - artifacts: True
      job: aws-e4s-aarch64-pr-generate

aws-e4s-aarch64-develop-build:
  extends: [ ".aws-e4s-aarch64", ".develop-build" ]
  trigger:
    include:
      - artifact: jobs_scratch_dir/cloud-ci-pipeline.yml
        job: aws-e4s-aarch64-develop-generate
    strategy: depend
  needs:
    - artifacts: True
      job: aws-e4s-aarch64-develop-generate


########################################
# Spack Tutorial
########################################
.tutorial:
  variables:
    SPACK_CI_STACK_NAME: tutorial

tutorial-pr-generate:
  extends: [ ".tutorial", ".pr-generate"]

tutorial-protected-generate:
  extends: [ ".tutorial", ".protected-generate"]

tutorial-pr-build:
  extends: [ ".tutorial", ".pr-build" ]
  trigger:
    include:
      - artifact: jobs_scratch_dir/cloud-ci-pipeline.yml
        job: tutorial-pr-generate
    strategy: depend
  needs:
    - artifacts: True
      job: tutorial-pr-generate

tutorial-protected-build:
  extends: [ ".tutorial", ".protected-build" ]
  trigger:
    include:
      - artifact: jobs_scratch_dir/cloud-ci-pipeline.yml
        job: tutorial-protected-generate
    strategy: depend
  needs:
    - artifacts: True
      job: tutorial-protected-generate<|MERGE_RESOLUTION|>--- conflicted
+++ resolved
@@ -59,19 +59,14 @@
 .pr-generate:
   extends: [ ".pr", ".generate" ]
 
-<<<<<<< HEAD
 .pr-generate-aarch64:
   extends: [ ".pr", ".generate-aarch64" ]
 
-.develop-generate:
-  extends: [ ".develop", ".generate" ]
-=======
 .protected-generate:
   extends: [ ".protected", ".generate" ]
->>>>>>> 3d43ebec
-
-.develop-generate-aarch64:
-  extends: [ ".develop", ".generate-aarch64" ]
+
+.protected-generate-aarch64:
+  extends: [ ".protected", ".generate-aarch64" ]
 
 .build:
   stage: build
@@ -456,8 +451,8 @@
   extends: [ ".aws-e4s", ".pr-generate", ".aws-e4s-overrides" ]
   tags: ["spack", "public", "medium", "x86_64_v4"]
 
-aws-e4s-develop-generate:
-  extends: [ ".aws-e4s", ".develop-generate", ".aws-e4s-overrides" ]
+aws-e4s-protected-generate:
+  extends: [ ".aws-e4s", ".protected-generate", ".aws-e4s-overrides" ]
   tags: ["spack", "public", "medium", "x86_64_v4"]
 
 aws-e4s-pr-build:
@@ -471,16 +466,16 @@
     - artifacts: True
       job: aws-e4s-pr-generate
 
-aws-e4s-develop-build:
-  extends: [ ".aws-e4s", ".develop-build" ]
-  trigger:
-    include:
-      - artifact: jobs_scratch_dir/cloud-ci-pipeline.yml
-        job: aws-e4s-develop-generate
-    strategy: depend
-  needs:
-    - artifacts: True
-      job: aws-e4s-develop-generate
+aws-e4s-protected-build:
+  extends: [ ".aws-e4s", ".protected-build" ]
+  trigger:
+    include:
+      - artifact: jobs_scratch_dir/cloud-ci-pipeline.yml
+        job: aws-e4s-protected-generate
+    strategy: depend
+  needs:
+    - artifacts: True
+      job: aws-e4s-protected-generate
 
 
 # Parallel Pipeline for aarch64 (reuses override image, but generates and builds on aarch64)
@@ -492,8 +487,8 @@
   extends: [ ".aws-e4s-aarch64", ".pr-generate-aarch64", ".aws-e4s-overrides" ]
   tags: ["spack", "public", "large", "aarch64"]
 
-aws-e4s-aarch64-develop-generate:
-  extends: [ ".aws-e4s-aarch64", ".develop-generate-aarch64", ".aws-e4s-overrides" ]
+aws-e4s-aarch64-protected-generate:
+  extends: [ ".aws-e4s-aarch64", ".protected-generate-aarch64", ".aws-e4s-overrides" ]
   tags: ["spack", "public", "large", "aarch64"]
 
 aws-e4s-aarch64-pr-build:
@@ -507,16 +502,16 @@
     - artifacts: True
       job: aws-e4s-aarch64-pr-generate
 
-aws-e4s-aarch64-develop-build:
-  extends: [ ".aws-e4s-aarch64", ".develop-build" ]
-  trigger:
-    include:
-      - artifact: jobs_scratch_dir/cloud-ci-pipeline.yml
-        job: aws-e4s-aarch64-develop-generate
-    strategy: depend
-  needs:
-    - artifacts: True
-      job: aws-e4s-aarch64-develop-generate
+aws-e4s-aarch64-protected-build:
+  extends: [ ".aws-e4s-aarch64", ".protected-build" ]
+  trigger:
+    include:
+      - artifact: jobs_scratch_dir/cloud-ci-pipeline.yml
+        job: aws-e4s-aarch64-protected-generate
+    strategy: depend
+  needs:
+    - artifacts: True
+      job: aws-e4s-aarch64-protected-generate
 
 
 ########################################
