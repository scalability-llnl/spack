spack:
  view: false
  packages:
    cmake:
      variants: ~ownlibs
    ecp-data-vis-sdk:
      require:
      - one_of:
        - +ascent +adios2 +cinema +darshan +faodel +hdf5 +pnetcdf +sensei +sz +unifyfs
          +veloc +vtkm +zfp
      - one_of:
        - +paraview ~visit
        - ~paraview +visit
    hdf5:
      require:
      - one_of: ['@1.14', '@1.12']
    mesa:
      require: +glx +osmesa +opengl ~opengles +llvm
    libosmesa:
      require: mesa +osmesa
    libglx:
      require: mesa +glx
    ospray:
      require: '@2.8.0 +denoiser +mpi'
    llvm:
      require: '@14:'
      # Minimize LLVM
<<<<<<< HEAD
      variants: "~lldb~lld~polly~gold libunwind=none compiler-rt=none"
=======
      variants: ~lldb~lld~libomptarget~polly~gold libunwind=none compiler-rt=none
>>>>>>> 59fc09e9
    all:
      require: target=x86_64_v3

  definitions:
  - paraview_specs:
    - matrix:
      - - paraview +raytracing
      - - +qt~osmesa # GUI Support w/ GLX Rendering
        - ~qt~osmesa # GLX Rendering
        - ~qt+osmesa # OSMesa Rendering
  - visit_specs:
    - matrix:
      - - visit
      - - ~gui~osmesa # GLX Rendering
        - ~gui+osmesa # OSMesa Rendering
        # VisIt GUI does not work with Qt 5.14.2
        # - +gui~osmesa # GUI Support w/ GLX Rendering
  - sdk_base_spec:
    - matrix:
      - - ecp-data-vis-sdk +ascent +adios2 +cinema +darshan +faodel +hdf5 +pnetcdf
          +sensei +sz +unifyfs +veloc +vtkm +zfp
      - - ~cuda ~rocm
        # Current testing of GPU supported configurations
        # is provided in the E4S stack
        # - +cuda ~rocm
        # - ~cuda +rocm

  specs:
    # Test ParaView and VisIt builds with different GL backends
  - matrix:
    - [$sdk_base_spec]
    - [$^paraview_specs]
  - matrix:
    - [$sdk_base_spec]
    - [$^visit_specs]

  mirrors: {mirror: s3://spack-binaries/develop/data-vis-sdk}

  ci:
    pipeline-gen:
    - build-job:
        image: {name: ghcr.io/spack/ubuntu20.04-runner-x86_64:2023-01-01, entrypoint: [''] }

  cdash:
    'build-group:': Data and Vis SDK<|MERGE_RESOLUTION|>--- conflicted
+++ resolved
@@ -25,11 +25,7 @@
     llvm:
       require: '@14:'
       # Minimize LLVM
-<<<<<<< HEAD
-      variants: "~lldb~lld~polly~gold libunwind=none compiler-rt=none"
-=======
       variants: ~lldb~lld~libomptarget~polly~gold libunwind=none compiler-rt=none
->>>>>>> 59fc09e9
     all:
       require: target=x86_64_v3
 
