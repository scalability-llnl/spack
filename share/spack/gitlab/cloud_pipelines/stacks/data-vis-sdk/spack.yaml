--- conflicted
+++ resolved
@@ -16,33 +16,13 @@
     cmake:
       variants: ~ownlibs
     mesa:
-      variants: +glx ~osmesa +opengl ~opengles +llvm
+      variants: +glx +smesa +opengl ~opengles +llvm
     all:
       target: [x86_64]
 
-  specs:
-<<<<<<< HEAD
-    - matrix:
-      # ParaView and VisIt flavors: +gui +glx, ~gui +glx, ~gui +osmesa
-      - [ ^paraview+qt ^visit+gui, ^paraview~qt~osmesa ^visit~gui~osmesa, ^paraview~qt+osmesa ^visit~gui+osmesa ]
-      - - ecp-data-vis-sdk ~cuda ~rocm ~sensei
-            +adios2
-            +ascent
-            +cinema
-            +darshan
-            +faodel
-            +hdf5
-            +paraview
-            +pnetcdf
-            +sz
-            +unifyfs
-            +veloc
-            +visit
-            +vtkm
-            +zfp
-=======
-  - matrix:
-    - - ecp-data-vis-sdk ~cuda ~rocm
+  definitions:
+    - davsdk_base:
+      - ecp-data-vis-sdk ~cuda ~rocm
           +adios2
           +cinema
           +darshan
@@ -54,13 +34,38 @@
           +veloc
           +vtkm
           +zfp
-    - - +ascent+paraview+visit
-      # Sensei can only build with one of ascent, paraview, or visit
-      # at a time.
-      - +sensei+ascent
-      - +sensei+paraview
-      - +sensei+visit
->>>>>>> 3b15a54a
+    - davsdk_with_paraview:
+      - matrix:
+        - - $davsdk_base
+        - - +paraview
+        - - ^paraview+qt~osmesa # ParaView GUI
+          - ^paraview~qt~osmesa # ParaView Server w/ GLX
+          - ^paraview~qt+osmesa # ParaView Server w/ OSMesa
+    - davsdk_with_sensei_none:
+      - matrix:
+        - - $davsdk_with_paraview
+        - - ~sensei +ascent ~visit
+    - davsdk_with_sensei_paraview:
+      - matrix:
+        - - $davsdk_with_paraview
+        - - +sensei ~ascent ~visit
+    - davsdk_with_sensei_ascent:
+      - matrix:
+        - - $davsdk_base
+        - - +sensei +ascent ~paraview ~visit
+    - davsdk_with_sensei_visit:
+      - matrix:
+        - - $davsdk_base
+        - - +sensei ~ascent ~paraview +visit
+        - - ^visit+gui~osmesa # VisIt GUI
+          - ^visit~gui~osmesa # VisIt Server w/ GLX
+          - ^visit~gui+osmesa # VisIt Server w/ OSMesa
+
+  specs:
+    - $davsdk_with_sensei_none
+    - $davsdk_with_sensei_paraview
+    - $davsdk_with_sensei_visit
+    - $davsdk_with_sensei_ascent
 
   mirrors: { "mirror": "s3://spack-binaries/develop/data-vis-sdk" }
 
