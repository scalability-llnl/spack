--- conflicted
+++ resolved
@@ -67,12 +67,8 @@
   - dxt-explorer
   - dyninst
   - e4s-cl
-<<<<<<< HEAD
   - ecp-data-vis-sdk ~cuda ~rocm +adios2 +ascent +cinema +darshan +faodel +hdf5 +paraview +pnetcdf +sz +unifyfs +veloc +visit +vtkm +zfp # adios2~cuda, ascent~cuda, darshan-runtime, darshan-util, faodel, hdf5, libcatalyst, parallel-netcdf, paraview~cuda, py-cinemasci, sz, unifyfs, veloc, visit, vtk-m, zfp
   - exawind ~cuda ~rocm
-=======
-  - ecp-data-vis-sdk ~cuda ~rocm +adios2 +ascent +cinema +darshan +faodel +hdf5 +paraview +pnetcdf +sz +unifyfs +veloc +visit +vtkm +zfp # 
->>>>>>> aba0a740
   - exaworks
   - fftx
   - flecsi
@@ -230,15 +226,9 @@
   - chai +cuda cuda_arch=80 ^umpire ~shared
   - chapel +cuda cuda_arch=80
   - cusz +cuda cuda_arch=80
-<<<<<<< HEAD
   - ecp-data-vis-sdk ~rocm +adios2 ~ascent +hdf5 +vtkm +zfp +paraview +cuda cuda_arch=80 # +ascent fails because fides fetch error
   - exago +mpi +python +raja +hiop ~rocm +cuda cuda_arch=80 ~ipopt ^hiop@1.0.0 ~sparse +mpi +raja ~rocm +cuda cuda_arch=80 #^raja@0.14.0
   - exawind ~rocm +cuda cuda_arch=80
-=======
-  - dealii +cuda cuda_arch=80
-  - ecp-data-vis-sdk ~rocm +adios2 ~ascent +hdf5 +vtkm +zfp ~paraview +cuda cuda_arch=80 # +paraview: FAILED: VTK/ThirdParty/vtkm/vtkvtkm/vtk-m/vtkm/filter/flow/CMakeFiles/vtkm_filter_flow.dir/StreamSurface.cxx.o
-  - exago +mpi +python +raja +hiop ~rocm +cuda cuda_arch=80 ~ipopt ^hiop@1.0.0 ~sparse +mpi +raja ~rocm +cuda cuda_arch=80
->>>>>>> aba0a740
   - fftx +cuda cuda_arch=80
   - flecsi +cuda cuda_arch=80
   - ginkgo +cuda cuda_arch=80
@@ -338,12 +328,8 @@
   - cabana +rocm amdgpu_target=gfx90a
   - caliper +rocm amdgpu_target=gfx90a
   - chai +rocm amdgpu_target=gfx90a
-<<<<<<< HEAD
-  - ecp-data-vis-sdk +paraview +vtkm +rocm amdgpu_target=gfx90a
+  - ecp-data-vis-sdk ~paraview +vtkm +rocm amdgpu_target=gfx90a # +paraview: CMake Error at VTK/ThirdParty/vtkm/vtkvtkm/vtk-m/CMakeLists.txt:272 (find_package): Could not find a package configuration file provided by "rocthrust" with any of the following names: rocthrustConfig.cmake rocthrust-config.cmake
   - exawind ~cuda +rocm amdgpu_target=gfx90a
-=======
-  - ecp-data-vis-sdk ~paraview +vtkm +rocm amdgpu_target=gfx90a # +paraview: CMake Error at VTK/ThirdParty/vtkm/vtkvtkm/vtk-m/CMakeLists.txt:272 (find_package): Could not find a package configuration file provided by "rocthrust" with any of the following names: rocthrustConfig.cmake rocthrust-config.cmake
->>>>>>> aba0a740
   - gasnet +rocm amdgpu_target=gfx90a
   - ginkgo +rocm amdgpu_target=gfx90a
   - heffte +rocm amdgpu_target=gfx90a
