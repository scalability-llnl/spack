# Copyright 2013-2019 Lawrence Livermore National Security, LLC and other
# Spack Project Developers. See the top-level COPYRIGHT file for details.
#
# SPDX-License-Identifier: (Apache-2.0 OR MIT)


########################################################################
#
# This file is part of Spack and sets up the spack environment for bash,
# zsh, and dash (sh).  This includes dotkit support, module support, and
# it also puts spack in your path.  The script also checks that at least
# module support exists, and provides suggestions if it doesn't. Source
# it like this:
#
#    . /path/to/spack/share/spack/setup-env.sh
#
########################################################################
# This is a wrapper around the spack command that forwards calls to
# 'spack use' and 'spack unuse' to shell functions.  This in turn
# allows them to be used to invoke dotkit functions.
#
# 'spack use' is smarter than just 'use' because it converts its
# arguments into a unique spack spec that is then passed to dotkit
# commands.  This allows the user to use packages without knowing all
# their installation details.
#
# e.g., rather than requiring a full spec for libelf, the user can type:
#
#     spack use libelf
#
# This will first find the available libelf dotkits and use a
# matching one.  If there are two versions of libelf, the user would
# need to be more specific, e.g.:
#
#     spack use libelf@0.8.13
#
# This is very similar to how regular spack commands work and it
# avoids the need to come up with a user-friendly naming scheme for
# spack dotfiles.
########################################################################

spack() {
    # Zsh does not do word splitting by default, this enables it for this
    # function only
    if [ -n "${ZSH_VERSION:-}" ]; then
        emulate -L sh
    fi

    # accumulate flags meant for the main spack command
    # the loop condition is unreadable, but it means:
    #     while $1 is set (while there are arguments)
    #       and $1 starts with '-' (and the arguments are flags)
    _sp_flags=""
    while [ ! -z ${1+x} ] && [ "${1#-}" != "${1}" ]; do
        _sp_flags="$_sp_flags $1"
        shift
    done

    # h and V flags don't require further output parsing.
    if [ -n "$_sp_flags" ] && \
       [ "${_sp_flags#*h}" != "${_sp_flags}" ] || \
       [ "${_sp_flags#*V}" != "${_sp_flags}" ];
    then
        command spack $_sp_flags "$@"
        return
    fi

    # set the subcommand if there is one (if $1 is set)
    _sp_subcommand=""
    if [ ! -z ${1+x} ]; then
        _sp_subcommand="$1"
        shift
    fi

    # Filter out use and unuse.  For any other commands, just run the
    # command.
    case $_sp_subcommand in
        "cd")
            _sp_arg=""
            if [ -n "$1" ]; then
                _sp_arg="$1"
                shift
            fi
            if [ "$_sp_arg" = "-h" ] || [ "$_sp_arg" = "--help" ]; then
                command spack cd -h
            else
                LOC="$(spack location $_sp_arg "$@")"
                if [ -d "$LOC" ] ; then
                    cd "$LOC"
                else
                    return 1
                fi
            fi
            return
            ;;
        "env")
            _sp_arg=""
            if [ -n "$1" ]; then
                _sp_arg="$1"
                shift
            fi

            if [ "$_sp_arg" = "-h" ] || [ "$_sp_arg" = "--help" ]; then
                command spack env -h
            else
                case $_sp_arg in
                    activate)
                        _a="$@"
                        if [ -z ${1+x} ] || \
                           [ "${_a#*--sh}" != "$_a" ] || \
                           [ "${_a#*--csh}" != "$_a" ] || \
                           [ "${_a#*-h}" != "$_a" ];
                        then
                            # no args or args contain -h/--help, --sh, or --csh: just execute
                            command spack env activate "$@"
                        else
                            # actual call to activate: source the output
                            eval $(command spack $_sp_flags env activate --sh "$@")
                        fi
                        ;;
                    deactivate)
                        _a="$@"
                        if [ "${_a#*--sh}" != "$_a" ] || \
                           [ "${_a#*--csh}" != "$_a" ];
                        then
                            # just  execute the command if --sh or --csh are provided
                            command spack env deactivate "$@"
                        elif [ -n "$*" ]; then
                            # any other arguments are an error or help, so just run help
                            command spack env deactivate -h
                        else
                            # no args: source the output of the command
                            eval $(command spack $_sp_flags env deactivate --sh)
                        fi
                        ;;
                    *)
                        command spack env $_sp_arg "$@"
                        ;;
                esac
            fi
            return
            ;;
        "use"|"unuse"|"load"|"unload")
            # Shift any other args for use off before parsing spec.
            _sp_subcommand_args=""
            _sp_module_args=""
            while [ "${1#-}" != "${1}" ]; do
                if [ "$1" = "-h" ] || [ "$1" = "--help" ]; then
                    command spack $_sp_flags $_sp_subcommand $_sp_subcommand_args "$@"
                    return
                elif [ "$1" = "-r" ] || [ "$1" = "--dependencies" ]; then
                    _sp_subcommand_args="$_sp_subcommand_args $1"
                else
                    _sp_module_args="$_sp_module_args $1"
                fi
                shift
            done

            # Here the user has run use or unuse with a spec.  Find a matching
            # spec using 'spack module find', then use the appropriate module
            # tool's commands to add/remove the result from the environment.
            # If spack module command comes back with an error, do nothing.
            case $_sp_subcommand in
                "use")
                    if _sp_full_spec=$(command spack $_sp_flags module dotkit find $_sp_subcommand_args "$@"); then
                        use $_sp_module_args $_sp_full_spec
                    else
                        $(exit 1)
                    fi
                    ;;
                "unuse")
                    if _sp_full_spec=$(command spack $_sp_flags module dotkit find $_sp_subcommand_args "$@"); then
                        unuse $_sp_module_args $_sp_full_spec
                    else
                        $(exit 1)
                    fi
                    ;;
                "load")
                    if _sp_full_spec=$(command spack $_sp_flags module tcl find $_sp_subcommand_args "$@"); then
                        module load $_sp_module_args $_sp_full_spec
                    else
                        $(exit 1)
                    fi
                    ;;
                "unload")
                    if _sp_full_spec=$(command spack $_sp_flags module tcl find $_sp_subcommand_args "$@"); then
                        module unload $_sp_module_args $_sp_full_spec
                    else
                        $(exit 1)
                    fi
                    ;;
            esac
            ;;
        *)
            command spack $_sp_flags $_sp_subcommand "$@"
            ;;
    esac
}


########################################################################
# Prepends directories to path, if they exist.
#      pathadd /path/to/dir            # add to PATH
# or   pathadd OTHERPATH /path/to/dir  # add to OTHERPATH
########################################################################
_spack_pathadd() {
    # If no variable name is supplied, just append to PATH
    # otherwise append to that variable.
    _pa_varname=PATH
    _pa_new_path="$1"
    if [ -n "$2" ]; then
        _pa_varname="$1"
        _pa_new_path="$2"
    fi

    # Do the actual prepending here.
    eval "_pa_oldvalue=\${${_pa_varname}:-}"

    _pa_canonical=":$_pa_oldvalue:"
    if [ -d "$_pa_new_path" ] && \
       [ "${_pa_canonical#*:${_pa_new_path}:}" = "${_pa_canonical}" ];
    then
        if [ -n "$_pa_oldvalue" ]; then
            eval "export $_pa_varname=\"$_pa_new_path:$_pa_oldvalue\""
        else
            export $_pa_varname="$_pa_new_path"
        fi
    fi
}


#
# Determine which shell is being used
#
_spack_determine_shell() {
    if [ -n "${BASH:-}" ]; then
        echo bash
    elif [ -n "${ZSH_NAME:-}" ]; then
        echo zsh
    else
        PS_FORMAT= ps -p $$ | tail -n 1 | awk '{print $4}' | sed 's/^-//' | xargs basename
    fi
}
_sp_shell=$(_spack_determine_shell)


# Export spack function so it is available in subshells (only works with bash)
if [ "$_sp_shell" = bash ]; then
    export -f spack
fi

#
# Figure out where this file is.
#
if [ "$_sp_shell" = bash ]; then
    _sp_source_file="${BASH_SOURCE[0]:-}"
elif [ "$_sp_shell" = zsh ]; then
    _sp_source_file="${(%):-%N}"
else
    # Try to read the /proc filesystem (works on linux without lsof)
    # In dash, the sourced file is the last one opened (and it's kept open)
    _sp_source_file_fd="$(\ls /proc/$$/fd 2>/dev/null | sort -n | tail -1)"
    if ! _sp_source_file="$(readlink /proc/$$/fd/$_sp_source_file_fd)"; then
        # Last resort: try lsof. This works in dash on macos -- same reason.
        # macos has lsof installed by default; some linux containers don't.
        _sp_lsof_output="$(lsof -p $$ -Fn0 | tail -1)"
        _sp_source_file="${_sp_lsof_output#*n}"
    fi

    # If we can't find this script's path after all that, bail out with
    # plain old $0, which WILL NOT work if this is sourced indirectly.
    if [ ! -f "$_sp_source_file" ]; then
        _sp_source_file="$0"
    fi
fi

#
# Find root directory and add bin to path.
#
# We send cd output to /dev/null to avoid because a lot of users set up
# their shell so that cd prints things out to the tty.
_sp_share_dir="$(cd "$(dirname $_sp_source_file)" > /dev/null && pwd)"
_sp_prefix="$(cd "$(dirname $(dirname $_sp_share_dir))" > /dev/null && pwd)"
if [ -x "$_sp_prefix/bin/spack" ]; then
    export SPACK_ROOT="${_sp_prefix}"
else
    # If the shell couldn't find the sourced script, fall back to
    # whatever the user set SPACK_ROOT to.
    if [ -n "$SPACK_ROOT" ]; then
        _sp_prefix="$SPACK_ROOT"
        _sp_share_dir="$_sp_prefix/share/spack"
    fi

    # If SPACK_ROOT didn't work, fail.  We should need this rarely, as
    # the tricks above for finding the sourced file are pretty robust.
    if [ ! -x "$_sp_prefix/bin/spack" ]; then
        echo "==> Error: SPACK_ROOT must point to spack's prefix when using $_sp_shell"
        echo "Run this with the correct prefix before sourcing setup-env.sh:"
        echo "    export SPACK_ROOT=</path/to/spack>"
        return 1
    fi
fi
_spack_pathadd PATH "${_sp_prefix%/}/bin"

#
# Check whether a function of the given name is defined
#
_spack_fn_exists() {
	LANG= type $1 2>&1 | grep -q 'function'
}

need_module="no"
if ! _spack_fn_exists use && ! _spack_fn_exists module; then
	need_module="yes"
fi;

#
# make available environment-modules
#
if [ "${need_module}" = "yes" ]; then
    eval `spack --print-shell-vars sh,modules`

    # _sp_module_prefix is set by spack --print-sh-vars
    if [ "${_sp_module_prefix}" != "not_installed" ]; then
<<<<<<< HEAD
        #activate it!
        export MODULE_PREFIX=${_sp_module_prefix}
        _spack_pathadd PATH "${MODULE_PREFIX}/bin"
        module() { eval `${MODULE_PREFIX}/bin/modulecmd ${SPACK_SHELL} $*`; }
=======
        # activate it!
        # environment-modules@4: has a bin directory inside its prefix
        _sp_module_bin="${_sp_module_prefix}/bin"
        if [ ! -d "${_sp_module_bin}" ]; then
            # environment-modules@3 has a nested bin directory
            _sp_module_bin="${_sp_module_prefix}/Modules/bin"
        fi

        # _sp_module_bin and _sp_shell are evaluated here; the quoted
        # eval statement and $* are deferred.
        _sp_cmd="module() { eval \`${_sp_module_bin}/modulecmd ${_sp_shell} \$*\`; }"
        eval "$_sp_cmd"
        _spack_pathadd PATH "${_sp_module_bin}"
>>>>>>> b1198476
    fi;
else
    eval `spack --print-shell-vars sh`
fi;


#
# set module system roots
#
_sp_multi_pathadd() {
    local IFS=':'
    if [ "$_sp_shell" = zsh ]; then
        setopt sh_word_split
    fi
    for pth in $2; do
        for systype in ${_sp_compatible_sys_types}; do
            _spack_pathadd "$1" "${pth}/${systype}"
        done
    done
}
_sp_multi_pathadd MODULEPATH "$_sp_tcl_roots"
_sp_multi_pathadd DK_NODE "$_sp_dotkit_roots"

# Add programmable tab completion for Bash
#
if [ "$_sp_shell" = bash ]; then
    source $_sp_share_dir/spack-completion.bash
fi<|MERGE_RESOLUTION|>--- conflicted
+++ resolved
@@ -322,12 +322,6 @@
 
     # _sp_module_prefix is set by spack --print-sh-vars
     if [ "${_sp_module_prefix}" != "not_installed" ]; then
-<<<<<<< HEAD
-        #activate it!
-        export MODULE_PREFIX=${_sp_module_prefix}
-        _spack_pathadd PATH "${MODULE_PREFIX}/bin"
-        module() { eval `${MODULE_PREFIX}/bin/modulecmd ${SPACK_SHELL} $*`; }
-=======
         # activate it!
         # environment-modules@4: has a bin directory inside its prefix
         _sp_module_bin="${_sp_module_prefix}/bin"
@@ -341,7 +335,6 @@
         _sp_cmd="module() { eval \`${_sp_module_bin}/modulecmd ${_sp_shell} \$*\`; }"
         eval "$_sp_cmd"
         _spack_pathadd PATH "${_sp_module_bin}"
->>>>>>> b1198476
     fi;
 else
     eval `spack --print-shell-vars sh`
