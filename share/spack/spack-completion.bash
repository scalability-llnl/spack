--- conflicted
+++ resolved
@@ -382,11 +382,7 @@
 _spack_buildcache_create() {
     if $list_options
     then
-<<<<<<< HEAD
-        SPACK_COMPREPLY="-h --help -r --rel -f --force -u --unsigned -a --allow-root -k --key -d --directory -m --mirror-name --mirror-url --no-rebuild-index -y --spec-yaml --no-deps"
-=======
-        SPACK_COMPREPLY="-h --help -r --rel -f --force -u --unsigned -a --allow-root -k --key -d --directory --no-rebuild-index -y --spec-yaml --only"
->>>>>>> 00090f8f
+        SPACK_COMPREPLY="-h --help -r --rel -f --force -u --unsigned -a --allow-root -k --key -d --directory -m --mirror-name --mirror-url --no-rebuild-index -y --spec-yaml --only"
     else
         _all_packages
     fi
