# Copyright 2013-2020 Lawrence Livermore National Security, LLC and other
# Spack Project Developers. See the top-level COPYRIGHT file for details.
#
# SPDX-License-Identifier: (Apache-2.0 OR MIT)

from spack import *


class GitTest(Package):
    """Mock package that uses git for fetching."""
    homepage = "http://www.git-fetch-example.com"

<<<<<<< HEAD
    version('git', branch='master', git='to-be-filled-in-by-test')

    def install(self, spec, prefix):
        pass
=======
    version('git', git='to-be-filled-in-by-test')
>>>>>>> 1741279f
<|MERGE_RESOLUTION|>--- conflicted
+++ resolved
@@ -10,11 +10,7 @@
     """Mock package that uses git for fetching."""
     homepage = "http://www.git-fetch-example.com"
 
-<<<<<<< HEAD
     version('git', branch='master', git='to-be-filled-in-by-test')
 
     def install(self, spec, prefix):
-        pass
-=======
-    version('git', git='to-be-filled-in-by-test')
->>>>>>> 1741279f
+        pass