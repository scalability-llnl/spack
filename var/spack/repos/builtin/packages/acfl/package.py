# Copyright 2013-2024 Lawrence Livermore National Security, LLC and other
# Spack Project Developers. See the top-level COPYRIGHT file for details.
#
# SPDX-License-Identifier: (Apache-2.0 OR MIT)
import os

from spack.package import *

_os_map_before_23 = {
    "ubuntu18.04": "Ubuntu-18.04",
    "ubuntu20.04": "Ubuntu-20.04",
    "ubuntu22.04": "Ubuntu-20.04",
    "sles15": "SLES-15",
    "centos7": "RHEL-7",
    "centos8": "RHEL-8",
    "rhel7": "RHEL-7",
    "rhel8": "RHEL-8",
    "rocky8": "RHEL-8",
    "amzn2": "RHEL-7",
    "amzn2023": "RHEL-7",
}

_os_map = {
    "ubuntu20.04": "Ubuntu-20.04",
    "ubuntu22.04": "Ubuntu-22.04",
    "sles15": "SLES-15",
    "centos7": "RHEL-7",
    "centos8": "RHEL-8",
    "rhel7": "RHEL-7",
    "rhel8": "RHEL-8",
    "rhel9": "RHEL-9",
    "rocky8": "RHEL-8",
    "rocky9": "RHEL-9",
    "amzn2": "AmazonLinux-2",
    "amzn2023": "AmazonLinux-2023",
}

_versions = {
    "24.04": {
        "RHEL-7": (
            "064c3ecfd71cba3d8bf639448e899388f58eb7faef4b38f3c1aace625ace8b1e",
            "https://developer.arm.com/-/media/Files/downloads/hpc/arm-compiler-for-linux/24-04/arm-compiler-for-linux_24.04_RHEL-7_aarch64.tar",
        ),
        "RHEL-8": (
            "38f46a3549667d0fbccd947653d3a1a56b630d3bbb1251888c674c463f00dac3",
            "https://developer.arm.com/-/media/Files/downloads/hpc/arm-compiler-for-linux/24-04/arm-compiler-for-linux_24.04_RHEL-8_aarch64.tar",
        ),
        "RHEL-9": (
            "d335db82c8310e1d79c96dc09a19e4d509c5ab17eb6027214bb79cfc75d8229e",
            "https://developer.arm.com/-/media/Files/downloads/hpc/arm-compiler-for-linux/24-04/arm-compiler-for-linux_24.04_RHEL-9_aarch64.tar",
        ),
        "SLES-15": (
            "6f2e090efcd8da2cbeaf63272fac5917f637713f1e86d73cde2ad7268e3a05a2",
            "https://developer.arm.com/-/media/Files/downloads/hpc/arm-compiler-for-linux/24-04/arm-compiler-for-linux_24.04_SLES-15_aarch64.tar",
        ),
        "Ubuntu-20.04": (
            "0d782e6a69a11f90bf3b392313c885a2376c5761f227bf2f68e34e9848ec8e97",
            "https://developer.arm.com/-/media/Files/downloads/hpc/arm-compiler-for-linux/24-04/arm-compiler-for-linux_24.04_Ubuntu-20.04_aarch64.tar",
        ),
        "Ubuntu-22.04": (
            "0bab2e89f0a2359746f89a01251dca763305c5b0dee95cf47b0968dd1cb5f6f6",
            "https://developer.arm.com/-/media/Files/downloads/hpc/arm-compiler-for-linux/24-04/arm-compiler-for-linux_24.04_Ubuntu-22.04_aarch64.tar",
        ),
        "AmazonLinux-2": (
            "cf0bebe2d7123749c919a5f4e36100ad21f08ffbad3b53e477205c08ae973a2d",
            "https://developer.arm.com/-/media/Files/downloads/hpc/arm-compiler-for-linux/24-04/arm-compiler-for-linux_24.04_AmazonLinux-2_aarch64.tar",
        ),
        "AmazonLinux-2023": (
            "035dae8c41a1ac86c8885837978cb712306aa75dc5d26d17aca843b84eaee9f4",
            "https://developer.arm.com/-/media/Files/downloads/hpc/arm-compiler-for-linux/24-04/arm-compiler-for-linux_24.04_AmazonLinux-2023_aarch64.tar",
        ),
    },
    "23.10": {
        "RHEL-7": (
            "c3bd4df3e5f6c97369237b0067e0a421dceb9c167d73f22f3da87f5025258314",
            "https://developer.arm.com/-/media/Files/downloads/hpc/arm-compiler-for-linux/23-10/arm-compiler-for-linux_23.10_RHEL-7_aarch64.tar",
        ),
        "RHEL-8": (
            "2aea8890a0c0f60bbcc5ddb043d13bd7cd10501218b04cbeb19129449e7d7053",
            "https://developer.arm.com/-/media/Files/downloads/hpc/arm-compiler-for-linux/23-10/arm-compiler-for-linux_23.10_RHEL-8_aarch64.tar",
        ),
        "RHEL-9": (
            "6c5c63c701875da7e87c6362be189bcbfaad678c08b81ec91e1e0252a321fae7",
            "https://developer.arm.com/-/media/Files/downloads/hpc/arm-compiler-for-linux/23-10/arm-compiler-for-linux_23.10_RHEL-9_aarch64.tar",
        ),
        "SLES-15": (
            "e1e62544210bae495cd2503ef280a748fda637c373f1eb76f5ff30c9ec92c4c1",
            "https://developer.arm.com/-/media/Files/downloads/hpc/arm-compiler-for-linux/23-10/arm-compiler-for-linux_23.10_SLES-15_aarch64.tar",
        ),
        "Ubuntu-20.04": (
            "83dce8ea03de3b9b937ecfc611961a8e4d15eba4c267a4e47e22a876e403da96",
            "https://developer.arm.com/-/media/Files/downloads/hpc/arm-compiler-for-linux/23-10/arm-compiler-for-linux_23.10_Ubuntu-20.04_aarch64.tar",
        ),
        "Ubuntu-22.04": (
            "3354f0ab73856a8a5cd99364cbec7a6b22621701790cb36c3e5f756b363e6d43",
            "https://developer.arm.com/-/media/Files/downloads/hpc/arm-compiler-for-linux/23-10/arm-compiler-for-linux_23.10_Ubuntu-22.04_aarch64.tar",
        ),
        "AmazonLinux-2": (
            "ee4fa47246f16323d05d91135ef70a8c355ff60209307754b8532b5744d9cfe9",
            "https://developer.arm.com/-/media/Files/downloads/hpc/arm-compiler-for-linux/23-10/arm-compiler-for-linux_23.10_AmazonLinux-2_aarch64.tar",
        ),
        "AmazonLinux-2023": (
            "640487dfc7ab6eca48b448264013c9aa972b84af9f0c6fc8734fa5e8dc008e43",
            "https://developer.arm.com/-/media/Files/downloads/hpc/arm-compiler-for-linux/23-10/arm-compiler-for-linux_23.10_AmazonLinux-2023_aarch64.tar",
        ),
    },
    "23.04.1": {
        "RHEL-7": (
            "5e84daaf0510f73c235723112f9241bbd744ed89eb4f70f089bac05cf2aad2c4",
            "https://developer.arm.com/-/media/Files/downloads/hpc/arm-compiler-for-linux/23-04-1/arm-compiler-for-linux_23.04.1_RHEL-7_aarch64.tar",
        ),
        "RHEL-8": (
            "6ec1f2c7338ea8a2831a7ff353ab44f87804f56716d1f3686576fb950c2f730f",
            "https://developer.arm.com/-/media/Files/downloads/hpc/arm-compiler-for-linux/23-04-1/arm-compiler-for-linux_23.04.1_RHEL-8_aarch64.tar",
        ),
        "RHEL-9": (
            "dbd6493ea762b9b4c6cb54a76ad42e2223360882165ee3c223c1b7d1ebe927e2",
            "https://developer.arm.com/-/media/Files/downloads/hpc/arm-compiler-for-linux/23-04-1/arm-compiler-for-linux_23.04.1_RHEL-9_aarch64.tar",
        ),
        "SLES-15": (
            "74c29890d47556114922c77e5a9797b055f8fe49f0c8665d17102465fca766b4",
            "https://developer.arm.com/-/media/Files/downloads/hpc/arm-compiler-for-linux/23-04-1/arm-compiler-for-linux_23.04.1_SLES-15_aarch64.tar",
        ),
        "Ubuntu-20.04": (
            "78015ff5a246facfe45219a03a3774221b2f3b58db6fa3d9840d2574d103310c",
            "https://developer.arm.com/-/media/Files/downloads/hpc/arm-compiler-for-linux/23-04-1/arm-compiler-for-linux_23.04.1_Ubuntu-20.04_aarch64.tar",
        ),
        "Ubuntu-22.04": (
            "19213db67aa11de44b617255e9e32efd294f930c6b6145192acf9ee331452ea6",
            "https://developer.arm.com/-/media/Files/downloads/hpc/arm-compiler-for-linux/23-04-1/arm-compiler-for-linux_23.04.1_Ubuntu-22.04_aarch64.tar",
        ),
        "AmazonLinux-2": (
            "31ba559302a2889e5f0897f1c07563b20a5a8eaa671e623bef406b6490d1f4f2",
            "https://developer.arm.com/-/media/Files/downloads/hpc/arm-compiler-for-linux/23-04-1/arm-compiler-for-linux_23.04.1_AmazonLinux-2_aarch64.tar",
        ),
        "AmazonLinux-2023": (
            "fa38f3d79775e9a537c59c8ba39c3b10505e895a3602bbd93c09445170db571f",
            "https://developer.arm.com/-/media/Files/downloads/hpc/arm-compiler-for-linux/23-04-1/arm-compiler-for-linux_23.04.1_AmazonLinux-2023_aarch64.tar",
        ),
    },
    "22.1": {
        "RHEL-7": (
            "367b9a60fa13b5fcf2fa787122c12d4bfb14d6f3e3e7b0460efc7627484a56a4",
            "https://developer.arm.com/-/media/Files/downloads/hpc/arm-compiler-for-linux/22-1/arm-compiler-for-linux_22.1_RHEL-7_aarch64.tar",
        ),
        "RHEL-8": (
            "f03ad3381a74df73a4c25baf5f1c15bd466cfd6286498c38b37ddeaa85c9965e",
            "https://developer.arm.com/-/media/Files/downloads/hpc/arm-compiler-for-linux/22-1/arm-compiler-for-linux_22.1_RHEL-8_aarch64.tar",
        ),
        "SLES-15": (
            "8a1c5bd570bd195982c342da8dafb7075f8f6b373b44539d4c810e69e8157c1f",
            "https://developer.arm.com/-/media/Files/downloads/hpc/arm-compiler-for-linux/22-1/arm-compiler-for-linux_22.1_SLES-15_aarch64.tar",
        ),
        "Ubuntu-18.04": (
            "4628599d389efcee07d0986cc3e791931e6a37eddb6e4b93c7846e17efe2148f",
            "https://developer.arm.com/-/media/Files/downloads/hpc/arm-compiler-for-linux/22-1/arm-compiler-for-linux_22.1_Ubuntu-18.04_aarch64.tar",
        ),
        "Ubuntu-20.04": (
            "20d950d16e6bb0b3a4c4f3c8ad393aae2356d4c998303b319da9e9833d4a6d12",
            "https://developer.arm.com/-/media/Files/downloads/hpc/arm-compiler-for-linux/22-1/arm-compiler-for-linux_22.1_Ubuntu-20.04_aarch64.tar",
        ),
    },
    "22.0.2": {
        "RHEL-7": (
            "e4dec577ed2d33124a556ba05584fad45a9acf6e13dccadb37b521d1bad5a826",
            "https://developer.arm.com/-/media/Files/downloads/hpc/arm-allinea-studio/22-0-2/arm-compiler-for-linux_22.0.2_RHEL-7_aarch64.tar",
        ),
        "RHEL-8": (
            "3064bec6e0e3d4da9ea2bcdcb4590a8fc1f7e0e97092e24e2245c7f1745ef4f3",
            "https://developer.arm.com/-/media/Files/downloads/hpc/arm-allinea-studio/22-0-2/arm-compiler-for-linux_22.0.2_RHEL-8_aarch64.tar",
        ),
        "SLES-15": (
            "82dea469dc567b848bcaa6cbaed3eb3faaf45ceb9ec7071bdfef8a383e929ef8",
            "https://developer.arm.com/-/media/Files/downloads/hpc/arm-allinea-studio/22-0-2/arm-compiler-for-linux_22.0.2_SLES-15_aarch64.tar",
        ),
        "Ubuntu-18.04": (
            "355f548e86b9fa90d72684480d13ec60e6bec6b2bd837df42ac84d5a8fdebc48",
            "https://developer.arm.com/-/media/Files/downloads/hpc/arm-allinea-studio/22-0-2/arm-compiler-for-linux_22.0.2_Ubuntu-18.04_aarch64.tar",
        ),
        "Ubuntu-20.04": (
            "a2a752dce089a34b91dc89c0d1dd8b58a4104bf7c9ba3affd71fd1fd593e3732",
            "https://developer.arm.com/-/media/Files/downloads/hpc/arm-allinea-studio/22-0-2/arm-compiler-for-linux_22.0.2_Ubuntu-20.04_aarch64.tar",
        ),
    },
    "22.0.1": {
        "RHEL-7": (
            "6b0ab76dce3fd44aab1e679baef01367c86f6bbd3544e04f9642b6685482cd76",
            "https://developer.arm.com/-/media/Files/downloads/hpc/arm-allinea-studio/22-0-1/arm-compiler-for-linux_22.0.1_RHEL-7_aarch64.tar",
        ),
        "RHEL-8": (
            "41e5bffc52701b1e8a606f8db09c3c02e35ae39eae0ebeed5fbb41a13e61f057",
            "https://developer.arm.com/-/media/Files/downloads/hpc/arm-allinea-studio/22-0-1/arm-compiler-for-linux_22.0.1_RHEL-8_aarch64.tar",
        ),
        "SLES-15": (
            "b578ff517dec7fa23c4b7353a1a7c958f28cc9c9447f71f7c4e83de2e2c5538f",
            "https://developer.arm.com/-/media/Files/downloads/hpc/arm-allinea-studio/22-0-1/arm-compiler-for-linux_22.0.1_SLES-15_aarch64.tar",
        ),
        "Ubuntu-18.04": (
            "becc6826ce0f6e696092e79a40f758d7cd0302227f6cfc7c2215f6483ade9748",
            "https://developer.arm.com/-/media/Files/downloads/hpc/arm-allinea-studio/22-0-1/arm-compiler-for-linux_22.0.1_Ubuntu-18.04_aarch64.tar",
        ),
        "Ubuntu-20.04": (
            "dea136238fc2855c41b8a8154bf279b7df5df8dba48d8f29121fa26f343e7cdb",
            "https://developer.arm.com/-/media/Files/downloads/hpc/arm-allinea-studio/22-0-1/arm-compiler-for-linux_22.0.1_Ubuntu-20.04_aarch64.tar",
        ),
    },
}


def get_os(ver):
    spack_os = spack.platforms.host().default_os
    if ver.startswith("22."):
        return _os_map_before_23.get(spack_os, "")
    else:
        return _os_map.get(spack_os, "RHEL-7")


def get_armpl_version_to_3(spec):
    """Return version string with 3 numbers"""
    version_len = len(spec.version)
    assert version_len == 2 or version_len == 3
    if version_len == 2:
        return spec.version.string + ".0"
    elif version_len == 3:
        return spec.version.string


def get_armpl_prefix(spec):
    ver = get_armpl_version_to_3(spec)
    os = get_os(spec.version.string)
    if spec.version.string.startswith("22."):
        return join_path(spec.prefix, f"armpl-{ver}_AArch64_{os}_arm-linux-compiler_aarch64-linux")
    else:
        return join_path(spec.prefix, f"armpl-{ver}_{os}_arm-linux-compiler")


def get_acfl_prefix(spec):
    os = get_os(spec.version.string)
    if spec.version.string.startswith("22."):
        return join_path(
            spec.prefix, f"arm-linux-compiler-{spec.version}_Generic-AArch64_{os}_aarch64-linux"
        )
    else:
        return join_path(spec.prefix, f"arm-linux-compiler-{spec.version}_{os}")


def get_gcc_prefix(spec):
    dirlist = next(os.walk(spec.prefix))[1]
    return join_path(spec.prefix, next(dir for dir in dirlist if dir.startswith("gcc")))


<<<<<<< HEAD
def get_armpl_suffix(spec):
    suffix = ""
    if spec.satisfies("@24:"):
        suffix += "_ilp64" if spec.satisfies("+ilp64") else "_lp64"
    else:
        suffix += "_ilp64" if spec.satisfies("+ilp64") else ""
    suffix += "_mp" if spec.satisfies("threads=openmp") else ""
    return suffix


class Acfl(Package):
=======
class Acfl(Package, CompilerPackage):
>>>>>>> 73e9d566
    """Arm Compiler combines the optimized tools and libraries from Arm
    with a modern LLVM-based compiler framework.
    """

    homepage = "https://developer.arm.com/Tools%20and%20Software/Arm%20Compiler%20for%20Linux"
    url = "https://developer.arm.com/-/media/Files/downloads/hpc/arm-compiler-for-linux/23-10/arm-compiler-for-linux_23.10_Ubuntu-22.04_aarch64.tar"

    maintainers("paolotricerri")

    # Build Versions
    for ver, packages in _versions.items():
        acfl_os = get_os(ver)
        pkg = packages.get(acfl_os)
        if pkg:
            version(ver, sha256=pkg[0], url=pkg[1])

    # Only install for Aarch64
    conflicts("target=x86_64:", msg="Only available on Aarch64")
    conflicts("target=ppc64:", msg="Only available on Aarch64")
    conflicts("target=ppc64le:", msg="Only available on Aarch64")

    executables = [r"armclang", r"armclang\+\+", r"armflang"]

    variant("ilp64", default=False, description="use ilp64 specific Armpl library")
    variant("shared", default=True, description="enable shared libs")
    variant(
        "threads",
        default="none",
        description="Multithreading support",
        values=("openmp", "none"),
        multi=False,
    )

    provides("blas")
    provides("lapack")
    provides("fftw-api@3")

    # Licensing - Not required from 22.0.1 on.

    # Run the installer with the desired install directory
    def install(self, spec, prefix):
        exe = Executable(
            f"./arm-compiler-for-linux_{spec.version}_{get_os(spec.version.string)}.sh"
        )
        exe("--accept", "--force", "--install-to", prefix)

    compiler_languages = ["c", "cxx", "fortran"]
    c_names = ["armclang"]
    cxx_names = ["armclang++"]
    fortran_names = ["armflang"]

    compiler_version_argument = "--version"
    compiler_version_regex = (
        r"Arm C\/C\+\+\/Fortran Compiler version ([\d\.]+) \(build number \d+\) "
    )

    @property
    def cc(self):
        msg = "cannot retrieve C compiler [spec is not concrete]"
        assert self.spec.concrete, msg
        if self.spec.external:
            return self.spec.extra_attributes["compilers"].get("c", None)
        return join_path(get_acfl_prefix(self.spec), "bin", "armclang")

    @property
    def cxx(self):
        msg = "cannot retrieve C++ compiler [spec is not concrete]"
        assert self.spec.concrete, msg
        if self.spec.external:
            return self.spec.extra_attributes["compilers"].get("cxx", None)
        return join_path(get_acfl_prefix(self.spec), "bin", "armclang++")

    @property
    def fortran(self):
        msg = "cannot retrieve Fortran compiler [spec is not concrete]"
        assert self.spec.concrete, msg
        if self.spec.external:
            return self.spec.extra_attributes["compilers"].get("fortran", None)
        return join_path(get_acfl_prefix(self.spec), "bin", "armflang")

    @property
    def lib_suffix(self):
        return get_armpl_suffix(self.spec)

    @property
    def blas_libs(self):
        armpl_prefix = get_armpl_prefix(self.spec)

        libname = "libarmpl" + self.lib_suffix

        # Get ArmPL Lib
        armpl_libs = find_libraries(
            [libname, "libamath", "libastring"],
            root=armpl_prefix,
            shared=self.spec.satisfies("+shared"),
            recursive=True,
        )

        armpl_libs += find_system_libraries(["libm"])

        return armpl_libs

    @property
    def lapack_libs(self):
        return self.blas_libs

    @property
    def fftw_libs(self):
        return self.blas_libs

    @property
    def libs(self):
        return self.blas_libs

    @property
    def headers(self):
        armpl_dir = get_armpl_prefix(self.spec)

        suffix = "include" + self.lib_suffix

        incdir = join_path(armpl_dir, suffix)

        hlist = find_all_headers(incdir)
        hlist.directories = [incdir]
        return hlist

    def setup_run_environment(self, env):
        arm_dir = get_acfl_prefix(self.spec)
        armpl_dir = get_armpl_prefix(self.spec)
        gcc_dir = get_gcc_prefix(self.spec)

        env.set("ARM_LINUX_COMPILER_DIR", arm_dir)
        env.set("ARM_LINUX_COMPILER_INCLUDES", join_path(arm_dir, "includes"))
        env.append_path("ARM_LINUX_COMPILER_LIBRARIES", join_path(arm_dir, "lib"))
        env.prepend_path("PATH", join_path(arm_dir, "bin"))
        env.prepend_path("CPATH", join_path(arm_dir, "include"))
        env.prepend_path("LD_LIBRARY_PATH", join_path(arm_dir, "lib"))
        env.append_path("LD_LIBRARY_PATH", join_path(armpl_dir, "lib"))
        env.prepend_path("LIBRARY_PATH", join_path(arm_dir, "lib"))
        env.prepend_path("MANPATH", join_path(arm_dir, "share", "man"))

        env.set("GCC_DIR", gcc_dir)
        env.set("GCC_INCLUDES", join_path(gcc_dir, "include"))
        env.append_path("GCC_LIBRARIES", join_path(gcc_dir, "lib"))
        env.append_path("GCC_LIBRARIES", join_path(gcc_dir, "lib64"))
        env.set("COMPILER_PATH", gcc_dir)
        env.prepend_path("PATH", join_path(gcc_dir, "binutils_bin"))
        env.prepend_path("CPATH", join_path(gcc_dir, "include"))
        env.prepend_path("LD_LIBRARY_PATH", join_path(gcc_dir, "lib"))
        env.prepend_path("LD_LIBRARY_PATH", join_path(gcc_dir, "lib64"))
        env.prepend_path("LIBRARY_PATH", join_path(gcc_dir, "lib"))
        env.prepend_path("LIBRARY_PATH", join_path(gcc_dir, "lib64"))
        env.prepend_path("MANPATH", join_path(gcc_dir, "share", "man"))

    @run_after("install")
    def check_install(self):
        arm_dir = get_acfl_prefix(self.spec)
        armpl_dir = get_armpl_prefix(self.spec)
        suffix = get_armpl_suffix(self.spec)
        gcc_dir = get_gcc_prefix(self.spec)
        armpl_example_dir = join_path(armpl_dir, f"examples{suffix}")
        # run example makefile
        make(
            "-C",
            armpl_example_dir,
            "CC=" + self.cc,
            "F90=" + self.fortran,
            "CPATH=" + join_path(arm_dir, "include"),
            "COMPILER_PATH=" + gcc_dir,
            "ARMPL_DIR=" + armpl_dir,
        )
        # clean up
        make("-C", armpl_example_dir, "clean")<|MERGE_RESOLUTION|>--- conflicted
+++ resolved
@@ -248,8 +248,6 @@
     dirlist = next(os.walk(spec.prefix))[1]
     return join_path(spec.prefix, next(dir for dir in dirlist if dir.startswith("gcc")))
 
-
-<<<<<<< HEAD
 def get_armpl_suffix(spec):
     suffix = ""
     if spec.satisfies("@24:"):
@@ -261,9 +259,6 @@
 
 
 class Acfl(Package):
-=======
-class Acfl(Package, CompilerPackage):
->>>>>>> 73e9d566
     """Arm Compiler combines the optimized tools and libraries from Arm
     with a modern LLVM-based compiler framework.
     """
