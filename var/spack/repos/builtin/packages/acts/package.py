# Copyright 2013-2021 Lawrence Livermore National Security, LLC and other
# Spack Project Developers. See the top-level COPYRIGHT file for details.
#
# SPDX-License-Identifier: (Apache-2.0 OR MIT)

from spack import *


class Acts(CMakePackage, CudaPackage):
    """
    A Common Tracking Software (Acts)

    This project contains an experiment-independent set of track reconstruction
    tools. The main philosophy is to provide high-level track reconstruction
    modules that can be used for any tracking detector. The description of the
    tracking detector's geometry is optimized for efficient navigation and
    quick extrapolation of tracks. Converters for several common geometry
    description languages exist. Having a highly performant, yet largely
    customizable implementation of track reconstruction algorithms was a
    primary objective for the design of this toolset. Additionally, the
    applicability to real-life HEP experiments plays major role in the
    development process. Apart from algorithmic code, this project also
    provides an event data model for the description of track parameters and
    measurements.

    Key features of this project include: tracking geometry description which
    can be constructed from TGeo, DD4Hep, or GDML input, simple and efficient
    event data model, performant and highly flexible algorithms for track
    propagation and fitting, basic seed finding algorithms.
    """

    homepage = "https://acts.web.cern.ch/ACTS/"
    git      = "https://github.com/acts-project/acts.git"
    list_url = "https://github.com/acts-project/acts/releases/"
    maintainers = ['HadrienG2']

    tags = ['hep']

    # Supported Acts versions
    version('main', branch='main')
    version('master', branch='main', deprecated=True)  # For compatibility
    version('15.1.0', commit='a96e6db7de6075e85b6d5346bc89845eeb89b324', submodules=True)
    version('15.0.0', commit='0fef9e0831a90e946745390882aac871b211eaac', submodules=True)
    version('14.1.0', commit='e883ab6acfe5033509ad1c27e8e2ba980dfa59f6', submodules=True)
    version('14.0.0', commit='f902bef81b60133994315c13f7d32d60048c79d8', submodules=True)
    version('13.0.0', commit='ad05672e48b693fd37156f1ad62ed57aa82f858c', submodules=True)
    version('12.0.1', commit='a80d1ef995d8cdd4190cc09cb249276a3e0161f4', submodules=True)
    version('12.0.0', commit='e0aa4e7dcb70df025576e050b6e652a2f736454a', submodules=True)
    version('11.0.0', commit='eac3def261f65b343af6d8ce4bc40443ac57b57e')
    version('10.0.0', commit='9bfe0b83f277f686408b896a84d2b9b53610f623')
    version('9.02.0', commit='c438ee490e94eaf1c854a336ef54f398da637a48')
    version('9.01.0', commit='bf8fd4c03dd94f497d8501df510d8f6a48434afd')
    version('9.00.1', commit='7d59bc508d898d2cb67ba05a7150a978b9fcc32d')
    version('9.00.0', commit='e6e3092bf3a9411aac7c11a24d7586abddb75d59')
    version('8.03.0', commit='601c0a18b6738cae81c3e23422cfeb3ec7bddce9')
    version('8.02.0', commit='f25cf639915fc2ac65b03882ad3eb11fb037ed00')
    version('8.01.0', commit='ccc8c77bbc011f3adc020c565a509815be0ea029')
    version('8.00.0', commit='50c972823144c007b406ae12d7ca25a1e0c35532')
    version('7.00.0', commit='e663df7ab023bdb5ef206202efc2e54ccb71d416')
    version('6.00.0', commit='a5cf04acd4b1a2c625e0826189109472a3392558')
    version('5.00.0', commit='df77b91a7d37b8db6ed028a4d737014b5ad86bb7')
    version('4.01.0', commit='c383bf434ef69939b47e840e0eac0ba632e6af9f')
    version('4.00.0', commit='ed64b4b88d366b63adc4a8d1afe5bc97aa5751eb')
    version('3.00.0', commit='e20260fccb469f4253519d3f0ddb3191b7046db3')
    version('2.00.0', commit='8708eae2b2ccdf57ab7b451cfbba413daa1fc43c')
    version('1.02.1', commit='f6ebeb9a28297ba8c54fd08b700057dd4ff2a311')
    version('1.02.0', commit='e69b95acc9a264e63aded7d1714632066e090542')
    version('1.01.0', commit='836fddd02c3eff33825833ff97d6abda5b5c20a0')
    version('1.00.0', commit='ec9ce0bcdc837f568d42a12ddf3fc9c80db62f5d')
    version('0.32.0', commit='a4cedab7e727e1327f2835db29d147cc86b21054')
    version('0.31.0', commit='cfbd901555579a2f32f4efe2b76a7048442b42c3')
    version('0.30.0', commit='a71ef0a9c742731611645214079884585a92b15e')
    version('0.29.0', commit='33aa3e701728112e8908223c4a7fd521907c8ea4')
    version('0.28.0', commit='55626b7401eeb93fc562e79bcf385f0ad0ac48bf')
    version('0.27.1', commit='8ba3010a532137bc0ab6cf83a38b483cef646a01')
    version('0.27.0', commit='f7b1a1c27d5a95d08bb67236ad0e117fcd1c679f')
    version('0.26.0', commit='cf542b108b31fcc349fc18fb0466f889e4e42aa6')
    version('0.25.2', commit='76bf1f3e4be51d4d27126b473a2caa8d8a72b320')
    version('0.25.1', commit='6e8a1ea6d2c7385a78e3e190efb2a8a0c1fa957f')
    version('0.25.0', commit='0aca171951a214299e8ff573682b1c5ecec63d42')
    version('0.24.0', commit='ef4699c8500bfea59a5fe88bed67fde2f00f0adf')
    version('0.23.0', commit='dc443dd7e663bc4d7fb3c1e3f1f75aaf57ffd4e4')
    version('0.22.1', commit='ca1b8b1645db6b552f44c48d2ff34c8c29618f3a')
    version('0.22.0', commit='2c8228f5843685fc0ae69a8b95dd8fc001139efb')
    version('0.21.0', commit='10b719e68ddaca15b28ac25b3daddce8c0d3368d')
    version('0.20.0', commit='1d37a849a9c318e8ca4fa541ef8433c1f004637b')
    version('0.19.0', commit='408335636486c421c6222a64372250ef12544df6')
    version('0.18.0', commit='d58a68cf75b52a5e0f563bc237f09250aa9da80c')
    version('0.17.0', commit='0789f654ff484b013fd27e5023cf342785ea8d97')
    version('0.16.0', commit='b3d965fe0b8ae335909d79114ef261c6b996773a')
    version('0.15.0', commit='267c28f69c561e64369661a6235b03b5a610d6da')
    version('0.14.0', commit='38d678fcb205b77d60326eae913fbb1b054acea1')
    version('0.13.0', commit='b33f7270ddbbb33050b7ec60b4fa255dc2bfdc88')
    version('0.12.1', commit='a8b3d36e7c6cb86487637589e0eff7bbe626054a')
    version('0.12.0', commit='f9cda77299606d78c889fb1db2576c1971a271c4')
    version('0.11.1', commit='c21196cd6c3ecc6da0f14d0a9ef227a274be584b')
    version('0.11.0', commit='22bcea1f19adb0021ca61b843b95cfd2462dd31d')
    version('0.10.5', commit='b6f7234ca8f18ee11e57709d019c14bf41cf9b19')
    version('0.10.4', commit='42cbc359c209f5cf386e620b5a497192c024655e')
    version('0.10.3', commit='a3bb86b79a65b3d2ceb962b60411fd0df4cf274c')
    version('0.10.2', commit='64cbf28c862d8b0f95232b00c0e8c38949d5015d')
    version('0.10.1', commit='0692dcf7824efbc504fb16f7aa00a50df395adbc')
    version('0.10.0', commit='30ef843cb00427f9959b7de4d1b9843413a13f02')
    version('0.09.5', commit='12b11fe8b0d428ccb8e92dda7dc809198f828672')
    version('0.09.4', commit='e5dd9fbe179201e70347d1a3b9fa1899c226798f')
    version('0.09.3', commit='a8f31303ee8720ed2946bfe2d59e81d0f70e307e')
    version('0.09.2', commit='4e1f7fa73ffe07457080d787e206bf6466fe1680')
    version('0.09.1', commit='69c451035516cb683b8f7bc0bab1a25893e9113d')
    version('0.09.0', commit='004888b0a412f5bbaeef2ffaaeaf2aa182511494')
    version('0.08.2', commit='c5d7568714e69e7344582b93b8d24e45d6b81bf9')
    version('0.08.1', commit='289bdcc320f0b3ff1d792e29e462ec2d3ea15df6')
    version('0.08.0', commit='99eedb38f305e3a1cd99d9b4473241b7cd641fa9')

    # Variants that affect the core Acts library
    variant('benchmarks', default=False, description='Build the performance benchmarks', when='@0.16:')
    variant('examples', default=False, description='Build the examples', when='@0.23: +digitization +fatras +identification +json +tgeo')
    variant('integration_tests', default=False, description='Build the integration tests')
    variant('unit_tests', default=False, description='Build the unit tests')
    variant('log_failure_threshold', default='MAX', description='Log level above which examples should auto-crash')

    # Variants that enable / disable Acts plugins
    variant('autodiff', default=False, description='Build the auto-differentiation plugin', when='@1.2:')
    variant('dd4hep', default=False, description='Build the DD4hep plugin', when='+tgeo')
    variant('digitization', default=False, description='Build the geometric digitization plugin')
    variant('fatras', default=False, description='Build the FAst TRAcking Simulation package', when='@0.16:')
    variant('fatras_geant4', default=False, description='Build Geant4 Fatras package')
    variant('identification', default=False, description='Build the Identification plugin')
    variant('json', default=False, description='Build the Json plugin')
    variant('legacy', default=False, description='Build the Legacy package')
    # FIXME: Cannot build ONNX plugin as Spack doesn't have an ONNX runtime
    # FIXME: Cannot build SyCL plugin yet as Spack doesn't have SyCL support
    variant('tgeo', default=False, description='Build the TGeo plugin', when='+identification')
    variant('alignment', default=False, description='Build the alignment package', when='@13:')

    # Variants that only affect Acts examples for now
    variant('geant4', default=False, description='Build the Geant4-based examples', when='@0.23: +examples')
    variant('hepmc3', default=False, description='Build the HepMC3-based examples', when='@0.23: +examples')
    variant('pythia8', default=False, description='Build the Pythia8-based examples', when='@0.23: +examples')
    variant('python', default=False, description='Build python bindings for the examples', when='@14: +examples')
    variant('analysis', default=False, description='Build analysis applications in the examples')

    # Build dependencies
    # FIXME: Use spack's vecmem package once there is one
    # (https://github.com/acts-project/acts/pull/998)
    depends_on('autodiff @0.5.11:', when='@1.2: +autodiff')
    depends_on('boost @1.62:1.69 +program_options +test', when='@:0.10.3')
    depends_on('boost @1.71: +filesystem +program_options +test', when='@0.10.4:')
    depends_on('cmake @3.14:', type='build')
    depends_on('dd4hep @1.11: +dddetectors +ddrec', when='+dd4hep')
<<<<<<< HEAD
    depends_on('dd4hep @1.11: +dddetectors +ddrec +ddg4', when='+dd4hep +geant4 +examples')
    depends_on('eigen @3.3.7:', when='@15.1:')
    depends_on('eigen @3.3.7:3.3.99', when='@:15.0')
=======
    depends_on('dd4hep +ddg4', when='+dd4hep +geant4 +examples')
    depends_on('eigen @3.3.7:')
>>>>>>> a0f175f3
    depends_on('geant4', when='+fatras_geant4')
    depends_on('geant4', when='+geant4')
    depends_on('hepmc3 @3.2.1:', when='+hepmc3')
    depends_on('heppdt', when='+hepmc3 @:4.0')
    depends_on('intel-tbb @2020.1:', when='+examples')
    depends_on('nlohmann-json @3.9.1:', when='@0.14: +json')
    depends_on('pythia8', when='+pythia8')
    depends_on('python', when='+python')
    depends_on('py-pytest', when='+python +unit_tests')
    depends_on('root @6.10: cxxstd=14', when='+tgeo @:0.8.0')
    depends_on('root @6.20: cxxstd=17', when='+tgeo @0.8.1:')

    # ACTS has been using C++17 for a while, which precludes use of old GCC
    conflicts('%gcc@:7', when='@0.23:')

    def cmake_args(self):
        spec = self.spec

        def cmake_variant(cmake_label, spack_variant):
            enabled = spec.satisfies('+' + spack_variant)
            return "-DACTS_BUILD_{0}={1}".format(cmake_label, enabled)

        def example_cmake_variant(cmake_label, spack_variant):
            enabled = spec.satisfies('+examples +' + spack_variant)
            return "-DACTS_BUILD_EXAMPLES_{0}={1}".format(cmake_label, enabled)

        def plugin_label(plugin_name):
            if spec.satisfies('@0.33:'):
                return "PLUGIN_" + plugin_name
            else:
                return plugin_name + "_PLUGIN"

        def plugin_cmake_variant(plugin_name, spack_variant):
            return cmake_variant(plugin_label(plugin_name), spack_variant)

        integration_tests_label = "INTEGRATIONTESTS"
        unit_tests_label = "UNITTESTS"
        legacy_plugin_label = "LEGACY_PLUGIN"
        if spec.satisfies('@:0.15'):
            integration_tests_label = "INTEGRATION_TESTS"
            unit_tests_label = "TESTS"
        if spec.satisfies('@:0.32'):
            legacy_plugin_label = "LEGACY"

        args = [
            plugin_cmake_variant("AUTODIFF", "autodiff"),
            cmake_variant("BENCHMARKS", "benchmarks"),
            plugin_cmake_variant("CUDA", "cuda"),
            plugin_cmake_variant("DD4HEP", "dd4hep"),
            plugin_cmake_variant("DIGITIZATION", "digitization"),
            cmake_variant("EXAMPLES", "examples"),
            example_cmake_variant("DD4HEP", "dd4hep"),
            example_cmake_variant("GEANT4", "geant4"),
            example_cmake_variant("HEPMC3", "hepmc3"),
            example_cmake_variant("PYTHIA8", "pythia8"),
            example_cmake_variant("PYTHON_BINDINGS", "python"),
            cmake_variant("ANALYSIS_APPS", "analysis"),
            cmake_variant("FATRAS", "fatras"),
            cmake_variant("FATRAS_GEANT4", "fatras_geant4"),
            plugin_cmake_variant("IDENTIFICATION", "identification"),
            cmake_variant(integration_tests_label, "integration_tests"),
            plugin_cmake_variant("JSON", "json"),
            cmake_variant(unit_tests_label, "unit_tests"),
            cmake_variant(legacy_plugin_label, "legacy"),
            plugin_cmake_variant("TGEO", "tgeo"),
            cmake_variant("ALIGNMENT", "alignment")
        ]

        log_failure_threshold = spec.variants['log_failure_threshold'].value
        args.append("-DACTS_LOG_FAILURE_THRESHOLD={0}".format(log_failure_threshold))

        if '+cuda' in spec:
            cuda_arch = spec.variants['cuda_arch'].value
            if cuda_arch != 'none':
                args.append('-DCUDA_FLAGS=-arch=sm_{0}'.format(cuda_arch[0]))

        if 'root' in spec:
            cxxstd = spec['root'].variants['cxxstd'].value
            args.append("-DCMAKE_CXX_STANDARD={0}".format(cxxstd))

        if spec.satisfies('+autodiff'):
            args.append("-DACTS_USE_SYSTEM_AUTODIFF=ON")

        if spec.satisfies('@0.33: +json'):
            args.append("-DACTS_USE_SYSTEM_NLOHMANN_JSON=ON")
        elif spec.satisfies('@0.14.0: +json'):
            args.append("-DACTS_USE_BUNDLED_NLOHMANN_JSON=OFF")

        return args<|MERGE_RESOLUTION|>--- conflicted
+++ resolved
@@ -147,14 +147,9 @@
     depends_on('boost @1.71: +filesystem +program_options +test', when='@0.10.4:')
     depends_on('cmake @3.14:', type='build')
     depends_on('dd4hep @1.11: +dddetectors +ddrec', when='+dd4hep')
-<<<<<<< HEAD
-    depends_on('dd4hep @1.11: +dddetectors +ddrec +ddg4', when='+dd4hep +geant4 +examples')
+    depends_on('dd4hep +ddg4', when='+dd4hep +geant4 +examples')
     depends_on('eigen @3.3.7:', when='@15.1:')
     depends_on('eigen @3.3.7:3.3.99', when='@:15.0')
-=======
-    depends_on('dd4hep +ddg4', when='+dd4hep +geant4 +examples')
-    depends_on('eigen @3.3.7:')
->>>>>>> a0f175f3
     depends_on('geant4', when='+fatras_geant4')
     depends_on('geant4', when='+geant4')
     depends_on('hepmc3 @3.2.1:', when='+hepmc3')
