##############################################################################
# Copyright (c) 2013-2016, Lawrence Livermore National Security, LLC.
# Produced at the Lawrence Livermore National Laboratory.
#
# This file is part of Spack.
# Created by Todd Gamblin, tgamblin@llnl.gov, All rights reserved.
# LLNL-CODE-647188
#
# For details, see https://github.com/llnl/spack
# Please also see the NOTICE and LICENSE files for our notice and the LGPL.
#
# This program is free software; you can redistribute it and/or modify
# it under the terms of the GNU Lesser General Public License (as
# published by the Free Software Foundation) version 2.1, February 1999.
#
# This program is distributed in the hope that it will be useful, but
# WITHOUT ANY WARRANTY; without even the IMPLIED WARRANTY OF
# MERCHANTABILITY or FITNESS FOR A PARTICULAR PURPOSE. See the terms and
# conditions of the GNU Lesser General Public License for more details.
#
# You should have received a copy of the GNU Lesser General Public
# License along with this program; if not, write to the Free Software
# Foundation, Inc., 59 Temple Place, Suite 330, Boston, MA 02111-1307 USA
##############################################################################
from spack import *


class Adios(AutotoolsPackage):
    """The Adaptable IO System (ADIOS) provides a simple,
    flexible way for scientists to describe the
    data in their code that may need to be written,
    read, or processed outside of the running simulation.
    """

    homepage = "http://www.olcf.ornl.gov/center-projects/adios/"
    url = "https://github.com/ornladios/ADIOS/archive/v1.12.0.tar.gz"

    version('develop', git='https://github.com/ornladios/ADIOS.git',
            branch='master')
    version('1.12.0', '84a1c71b6698009224f6f748c5257fc9')
    version('1.11.1', '5639bfc235e50bf17ba9dafb14ea4185')
    version('1.11.0', '5eead5b2ccf962f5e6d5f254d29d5238')
    version('1.10.0', 'eff450a4c0130479417cfd63186957f3')
    version('1.9.0', '310ff02388bbaa2b1c1710ee970b5678')

    variant('shared', default=True,
            description='Builds a shared version of the library')

    variant('fortran', default=False,
            description='Enable Fortran bindings support')

    variant('mpi', default=True, description='Enable MPI support')
    variant('infiniband', default=False, description='Enable infiniband support')

    # transforms
    variant('zlib', default=True, description='Enable zlib transform support')
    variant('bzip2', default=False, description='Enable bzip2 transform support')
    variant('szip', default=False, description='Enable szip transform support')
    variant('zfp', default=True, description='Enable ZFP transform support')
    variant('sz', default=True, description='Enable SZ transform support')
    # transports and serial file converters
    variant('hdf5', default=False, description='Enable parallel HDF5 transport and serial bp2h5 converter')
<<<<<<< HEAD
    variant("netcdf", default=False, description="Enable netCDF")
    variant("flexpath", default=False, description="Enable flexpath transport")
    variant("dataspaces", default=False, description="Enable dataspaces transport")
    variant("staging", default=False, description="Enable dataspaces and flexpath staging transport")
=======
    variant('netcdf', default=False, description='Enable netcdf support')
    variant('flexpath', default=False, description='Enable flexpath transport')
    variant('dataspaces', default=False, description='Enable dataspaces transport')
    variant('staging', default=False, description='Enable dataspaces and flexpath staging transports')
>>>>>>> 28b0421e

    depends_on('autoconf', type='build')
    depends_on('automake', type='build')
    depends_on('libtool@:2.4.2', type='build')
    depends_on('python', type='build')

    depends_on('mpi', when='+mpi')
    # optional transformations
    depends_on('zlib', when='+zlib')
    depends_on('bzip2', when='+bzip2')
    depends_on('szip', when='+szip')
    depends_on('sz', when='+sz')
    depends_on('zfp@:0.5.0', when='+zfp')
    # optional transports & file converters
    depends_on('hdf5@1.8:+mpi', when='+hdf5')
<<<<<<< HEAD
    depends_on("netcdf", when="+netcdf")
    depends_on("libevpath", when="+flexpath")
    depends_on("libevpath", when="+staging")
    depends_on("dataspaces+mpi", when="+dataspaces")
    depends_on("dataspaces+mpi", when="+staging")

    for p in ["+hdf5", "+netcdf", "+flexpath", "+dataspaces", "+staging"]:
        conflicts(p, when="~mpi")
=======
    depends_on('netcdf', when='+netcdf')
    depends_on('libevpath', when='+flexpath')
    depends_on('libevpath', when='+staging')
    depends_on('dataspaces+mpi', when='+dataspaces')
    depends_on('dataspaces+mpi', when='+staging')

    for p in ['+hdf5', '+netcdf', '+flexpath', '+dataspaces', '+staging']:
        conflicts(p, when='~mpi')
>>>>>>> 28b0421e

    build_directory = 'spack-build'

    # ADIOS uses the absolute Python path, which is too long and results in
    # "bad interpreter" errors - but not applicable for 1.9.0
    patch('python.patch', when='@1.10.0:')
    # Fix ADIOS <=1.10.0 compile error on HDF5 1.10+
    #   https://github.com/ornladios/ADIOS/commit/3b21a8a41509
    #   https://github.com/LLNL/spack/issues/1683
    patch('adios_1100.patch', when='@:1.10.0^hdf5@1.10:')

    def validate(self, spec):
        """
        Checks if incompatible variants have been activated at the same time
        :param spec: spec of the package
        :raises RuntimeError: in case of inconsistencies
        """
        if '+fortran' in spec and not self.compiler.fc:
            msg = 'cannot build a fortran variant without a fortran compiler'
            raise RuntimeError(msg)

    def configure_args(self):
        spec = self.spec
        self.validate(spec)

        extra_args = [
            # required, otherwise building its python bindings will fail
            'CFLAGS={0}'.format(self.compiler.pic_flag)
        ]

        if '+shared' in spec:
            extra_args.append('--enable-shared')

        if '+mpi' in spec:
            extra_args.append('--with-mpi=%s' % spec['mpi'].prefix)
        else:
            extra_args.append('--without-mpi')
        if '+infiniband' in spec:
            extra_args.append('--with-infiniband')
        else:
            extra_args.append('--with-infiniband=no')

        if '+fortran' in spec:
            extra_args.append('--enable-fortran')
        else:
            extra_args.append('--disable-fortran')

        # Transforms
        if '+zlib' in spec:
            extra_args.append('--with-zlib=%s' % spec['zlib'].prefix)
        else:
            extra_args.append('--without-zlib')
        if '+bzip2' in spec:
            extra_args.append('--with-bzip2=%s' % spec['bzip2'].prefix)
        else:
            extra_args.append('--without-bzip2')
        if '+szip' in spec:
            extra_args.append('--with-szip=%s' % spec['szip'].prefix)
        else:
            extra_args.append('--without-szip')
        if '+zfp' in spec:
            extra_args.append('--with-zfp=%s' % spec['zfp'].prefix)
        else:
            extra_args.append('--without-zfp')
        if '+sz' in spec:
            extra_args.append('--with-sz=%s' % spec['sz'].prefix)
        else:
            extra_args.append('--without-sz')

        # External I/O libraries
        if '+hdf5' in spec:
            extra_args.append('--with-phdf5=%s' % spec['hdf5'].prefix)
<<<<<<< HEAD
        if "+netcdf" in spec:
            extra_args.append("--with-netcdf=%s" % spec['netcdf'].prefix)
        else:
            extra_args.append("--without-netcdf")
=======
        else:
            extra_args.append('--without-phdf5')
        if '+netcdf' in spec:
            extra_args.append('--with-netcdf=%s' % spec['netcdf'].prefix)
        else:
            extra_args.append('--without-netcdf')

        # Staging transports
        if '+flexpath' in spec or '+staging' in spec:
            extra_args.append('--with-flexpath=%s' % spec['libevpath'].prefix)
        else:
            extra_args.append('--without-flexpath')
        if '+dataspaces' in spec or '+staging' in spec:
            extra_args.append('--with-dataspaces=%s'
                              % spec['dataspaces'].prefix)
        else:
            extra_args.append('--without-dataspaces')
>>>>>>> 28b0421e

        # Staging transports
        if "+flexpath" in spec or "+staging" in spec:
            extra_args.append("--with-flexpath=%s" % spec["libevpath"].prefix)
        else:
            extra_args.append("--without-flexpath")

        if "+dataspaces" in spec or "+staging" in spec:
            extra_args.append("--with-dataspaces=%s" % spec["dataspaces"].prefix)
        else:
            extra_args.append("--without-dataspaces")
        return extra_args<|MERGE_RESOLUTION|>--- conflicted
+++ resolved
@@ -60,17 +60,10 @@
     variant('sz', default=True, description='Enable SZ transform support')
     # transports and serial file converters
     variant('hdf5', default=False, description='Enable parallel HDF5 transport and serial bp2h5 converter')
-<<<<<<< HEAD
-    variant("netcdf", default=False, description="Enable netCDF")
-    variant("flexpath", default=False, description="Enable flexpath transport")
-    variant("dataspaces", default=False, description="Enable dataspaces transport")
-    variant("staging", default=False, description="Enable dataspaces and flexpath staging transport")
-=======
     variant('netcdf', default=False, description='Enable netcdf support')
     variant('flexpath', default=False, description='Enable flexpath transport')
     variant('dataspaces', default=False, description='Enable dataspaces transport')
     variant('staging', default=False, description='Enable dataspaces and flexpath staging transports')
->>>>>>> 28b0421e
 
     depends_on('autoconf', type='build')
     depends_on('automake', type='build')
@@ -86,16 +79,6 @@
     depends_on('zfp@:0.5.0', when='+zfp')
     # optional transports & file converters
     depends_on('hdf5@1.8:+mpi', when='+hdf5')
-<<<<<<< HEAD
-    depends_on("netcdf", when="+netcdf")
-    depends_on("libevpath", when="+flexpath")
-    depends_on("libevpath", when="+staging")
-    depends_on("dataspaces+mpi", when="+dataspaces")
-    depends_on("dataspaces+mpi", when="+staging")
-
-    for p in ["+hdf5", "+netcdf", "+flexpath", "+dataspaces", "+staging"]:
-        conflicts(p, when="~mpi")
-=======
     depends_on('netcdf', when='+netcdf')
     depends_on('libevpath', when='+flexpath')
     depends_on('libevpath', when='+staging')
@@ -104,7 +87,6 @@
 
     for p in ['+hdf5', '+netcdf', '+flexpath', '+dataspaces', '+staging']:
         conflicts(p, when='~mpi')
->>>>>>> 28b0421e
 
     build_directory = 'spack-build'
 
@@ -177,12 +159,6 @@
         # External I/O libraries
         if '+hdf5' in spec:
             extra_args.append('--with-phdf5=%s' % spec['hdf5'].prefix)
-<<<<<<< HEAD
-        if "+netcdf" in spec:
-            extra_args.append("--with-netcdf=%s" % spec['netcdf'].prefix)
-        else:
-            extra_args.append("--without-netcdf")
-=======
         else:
             extra_args.append('--without-phdf5')
         if '+netcdf' in spec:
@@ -200,7 +176,6 @@
                               % spec['dataspaces'].prefix)
         else:
             extra_args.append('--without-dataspaces')
->>>>>>> 28b0421e
 
         # Staging transports
         if "+flexpath" in spec or "+staging" in spec:
