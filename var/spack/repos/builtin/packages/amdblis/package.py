--- conflicted
+++ resolved
@@ -43,11 +43,9 @@
     version("2.2", sha256="e1feb60ac919cf6d233c43c424f6a8a11eab2c62c2c6e3f2652c15ee9063c0c9")
 
     variant("ilp64", default=False, when="@3.0.1:", description="ILP64 support")
-<<<<<<< HEAD
     variant("aocl_gemm", default=False, when="@4.1:", description="aocl_gemm support")
-=======
     variant("suphandling", default=True, description="Small Unpacked Kernel handling")
->>>>>>> 9f1a30d3
+
 
     def configure_args(self):
         spec = self.spec
@@ -68,17 +66,15 @@
         if spec.satisfies("+ilp64"):
             args.append("--blas-int-size=64")
 
-<<<<<<< HEAD
         if spec.satisfies("+aocl_gemm"):
             args.append("-a aocl_gemm")
             args.append("CC={0}".format(os.path.basename(spack_cc)))
             args.append("CXX={0}".format(os.path.basename(spack_cxx)))
-=======
+
         if spec.satisfies("+suphandling"):
             args.append("--enable-sup-handling")
         else:
             args.append("--disable-sup-handling")
->>>>>>> 9f1a30d3
 
         # To enable Fortran to C calling convention for
         # complex types when compiling with aocc flang
