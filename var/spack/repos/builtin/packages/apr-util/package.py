# Copyright 2013-2023 Lawrence Livermore National Security, LLC and other
# Spack Project Developers. See the top-level COPYRIGHT file for details.
#
# SPDX-License-Identifier: (Apache-2.0 OR MIT)

from spack.package import *


class AprUtil(AutotoolsPackage):
    """Apache Portable Runtime Utility"""

    homepage = "https://apr.apache.org/"
    url = "https://archive.apache.org/dist/apr/apr-util-1.6.1.tar.gz"

    version("1.6.3", sha256="2b74d8932703826862ca305b094eef2983c27b39d5c9414442e9976a9acf1983")
    version("1.6.1", sha256="b65e40713da57d004123b6319828be7f1273fbc6490e145874ee1177e112c459")
    version("1.6.0", sha256="483ef4d59e6ac9a36c7d3fd87ad7b9db7ad8ae29c06b9dd8ff22dda1cc416389")
    version("1.5.4", sha256="976a12a59bc286d634a21d7be0841cc74289ea9077aa1af46be19d1a6e844c19")

    variant("crypto", default=True, description="Enable crypto support")
    variant("gdbm", default=False, description="Enable GDBM support")
    variant("pgsql", default=False, description="Enable PostgreSQL support")
    variant("sqlite", default=False, description="Enable sqlite DBD driver")
    variant("odbc", default=False, description="Enalbe ODBC support")

    depends_on("apr")
    depends_on("expat")
    depends_on("iconv")

    depends_on("openssl", when="+crypto")
    depends_on("gdbm", when="+gdbm")
    depends_on("postgresql", when="+pgsql")
    depends_on("sqlite", when="+sqlite")
    depends_on("unixodbc", when="+odbc")
    depends_on("pkgconfig", type="build", when="+crypto ^openssl~shared")

    @property
    def libs(self):
        return find_libraries(
            [f"libaprutil-{self.version.up_to(1)}"], root=self.prefix, recursive=True
        )

    def configure_args(self):
        spec = self.spec

        args = [
            f"--with-apr={spec['apr'].prefix}",
            f"--with-expat={spec['expat'].prefix}",
            f"--with-iconv={spec['iconv'].prefix}",
            # TODO: Add support for the following database managers
            "--without-ndbm",
            "--without-berkeley-db",
            "--without-mysql",
            "--without-oracle",
        ]

        if "+crypto" in spec:
            args.extend(["--with-crypto", f"--with-openssl={spec['openssl'].prefix}"])
        else:
            args.append("--without-crypto")

        if "+gdbm" in spec:
            args.append(f"--with-gdbm={spec['gdbm'].prefix}")
        else:
            args.append("--without-gdbm")

        if "+pgsql" in spec:
            args.append(f"--with-pgsql={spec['postgresql'].prefix}")
        else:
            args.append("--without-pgsql")

        if "+sqlite" in spec:
            if spec.satisfies("^sqlite@3.0:3"):
                args.extend([f"--with-sqlite3={spec['sqlite'].prefix}", "--without-sqlite2"])
            elif spec.satisfies("^sqlite@2.0:2"):
                args.extend([f"--with-sqlite2={spec['sqlite'].prefix}", "--without-sqlite3"])
        else:
            args.extend(["--without-sqlite2", "--without-sqlite3"])

        if "+odbc" in spec:
            args.append(f"--with-odbc={spec['unixodbc'].prefix}")
        else:
            args.append("--without-odbc")

<<<<<<< HEAD
        if "+crypto" in spec:
            if spec["openssl"].satisfies("~shared"):
                zlibs = self.spec["zlib"].libs
                args.append("LIBS={0} {1}".format(zlibs.ld_flags, zlibs.link_flags))
=======
        if spec.satisfies("+crypto ^openssl~shared"):
            # Need pkg-config to get zlib and -ldl flags
            # (see https://dev.apr.apache.narkive.com/pNnO9F1S/configure-bug-openssl)
            pkgconf = which("pkg-config")
            ssl_libs = pkgconf("--libs", "--static", "openssl", output=str)
            args.append(f"LIBS={ssl_libs}")
>>>>>>> 65d3221a

        return args

    def check(self):
        # FIXME: Database driver tests fail, at least on macOS:
        #
        # Failed to load driver file apr_dbd_pgsql.so
        # Failed to load driver file apr_dbd_sqlite3.so
        # Failed to load driver file apr_dbd_odbc.so

        # Tests occassionally fail when run in parallel
        make("check", parallel=False)<|MERGE_RESOLUTION|>--- conflicted
+++ resolved
@@ -82,19 +82,12 @@
         else:
             args.append("--without-odbc")
 
-<<<<<<< HEAD
-        if "+crypto" in spec:
-            if spec["openssl"].satisfies("~shared"):
-                zlibs = self.spec["zlib"].libs
-                args.append("LIBS={0} {1}".format(zlibs.ld_flags, zlibs.link_flags))
-=======
         if spec.satisfies("+crypto ^openssl~shared"):
             # Need pkg-config to get zlib and -ldl flags
             # (see https://dev.apr.apache.narkive.com/pNnO9F1S/configure-bug-openssl)
             pkgconf = which("pkg-config")
             ssl_libs = pkgconf("--libs", "--static", "openssl", output=str)
             args.append(f"LIBS={ssl_libs}")
->>>>>>> 65d3221a
 
         return args
 
