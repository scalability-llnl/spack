# Copyright 2013-2021 Lawrence Livermore National Security, LLC and other
# Spack Project Developers. See the top-level COPYRIGHT file for details.
#
# SPDX-License-Identifier: (Apache-2.0 OR MIT)

import platform
import subprocess

from spack import *


class ArmForge(Package):
    """Arm Forge is the complete toolsuite for software development - with
    everything needed to debug, profile, optimize, edit and build C, C++ and
    Fortran applications on Linux for high performance - from single threads
    through to complex parallel HPC codes with MPI, OpenMP, threads or CUDA."""

    homepage = "https://www.arm.com/products/development-tools/server-and-hpc/forge"
    maintainers = ["NickRF"]

    # TODO: this mess should be fixed as soon as a way to parametrize/constrain
    #       versions (and checksums) based on the target platform shows up

<<<<<<< HEAD
    if platform.machine() == "aarch64":
        version("21.1",   sha256="d6f6444eb2d47fd884d8b125f890d6a02a9d5bcfc10950af46b11d3b1e1189fd")
        version("21.0.2", sha256="ca547d11086ddd2704468166ad01f34132fcfa8d416239ad85c87a6c5f042298")
        version("21.0",   sha256="2bcc745d0049d6b25c77c97b2d7bad7b4f804180972a2306a8599ce41f6a4573")
    elif platform.machine() == "ppc64le":
        version("21.1",   sha256="24e6fb120fcecf854a069ce6c993d430e892a18f415603009768e43317980491")
        version("21.0.2", sha256="302cadf6c6ddd6f41fafb0d490a92ae0919a7b24d6c212228311253cec2ff1b7")
        version("21.0",   sha256="60cfa7dd1cd131ec85e67cb660f2f84cf30bb700d8979cae1f5f88af658fd249")
    elif platform.machine() == "x86_64":
        version("21.1",   sha256="933dce5980ab0f977a79d24eecf4464bd7c5ff22fa74fb2758f68d1ccb7723d2")
        version("21.0.2", sha256="741ff2a995c8cf7ce5d346a3f7d2a552ec602b995e477e9a5a3a6319d3907980")
        version("21.0",   sha256="71b713a05d431a3c26bd83cc4d0b65a0afd7d7f5bf57aa11edfb41da90f01774")
=======
    version(
        "21.1.2-Linux-x86_64",
        sha256="ebc99fa3461d2cd968e4d304c11b70cc8d9c5a2acd68681cec2067c128255cd5",
        url="https://content.allinea.com/downloads/arm-forge-21.1.2-linux-x86_64.tar",
    )

    version(
        "20.2.0-Redhat-7.0-x86_64",
        sha256="26592a77c42f970f724f15b70cc5ce6af1078fd0ef9243a37c3215916cfa7cf4",
        url="https://content.allinea.com/downloads/arm-forge-20.2-Redhat-7.0-x86_64.tar",
    )
>>>>>>> 047fa4b2

    variant('probe', default=False, description='Detect available PMU counters via "forge-probe" during install')

    # forge-probe executes with "/usr/bin/env python"
    depends_on('python@2.7:2.9.9', type='build', when='+probe')

    # Licensing
    license_required = True
    license_comment = "#"
    license_files = ["licences/Licence"]
    license_vars = [
        "ALLINEA_LICENSE_DIR",
        "ALLINEA_LICENCE_DIR",
        "ALLINEA_LICENSE_FILE",
        "ALLINEA_LICENCE_FILE",
    ]
    license_url = "https://developer.arm.com/tools-and-software/server-and-hpc/help/help-and-tutorials/system-administration/licensing/arm-licence-server"

    def url_for_version(self, version):
        return "http://content.allinea.com/downloads/arm-forge-%s-linux-%s.tar" % (version, platform.machine())

    def install(self, spec, prefix):
        subprocess.call(["./textinstall.sh", "--accept-licence", prefix])
        if spec.satisfies('+probe'):
            probe = join_path(prefix, "bin", "forge-probe")
            subprocess.call([probe, "--install", "global"])

    def setup_run_environment(self, env):
        # Only PATH is needed for Forge.
        # Adding lib to LD_LIBRARY_PATH can cause conflicts with Forge's internal libs.
        env.clear()
        env.prepend_path("PATH", join_path(self.prefix, "bin"))<|MERGE_RESOLUTION|>--- conflicted
+++ resolved
@@ -21,7 +21,6 @@
     # TODO: this mess should be fixed as soon as a way to parametrize/constrain
     #       versions (and checksums) based on the target platform shows up
 
-<<<<<<< HEAD
     if platform.machine() == "aarch64":
         version("21.1",   sha256="d6f6444eb2d47fd884d8b125f890d6a02a9d5bcfc10950af46b11d3b1e1189fd")
         version("21.0.2", sha256="ca547d11086ddd2704468166ad01f34132fcfa8d416239ad85c87a6c5f042298")
@@ -34,7 +33,7 @@
         version("21.1",   sha256="933dce5980ab0f977a79d24eecf4464bd7c5ff22fa74fb2758f68d1ccb7723d2")
         version("21.0.2", sha256="741ff2a995c8cf7ce5d346a3f7d2a552ec602b995e477e9a5a3a6319d3907980")
         version("21.0",   sha256="71b713a05d431a3c26bd83cc4d0b65a0afd7d7f5bf57aa11edfb41da90f01774")
-=======
+
     version(
         "21.1.2-Linux-x86_64",
         sha256="ebc99fa3461d2cd968e4d304c11b70cc8d9c5a2acd68681cec2067c128255cd5",
@@ -46,7 +45,6 @@
         sha256="26592a77c42f970f724f15b70cc5ce6af1078fd0ef9243a37c3215916cfa7cf4",
         url="https://content.allinea.com/downloads/arm-forge-20.2-Redhat-7.0-x86_64.tar",
     )
->>>>>>> 047fa4b2
 
     variant('probe', default=False, description='Detect available PMU counters via "forge-probe" during install')
 
