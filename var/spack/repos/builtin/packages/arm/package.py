# Copyright 2013-2021 Lawrence Livermore National Security, LLC and other
# Spack Project Developers. See the top-level COPYRIGHT file for details.
#
# SPDX-License-Identifier: (Apache-2.0 OR MIT)
import re
import subprocess

<<<<<<< HEAD
from spack import *


_os_map = {
    'ubuntu18.04': 'Ubuntu-18.04',
    'ubuntu20.04': 'Ubuntu-20.04',
    'sles15': 'SLES-15',
    'centos7': 'RHEL-7',
    'centos8': 'RHEL-8',
    'amzn2': 'RHEL-7'
}


_versions = {
    '21.0': {
        'RHEL-7': (
            'fa67a4b9c1e562ec73e270aa4ef7a969af99bdd792ce8916b69ee47f7906110b',
            'https://developer.arm.com/-/media/Files/downloads/hpc/arm-allinea-studio/21-0/ACfL/arm-compiler-for-linux_21.0_RHEL-7_aarch64.tar'
        ),
        'RHEL-8': (
            'a1bf517fc108100878233610ec5cc9538ee09cd114670bfacab0419bbdef0780',
            'https://developer.arm.com/-/media/Files/downloads/hpc/arm-allinea-studio/21-0/ACfL/arm-compiler-for-linux_21.0_RHEL-8_aarch64.tar'
        ),
        'SLES-15': (
            '0307c67425fcf6c2c171c16732353767f79a7dd45e77cd7e4d94675d769cce77',
            'https://developer.arm.com/-/media/Files/downloads/hpc/arm-allinea-studio/21-0/ACfL/arm-compiler-for-linux_21.0_SLES-15_aarch64.tar'
        ),
        'Ubuntu-18.04': (
            'f57bd4652ea87282705073ea81ca108fef8e0725eb4bc441240ec2fc51ff5980',
            'https://developer.arm.com/-/media/Files/downloads/hpc/arm-allinea-studio/21-0/ACfL/arm-compiler-for-linux_21.0_Ubuntu-18.04_aarch64.tar'
        ),
        'Ubuntu-20.04': (
            'dd93254b9fe9baa802baebb9da5d00e0076a639b47f3515a8645b06742900eea',
            'https://developer.arm.com/-/media/Files/downloads/hpc/arm-allinea-studio/21-0/ACfL/arm-compiler-for-linux_21.0_Ubuntu-20.04_aarch64.tar'
        )
    }
}


def get_os():
    spack_os = spack.architecture.platform().default_os
    return _os_map.get(spack_os, 'RHEL-7')


def get_acfl_prefix(spec):
    acfl_prefix = spec.prefix
    return join_path(
        acfl_prefix,
        'arm-linux-compiler-{0}_Generic-AArch64_{1}_aarch64-linux'.format(
            spec.version,
            get_os()
        )
    )
=======
import llnl.util.tty as tty

import spack.compiler
import spack.util.executable
>>>>>>> 09378f56


class Arm(Package):
    """Arm Compiler combines the optimized tools and libraries from Arm
    with a modern LLVM-based compiler framework.
    """

    homepage = "https://developer.arm.com/tools-and-software/server-and-hpc/arm-allinea-studio"
    url = "https://developer.arm.com/-/media/Files/downloads/hpc/arm-allinea-studio/20-2-1/Ubuntu16.04/arm-compiler-for-linux_20.2.1_Ubuntu-16.04_aarch64.tar"

    maintainers = ['OliverPerks']

    # Build Versions: establish OS for URL
    acfl_os = get_os()

    # Build Versions
    for ver, packages in _versions.items():
        pkg = packages.get(acfl_os)
        if pkg:
            version(ver, sha256=pkg[0], url=pkg[1])

    # Only install for Aarch64
    conflicts('target=x86_64:', msg='Only available on Aarch64')
    conflicts('target=ppc64:', msg='Only available on Aarch64')
    conflicts('target=ppc64le:', msg='Only available on Aarch64')

    executables = [r'armclang', r'armclang\+\+', r'armflang']

    # Licensing
    license_required = True
    license_comment = "#"
    license_files = ["licences/Licence"]
    license_vars = ["ARM_LICENSE_DIR"]
    license_url = "https://developer.arm.com/tools-and-software/server-and-hpc/help/help-and-tutorials/system-administration/licensing/arm-licence-server"

    # Run the installer with the desired install directory
    def install(self, spec, prefix):
        exe = './arm-compiler-for-linux_{0}_{1}.sh'.format(spec.version, get_os())
        subprocess.call([exe, "--accept", "--force", "--install-to", prefix])

    @classmethod
    def determine_version(cls, exe):
        regex_str = r'Arm C\/C\+\+\/Fortran Compiler version ([\d\.]+) '\
                    r'\(build number (\d+)\) '
        version_regex = re.compile(regex_str)
        try:
            output = spack.compiler.get_compiler_version_output(
                exe, '--version'
            )
            match = version_regex.search(output)
            if match:
                if match.group(1).count('.') == 1:
                    return match.group(1) + ".0." + match.group(2)
                return match.group(1) + "." + match.group(2)
        except spack.util.executable.ProcessError:
            pass
        except Exception as e:
            tty.debug(e)

    @classmethod
    def determine_variants(cls, exes, version_str):
        compilers = {}
        for exe in exes:
            if 'armclang' in exe:
                compilers['c'] = exe
            if 'armclang++' in exe:
                compilers['cxx'] = exe
            if 'armflang' in exe:
                compilers['fortran'] = exe
        return '', {'compilers': compilers}

    @property
    def cc(self):
        msg = "cannot retrieve C compiler [spec is not concrete]"
        assert self.spec.concrete, msg
        if self.spec.external:
            return self.spec.extra_attributes['compilers'].get('c', None)
        return join_path(get_acfl_prefix(self.spec), 'bin', 'armclang')

    @property
    def cxx(self):
        msg = "cannot retrieve C++ compiler [spec is not concrete]"
        assert self.spec.concrete, msg
        if self.spec.external:
            return self.spec.extra_attributes['compilers'].get('cxx', None)
        return join_path(get_acfl_prefix(self.spec), 'bin', 'armclang++')

    @property
    def fortran(self):
        msg = "cannot retrieve Fortran compiler [spec is not concrete]"
        assert self.spec.concrete, msg
        if self.spec.external:
            return self.spec.extra_attributes['compilers'].get('fortran', None)
        return join_path(get_acfl_prefix(self.spec), 'bin', 'armflang')

    def setup_run_environment(self, env):
        arm_dir = get_acfl_prefix(self.spec)
        env.set("ARM_LINUX_COMPILER_DIR", arm_dir)
        env.set("ARM_LINUX_COMPILER_INCLUDES", join_path(arm_dir, 'includes'))
        env.prepend_path("LD_LIBRARY_PATH", join_path(arm_dir, 'lib'))
        env.prepend_path("PATH", join_path(arm_dir, 'bin'))
        env.prepend_path("CPATH", join_path(arm_dir, 'include'))
        env.prepend_path("MANPATH", join_path(arm_dir, 'share', 'man'))
        env.prepend_path("ARM_LICENSE_DIR", join_path(self.prefix, 'licences'))<|MERGE_RESOLUTION|>--- conflicted
+++ resolved
@@ -5,7 +5,6 @@
 import re
 import subprocess
 
-<<<<<<< HEAD
 from spack import *
 
 
@@ -59,12 +58,7 @@
             get_os()
         )
     )
-=======
-import llnl.util.tty as tty
 
-import spack.compiler
-import spack.util.executable
->>>>>>> 09378f56
 
 
 class Arm(Package):
