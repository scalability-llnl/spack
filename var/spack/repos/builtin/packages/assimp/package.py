--- conflicted
+++ resolved
@@ -13,12 +13,8 @@
     homepage = "https://www.assimp.org"
     url      = "https://github.com/assimp/assimp/archive/v4.0.1.tar.gz"
 
-<<<<<<< HEAD
-    version('4.1.0', '3520b1e9793b93a2ca3b797199e16f40d61762617e072f2d525fad70f9678a71')
-    version('4.0.1', '23a6301c728a413aafbfa1cca19ba91f')
-=======
+    version('4.1.0', sha256='3520b1e9793b93a2ca3b797199e16f40d61762617e072f2d525fad70f9678a71')
     version('4.0.1', sha256='60080d8ab4daaab309f65b3cffd99f19eb1af8d05623fff469b9b652818e286e')
->>>>>>> 74e04b7e
 
     variant('shared',  default=True,
             description='Enables the build of shared libraries')
