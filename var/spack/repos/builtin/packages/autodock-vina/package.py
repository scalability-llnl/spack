# Copyright 2013-2022 Lawrence Livermore National Security, LLC and other
# Spack Project Developers. See the top-level COPYRIGHT file for details.
#
# SPDX-License-Identifier: (Apache-2.0 OR MIT)


import sys

<<<<<<< HEAD
from spack.pkg.builtin.boost import Boost
from spack.util.package import *
=======
from spack import *
>>>>>>> 72e594fb


class AutodockVina(MakefilePackage):
    """AutoDock Vina is an open-source program for doing molecular docking"""

    homepage = "http://vina.scripps.edu/"
    url = "https://github.com/ccsb-scripps/AutoDock-Vina/archive/refs/tags/v1.2.3.tar.gz"

    version('1.2.3', sha256='22f85b2e770b6acc363429153b9551f56e0a0d88d25f747a40d2f55a263608e0')
    version('1.2.2', sha256='b9c28df478f90d64dbbb5f4a53972bddffffb017b7bb58581a1a0034fff1b400')
    version('1.2.1', sha256='2d8d9871a5a95265c03c621c0584d9f06b202303116e6c87e23c935f7b694f74')
    version('1.2.0', sha256='9c9a85766b4d124d7c1d92e767aa8b4580c6175836b8aa2c28f88a9c40a5b90e')
    version('1.1.2', sha256='65422b2240c75d40417872a48e98043e7a7c435300dc8490af0c1f752f1ca4a2',
            url='https://github.com/ccsb-scripps/AutoDock-Vina/archive/refs/tags/v1.1.2-boost-new.tar.gz')

    depends_on('boost@1.50.0:1.75.0 +filesystem +program_options +serialization +system +thread', when='@1.1.2')
    depends_on('boost@1.54.0: +filesystem +program_options +serialization +system +thread', when='@1.2.0:')

    @property
    def build_directory(self):
        if sys.platform == "darwin":
            return join_path('build', 'mac', 'release')
        else:
            return join_path('build', 'linux', 'release')

    def edit(self, spec, prefix):
        with working_dir(self.build_directory):
            makefile = FileFilter('Makefile')
            makefile.filter('BOOST_INCLUDE = .*', 'BOOST_INCLUDE = %s' %
                            self.spec['boost'].prefix.include)
            makefile.filter('C_PLATFORM=.*', 'C_PLATFORM=-pthread')
            makefile.filter('GPP=.*', 'GPP=%s' % spack_cxx)

    def build(self, spec, prefix):
        with working_dir(self.build_directory):
            make()

    def install(self, spec, prefix):
        with working_dir(self.build_directory):
            mkdirp(prefix.bin)
            install('vina', prefix.bin)
            install('vina_split', prefix.bin)<|MERGE_RESOLUTION|>--- conflicted
+++ resolved
@@ -6,12 +6,8 @@
 
 import sys
 
-<<<<<<< HEAD
 from spack.pkg.builtin.boost import Boost
 from spack.util.package import *
-=======
-from spack import *
->>>>>>> 72e594fb
 
 
 class AutodockVina(MakefilePackage):
