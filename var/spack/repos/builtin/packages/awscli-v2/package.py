# Copyright 2013-2024 Lawrence Livermore National Security, LLC and other
# Spack Project Developers. See the top-level COPYRIGHT file for details.
#
# SPDX-License-Identifier: (Apache-2.0 OR MIT)

from spack.package import *


class AwscliV2(PythonPackage):
    """This package provides a unified command line interface to Amazon Web Services."""

    homepage = "https://docs.aws.amazon.com/cli"
    url = "https://github.com/aws/aws-cli/archive/refs/tags/2.13.22.tar.gz"

    maintainers("climbfuji")

    version("2.13.22", sha256="dd731a2ba5973f3219f24c8b332a223a29d959493c8a8e93746d65877d02afc1")

    depends_on("python@3.8:3.11", type=("build", "run"))
    depends_on("py-flit-core@3.7.1:3.8.0", type=("build"))
    depends_on("py-colorama@0.2.5:0.4.6", type=("build", "run"))
    depends_on("py-docutils@0.10:0.19", type=("build", "run"))
    depends_on("py-cryptography@3.3.2:40.0.1", type=("build", "run"))
    depends_on("py-ruamel-yaml@0.15:0.17.21", type=("build", "run"))
    depends_on("py-ruamel-yaml-clib@0.2:0.2.7", type=("build", "run"))
    depends_on("py-prompt-toolkit@3.0.24:3.0.38", type=("build", "run"))
    depends_on("py-distro@1.5:1.8", type=("build", "run"))
    depends_on("py-awscrt@0.16.4:0.16.16", type=("build", "run"))
    depends_on("py-python-dateutil@2.1:2", type=("build", "run"))
    depends_on("py-jmespath@0.7.1:1.0", type=("build", "run"))
    depends_on("py-urllib3@1.25.4:1.26", type=("build", "run"))

    variant("examples", default=True, description="Install code examples")

<<<<<<< HEAD
    # DH* 20240307 - temporary change until spack core updates are merged into our fork
    # @run_after("install")
    # @when("~examples")
    # def post_install(self):
    #     examples_dir = join_path(python_purelib, "awscli", "examples")
    #     remove_directory_contents(examples_dir)
    @run_after("install")
    def post_install(self):
        if self.spec.satisfies("~examples"):
            examples_dir = join_path(python_purelib, "awscli", "examples")
            remove_directory_contents(examples_dir)

    # *DH
=======
    @run_after("install")
    @when("~examples")
    def post_install(self):
        examples_dir = join_path(python_purelib, "awscli", "examples")
        remove_directory_contents(examples_dir)
>>>>>>> b79761b7
<|MERGE_RESOLUTION|>--- conflicted
+++ resolved
@@ -32,24 +32,8 @@
 
     variant("examples", default=True, description="Install code examples")
 
-<<<<<<< HEAD
-    # DH* 20240307 - temporary change until spack core updates are merged into our fork
-    # @run_after("install")
-    # @when("~examples")
-    # def post_install(self):
-    #     examples_dir = join_path(python_purelib, "awscli", "examples")
-    #     remove_directory_contents(examples_dir)
-    @run_after("install")
-    def post_install(self):
-        if self.spec.satisfies("~examples"):
-            examples_dir = join_path(python_purelib, "awscli", "examples")
-            remove_directory_contents(examples_dir)
-
-    # *DH
-=======
     @run_after("install")
     @when("~examples")
     def post_install(self):
         examples_dir = join_path(python_purelib, "awscli", "examples")
-        remove_directory_contents(examples_dir)
->>>>>>> b79761b7
+        remove_directory_contents(examples_dir)