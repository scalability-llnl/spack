##############################################################################
# Copyright 2013-2023 Lawrence Livermore National Security, LLC and other
# Spack Project Developers. See the top-level COPYRIGHT file for details.
#
# SPDX-License-Identifier: (Apache-2.0 OR MIT)

from spack.package import *


class Awscli(PythonPackage):
    """This package provides a unified command line interface to
    Amazon Web Services"""

    pypi = "awscli/awscli-1.16.308.tar.gz"

    version("1.29.41", sha256="c029edd2c0bd72fb49cefe1a8f83ce2b46ba31ab45769677f7ba0771461078cb")
    version("1.27.84", sha256="a27a7d1f3efa9dd2acf9d8bd72b939337d53da4ac71721cde6d5dff94aa446f7")
    version("1.27.56", sha256="58fd7122547db71646c053c914bd4f9b673356dd8c9520ae6d35560a8aec208b")
    version("1.16.308", sha256="3632fb1db2538128509a7b5e89f2a2c4ea3426bec139944247bddc4d79bf7603")
    version("1.16.179", sha256="6a87114d1325358d000abe22b2103baae7b91f053ff245b9fde33cb0affb5e4f")

    depends_on("py-setuptools", type="build")
    depends_on("python@3.7:", when="@1.25:", type=("build", "run"))

    # py-botocore is pinned to the patch version number
    depends_on("py-botocore@1.31.41", when="@1.29.41", type=("build", "run"))
    depends_on("py-botocore@1.29.84", when="@1.27.84", type=("build", "run"))
    depends_on("py-botocore@1.29.56", when="@1.27.56", type=("build", "run"))
    depends_on("py-botocore@1.13.44", when="@1.16.308", type=("build", "run"))
    depends_on("py-botocore@1.12.169", when="@1.16.179", type=("build", "run"))

    depends_on("py-colorama@0.2.5:0.4.4", when="@1.27:", type=("build", "run"))
    depends_on("py-colorama@0.2.5:0.3.9", when="@1.16", type=("build", "run"))

    depends_on("py-docutils@0.10:0.16", when="@1.27:", type=("build", "run"))
    depends_on("py-docutils@0.10:0.15", when="@1.16", type=("build", "run"))

    depends_on("py-pyyaml@3.10:6.0", when="@1.29", type=("build", "run"))
    depends_on("py-pyyaml@3.10:5.4", when="@1.27", type=("build", "run"))
    depends_on("py-pyyaml@3.10:5.2", when="@1.16", type=("build", "run"))

    depends_on("py-rsa@3.1.2:4.7", when="@1.27:", type=("build", "run"))
    depends_on("py-rsa@3.1.2:3.5.0", when="@1.16", type=("build", "run"))

<<<<<<< HEAD
    depends_on("py-s3transfer@0.6.0:0.6", when="@1.27:", type=("build", "run"))
    depends_on("py-s3transfer@0.2.0:0.2", when="@1.16", type=("build", "run"))
=======
    depends_on("py-s3transfer@0.6", when="@1.27:", type=("build", "run"))
    depends_on("py-s3transfer@0.2", when="@1.16", type=("build", "run"))
>>>>>>> 65d3221a
<|MERGE_RESOLUTION|>--- conflicted
+++ resolved
@@ -42,10 +42,5 @@
     depends_on("py-rsa@3.1.2:4.7", when="@1.27:", type=("build", "run"))
     depends_on("py-rsa@3.1.2:3.5.0", when="@1.16", type=("build", "run"))
 
-<<<<<<< HEAD
-    depends_on("py-s3transfer@0.6.0:0.6", when="@1.27:", type=("build", "run"))
-    depends_on("py-s3transfer@0.2.0:0.2", when="@1.16", type=("build", "run"))
-=======
     depends_on("py-s3transfer@0.6", when="@1.27:", type=("build", "run"))
-    depends_on("py-s3transfer@0.2", when="@1.16", type=("build", "run"))
->>>>>>> 65d3221a
+    depends_on("py-s3transfer@0.2", when="@1.16", type=("build", "run"))