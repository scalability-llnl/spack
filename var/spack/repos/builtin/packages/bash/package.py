--- conflicted
+++ resolved
@@ -187,13 +187,9 @@
             "--enable-readline",
             "--with-installed-readline",
         ]
-<<<<<<< HEAD
-        if spec["iconv"].name != "libc":
-=======
         if spec["iconv"].name == "libc":
             args.append("--without-libiconv-prefix")
         elif not is_system_path(spec["iconv"].prefix):
->>>>>>> a94d18ad
             args.append("--with-libiconv-prefix={0}".format(spec["iconv"].prefix))
         return args
 
