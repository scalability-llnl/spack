--- conflicted
+++ resolved
@@ -30,15 +30,11 @@
         filter_file("FC=g77", "FC=gfortran", str(self.spec.version) + "/configure", string=True)
 
     def configure_args(self):
-<<<<<<< HEAD
         return [
             '--userfflags=-fno-automatic',
             '--userfflags=-fallow-argument-mismatch',
             '--enable-shared'
         ]
-=======
-        return ["--userfflags=-fno-automatic", "--enable-shared"]
->>>>>>> dde6d00a
 
     def install(self, spec, prefix):
         build_libdir = os.path.join(str(spec.version), "lib")
