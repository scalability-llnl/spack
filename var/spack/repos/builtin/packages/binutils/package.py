--- conflicted
+++ resolved
@@ -310,15 +310,6 @@
         # also grab the headers from the bfd directory
         install(join_path(self.build_directory, "bfd", "*.h"), extradir)
 
-<<<<<<< HEAD
-    def setup_build_environment(self, env):
-        if self.spec.satisfies("%cce"):
-            env.append_flags("LDFLAGS", "-Wl,-z,muldefs")
-
-        if "+nls" in self.spec:
-            if "intl" in self.spec["gettext"].libs.names:
-                env.append_flags("LDFLAGS", "-lintl")
-=======
     def flag_handler(self, name, flags):
         spec = self.spec
         if name == "ldflags":
@@ -327,5 +318,4 @@
         elif name == "ldlibs":
             if "+nls" in self.spec and "intl" in self.spec["gettext"].libs.names:
                 flags.append("-lintl")
-        return self.build_system_flags(name, flags)
->>>>>>> a94d18ad
+        return self.build_system_flags(name, flags)