# Copyright 2013-2021 Lawrence Livermore National Security, LLC and other
# Spack Project Developers. See the top-level COPYRIGHT file for details.
#
# SPDX-License-Identifier: (Apache-2.0 OR MIT)


class Binutils(AutotoolsPackage, GNUMirrorPackage):
    """GNU binutils, which contain the linker, assembler, objdump and others"""

    homepage = "http://www.gnu.org/software/binutils/"
    gnu_mirror_path = "binutils/binutils-2.28.tar.bz2"

    version('2.36.1', sha256='5b4bd2e79e30ce8db0abd76dd2c2eae14a94ce212cfc59d3c37d23e24bc6d7a3')
    version('2.35.2', sha256='cfa7644dbecf4591e136eb407c1c1da16578bd2b03f0c2e8acdceba194bb9d61')
    version('2.35.1', sha256='320e7a1d0f46fcd9f413f1046e216cbe23bb2bce6deb6c6a63304425e48b1942')
    version('2.35', sha256='7d24660f87093670738e58bcc7b7b06f121c0fcb0ca8fc44368d675a5ef9cff7')
    version('2.34', sha256='89f010078b6cf69c23c27897d686055ab89b198dddf819efb0a4f2c38a0b36e6')
    version('2.33.1', sha256='0cb4843da15a65a953907c96bad658283f3c4419d6bcc56bf2789db16306adb2')
    version('2.32',   sha256='de38b15c902eb2725eac6af21183a5f34ea4634cb0bcef19612b50e5ed31072d')
    version('2.31.1', sha256='ffcc382695bf947da6135e7436b8ed52d991cf270db897190f19d6f9838564d0')
    version('2.29.1', sha256='1509dff41369fb70aed23682351b663b56db894034773e6dbf7d5d6071fc55cc')
    version('2.28', sha256='6297433ee120b11b4b0a1c8f3512d7d73501753142ab9e2daa13c5a3edd32a72')
    version('2.27', sha256='369737ce51587f92466041a97ab7d2358c6d9e1b6490b3940eb09fb0a9a6ac88')
    version('2.26', sha256='c2ace41809542f5237afc7e3b8f32bb92bc7bc53c6232a84463c423b0714ecd9')
    version('2.25.1', sha256='b5b14added7d78a8d1ca70b5cb75fef57ce2197264f4f5835326b0df22ac9f22')
    version('2.25', sha256='22defc65cfa3ef2a3395faaea75d6331c6e62ea5dfacfed3e2ec17b08c882923')
    version('2.24', sha256='e5e8c5be9664e7f7f96e0d09919110ab5ad597794f5b1809871177a0f0f14137')
    version('2.23.2', sha256='fe914e56fed7a9ec2eb45274b1f2e14b0d8b4f41906a5194eac6883cfe5c1097')
    version('2.20.1', sha256='71d37c96451333c5c0b84b170169fdcb138bbb27397dc06281905d9717c8ed64')

    variant('plugins', default=True,
            description="enable plugins, needed for gold linker")
    variant('gold', default=False,
            description="build the gold linker")
    variant('libiberty', default=False, description='Also install libiberty.')
    variant('nls', default=True, description='Enable Native Language Support')
    variant('headers', default=False, description='Install extra headers (e.g. ELF)')
    variant('lto', default=False, description='Enable lto.')
    variant('ld', default=False, description='Enable ld.')
    variant('gas', default=False, description='Enable as assembler.')
    variant('interwork', default=False, description='Enable interwork.')

    patch('cr16.patch', when='@:2.29.1')
    patch('update_symbol-2.26.patch', when='@2.26')

    depends_on('zlib')
    depends_on('diffutils', type='build')
    depends_on('gettext', when='+nls')

    # Prior to 2.30, gold did not distribute the generated files and
    # thus needs bison, even for a one-time build.
    depends_on('m4', type='build', when='@:2.29.99 +gold')
    depends_on('bison', type='build', when='@:2.29.99 +gold')

    # 2.34 needs makeinfo due to a bug, see:
    # https://sourceware.org/bugzilla/show_bug.cgi?id=25491
    depends_on('texinfo', type='build', when='@2.34')

    conflicts('+gold', when='platform=darwin',
              msg="Binutils cannot build linkers on macOS")

<<<<<<< HEAD
    def setup_environment(self, spack_env, run_env):
        spec = self.spec

        if self.spec.satisfies('%cce'):
            spack_env.append_flags('LDFLAGS', '-Wl,-z,muldefs')

        if '+nls' in spec:
            spack_env.append_flags('LDFLAGS', '-lintl')
=======
    # When you build binutils with ~ld and +gas and load it in your PATH, you
    # may end up with incompatibilities between a potentially older system ld
    # and a recent assembler. For instance the linker on ubuntu 16.04 from
    # binutils 2.26 and the assembler from binutils 2.36.1 will result in:
    # "unable to initialize decompress status for section .debug_info"
    # when compiling with debug symbols on gcc.
    conflicts('+gas', '~ld', msg="Assembler not always compatible with system ld")

    # When you build ld.gold you automatically get ld, even when you add the
    # --disable-ld flag
    conflicts('~ld', '+gold')
>>>>>>> c748f5a7

    def configure_args(self):
        spec = self.spec

        args = [
            '--disable-dependency-tracking',
            '--disable-werror',
            '--enable-multilib',
            '--enable-shared',
            '--enable-64-bit-bfd',
            '--enable-targets=all',
            '--with-system-zlib',
            '--with-sysroot=/',
        ]

        args += self.enable_or_disable('lto')
        args += self.enable_or_disable('ld')
        args += self.enable_or_disable('gas')
        args += self.enable_or_disable('interwork')
        args += self.enable_or_disable('gold')
        args += self.enable_or_disable('plugins')

        if '+libiberty' in spec:
            args.append('--enable-install-libiberty')
        else:
            args.append('--disable-install-libiberty')

        if '+nls' in spec:
<<<<<<< HEAD
            configure_args.append('--enable-nls')
=======
            args.append('--enable-nls')
            args.append('LDFLAGS=-lintl')
>>>>>>> c748f5a7
        else:
            args.append('--disable-nls')

        # To avoid namespace collisions with Darwin/BSD system tools,
        # prefix executables with "g", e.g., gar, gnm; see Homebrew
        # https://github.com/Homebrew/homebrew-core/blob/master/Formula/binutils.rb
        if spec.satisfies('platform=darwin'):
            args.append('--program-prefix=g')

        return args

    # 2.36 is missing some dependencies and requires serial make install.
    # https://sourceware.org/bugzilla/show_bug.cgi?id=27482
    @when('@2.36:')
    def install(self, spec, prefix):
        with working_dir(self.build_directory):
            make('-j', '1', *self.install_targets)

    @run_after('install')
    def install_headers(self):
        # some packages (like TAU) need the ELF headers, so install them
        # as a subdirectory in include/extras
        if '+headers' in self.spec:
            extradir = join_path(self.prefix.include, 'extra')
            mkdirp(extradir)
            # grab the full binutils set of headers
            install_tree('include', extradir)
            # also grab the headers from the bfd directory
            install(join_path(self.build_directory, 'bfd', '*.h'),
                    extradir)

    def flag_handler(self, name, flags):
        # To ignore the errors of narrowing conversions for
        # the Fujitsu compiler
        if name == 'cxxflags' and (
            self.spec.satisfies('@:2.31.1') and
            self.compiler.name in ('fj', 'clang', 'apple-clang')
        ):
            flags.append('-Wno-narrowing')
        elif name == 'cflags':
            if self.spec.satisfies('@:2.34 %gcc@10:'):
                flags.append('-fcommon')
        return (flags, None, None)

    def test(self):
        spec_vers = str(self.spec.version)

        checks = {
            'ar': spec_vers,
            'c++filt': spec_vers,
            'coffdump': spec_vers,
            'dlltool': spec_vers,
            'elfedit': spec_vers,
            'gprof': spec_vers,
            'ld': spec_vers,
            'nm': spec_vers,
            'objdump': spec_vers,
            'ranlib': spec_vers,
            'readelf': spec_vers,
            'size': spec_vers,
            'strings': spec_vers,
        }

        for exe in checks:
            expected = checks[exe]
            reason = 'test: ensuring version of {0} is {1}' \
                .format(exe, expected)
            self.run_test(exe, '--version', expected, installed=True,
                          purpose=reason, skip_missing=True)<|MERGE_RESOLUTION|>--- conflicted
+++ resolved
@@ -59,16 +59,6 @@
     conflicts('+gold', when='platform=darwin',
               msg="Binutils cannot build linkers on macOS")
 
-<<<<<<< HEAD
-    def setup_environment(self, spack_env, run_env):
-        spec = self.spec
-
-        if self.spec.satisfies('%cce'):
-            spack_env.append_flags('LDFLAGS', '-Wl,-z,muldefs')
-
-        if '+nls' in spec:
-            spack_env.append_flags('LDFLAGS', '-lintl')
-=======
     # When you build binutils with ~ld and +gas and load it in your PATH, you
     # may end up with incompatibilities between a potentially older system ld
     # and a recent assembler. For instance the linker on ubuntu 16.04 from
@@ -80,7 +70,15 @@
     # When you build ld.gold you automatically get ld, even when you add the
     # --disable-ld flag
     conflicts('~ld', '+gold')
->>>>>>> c748f5a7
+
+    def setup_environment(self, spack_env, run_env):
+        spec = self.spec
+
+        if self.spec.satisfies('%cce'):
+            spack_env.append_flags('LDFLAGS', '-Wl,-z,muldefs')
+
+        if '+nls' in spec:
+            spack_env.append_flags('LDFLAGS', '-lintl')
 
     def configure_args(self):
         spec = self.spec
@@ -109,12 +107,9 @@
             args.append('--disable-install-libiberty')
 
         if '+nls' in spec:
-<<<<<<< HEAD
-            configure_args.append('--enable-nls')
-=======
             args.append('--enable-nls')
             args.append('LDFLAGS=-lintl')
->>>>>>> c748f5a7
+
         else:
             args.append('--disable-nls')
 
