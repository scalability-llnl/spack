--- conflicted
+++ resolved
@@ -351,7 +351,9 @@
     # See https://github.com/spack/spack/issues/28273
     patch("pthread-stack-min-fix.patch", when="@1.69.0:1.72.0")
 
-<<<<<<< HEAD
+    # https://www.intel.com/content/www/us/en/developer/articles/technical/building-boost-with-oneapi.html
+    patch("1.78-intel-linux-jam.patch", when="@1.78 %oneapi")
+
     # MPI constants are usually not compile-time constants
     # See https://github.com/boostorg/mpi/issues/133
     # and https://github.com/boostorg/mpi/pull/134
@@ -360,10 +362,6 @@
     # We need a different patch for `@develop` because its directory structure
     # is different
     patch("mpi-constants.patch", when='@develop')
-=======
-    # https://www.intel.com/content/www/us/en/developer/articles/technical/building-boost-with-oneapi.html
-    patch("1.78-intel-linux-jam.patch", when="@1.78 %oneapi")
->>>>>>> 78cac4d8
 
     def patch(self):
         # Disable SSSE3 and AVX2 when using the NVIDIA compiler
