# Copyright 2013-2023 Lawrence Livermore National Security, LLC and other
# Spack Project Developers. See the top-level COPYRIGHT file for details.
#
# SPDX-License-Identifier: (Apache-2.0 OR MIT)

import os

from spack.package import *


class Bufr(CMakePackage):
    """The NOAA bufr library contains subroutines, functions and other
    utilities that can be used to read (decode) and write (encode)
    data in BUFR, which is a WMO standard format for the exchange of
    meteorological data. This is part of the NCEPLIBS project.
    The library also includes a Python interface.
    """

    homepage = "https://noaa-emc.github.io/NCEPLIBS-bufr"
<<<<<<< HEAD
    url = "https://github.com/NOAA-EMC/NCEPLIBS-bufr/archive/refs/tags/v12.0.1.tar.gz"
=======
    url = "https://github.com/NOAA-EMC/NCEPLIBS-bufr/archive/refs/tags/bufr_v11.5.0.tar.gz"
    git = "https://github.com/NOAA-EMC/NCEPLIBS-bufr"
>>>>>>> 65d3221a

    maintainers("AlexanderRichert-NOAA", "edwardhartnett", "Hang-Lei-NOAA", "jbathegit")

<<<<<<< HEAD
=======
    version("develop", branch="develop")
>>>>>>> 65d3221a
    version("12.0.1", sha256="525f26238dba6511a453fc71cecc05f59e4800a603de2abbbbfb8cbb5adf5708")
    version("12.0.0", sha256="d01c02ea8e100e51fd150ff1c4a1192ca54538474acb1b7f7a36e8aeab76ee75")
    version("11.7.1", sha256="6533ce6eaa6b02c0cb5424cfbc086ab120ccebac3894980a4daafd4dfadd71f8")
    version("11.7.0", sha256="6a76ae8e7682bbc790321bf80c2f9417775c5b01a5c4f10763df92e01b20b9ca")
    version("11.6.0", sha256="af4c04e0b394aa9b5f411ec5c8055888619c724768b3094727e8bb7d3ea34a54")
    version("11.5.0", sha256="d154839e29ef1fe82e58cf20232e9f8a4f0610f0e8b6a394b7ca052e58f97f43")
    version("11.4.0", sha256="946482405e675b99e8e0c221d137768f246076f5e9ba92eed6cae47fb68b7a26")

<<<<<<< HEAD
    # tar file name depends on version
    def url_for_version(self, version):
        url = "https://github.com/NOAA-EMC/NCEPLIBS-bufr/archive/refs/tags"
        if version >= Version("12.0.1"):
            url += "/v{0}.tar.gz".format(version)
        else:
            url += "/bufr_v{0}.tar.gz".format(version)
        return url

=======
>>>>>>> 65d3221a
    # Patch to not add "-c" to ranlib flags when using llvm-ranlib on Apple systems
    patch("cmakelists-apple-llvm-ranlib.patch", when="@11.5.0:11.6.0")
    # C test does not explicity link to -lm causing DSO error when building shared libs
    patch("c-tests-libm.patch", when="@11.5.0:11.7.0")
    # Patch to identify Python version correctly
<<<<<<< HEAD
    patch("python-version.patch", when="+python @:12.0.0")

    variant("python", default=False, description="Enable Python interface?")
    variant("shared", default=True, description="Build shared libraries", when="@11.5:")
    variant("tests", default=False, description="Build tests")
=======
    patch("python-version.patch", when="@11.5:12.0.0 +python")

    variant("python", default=False, description="Enable Python interface?")
    variant("shared", default=True, description="Build shared libraries", when="@11.5:")
>>>>>>> 65d3221a

    extends("python", when="+python")

    depends_on("python@3:", type=("build", "run"), when="+python")
    depends_on("py-setuptools", type="build", when="+python")
<<<<<<< HEAD
    depends_on("py-numpy", type="build", when="+python")
    depends_on("py-pip", type="build", when="+python")
    depends_on("py-wheel", type="build", when="+python")

=======
    depends_on("py-numpy", type=("build", "run"), when="+python")
    depends_on("py-pip", type="build", when="+python")
    depends_on("py-wheel", type="build", when="+python")

    def url_for_version(self, version):
        pre = "bufr_" if version < Version("12.0.1") else ""
        return (
            f"https://github.com/NOAA-EMC/NCEPLIBS-bufr/archive/refs/tags/{pre}v{version}.tar.gz"
        )

>>>>>>> 65d3221a
    # Need to make the lines shorter at least on some systems
    def patch(self):
        with when("@:11.7.1"):
            filter_file("_lenslmax 120", "_lenslmax 60", "CMakeLists.txt")

    def cmake_args(self):
        args = [
            self.define_from_variant("ENABLE_PYTHON", "python"),
            self.define_from_variant("BUILD_SHARED_LIBS", "shared"),
<<<<<<< HEAD
            self.define_from_variant("BUILD_TESTS", "tests"),
=======
            self.define("BUILD_TESTS", self.run_tests),
>>>>>>> 65d3221a
        ]

        return args

    def flag_handler(self, name, flags):
        """
        On macOS if a library built with the ar utility contains objects
        with Fortran module data but no executable functions,
        the symbols corresponding to the module data may not be resolved
        when an object referencing them is linked against the library.
        You can work around this by compiling with option -fno-common.
        """
        fc = self.compiler.fc
        if self.spec.satisfies("platform=darwin"):
            if name == "fflags":
                if "ifort" in fc or "gfortran" in fc:
                    flags.append("-fno-common")

        # Bufr inserts a path into source code which may be longer than 132
        if name == "fflags" and "gfortran" in fc:
            flags.append("-ffree-line-length-none")

        # Inject flags into CMake build
        return (None, None, flags)

    def _setup_bufr_environment(self, env, suffix):
        libname = "libbufr_{0}".format(suffix)
        shared = True if "+shared" in self.spec else False
        # Bufr has _DA (dynamic allocation) libs in versions <= 11.5.0
        append = "" if self.spec.satisfies("@11.5.0:") else "_DA"
        lib = find_libraries(libname + append, root=self.prefix, shared=shared, recursive=True)
        lib_envname = "BUFR_LIB{0}".format(suffix) + append
        inc_envname = "BUFR_INC{0}".format(suffix) + append
        include_dir = "{0}_{1}".format(self.prefix.include.bufr, suffix)

        env.set(lib_envname, lib[0])
        env.set(inc_envname, include_dir)

        if self.spec.satisfies("+python"):
            pyver = self.spec["python"].version.up_to(2)
<<<<<<< HEAD
            pydir = os.path.join(os.path.dirname(lib[0]), "python%s/site-packages" % pyver)
=======
            pydir = join_path(os.path.dirname(lib[0]), f"python{pyver}", "site-packages")
>>>>>>> 65d3221a
            env.prepend_path("PYTHONPATH", pydir)

    def setup_run_environment(self, env):
        suffixes = ["4"]
        if not self.spec.satisfies("@12:"):
            suffixes += ["8", "d"]
        for suffix in suffixes:
<<<<<<< HEAD
            self._setup_bufr_environment(env, suffix)
=======
            self._setup_bufr_environment(env, suffix)

    def check(self):
        if self.spec.satisfies("~python"):
            with working_dir(self.builder.build_directory):
                make("test")
>>>>>>> 65d3221a
<|MERGE_RESOLUTION|>--- conflicted
+++ resolved
@@ -17,19 +17,12 @@
     """
 
     homepage = "https://noaa-emc.github.io/NCEPLIBS-bufr"
-<<<<<<< HEAD
     url = "https://github.com/NOAA-EMC/NCEPLIBS-bufr/archive/refs/tags/v12.0.1.tar.gz"
-=======
-    url = "https://github.com/NOAA-EMC/NCEPLIBS-bufr/archive/refs/tags/bufr_v11.5.0.tar.gz"
     git = "https://github.com/NOAA-EMC/NCEPLIBS-bufr"
->>>>>>> 65d3221a
 
     maintainers("AlexanderRichert-NOAA", "edwardhartnett", "Hang-Lei-NOAA", "jbathegit")
 
-<<<<<<< HEAD
-=======
     version("develop", branch="develop")
->>>>>>> 65d3221a
     version("12.0.1", sha256="525f26238dba6511a453fc71cecc05f59e4800a603de2abbbbfb8cbb5adf5708")
     version("12.0.0", sha256="d01c02ea8e100e51fd150ff1c4a1192ca54538474acb1b7f7a36e8aeab76ee75")
     version("11.7.1", sha256="6533ce6eaa6b02c0cb5424cfbc086ab120ccebac3894980a4daafd4dfadd71f8")
@@ -38,46 +31,20 @@
     version("11.5.0", sha256="d154839e29ef1fe82e58cf20232e9f8a4f0610f0e8b6a394b7ca052e58f97f43")
     version("11.4.0", sha256="946482405e675b99e8e0c221d137768f246076f5e9ba92eed6cae47fb68b7a26")
 
-<<<<<<< HEAD
-    # tar file name depends on version
-    def url_for_version(self, version):
-        url = "https://github.com/NOAA-EMC/NCEPLIBS-bufr/archive/refs/tags"
-        if version >= Version("12.0.1"):
-            url += "/v{0}.tar.gz".format(version)
-        else:
-            url += "/bufr_v{0}.tar.gz".format(version)
-        return url
-
-=======
->>>>>>> 65d3221a
     # Patch to not add "-c" to ranlib flags when using llvm-ranlib on Apple systems
     patch("cmakelists-apple-llvm-ranlib.patch", when="@11.5.0:11.6.0")
     # C test does not explicity link to -lm causing DSO error when building shared libs
     patch("c-tests-libm.patch", when="@11.5.0:11.7.0")
     # Patch to identify Python version correctly
-<<<<<<< HEAD
-    patch("python-version.patch", when="+python @:12.0.0")
-
-    variant("python", default=False, description="Enable Python interface?")
-    variant("shared", default=True, description="Build shared libraries", when="@11.5:")
-    variant("tests", default=False, description="Build tests")
-=======
     patch("python-version.patch", when="@11.5:12.0.0 +python")
 
-    variant("python", default=False, description="Enable Python interface?")
+    variant("python", default=False, description="Enable Python interface")
     variant("shared", default=True, description="Build shared libraries", when="@11.5:")
->>>>>>> 65d3221a
 
     extends("python", when="+python")
 
     depends_on("python@3:", type=("build", "run"), when="+python")
     depends_on("py-setuptools", type="build", when="+python")
-<<<<<<< HEAD
-    depends_on("py-numpy", type="build", when="+python")
-    depends_on("py-pip", type="build", when="+python")
-    depends_on("py-wheel", type="build", when="+python")
-
-=======
     depends_on("py-numpy", type=("build", "run"), when="+python")
     depends_on("py-pip", type="build", when="+python")
     depends_on("py-wheel", type="build", when="+python")
@@ -88,7 +55,6 @@
             f"https://github.com/NOAA-EMC/NCEPLIBS-bufr/archive/refs/tags/{pre}v{version}.tar.gz"
         )
 
->>>>>>> 65d3221a
     # Need to make the lines shorter at least on some systems
     def patch(self):
         with when("@:11.7.1"):
@@ -98,11 +64,7 @@
         args = [
             self.define_from_variant("ENABLE_PYTHON", "python"),
             self.define_from_variant("BUILD_SHARED_LIBS", "shared"),
-<<<<<<< HEAD
-            self.define_from_variant("BUILD_TESTS", "tests"),
-=======
             self.define("BUILD_TESTS", self.run_tests),
->>>>>>> 65d3221a
         ]
 
         return args
@@ -143,11 +105,7 @@
 
         if self.spec.satisfies("+python"):
             pyver = self.spec["python"].version.up_to(2)
-<<<<<<< HEAD
-            pydir = os.path.join(os.path.dirname(lib[0]), "python%s/site-packages" % pyver)
-=======
             pydir = join_path(os.path.dirname(lib[0]), f"python{pyver}", "site-packages")
->>>>>>> 65d3221a
             env.prepend_path("PYTHONPATH", pydir)
 
     def setup_run_environment(self, env):
@@ -155,13 +113,9 @@
         if not self.spec.satisfies("@12:"):
             suffixes += ["8", "d"]
         for suffix in suffixes:
-<<<<<<< HEAD
-            self._setup_bufr_environment(env, suffix)
-=======
             self._setup_bufr_environment(env, suffix)
 
     def check(self):
         if self.spec.satisfies("~python"):
             with working_dir(self.builder.build_directory):
-                make("test")
->>>>>>> 65d3221a
+                make("test")