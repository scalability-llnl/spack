--- conflicted
+++ resolved
@@ -33,11 +33,8 @@
     depends_on('zstd')
     depends_on('lz4')
 
-<<<<<<< HEAD
     patch('gcc.patch', when="@1.12.1:1.16.3")
-=======
     patch('test_forksafe.patch', when='@1.15.0:1.17.0%intel')
->>>>>>> 5560d5b6
 
     def cmake_args(self):
         args = []
