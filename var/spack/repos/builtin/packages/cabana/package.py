--- conflicted
+++ resolved
@@ -38,14 +38,9 @@
     variant("heffte", default=False, description="Build with heFFTe support")
     variant("hypre", default=False, description="Build with HYPRE support")
     variant("silo", default=False, description="Build with SILO support")
-<<<<<<< HEAD
-    variant("hdf5", default=False, description="Buld with HDF5 support")
-    variant("cajita", default=False, description="Build Cajita subpackage")
-=======
     variant("hdf5", default=False, description="Build with HDF5 support")
     variant("cajita", default=False, description="Build Cajita subpackage (Grid in 0.6:)")
     variant("grid", default=False, description="Build Grid subpackage")
->>>>>>> 28c49930
     variant("testing", default=False, description="Build unit tests")
     variant("examples", default=False, description="Build tutorial examples")
     variant("performance_testing", default=False, description="Build performance tests")
@@ -93,21 +88,11 @@
     depends_on("arborx", when="@0.3.0:+arborx")
     depends_on("hypre-cmake@2.22.0:", when="@0.4.0:+hypre")
     depends_on("hypre-cmake@2.22.1:", when="@0.5.0:+hypre")
-<<<<<<< HEAD
-    depends_on("heffte@2.0.0", when="@0.4.0+heffte")
-    depends_on("heffte@2.1.0", when="@0.5.0+heffte")
-    depends_on("heffte@2.3.0", when="@0.6.0:+heffte")
-    depends_on("silo +mpi", when="@0.5.0:+silo")
-    depends_on("hdf5 +mpi", when="@0.6.0:+hdf5")
-=======
-    # Previous heFFTe pinned at 2.x.0 because its cmakefiles can't roll forward
-    # compatibilty to later minor versions.
     depends_on("heffte@2.0.0", when="@0.4.0+heffte")
     depends_on("heffte@2.1.0", when="@0.5.0:+heffte")
     depends_on("heffte@2.3.0:", when="@0.6.0:+heffte")
     depends_on("silo", when="@0.5.0:+silo")
     depends_on("hdf5", when="@0.6.0:+hdf5")
->>>>>>> 28c49930
     depends_on("mpi", when="+mpi")
 
     # Cabana automatically builds HDF5 support with newer cmake versions
