# Copyright 2013-2020 Lawrence Livermore National Security, LLC and other
# Spack Project Developers. See the top-level COPYRIGHT file for details.
#
# SPDX-License-Identifier: (Apache-2.0 OR MIT)

from spack import *


class Camp(CMakePackage, CudaPackage):
    """
    Compiler agnostic metaprogramming library providing concepts,
    type operations and tuples for C++ and cuda
    """

    homepage = "https://github.com/LLNL/camp"
    git      = "https://github.com/LLNL/camp.git"
    url      = "https://github.com/LLNL/camp/archive/v0.1.0.tar.gz"

    version('master', branch='master', submodules='True')
    version('0.1.0', sha256='fd4f0f2a60b82a12a1d9f943f8893dc6fe770db493f8fae5ef6f7d0c439bebcc')

    depends_on('cmake@3.8:', type='build')
    depends_on('cmake@3.9:', type='build', when="+cuda")

    variant('hip', default=False, description='Enable HIP support')
    depends_on('llvm-amdgpu', when='+hip')
    depends_on('hip', when='+hip')

    def cmake_args(self):
        spec = self.spec

        options = []

        if '+cuda' in spec:
            options.extend([
                '-DENABLE_CUDA=ON',
                '-DCUDA_TOOLKIT_ROOT_DIR=%s' % (spec['cuda'].prefix)])

            if not spec.satisfies('cuda_arch=none'):
                cuda_arch = spec.variants['cuda_arch'].value
                options.append('-DCUDA_ARCH=sm_{0}'.format(cuda_arch[0]))
                flag = '-arch sm_{0}'.format(cuda_arch[0])
                options.append('-DCMAKE_CUDA_FLAGS:STRING={0}'.format(flag))
        else:
            options.append('-DENABLE_CUDA=OFF')

<<<<<<< HEAD
        # Please note that there is currently a bug in how spack detects hip.
        # There is a workaound involving some manual changes to the hip
        # package file and to the packages.yaml file.
        # Please contact a developer for details.
        if '+hip' in spec:
            # Possibly add '-DHIP_CLANG_PATH={0}'
            #  .format(self.spec['llvm-amdgpu'].prefix.bin
            # in the future if there are issues.
            options.extend([
                '-DENABLE_HIP=ON',
                '-DHIP_ROOT_DIR={0}'. format(spec['hip'].prefix)])
        else:
            options.append('-DENABLE_HIP=OFF')

        options.append('-DENABLE_TESTS=ON')
=======
        options.append('-DENABLE_TESTS={0}'.format(
            "On" if self.run_tests else "Off"))
>>>>>>> 71cb46af

        return options<|MERGE_RESOLUTION|>--- conflicted
+++ resolved
@@ -44,7 +44,6 @@
         else:
             options.append('-DENABLE_CUDA=OFF')
 
-<<<<<<< HEAD
         # Please note that there is currently a bug in how spack detects hip.
         # There is a workaound involving some manual changes to the hip
         # package file and to the packages.yaml file.
@@ -59,10 +58,7 @@
         else:
             options.append('-DENABLE_HIP=OFF')
 
-        options.append('-DENABLE_TESTS=ON')
-=======
         options.append('-DENABLE_TESTS={0}'.format(
             "On" if self.run_tests else "Off"))
->>>>>>> 71cb46af
 
         return options