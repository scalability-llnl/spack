--- conflicted
+++ resolved
@@ -55,15 +55,6 @@
     version('1.3.0', branch='master',
             git='https://github.com/OpenSpeedShop/cbtf-argonavis-gui.git')
 
-<<<<<<< HEAD
-    depends_on("cmake@3.0.2:", type='build')
-    depends_on("openspeedshop+cuda gui='qt4'")
-    depends_on('qt@4.8.6:')
-    depends_on("boost@1.50.0:")
-    depends_on("cbtf")
-    depends_on("cbtf-krell")
-    depends_on("cbtf-argonavis")
-=======
     version('develop', branch='master',
             git='https://github.com/OpenSpeedShop/cbtf-argonavis-gui.git')
 
@@ -95,7 +86,6 @@
     depends_on("cbtf-argonavis@develop", when='@develop')
     depends_on("cbtf-argonavis@1.9.1.0", when='@1.3.0.0')
 
->>>>>>> a46f2b8e
     depends_on("cuda")
 
     depends_on("openspeedshop-utils+cuda@develop", when='@develop')
