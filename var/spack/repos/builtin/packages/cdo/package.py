# Copyright 2013-2023 Lawrence Livermore National Security, LLC and other
# Spack Project Developers. See the top-level COPYRIGHT file for details.
#
# SPDX-License-Identifier: (Apache-2.0 OR MIT)

from collections import defaultdict

from spack.package import *
from spack.util.environment import is_system_path


class Cdo(AutotoolsPackage):
    """CDO is a collection of command line Operators to manipulate and analyse
    Climate and NWP model Data.
    """

    homepage = "https://code.mpimet.mpg.de/projects/cdo"
    url = "https://code.mpimet.mpg.de/attachments/download/12760/cdo-1.7.2.tar.gz"
    list_url = "https://code.mpimet.mpg.de/projects/cdo/files"

    maintainers("skosukhin", "Try2Code")

    version(
        "2.2.2",
        sha256="419c77315244019af41a296c05066f474cccbf94debfaae9e2106da51bc7c937",
        url="https://code.mpimet.mpg.de/attachments/download/28882/cdo-2.2.2.tar.gz",
    )
    version(
        "2.2.0",
        sha256="679c8d105706caffcba0960ec5ddc4a1332c1b40c52f82c3937356999d8fadf2",
        url="https://code.mpimet.mpg.de/attachments/download/28013/cdo-2.2.0.tar.gz",
    )
    version(
        "2.1.1",
        sha256="c29d084ccbda931d71198409fb2d14f99930db6e7a3654b3c0243ceb304755d9",
        url="https://code.mpimet.mpg.de/attachments/download/27654/cdo-2.1.1.tar.gz",
    )
    version(
        "2.1.0",
        sha256="b871346c944b05566ab21893827c74616575deaad0b20eacb472b80b1fa528cc",
        url="https://code.mpimet.mpg.de/attachments/download/27481/cdo-2.1.0.tar.gz",
    )
    version(
        "2.0.6",
        sha256="ef120dea9032b1be80a4cfa201958c3b910107205beb6674195675f1ee8ed402",
        url="https://code.mpimet.mpg.de/attachments/download/27276/cdo-2.0.6.tar.gz",
    )
    version(
        "2.0.5",
        sha256="edeebbf1c3b1a1f0c642dae6bc8c7624e0c54babe461064dc5c7daca4a5b0dce",
        url="https://code.mpimet.mpg.de/attachments/download/26823/cdo-2.0.5.tar.gz",
    )
    version(
        "2.0.4",
        sha256="73c0c1e5348632e6e8452ea8e617c35499bc55c845ee2c1d42b912a7e00e5533",
        url="https://code.mpimet.mpg.de/attachments/download/26761/cdo-2.0.4.tar.gz",
    )
    version(
        "2.0.3",
        sha256="25520260ccb4e5324c27fa2160dfafc8152b180dd7f0133bd80425df3ef7c65a",
        url="https://code.mpimet.mpg.de/attachments/download/26676/cdo-2.0.3.tar.gz",
    )
    version(
        "2.0.2",
        sha256="34dfdd0d4126cfd35fc69e37e60901c8622d13ec5b3fa5f0fe6a1cc866cc5a70",
        url="https://code.mpimet.mpg.de/attachments/download/26654/cdo-2.0.2.tar.gz",
    )
    version(
        "2.0.1",
        sha256="d0794d261e22efa0adac8e6d18de2b60d54de5e1a4df6127c65fc417feb8fdac",
        url="https://code.mpimet.mpg.de/attachments/download/26477/cdo-2.0.1.tar.gz",
    )
    version(
        "2.0.0",
        sha256="6bca54e9d69d8c1f072f1996547b7347a65743d15ba751967e9bb16e0ff7a843",
        url="https://code.mpimet.mpg.de/attachments/download/26370/cdo-2.0.0.tar.gz",
    )
    version(
        "1.9.10",
        sha256="cc39c89bbb481d7b3945a06c56a8492047235f46ac363c4f0d980fccdde6677e",
        url="https://code.mpimet.mpg.de/attachments/download/24638/cdo-1.9.10.tar.gz",
    )
    version(
        "1.9.9",
        sha256="959b5b58f495d521a7fd1daa84644888ec87d6a0df43f22ad950d17aee5ba98d",
        url="https://code.mpimet.mpg.de/attachments/download/23323/cdo-1.9.9.tar.gz",
    )
    version(
        "1.9.8",
        sha256="f2660ac6f8bf3fa071cf2a3a196b3ec75ad007deb3a782455e80f28680c5252a",
        url="https://code.mpimet.mpg.de/attachments/download/20826/cdo-1.9.8.tar.gz",
    )
    version(
        "1.9.7.1",
        sha256="3771952e065bcf935d43e492707370ed2a0ecb59a06bea24f9ab69d77943962c",
        url="https://code.mpimet.mpg.de/attachments/download/20124/cdo-1.9.7.1.tar.gz",
    )
    version(
        "1.9.6",
        sha256="b31474c94548d21393758caa33f35cf7f423d5dfc84562ad80a2bdcb725b5585",
        url="https://code.mpimet.mpg.de/attachments/download/19299/cdo-1.9.6.tar.gz",
    )
    version(
        "1.9.5",
        sha256="48ed65cc5b436753c8e7f9eadd8aa97376698ce230ceafed2a4350a5b1a27148",
        url="https://code.mpimet.mpg.de/attachments/download/18264/cdo-1.9.5.tar.gz",
    )
    version(
        "1.9.4",
        sha256="3d1c0fd3f7d38c5d3d88139ca1546c9d24e1b1ff752a794a4194dfe624695def",
        url="https://code.mpimet.mpg.de/attachments/download/17374/cdo-1.9.4.tar.gz",
    )
    version(
        "1.9.3",
        sha256="e83a3de7b402600c0d9a5df18073d36d133ff9719d3c561a0efa90f9c1599f3f",
        url="https://code.mpimet.mpg.de/attachments/download/16435/cdo-1.9.3.tar.gz",
    )
    version(
        "1.9.2",
        sha256="d1c5092167034a48e4b8ada24cf78a1d4b84e364ffbb08b9ca70d13f428f300c",
        url="https://code.mpimet.mpg.de/attachments/download/16035/cdo-1.9.2.tar.gz",
    )
    version(
        "1.9.1",
        sha256="33cba3cfcc27e5896769143c5f8e2f300ca14c7a40d1f19ffd1ed24b49ea3d55",
        url="https://code.mpimet.mpg.de/attachments/download/15653/cdo-1.9.1.tar.gz",
    )
    version(
        "1.9.0",
        sha256="df367f8c3abf4ab085bcfc61e0205b28a5ecc69b7b83ba398b4d3c874dd69008",
        url="https://code.mpimet.mpg.de/attachments/download/15187/cdo-1.9.0.tar.gz",
    )
    version(
        "1.8.2",
        sha256="6ca6c1263af2237737728ac937a275f8aa27680507636a6b6320f347c69a369a",
        url="https://code.mpimet.mpg.de/attachments/download/14686/cdo-1.8.2.tar.gz",
    )
    version(
        "1.7.2",
        sha256="4c43eba7a95f77457bfe0d30fb82382b3b5f2b0cf90aca6f0f0a008f6cc7e697",
        url="https://code.mpimet.mpg.de/attachments/download/12760/cdo-1.7.2.tar.gz",
    )

    variant("netcdf", default=True, description="Enable NetCDF support")
    variant(
        "grib2",
        default="eccodes",
        values=("eccodes", "grib-api", "none"),
        description="Specify GRIB2 backend",
    )
    variant(
        "external-grib1",
        default=False,
        description="Ignore the built-in support and use the external "
        "GRIB2 backend for GRIB1 files",
    )
    variant("szip", default=True, description="Enable szip compression for GRIB1")
    variant("hdf5", default=True, description="Enable HDF5 support")

    variant("udunits2", default=True, description="Enable UDUNITS2 support")
    variant("libxml2", default=True, description="Enable libxml2 support")
    variant("proj", default=True, description="Enable PROJ library for cartographic projections")
    variant("curl", default=False, description="Enable curl support")
    variant("fftw3", default=True, description="Enable support for fftw3")
    variant("magics", default=False, description="Enable Magics library support")
    variant("openmp", default=True, description="Enable OpenMP support")

    depends_on("pkgconfig", type="build")

    depends_on("netcdf-c", when="+netcdf")
    # The internal library of CDO implicitly links to hdf5.
    # We also need the backend of netcdf to be thread safe.
    depends_on("hdf5+threadsafe", when="+netcdf +openmp")

    # Same in case hdf5 is used in the frontend
    depends_on("hdf5+threadsafe", when="+hdf5")

    depends_on("grib-api", when="grib2=grib-api")
    depends_on("eccodes", when="grib2=eccodes")

    depends_on("szip", when="+szip")

<<<<<<< HEAD
    depends_on("hdf5+threadsafe", when="+hdf5 +openmp")

=======
>>>>>>> 65d3221a
    depends_on("udunits", when="+udunits2")
    depends_on("libxml2", when="+libxml2")
    depends_on("proj@:5", when="@:1.9.6+proj")
    depends_on("proj@:7", when="@1.9.7+proj")
    depends_on("proj@5:", when="@1.9.8:+proj")
    depends_on("curl", when="+curl")
    depends_on("fftw-api@3:", when="+fftw3")
    depends_on("magics", when="+magics")
    depends_on("uuid")

    conflicts(
        "+szip", when="+external-grib1 grib2=none", msg="The configuration does not support GRIB1"
    )
    conflicts("%gcc@9:", when="@:1.9.6", msg="GCC 9 changed OpenMP data sharing behavior")

    # Internal compiler error when building with Intel 2022.1.2
    # https://github.com/jcsda/spack-stack/issues/248
    patch("intel-compare.patch", when="%intel@2022.1.2")

    def configure_args(self):
        config_args = []

        flags = defaultdict(list)

        def yes_or_prefix(spec_name):
            prefix = self.spec[spec_name].prefix
            return "yes" if is_system_path(prefix) else prefix

        if "+netcdf" in self.spec:
            config_args.append("--with-netcdf=" + yes_or_prefix("netcdf-c"))
            # We need to make sure that the libtool script of libcdi - the
            # internal library of CDO - finds the correct version of hdf5.
            # Note that the argument of --with-hdf5 is not passed to the
            # configure script of libcdi, therefore we have to provide
            # additional flags regardless of whether hdf5 support is enabled.
            netcdfc_spec = self.spec["netcdf-c"]
            if not is_system_path(netcdfc_spec.prefix):
                if netcdfc_spec.satisfies("+shared"):
                    flags["LDFLAGS"].append(netcdfc_spec.libs.search_flags)
                    flags["LIBS"].append(netcdfc_spec.libs.link_flags)
                else:
                    ncconfig = which("nc-config")
                    flags["LDFLAGS"].append(ncconfig("--cflags", output=str).strip())
                    flags["LIBS"].append(ncconfig("--libs", output=str).strip())
        else:
            config_args.append("--without-netcdf")

        if self.spec.variants["grib2"].value == "eccodes":
            eccodes_spec = self.spec["eccodes"]
            if self.spec.satisfies("@1.9:") and eccodes_spec.satisfies("+shared"):
                config_args.append("--with-eccodes=" + yes_or_prefix("eccodes"))
                config_args.append("--without-grib_api")
            else:
                config_args.append("--with-grib_api=yes")
                eccodes_libs = eccodes_spec.libs
                flags["LIBS"].append(eccodes_libs.link_flags)
                if not is_system_path(eccodes_spec.prefix):
                    flags["LDFLAGS"].append(eccodes_libs.search_flags)
                    if eccodes_spec.satisfies("~shared"):
                        jpeglib = eccodes_spec.variants["jp2k"].value
                        flags["LIBS"].append(self.spec[jpeglib].libs.link_flags)
                        flags["LDFLAGS"].append(self.spec[jpeglib].libs.ld_flags)
        elif self.spec.variants["grib2"].value == "grib-api":
            config_args.append("--with-grib_api=" + yes_or_prefix("grib-api"))
            if self.spec.satisfies("@1.9:"):
                config_args.append("--without-eccodes")
        else:
            config_args.append("--without-grib_api")
            if self.spec.satisfies("@1.9:"):
                config_args.append("--without-eccodes")

        if "+external-grib1" in self.spec:
            config_args.append("--disable-cgribex")
        else:
            config_args.append("--enable-cgribex")

        if "+szip" in self.spec:
            config_args.append("--with-szlib=" + yes_or_prefix("szip"))
        else:
            config_args.append("--without-szlib")

        config_args += self.with_or_without("hdf5", activation_value=yes_or_prefix)

        config_args += self.with_or_without(
            "udunits2", activation_value=lambda x: yes_or_prefix("udunits")
        )
        if self.spec.satisfies("+udunits2"):
            if self.spec["udunits"].satisfies("~shared"):
                flags["LDFLAGS"].append("-L%s" % self.spec["expat"].prefix.lib)
                flags["LIBS"].append("-lexpat")

        if "+libxml2" in self.spec:
            libxml2_spec = self.spec["libxml2"]
            if is_system_path(libxml2_spec.prefix):
                config_args.append("--with-libxml2=yes")
                # Spack does not inject the header search flag in this case,
                # which is still required, unless libxml2 is installed to '/usr'
                # (handled by the configure script of CDO).
                if libxml2_spec.prefix != "/usr":
                    flags["CPPFLAGS"].append(libxml2_spec.headers.include_flags)
            else:
                config_args.append("--with-libxml2=" + libxml2_spec.prefix)
            if self.spec["libxml2"].satisfies("~shared"):
                for lib in ["libiconv", "xz"]:
                    flags["LDFLAGS"].append(self.spec[lib].libs.search_flags)
                    flags["LIBS"].append(self.spec[lib].libs.link_flags)
        else:
            config_args.append("--without-libxml2")

        config_args += self.with_or_without("proj", activation_value=yes_or_prefix)
        if self.spec.satisfies("+proj"):
            if self.spec["proj"].satisfies("~shared"):
                if self.spec["proj"].satisfies("^sqlite"):
                    flags["LDFLAGS"].append("-L%s" % self.spec["sqlite"].prefix.lib)
                    flags["LIBS"].append("-lsqlite3")
                if self.spec["proj"].satisfies("+tiff"):
                    flags["LDFLAGS"].append("-L%s" % self.spec["libtiff"].prefix.lib)
                    flags["LIBS"].append("-ltiff")
                    if self.spec["libtiff"].satisfies("+zlib"):
                        flags["LDFLAGS"].append("-L%s" % self.spec["zlib"].prefix.lib)
                        flags["LIBS"].append("-lz")
                    if self.spec["libtiff"].satisfies("+jpeg"):
                        flags["LDFLAGS"].append("-L%s" % self.spec["jpeg"].prefix.lib)
                        flags["LIBS"].append(self.spec["jpeg"].libs.link_flags)
                if self.spec["proj"].satisfies("+curl"):
                    flags["LDFLAGS"].append("-L%s" % self.spec["curl"].prefix.lib)
                    flags["LIBS"].append("-lcurl")
                    if self.spec["curl"].satisfies("tls=openssl"):
                        flags["LDFLAGS"].append("-L%s" % self.spec["openssl"].prefix.lib)
                        flags["LIBS"].append("-lssl -lcrypto")

        config_args += self.with_or_without("curl", activation_value=yes_or_prefix)

        config_args += self.with_or_without("magics", activation_value=yes_or_prefix)

        config_args += self.with_or_without("fftw3")

        config_args += self.enable_or_disable("openmp")

        # Starting version 1.9.0 CDO is a C++ program but it uses the C
        # interface of HDF5 without the parallel features. To avoid
        # unnecessary dependencies on mpi's cxx library, we need to set the
        # following flags. This works for OpenMPI, MPICH, MVAPICH, Intel MPI,
        # IBM Spectrum MPI, bullx MPI, and Cray MPI.
        if self.spec.satisfies("@1.9:+hdf5^hdf5+mpi"):
            flags["CPPFLAGS"].append("-DOMPI_SKIP_MPICXX -DMPICH_SKIP_MPICXX")

        # Workaround compiler issues
        # https://github.com/jcsda/spack-stack/issues/468
        if self.spec.satisfies("%intel"):
            flags["CFLAGS"].append("-O1")
            flags["CXXFLAGS"].append("-O1")

        config_args.extend(["{0}={1}".format(var, " ".join(val)) for var, val in flags.items()])

        return config_args<|MERGE_RESOLUTION|>--- conflicted
+++ resolved
@@ -180,11 +180,8 @@
 
     depends_on("szip", when="+szip")
 
-<<<<<<< HEAD
     depends_on("hdf5+threadsafe", when="+hdf5 +openmp")
 
-=======
->>>>>>> 65d3221a
     depends_on("udunits", when="+udunits2")
     depends_on("libxml2", when="+libxml2")
     depends_on("proj@:5", when="@:1.9.6+proj")
