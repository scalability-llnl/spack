--- conflicted
+++ resolved
@@ -6,7 +6,7 @@
 import os
 import subprocess
 
-<<<<<<< HEAD
+import spack.platforms.cray
 from spack.package import *
 from spack.util.environment import is_system_path, set_env
 
@@ -26,33 +26,8 @@
             ):
                 return True
     return False
-=======
-import spack.platforms.cray
-from spack.package import *
-from spack.util.environment import is_system_path, set_env
-
->>>>>>> e4ee5974
-
-@llnl.util.lang.memoized
-def is_CrayEX():
-    # Credit to upcxx package for this hpe-cray-ex detection function
-    if spack.platforms.host().name == "linux":
-        target = os.environ.get("CRAYPE_NETWORK_TARGET")
-        if target in ["ofi", "ucx"]:  # normal case
-            return True
-        elif target is None:  # but some systems lack Cray PrgEnv
-            fi_info = which("fi_info")
-            if (
-                fi_info
-                and fi_info("-l", output=str, error=str, fail_on_error=False).find("cxi") >= 0
-            ):
-                return True
-    return False
-
-<<<<<<< HEAD
-=======
-
->>>>>>> e4ee5974
+
+
 class Chapel(AutotoolsPackage, CudaPackage, ROCmPackage):
     """Chapel is a modern programming language that is parallel, productive,
     portable, scalable and open-source. The Chapel package comes with many
@@ -61,11 +36,7 @@
 
     homepage = "https://chapel-lang.org/"
 
-<<<<<<< HEAD
-    url = "https://github.com/chapel-lang/chapel/archive/refs/tags/2.0.0.tar.gz"
-=======
     url = "https://github.com/chapel-lang/chapel/archive/refs/tags/2.1.0.tar.gz"
->>>>>>> e4ee5974
     git = "https://github.com/chapel-lang/chapel.git"
 
     test_requires_compiler = True
@@ -82,11 +53,6 @@
 
     version("main", branch="main")
 
-<<<<<<< HEAD
-    version("2.0.1", sha256="47e1f3789478ea870bd4ecdf52acbe469d171b89b663309325431f3da7c75008")
-    version("2.0.0", sha256="a8cab99fd034c7b7229be8d4626ec95cf02072646fb148c74b4f48c460c6059c")
-
-=======
     version("2.1.0", sha256="8e164d9a9e705e6b816857e84833b0922ce0bde6a36a9f3a29734830aac168ef")
     version("2.0.1", sha256="47e1f3789478ea870bd4ecdf52acbe469d171b89b663309325431f3da7c75008")
     version("2.0.0", sha256="a8cab99fd034c7b7229be8d4626ec95cf02072646fb148c74b4f48c460c6059c")
@@ -94,7 +60,6 @@
     depends_on("c", type="build")  # generated
     depends_on("cxx", type="build")  # generated
 
->>>>>>> e4ee5974
     patch("fix_spack_cc_wrapper_in_cray_prgenv.patch", when="@2.0.0:")
 
     launcher_names = (
@@ -213,8 +178,6 @@
         values=("ibv", "ofi", "udp", "smp", "unset"),
         multi=False,
         sticky=True,  # never allow the concretizer to choose this
-<<<<<<< HEAD
-=======
         when="comm=gasnet",
     )
 
@@ -223,7 +186,6 @@
         default=False,
         description="Build Chapel with fast shared-memory comms between co-locales",
         when="comm=gasnet",
->>>>>>> e4ee5974
     )
 
     # Chapel depends on GASNet whenever comm=gasnet.
@@ -236,10 +198,7 @@
         default="bundled",
         values=("bundled", "spack"),
         multi=False,
-<<<<<<< HEAD
-=======
         when="comm=gasnet",
->>>>>>> e4ee5974
     )
 
     variant(
@@ -249,10 +208,7 @@
         "supplied CHPL_GASNET_SEGMENT",
         values=("everything", "fast", "large", "unset"),
         multi=False,
-<<<<<<< HEAD
-=======
         when="comm=gasnet",
->>>>>>> e4ee5974
     )
 
     variant(
@@ -335,11 +291,6 @@
     variant(
         "libfabric",
         default="unset",
-<<<<<<< HEAD
-        description="When building with ofi support, specify libfabric option",
-        values=("bundled", "spack", "unset"),
-        multi=False,
-=======
         description="Control the libfabric version used for multi-locale communication",
         values=("bundled", "spack", "unset"),
         multi=False,
@@ -359,7 +310,6 @@
         "^libfabric" + (" fabrics=cxi" if spack.platforms.cray.slingshot_network() else ""),
         when="libfabric=spack",
         msg="libfabric requires cxi fabric provider on HPE-Cray EX machines",
->>>>>>> e4ee5974
     )
 
     variant(
@@ -437,11 +387,7 @@
             ),
             default=True,
         )
-<<<<<<< HEAD
-        depends_on(dep, when="+{0}".format(variant_name))
-=======
         depends_on(dep, when="+{0}".format(variant_name), type=("build", "link", "run", "test"))
->>>>>>> e4ee5974
 
     # TODO: for CHPL_X_CC and CHPL_X_CXX, can we capture an arbitrary path, possibly
     # with arguments?
@@ -490,9 +436,6 @@
     conflicts("platform=windows")  # Support for windows is through WSL only
 
     conflicts("+rocm", when="+cuda", msg="Chapel must be built with either CUDA or ROCm, not both")
-<<<<<<< HEAD
-    conflicts("+rocm", when="@:2.0.0", msg="ROCm support in spack requires Chapel 2.0.0 or later")
-=======
     conflicts(
         "+rocm", when="@:1.99.99", msg="ROCm support in spack requires Chapel 2.0.0 or later"
     )
@@ -501,7 +444,6 @@
         depends_on("hsa-rocr-dev@4:5.4")
         depends_on("hip@4:5.4")
         depends_on("llvm-amdgpu@4:5.4")
->>>>>>> e4ee5974
 
     conflicts(
         "comm_substrate=unset",
@@ -510,10 +452,6 @@
     )
 
     conflicts(
-<<<<<<< HEAD
-        "^python@3.12:",
-        when="@:2.1.0",
-=======
         "gasnet_segment=everything",
         when="+pshm",
         msg="gasnet_segment=everything does not support +pshm",
@@ -526,7 +464,6 @@
     conflicts(
         "^python@3.12:",
         when="@:2.0.99",
->>>>>>> e4ee5974
         msg="Chapel versions prior to 2.1.0 may produce SyntaxWarnings with Python >= 3.12",
     )
 
@@ -553,31 +490,18 @@
     depends_on("doxygen@1.8.17:", when="+chpldoc")
 
     # TODO: keep up to date with util/chplenv/chpl_llvm.py
-<<<<<<< HEAD
-    with when("llvm=spack"):
-=======
     with when("llvm=spack ~rocm"):
->>>>>>> e4ee5974
         depends_on("llvm@11:17", when="@:2.0.1")
         depends_on("llvm@11:18", when="@2.1.0:")
 
     # Based on docs https://chapel-lang.org/docs/technotes/gpu.html#requirements
-<<<<<<< HEAD
-    depends_on("llvm@16:", when="llvm=spack ^cuda@12:")
-=======
     depends_on("llvm@16:", when="llvm=spack +cuda ^cuda@12:")
->>>>>>> e4ee5974
     requires(
         "^llvm targets=all",
         msg="llvm=spack +cuda requires LLVM support the nvptx target",
         when="llvm=spack +cuda",
     )
 
-<<<<<<< HEAD
-    depends_on("cuda@11:", when="+cuda", type=("build", "link", "run", "test"))
-
-=======
->>>>>>> e4ee5974
     # This is because certain systems have binutils installed as a system package
     # but do not include the headers. Spack incorrectly supplies those external
     # packages as proper dependencies for LLVM, but then LLVM will fail to build
@@ -586,13 +510,6 @@
 
     depends_on("m4")
 
-<<<<<<< HEAD
-    depends_on("gmp", when="gmp=spack", type=("build", "link", "run", "test"))
-    depends_on("hwloc", when="hwloc=spack", type=("build", "link", "run", "test"))
-    depends_on("libfabric", when="libfabric=spack", type=("build", "link", "run", "test"))
-    depends_on("libunwind", when="unwind=spack", type=("build", "link", "run", "test"))
-    depends_on("jemalloc", when="host_jemalloc=spack", type=("build", "link", "run", "test"))
-=======
     # Runtime dependencies:
     # Note here "run" is run of the Chapel compiler built by this package,
     # but many of these are ALSO run-time dependencies of the executable
@@ -604,7 +521,6 @@
         depends_on("libfabric", when="libfabric=spack")
         depends_on("libunwind", when="unwind=spack")
         depends_on("jemalloc", when="host_jemalloc=spack")
->>>>>>> e4ee5974
 
     depends_on("gasnet conduits=none", when="gasnet=spack")
     depends_on("gasnet@2024.5.0: conduits=none", when="@2.1.0: gasnet=spack")
@@ -654,15 +570,6 @@
 
         # Undo spack compiler wrappers:
         # the C/C++ compilers must work post-install
-<<<<<<< HEAD
-        if self.spec.satisfies("+cuda") or self.spec.satisfies("+rocm"):
-            env.set("CHPL_TARGET_COMPILER", "llvm")
-            real_cc = join_path(self.spec["llvm"].prefix, "bin", "clang")
-            real_cxx = join_path(self.spec["llvm"].prefix, "bin", "clang++")
-        elif is_CrayEX() and os.environ.get("CRAYPE_DIR"):
-            real_cc = join_path(os.environ["CRAYPE_DIR"], "bin", "cc")
-            real_cxx = join_path(os.environ["CRAYPE_DIR"], "bin", "CC")
-=======
         if self.spec.satisfies("+rocm"):
             env.set("CHPL_TARGET_COMPILER", "llvm")
             env.set(
@@ -682,7 +589,6 @@
             env.set("CHPL_LLVM_CONFIG", join_path(self.spec["llvm"].prefix, "bin", "llvm-config"))
             real_cc = join_path(self.spec["llvm"].prefix, "bin", "clang")
             real_cxx = join_path(self.spec["llvm"].prefix, "bin", "clang++")
->>>>>>> e4ee5974
         else:
             real_cc = self.compiler.cc
             real_cxx = self.compiler.cxx
@@ -692,12 +598,9 @@
     def setup_chpl_comm(self, env, spec):
         env.set("CHPL_COMM", spec.variants["comm"].value)
 
-<<<<<<< HEAD
-=======
         if self.spec.satisfies("+pshm"):
             env.set("CHPL_GASNET_MORE_CFG_OPTIONS", "--enable-pshm")
 
->>>>>>> e4ee5974
     @run_before("configure", when="gasnet=spack")
     def setup_gasnet(self):
         dst = join_path(self.stage.source_path, "third-party", "gasnet", "gasnet-src")
@@ -705,15 +608,6 @@
         os.rmdir(dst)
         symlink(self.spec["gasnet"].prefix.src, dst)
 
-<<<<<<< HEAD
-    def setup_chpl_llvm(self, env):
-        if self.spec.variants["llvm"].value == "spack":
-            env.set(
-                "CHPL_LLVM_CONFIG", "{0}/{1}".format(self.spec["llvm"].prefix, "bin/llvm-config")
-            )
-
-=======
->>>>>>> e4ee5974
     def setup_if_not_unset(self, env, var, value):
         if value != "unset":
             if value == "spack":
@@ -724,8 +618,6 @@
         if not is_system_path(prefix):
             env.prepend_path("CPATH", prefix.include)
 
-<<<<<<< HEAD
-=======
     def set_lib_path(self, env, prefix):
         if not is_system_path(prefix):
             env.prepend_path("LD_LIBRARY_PATH", prefix.lib)
@@ -733,16 +625,11 @@
             if prefix.lib.pkgconfig is not None:
                 env.prepend_path("PKG_CONFIG_PATH", prefix.lib.pkgconfig)
 
->>>>>>> e4ee5974
     def setup_env_vars(self, env):
         # variants that appear unused by Spack typically correspond directly to
         # a CHPL_<variant> variable which will be used by the Chapel build system
         for v in self.spec.variants.keys():
             self.setup_if_not_unset(env, "CHPL_" + v.upper(), self.spec.variants[v].value)
-<<<<<<< HEAD
-        self.setup_chpl_llvm(env)
-=======
->>>>>>> e4ee5974
         self.setup_chpl_compilers(env)
         self.setup_chpl_platform(env)
 
@@ -753,8 +640,6 @@
         if self.spec.satisfies("+developer"):
             env.set("CHPL_DEVELOPER", "true")
 
-<<<<<<< HEAD
-=======
         if not self.spec.satisfies("llvm=none"):
             # workaround Spack issue #44746:
             # Chapel does not directly utilize lua, but many of its
@@ -768,23 +653,10 @@
             env.unset("LUA_PATH")
             env.unset("LUA_CPATH")
 
->>>>>>> e4ee5974
         if self.spec.variants["gmp"].value == "spack":
             # TODO: why must we add to CPATH to find gmp.h
             # TODO: why must we add to LIBRARY_PATH to find lgmp
             self.prepend_cpath_include(env, self.spec["gmp"].prefix)
-<<<<<<< HEAD
-            env.prepend_path("LIBRARY_PATH", self.spec["gmp"].prefix.lib)
-            # Need this for the test env, where it does not appear automatic:
-            env.prepend_path("PKG_CONFIG_PATH", self.spec["gmp"].prefix.lib.pkgconfig)
-
-        if self.spec.variants["hwloc"].value == "spack":
-            env.prepend_path("LD_LIBRARY_PATH", self.spec["hwloc"].prefix.lib)
-            # Need this for the test env, where it does not appear automatic:
-            env.prepend_path("PKG_CONFIG_PATH", self.spec["hwloc"].prefix.lib.pkgconfig)
-            env.prepend_path("PKG_CONFIG_PATH", self.spec["libpciaccess"].prefix.lib.pkgconfig)
-
-=======
             self.set_lib_path(env, self.spec["gmp"].prefix)
 
         if self.spec.variants["hwloc"].value == "spack":
@@ -793,48 +665,26 @@
             env.prepend_path("PKG_CONFIG_PATH", self.spec["libpciaccess"].prefix.lib.pkgconfig)
 
         # TODO: unwind builds but resulting binaries fail to run, producing linker errors
->>>>>>> e4ee5974
         if self.spec.variants["unwind"].value == "spack":
             # chapel package would not build without cpath, missing libunwind.h
             self.prepend_cpath_include(env, self.spec["libunwind"].prefix)
             env.prepend_path("LD_LIBRARY_PATH", self.spec["libunwind"].prefix.lib)
 
         if self.spec.satisfies("+yaml"):
-<<<<<<< HEAD
-            env.prepend_path("PKG_CONFIG_PATH", self.spec["libyaml"].prefix.lib.pkgconfig)
-            self.prepend_cpath_include(env, self.spec["libyaml"].prefix)
-            # could not compile test/library/packages/Yaml/writeAndParse.chpl without this
-            env.prepend_path("LIBRARY_PATH", self.spec["libyaml"].prefix.lib)
-=======
             self.prepend_cpath_include(env, self.spec["libyaml"].prefix)
             # could not compile test/library/packages/Yaml/writeAndParse.chpl without this
             self.set_lib_path(env, self.spec["libyaml"].prefix)
->>>>>>> e4ee5974
 
         if self.spec.satisfies("+zmq"):
             self.prepend_cpath_include(env, self.spec["libzmq"].prefix)
             # could not compile test/library/packages/ZMQ/hello.chpl without this
-<<<<<<< HEAD
-            env.prepend_path("LIBRARY_PATH", self.spec["libzmq"].prefix.lib)
-            env.prepend_path("LD_LIBRARY_PATH", self.spec["libzmq"].prefix.lib)
-            # could not compile test/library/packages/ZMQ/hello.chpl without this
-            env.prepend_path("LIBRARY_PATH", self.spec["libzmq"].prefix.lib)
-            env.prepend_path("PKG_CONFIG_PATH", self.spec["libzmq"].prefix.lib.pkgconfig)
-=======
             self.set_lib_path(env, self.spec["libzmq"].prefix)
->>>>>>> e4ee5974
             env.prepend_path("PKG_CONFIG_PATH", self.spec["libsodium"].prefix.lib.pkgconfig)
 
         if self.spec.satisfies("+curl"):
             self.prepend_cpath_include(env, self.spec["curl"].prefix)
             # could not compile test/library/packages/Curl/check-http.chpl without this
-<<<<<<< HEAD
-            env.prepend_path("LIBRARY_PATH", self.spec["curl"].prefix.lib)
-            env.prepend_path("LD_LIBRARY_PATH", self.spec["curl"].prefix.lib)
-            env.prepend_path("PKG_CONFIG_PATH", self.spec["curl"].prefix.lib.pkgconfig)
-=======
             self.set_lib_path(env, self.spec["curl"].prefix)
->>>>>>> e4ee5974
 
         if self.spec.satisfies("+cuda"):
             # TODO: why must we add to LD_LIBRARY_PATH to find libcudart?
@@ -845,26 +695,11 @@
         if self.spec.satisfies("+rocm"):
             env.set("CHPL_LOCALE_MODEL", "gpu")
             env.set("CHPL_GPU", "amd")
-<<<<<<< HEAD
-            env.set("CHPL_HOST_COMPILER", "llvm")
-            env.set("CHPL_GPU_ARCH", self.spec.variants["amdgpu_target"].value[0])
-            env.set(
-                "CHPL_LLVM_CONFIG",
-                "{0}/{1}".format(self.spec["llvm-amdgpu"].prefix, "bin/llvm-config"),
-            )
-            self.prepend_cpath_include(env, self.spec["hip"].prefix)
-            env.set("CHPL_ROCM_PATH", self.spec["llvm-amdgpu"].prefix)
-            env.prepend_path("LIBRARY_PATH", self.spec["hip"].prefix.lib)
-            env.prepend_path("LIBRARY_PATH", self.spec["hsa-rocr-dev"].prefix.lib)
-            env.prepend_path("LD_LIBRARY_PATH", self.spec["hip"].prefix.lib)
-            env.prepend_path("LD_LIBRARY_PATH", self.spec["hsa-rocr-dev"].prefix.lib)
-=======
             env.set("CHPL_GPU_ARCH", self.spec.variants["amdgpu_target"].value[0])
             self.prepend_cpath_include(env, self.spec["hip"].prefix)
             env.set("CHPL_ROCM_PATH", self.spec["llvm-amdgpu"].prefix)
             self.set_lib_path(env, self.spec["hip"].prefix)
             self.set_lib_path(env, self.spec["hsa-rocr-dev"].prefix)
->>>>>>> e4ee5974
         self.setup_chpl_comm(env, self.spec)
 
     def setup_build_environment(self, env):
@@ -881,11 +716,7 @@
     @llnl.util.lang.memoized
     def _output_version_long(self):
         if str(self.spec.version).lower() == "main":
-<<<<<<< HEAD
-            return "2.1.0"
-=======
             return "2.2.0"
->>>>>>> e4ee5974
         spec_vers_str = str(self.spec.version.up_to(3))
         return spec_vers_str
 
@@ -893,11 +724,7 @@
     @llnl.util.lang.memoized
     def _output_version_short(self):
         if str(self.spec.version).lower() == "main":
-<<<<<<< HEAD
-            return "2.1"
-=======
             return "2.2"
->>>>>>> e4ee5974
         spec_vers_str = str(self.spec.version.up_to(2))
         return spec_vers_str
 
@@ -967,17 +794,9 @@
         if not self.spec.satisfies("+chpldoc"):
             print("Skipping chpldoc test as chpldoc variant is not set")
             return
-<<<<<<< HEAD
-        with working_dir(self.test_suite.current_test_cache_dir):
-            with set_env(CHPL_HOME=self.test_suite.current_test_cache_dir):
-                with test_part(self, "test_chpldoc", purpose="test chpldoc"):
-                    res = subprocess.run(["util/test/checkChplDoc"])
-                    assert res.returncode == 0
-=======
         else:
             # TODO: Need to update checkChplDoc to work in the spack testing environment
             pass
->>>>>>> e4ee5974
 
     # TODO: In order to run these tests, there's a lot of infrastructure to copy
     # from the Chapel test suite and there are conflicts with CHPL_HOME needing
@@ -1037,10 +856,7 @@
             "util/test",
             "util/chplenv",
             "util/config",
-<<<<<<< HEAD
-=======
             "util/printchplenv",
->>>>>>> e4ee5974
             #   "test/library/packages/Curl",
             #   "test/library/packages/URL/",
             #   "test/library/packages/ProtobufProtocolSupport/",
