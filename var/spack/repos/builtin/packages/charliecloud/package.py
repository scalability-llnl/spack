--- conflicted
+++ resolved
@@ -136,12 +136,6 @@
     # See https://github.com/spack/spack/pull/16049.
     conflicts("platform=darwin", msg="This package does not build on macOS")
 
-<<<<<<< HEAD
-    # Squashfuse support
-    depends_on("squashfuse@0.1.105:", when="+squashfuse")
-    depends_on("squashfuse ^fuse@3:", when="@0.26: +squashfuse")
-    depends_on("squashfs", type="run", when="+squashfuse")
-=======
     # Squashfuse support. For why this is so messy, see:
     # https://github.com/hpc/charliecloud/issues/1696
     # https://github.com/hpc/charliecloud/pull/1697
@@ -156,8 +150,7 @@
         depends_on("squashfuse@0.1.105:0.2.0,0.4.0:", type="build", when="@0.36:")
         depends_on("squashfuse@0.1.105:0.2.0,0.4.0", type="build", when="@0.35")
         depends_on("squashfuse@0.1.105", type="build", when="@0.32:0.34")
->>>>>>> 69c8a9e4
-
+    
     def flag_handler(self, name, flags):
         if name == "cflags":
             fuse_include = self.spec["fuse"].prefix.include.fuse3
