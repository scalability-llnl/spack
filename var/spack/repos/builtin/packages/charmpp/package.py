--- conflicted
+++ resolved
@@ -248,7 +248,6 @@
         if "+cuda" in spec:
             options.append("cuda")
 
-<<<<<<< HEAD
         if "pmi=slurmPMI" in spec:
             options.append("slurmpmi")
         if "pmi=slurmPMI2" in spec:
@@ -257,8 +256,6 @@
             options.append("ompipmix")
             options.extend(["--basedir=%s" % spec["openmpi"].prefix])
 
-=======
->>>>>>> 3d67a6fd
         if "+shared" in spec:
             options.append("--build-shared")
         if "+production" in spec:
