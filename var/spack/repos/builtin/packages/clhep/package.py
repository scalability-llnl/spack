# Copyright 2013-2023 Lawrence Livermore National Security, LLC and other
# Spack Project Developers. See the top-level COPYRIGHT file for details.
#
# SPDX-License-Identifier: (Apache-2.0 OR MIT)


from spack.package import *


class Clhep(CMakePackage):
    """CLHEP is a C++ Class Library for High Energy Physics."""

    homepage = "https://proj-clhep.web.cern.ch/proj-clhep/"
    url = "https://proj-clhep.web.cern.ch/proj-clhep/dist1/clhep-2.4.1.3.tgz"
    list_url = "https://proj-clhep.web.cern.ch/proj-clhep/"
    list_depth = 1

    tags = ["hep"]

    maintainers("drbenmorgan")

    version("2.4.6.4", sha256="49c89330f1903ef707d3c5d79c16a7c5a6f2c90fc290e2034ee3834809489e57")
    version("2.4.6.3", sha256="fcd007f11b10ba4af28d027222b63148d0eb44ff7a082eee353bdf921f9c684a")
    version("2.4.6.2", sha256="aded73e49bac85a5b4e86f64a0ee3d6f3cfe5551b0f7731c78b6d8f9dac6e8dc")
    version("2.4.6.0", sha256="e8d16debb84ced28e40e9ae84789cf5a0adad45f9213fbac3ce7583e06caa7b1")
    version("2.4.5.4", sha256="983fb4ea1fe423217fe9debc709569495a62a3b4540eb790d557c5a34dffbbb6")
    version("2.4.5.3", sha256="45f63eeb097f02fe67b86a7dadbf10d409b401c28a1a3e172db36252c3097c13")
    version("2.4.5.1", sha256="2517c9b344ad9f55974786ae6e7a0ef8b22f4abcbf506df91194ea2299ce3813")
    version("2.4.4.0", sha256="5df78c11733a091da9ae5a24ce31161d44034dd45f20455587db85f1ca1ba539")
    version("2.4.1.3", sha256="27c257934929f4cb1643aa60aeaad6519025d8f0a1c199bc3137ad7368245913")
    version("2.4.1.2", sha256="ff96e7282254164380460bc8cf2dff2b58944084eadcd872b5661eb5a33fa4b8")
    version("2.4.1.0", sha256="d14736eb5c3d21f86ce831dc1afcf03d423825b35c84deb6f8fd16773528c54d")
    version("2.4.0.4", sha256="eb013841c57990befa1e977a11a552ab8328733c1c3b6cecfde86da40dc22113")
    version("2.4.0.2", sha256="1e9891c5badb718c24933e7a5c6ee4d64fd4d5cf3a40c150ad18e864ec86b8a4")
    version("2.4.0.1", sha256="4c7e2c6ac63e0237100e4ddcbfdc3d7e7dc6592f95bdbdcc0e43a6892b9fd6e0")
    version("2.4.0.0", sha256="5e5cf284323898b4c807db6e684d65d379ade65fe0e93f7b10456890a6dee8cc")
    version("2.3.4.6", sha256="3e53947036f8570c7a08bed670a862426dbca17328afcecd6c875d8487fef204")
    version("2.3.4.5", sha256="1199d04626cb8bc1307e282b143018691077cc61fe2f286a382030262eda8764")
    version("2.3.4.4", sha256="e54de15ffa5108a1913c4910845436345c89ddb83480cd03277a795fafabfb9d")
    version("2.3.4.3", sha256="1019479265f956bd660c11cb439e1443d4fd1655e8d51accf8b1e703e4262dff")
    version("2.3.4.2", sha256="6d1e15ccbe1ca6e71d541e78ca7e8c9f3d986ee0da5177a4b8cda00c619dc691")
    version("2.3.3.2", sha256="4e69a5afb1b7ecc435395195140afc85bbbb9f4d3572f59451c3882f3015a7c1")
    version("2.3.3.1", sha256="cd74bfae4773620dd0c7cc9c1696a08386931d7e47a3906aa632cc5cb44ed6bd")
    version("2.3.3.0", sha256="0bcae1bed8d3aa4256e3a553a4f60484312f2121dcc83492a40f08a70881c8c0")
    version("2.3.2.2", sha256="885481ae32c2f31c3b7f14a5e5d68bc56dc3df0c597be464d7ffa265b8a5a1af")
    version("2.3.1.1", sha256="0e2b170df99176feb0aa4f20ea3b33463193c086682749790c5b9b79388d0ff4")
    version("2.3.1.0", sha256="66272ae3100d3aec096b1298e1e24ec25b80e4dac28332b45ec3284023592963")
    version("2.3.0.0", sha256="63e77f4f34baa5eaa0adb1ca2438734f2d6f5ca112d830650dd005a6109f2397")
    version("2.2.0.8", sha256="f735e236b1f023ba7399269733b2e84eaed4de615081555b1ab3af25a1e92112")
    version("2.2.0.5", sha256="92e8b5d32ae96154edd27d0c641ba048ad33cb69dd4f1cfb72fc578770a34818")
    version("2.2.0.4", sha256="9bf7fcd9892313c8d1436bc4a4a285a016c4f8e81e1fc65bdf6783207ae57550")

    variant(
        "cxxstd",
        default="11",
<<<<<<< HEAD
        values=("11", "14", "17", "20"),
=======
        values=(
            "11",
            "14",
            conditional("17", when="@2.3.4.3:"),
            conditional("20", when="@2.4.6.4:"),
        ),
>>>>>>> 59fc09e9
        multi=False,
        description="Use the specified C++ standard when building.",
    )

    depends_on("cmake@2.8.12.2:", when="@2.2.0.4:2.3.0.0", type="build")
    depends_on("cmake@3.2:", when="@2.3.0.1:", type="build")

    variant("cms", default=False, description="Apply CMS-specific changes")

    root_cmakelists_dir = "CLHEP"  # Extra directory layer.

    patch("clhep-cms.patch", when="+cms", level=0)

    def patch(self):
        # Patched line removed since 2.3.2.2
        # https://gitlab.cern.ch/CLHEP/CLHEP/-/commit/5da6830d69c71dc178632f7f5121a3a00e379f94
        if self.spec.satisfies("@2.3.2.2:"):
            return

        filter_file(
            "SET CMP0042 OLD",
            "SET CMP0042 NEW",
            "%s/CLHEP/CMakeLists.txt" % self.stage.source_path,
        )

    def cmake_args(self):
        cmake_args = [
            "-DCLHEP_BUILD_CXXSTD=-std=c++{0}".format(self.spec.variants["cxxstd"].value),
            "-DCMAKE_CXX_COMPILER={0}".format(self.compiler.cxx_names[0]),
            "-DCMAKE_C_COMPILER={0}".format(self.compiler.cc_names[0]),
            "-DCMAKE_Fortran_COMPILER={0}".format(self.compiler.f77_names[0]),
        ]

        if not ("build_type=Debug" in self.spec):
            compile_options = "-O3 -g -fno-omit-frame-pointer"
            cmake_args.append("-DCMAKE_C_FLAGS={0}".format(compile_options))
            cmake_args.append("-DCMAKE_CXX_FLAGS={0}".format(compile_options))

        return cmake_args<|MERGE_RESOLUTION|>--- conflicted
+++ resolved
@@ -53,16 +53,12 @@
     variant(
         "cxxstd",
         default="11",
-<<<<<<< HEAD
-        values=("11", "14", "17", "20"),
-=======
         values=(
             "11",
             "14",
             conditional("17", when="@2.3.4.3:"),
             conditional("20", when="@2.4.6.4:"),
         ),
->>>>>>> 59fc09e9
         multi=False,
         description="Use the specified C++ standard when building.",
     )
