# Copyright 2013-2024 Lawrence Livermore National Security, LLC and other
# Spack Project Developers. See the top-level COPYRIGHT file for details.
#
# SPDX-License-Identifier: (Apache-2.0 OR MIT)

import os
import re
import sys

import spack.build_environment
from spack.package import *


class Cmake(Package):
    """A cross-platform, open-source build system. CMake is a family of
    tools designed to build, test and package software.
    """

    homepage = "https://www.cmake.org"
    url = "https://github.com/Kitware/CMake/releases/download/v3.19.0/cmake-3.19.0.tar.gz"
    git = "https://gitlab.kitware.com/cmake/cmake.git"

    maintainers("alalazo", "johnwparent")

    tags = ["build-tools", "windows"]

    executables = ["^cmake[0-9]*$"]

    license("BSD-3-Clause")

    version("master", branch="master")
    version("3.27.9", sha256="609a9b98572a6a5ea477f912cffb973109ed4d0a6a6b3f9e2353d2cdc048708e")
    version("3.27.8", sha256="fece24563f697870fbb982ea8bf17482c9d5f855d8c9bf0b82463d76c9e8d0cc")
    version("3.27.7", sha256="08f71a106036bf051f692760ef9558c0577c42ac39e96ba097e7662bd4158d8e")
    version("3.27.6", sha256="ef3056df528569e0e8956f6cf38806879347ac6de6a4ff7e4105dc4578732cfb")
    version("3.27.4", sha256="0a905ca8635ca81aa152e123bdde7e54cbe764fdd9a70d62af44cad8b92967af")
    version("3.27.3", sha256="66afdc0f181461b70b6fedcde9ecc4226c5cd184e7203617c83b7d8e47f49521")
    version("3.27.2", sha256="798e50085d423816fe96c9ef8bee5e50002c9eca09fed13e300de8a91d35c211")
    version("3.27.1", sha256="b1a6b0135fa11b94476e90f5b32c4c8fad480bf91cf22d0ded98ce22c5132004")
    version("3.27.0", sha256="aaeddb6b28b993d0a6e32c88123d728a17561336ab90e0bf45032383564d3cb8")
    version("3.26.6", sha256="070b9a2422e666d2c1437e2dab239a236e8a63622d0a8d0ffe9e389613d2b76a")
    version("3.26.5", sha256="c0970b1e44a7fbca4322997ce05dac521b04748fe424922152faf22d20782bf9")
    version("3.26.4", sha256="313b6880c291bd4fe31c0aa51d6e62659282a521e695f30d5cc0d25abbd5c208")
    version("3.26.3", sha256="bbd8d39217509d163cb544a40d6428ac666ddc83e22905d3e52c925781f0f659")
    version("3.26.2", sha256="d54f25707300064308ef01d4d21b0f98f508f52dda5d527d882b9d88379f89a8")
    version("3.26.1", sha256="f29964290ad3ced782a1e58ca9fda394a82406a647e24d6afd4e6c32e42c412f")
    version("3.26.0", sha256="4256613188857e95700621f7cdaaeb954f3546a9249e942bc2f9b3c26e381365")
    version("3.25.3", sha256="cc995701d590ca6debc4245e9989939099ca52827dd46b5d3592f093afe1901c")
    version("3.25.2", sha256="c026f22cb931dd532f648f087d587f07a1843c6e66a3dfca4fb0ea21944ed33c")
    version("3.25.1", sha256="1c511d09516af493694ed9baf13c55947a36389674d657a2d5e0ccedc6b291d8")
    version("3.25.0", sha256="306463f541555da0942e6f5a0736560f70c487178b9d94a5ae7f34d0538cdd48")
    version("3.24.4", sha256="32c9e499510eff7070d3f0adfbabe0afea2058608c5fa93e231beb49fbfa2296")
    version("3.24.3", sha256="b53aa10fa82bff84ccdb59065927b72d3bee49f4d86261249fc0984b3b367291")
    version("3.24.2", sha256="0d9020f06f3ddf17fb537dc228e1a56c927ee506b486f55fe2dc19f69bf0c8db")
    version("3.24.1", sha256="4931e277a4db1a805f13baa7013a7757a0cbfe5b7932882925c7061d9d1fa82b")
    version("3.24.0", sha256="c2b61f7cdecb1576cad25f918a8f42b8685d88a832fd4b62b9e0fa32e915a658")
    version("3.23.5", sha256="f2944cde7a140b992ba5ccea2009a987a92413762250de22ebbace2319a0f47d")
    version("3.23.4", sha256="aa8b6c17a5adf04de06e42c06adc7e25b21e4fe8378f44f703a861e5f6ac59c7")
    version("3.23.3", sha256="06fefaf0ad94989724b56f733093c2623f6f84356e5beb955957f9ce3ee28809")
    version("3.23.2", sha256="f316b40053466f9a416adf981efda41b160ca859e97f6a484b447ea299ff26aa")
    version("3.23.1", sha256="33fd10a8ec687a4d0d5b42473f10459bb92b3ae7def2b745dc10b192760869f3")
    version("3.23.0", sha256="5ab0a12f702f44013be7e19534cd9094d65cc9fe7b2cd0f8c9e5318e0fe4ac82")
    version("3.22.6", sha256="73933163670ea4ea95c231549007b0c7243282293506a2cf4443714826ad5ec3")
    version("3.22.5", sha256="d3987c3f7759fa0a401c5fcd5076be44a19613bfaa8baee1b5d1835750dc5375")
    version("3.22.4", sha256="5c55d0b0bc4c191549e3502b8f99a4fe892077611df22b4178cc020626e22a47")
    version("3.22.3", sha256="9f8469166f94553b6978a16ee29227ec49a2eb5ceb608275dec40d8ae0d1b5a0")
    version("3.22.2", sha256="3c1c478b9650b107d452c5bd545c72e2fad4e37c09b89a1984b9a2f46df6aced")
    version("3.22.1", sha256="0e998229549d7b3f368703d20e248e7ee1f853910d42704aa87918c213ea82c0")
    version("3.22.0", sha256="998c7ba34778d2dfdb3df8a695469e24b11e2bfa21fbe41b361a3f45e1c9345e")
    version("3.21.7", sha256="3523c4a5afc61ac3d7c92835301cdf092129c9b672a6ee17e68c92e928c1375a")
    version("3.21.6", sha256="b7c3ac35ca7ed3cce8c192c9c873e6061aaecc8b2bc564290e629b10bff59f3c")
    version("3.21.5", sha256="c73587b5ab827d56c09f0a1e256b12743ff200495e31fc9686f2b9dc8a28897f")
    version("3.21.4", sha256="d9570a95c215f4c9886dd0f0564ca4ef8d18c30750f157238ea12669c2985978")
    version("3.21.3", sha256="d14d06df4265134ee42c4d50f5a60cb8b471b7b6a47da8e5d914d49dd783794f")
    version("3.21.2", sha256="94275e0b61c84bb42710f5320a23c6dcb2c6ee032ae7d2a616f53f68b3d21659")
    version("3.21.1", sha256="fac3915171d4dff25913975d712f76e69aef44bf738ba7b976793a458b4cfed4")
    version("3.21.0", sha256="4a42d56449a51f4d3809ab4d3b61fd4a96a469e56266e896ce1009b5768bd2ab")
    version("3.20.6", sha256="a0bd485e1a38dd13c0baec89d5f4adbf61c7fd32fddb38eabc69a75bc0b65d72")
    version("3.20.5", sha256="12c8040ef5c6f1bc5b8868cede16bb7926c18980f59779e299ab52cbc6f15bb0")
    version("3.20.4", sha256="87a4060298f2c6bb09d479de1400bc78195a5b55a65622a7dceeb3d1090a1b16")
    version("3.20.3", sha256="4d008ac3461e271fcfac26a05936f77fc7ab64402156fb371d41284851a651b8")
    version("3.20.2", sha256="aecf6ecb975179eb3bb6a4a50cae192d41e92b9372b02300f9e8f1d5f559544e")
    version("3.20.1", sha256="3f1808b9b00281df06c91dd7a021d7f52f724101000da7985a401678dfe035b0")
    version("3.20.0", sha256="9c06b2ddf7c337e31d8201f6ebcd3bba86a9a033976a9aee207fe0c6971f4755")
    version("3.19.8", sha256="09b4fa4837aae55c75fb170f6a6e2b44818deba48335d1969deddfbb34e30369")
    version("3.19.7", sha256="58a15f0d56a0afccc3cc5371234fce73fcc6c8f9dbd775d898e510b83175588e")
    version("3.19.6", sha256="ec87ab67c45f47c4285f204280c5cde48e1c920cfcfed1555b27fb3b1a1d20ba")
    version("3.19.5", sha256="c432296eb5dec6d71eae15d140f6297d63df44e9ffe3e453628d1dc8fc4201ce")
    version("3.19.4", sha256="7d0232b9f1c57e8de81f38071ef8203e6820fe7eec8ae46a1df125d88dbcc2e1")
    version("3.19.3", sha256="3faca7c131494a1e34d66e9f8972ff5369e48d419ea8ceaa3dc15b4c11367732")
    version("3.19.2", sha256="e3e0fd3b23b7fb13e1a856581078e0776ffa2df4e9d3164039c36d3315e0c7f0")
    version("3.19.1", sha256="1d266ea3a76ef650cdcf16c782a317cb4a7aa461617ee941e389cb48738a3aba")
    version("3.19.0", sha256="fdda688155aa7e72b7c63ef6f559fca4b6c07382ea6dca0beb5f45aececaf493")
    version("3.18.6", sha256="124f571ab70332da97a173cb794dfa09a5b20ccbb80a08e56570a500f47b6600")
    version("3.18.5", sha256="080bf24b0f73f4bf3ec368d2be1aa59369b9bb1cd693deeb6f18fe553ca74ab4")
    version("3.18.4", sha256="597c61358e6a92ecbfad42a9b5321ddd801fc7e7eca08441307c9138382d4f77")
    version("3.18.3", sha256="2c89f4e30af4914fd6fb5d00f863629812ada848eee4e2d29ec7e456d7fa32e5")
    version("3.18.2", sha256="5d4e40fc775d3d828c72e5c45906b4d9b59003c9433ff1b36a1cb552bbd51d7e")
    version("3.18.1", sha256="c0e3338bd37e67155b9d1e9526fec326b5c541f74857771b7ffed0c46ad62508")
    version("3.18.0", sha256="83b4ffcb9482a73961521d2bafe4a16df0168f03f56e6624c419c461e5317e29")
    version("3.17.5", sha256="8c3083d98fd93c1228d5e4e40dbff2dd88f4f7b73b9fa24a2938627b8bc28f1a")
    version("3.17.4", sha256="86985d73d0a63ec99c236aab5287316e252164f33d7c4cb160954a980c71f36f")
    version("3.17.3", sha256="0bd60d512275dc9f6ef2a2865426a184642ceb3761794e6b65bff233b91d8c40")
    version("3.17.1", sha256="3aa9114485da39cbd9665a0bfe986894a282d5f0882b1dea960a739496620727")
    version("3.17.0", sha256="b74c05b55115eacc4fa2b77a814981dbda05cdc95a53e279fe16b7b272f00847")
    version("3.16.9", sha256="1708361827a5a0de37d55f5c9698004c035abb1de6120a376d5d59a81630191f")
    version("3.16.8", sha256="177434021132686cb901fea7db9fa2345efe48d566b998961594d5cc346ac588")
    version("3.16.7", sha256="5f49c95a2933b1800f14840f3a389f4cef0b19093985a35053b43f38ec21358f")
    version("3.16.6", sha256="6f6ff1a197851b0fa8412ff5de602e6717a4eb9509b2c385b08589c4e7a16b62")
    version("3.16.5", sha256="5f760b50b8ecc9c0c37135fae5fbf00a2fef617059aa9d61c1bb91653e5a8bfc")
    version("3.16.4", sha256="9bcc8c114d9da603af9512083ed7d4a39911d16105466beba165ba8fe939ac2c")
    version("3.16.3", sha256="e54f16df9b53dac30fd626415833a6e75b0e47915393843da1825b096ee60668")
    version("3.16.2", sha256="8c09786ec60ca2be354c29829072c38113de9184f29928eb9da8446a5f2ce6a9")
    version("3.16.1", sha256="a275b3168fa8626eca4465da7bb159ff07c8c6cb0fb7179be59e12cbdfa725fd")
    version("3.16.0", sha256="6da56556c63cab6e9a3e1656e8763ed4a841ac9859fefb63cbe79472e67e8c5f")
    version("3.15.7", sha256="71999d8a14c9b51708847371250a61533439a7331eb7702ac105cfb3cb1be54b")
    version("3.15.6", sha256="3fa17992ac97d3fc856ffba5d3b10578744ea5b4736818f01e6067f0253b2db5")
    version("3.15.5", sha256="fbdd7cef15c0ced06bb13024bfda0ecc0dedbcaaaa6b8a5d368c75255243beb4")
    version("3.15.4", sha256="8a211589ea21374e49b25fc1fc170e2d5c7462b795f1b29c84dd0e984301ed7a")
    version("3.15.3", sha256="13958243a01365b05652fa01b21d40fa834f70a9e30efa69c02604e64f58b8f5")
    version("3.15.2", sha256="539088cb29a68e6d6a8fba5c00951e5e5b1a92c68fa38a83e1ed2f355933f768")
    version("3.15.1", sha256="18dec548d8f8b04d53c60f9cedcebaa6762f8425339d1e2c889c383d3ccdd7f7")
    version("3.15.0", sha256="0678d74a45832cacaea053d85a5685f3ed8352475e6ddf9fcb742ffca00199b5")
    version("3.14.7", sha256="9221993e0af3e6d10124d840ff24f5b2f3b884416fca04d3312cb0388dec1385")
    version("3.14.6", sha256="4e8ea11cabe459308671b476469eace1622e770317a15951d7b55a82ccaaccb9")
    version("3.14.5", sha256="505ae49ebe3c63c595fa5f814975d8b72848447ee13b6613b0f8b96ebda18c06")
    version("3.14.4", sha256="00b4dc9b0066079d10f16eed32ec592963a44e7967371d2f5077fd1670ff36d9")
    version("3.14.3", sha256="215d0b64e81307182b29b63e562edf30b3875b834efdad09b3fcb5a7d2f4b632")
    version("3.14.2", sha256="a3cbf562b99270c0ff192f692139e98c605f292bfdbc04d70da0309a5358e71e")
    version("3.14.1", sha256="7321be640406338fc12590609c42b0fae7ea12980855c1be363d25dcd76bb25f")
    version("3.14.0", sha256="aa76ba67b3c2af1946701f847073f4652af5cbd9f141f221c97af99127e75502")
    version("3.13.5", sha256="526db6a4b47772d1943b2f86de693e712f9dacf3d7c13b19197c9bef133766a5")
    version("3.13.4", sha256="fdd928fee35f472920071d1c7f1a6a2b72c9b25e04f7a37b409349aef3f20e9b")
    version("3.13.3", sha256="665f905036b1f731a2a16f83fb298b1fb9d0f98c382625d023097151ad016b25")
    version("3.13.2", sha256="c925e7d2c5ba511a69f43543ed7b4182a7d446c274c7480d0e42cd933076ae25")
    version("3.13.1", sha256="befe1ce6d672f2881350e94d4e3cc809697dd2c09e5b708b76c1dae74e1b2210")
    version("3.13.0", sha256="4058b2f1a53c026564e8936698d56c3b352d90df067b195cb749a97a3d273c90")
    version("3.12.4", sha256="5255584bfd043eb717562cff8942d472f1c0e4679c4941d84baadaa9b28e3194")
    version("3.12.3", sha256="acbf13af31a741794106b76e5d22448b004a66485fc99f6d7df4d22e99da164a")
    version("3.12.2", sha256="0f97485799e51a7070cc11494f3e02349b0fc3a24cc12b082e737bf67a0581a4")
    version("3.12.1", sha256="c53d5c2ce81d7a957ee83e3e635c8cda5dfe20c9d501a4828ee28e1615e57ab2")
    version("3.12.0", sha256="d0781a90f6cdb9049d104ac16a150f9350b693498b9dea8a0331e799db6b9d69")
    version("3.11.4", sha256="8f864e9f78917de3e1483e256270daabc4a321741592c5b36af028e72bff87f5")
    version("3.11.3", sha256="287135b6beb7ffc1ccd02707271080bbf14c21d80c067ae2c0040e5f3508c39a")
    version("3.11.2", sha256="5ebc22bbcf2b4c7a20c4190d42c084cf38680a85b1a7980a2f1d5b4a52bf5248")
    version("3.11.1", sha256="57bebc6ca4d1d42c6385249d148d9216087e0fda57a47dc5c858790a70217d0c")
    version("3.11.0", sha256="c313bee371d4d255be2b4e96fd59b11d58bc550a7c78c021444ae565709a656b")
    version("3.10.3", sha256="0c3a1dcf0be03e40cf4f341dda79c96ffb6c35ae35f2f911845b72dab3559cf8")
    version("3.10.2", sha256="80d0faad4ab56de07aa21a7fc692c88c4ce6156d42b0579c6962004a70a3218b")
    version("3.10.1", sha256="7be36ee24b0f5928251b644d29f5ff268330a916944ef4a75e23ba01e7573284")
    version("3.10.0", sha256="b3345c17609ea0f039960ef470aa099de9942135990930a57c14575aae884987")
    version("3.9.6", sha256="7410851a783a41b521214ad987bb534a7e4a65e059651a2514e6ebfc8f46b218")
    version("3.9.4", sha256="b5d86f12ae0072db520fdbdad67405f799eb728b610ed66043c20a92b4906ca1")
    version("3.9.2", sha256="954a5801a456ee48e76f01107c9a4961677dd0f3e115275bbd18410dc22ba3c1")
    version("3.9.0", sha256="167701525183dbb722b9ffe69fb525aa2b81798cf12f5ce1c020c93394dfae0f")
    version("3.8.2", sha256="da3072794eb4c09f2d782fcee043847b99bb4cf8d4573978d9b2024214d6e92d")
    version("3.8.1", sha256="ce5d9161396e06501b00e52933783150a87c33080d4bdcef461b5b7fd24ac228")
    version("3.8.0", sha256="cab99162e648257343a20f61bcd0b287f5e88e36fcb2f1d77959da60b7f35969")
    version("3.7.2", sha256="dc1246c4e6d168ea4d6e042cfba577c1acd65feea27e56f5ff37df920c30cae0")
    version("3.7.1", sha256="449a5bce64dbd4d5b9517ebd1a1248ed197add6ad27934478976fd5f1f9330e1")
    version("3.6.1", sha256="28ee98ec40427d41a45673847db7a905b59ce9243bb866eaf59dce0f58aaef11")
    version("3.6.0", sha256="fd05ed40cc40ef9ef99fac7b0ece2e0b871858a82feade48546f5d2940147670")
    version("3.5.2", sha256="92d8410d3d981bb881dfff2aed466da55a58d34c7390d50449aa59b32bb5e62a")
    version("3.5.1", sha256="93d651a754bcf6f0124669646391dd5774c0fc4d407c384e3ae76ef9a60477e8")
    version("3.5.0", sha256="92c83ad8a4fd6224cf6319a60b399854f55b38ebe9d297c942408b792b1a9efa")
    version("3.4.3", sha256="b73f8c1029611df7ed81796bf5ca8ba0ef41c6761132340c73ffe42704f980fa")
    version("3.4.0", sha256="a5b82bf6ace6c481cdb911fd5d372a302740cbefd387e05297cb37f7468d1cea")
    version("3.3.1", sha256="cd65022c6a0707f1c7112f99e9c981677fdd5518f7ddfa0f778d4cee7113e3d6")
    version("3.1.0", sha256="8bdc3fa3f2da81bc10c772a6b64cc9052acc2901d42e1e1b2588b40df224aad9")
    version("3.0.2", sha256="6b4ea61eadbbd9bec0ccb383c29d1f4496eacc121ef7acf37c7a24777805693e")
    version("2.8.10.2", sha256="ce524fb39da06ee6d47534bbcec6e0b50422e18b62abc4781a4ba72ea2910eb1")

    variant(
        "build_type",
        default="Release",
        description="CMake build type",
        values=("Debug", "Release", "RelWithDebInfo", "MinSizeRel"),
    )

    # Revert the change that introduced a regression when parsing mpi link
    # flags, see: https://gitlab.kitware.com/cmake/cmake/issues/19516
    patch("cmake-revert-findmpi-link-flag-list.patch", when="@3.15.0")

    # Fix linker error when using external libs on darwin.
    # See https://gitlab.kitware.com/cmake/cmake/merge_requests/2873
    patch("cmake-macos-add-coreservices.patch", when="@3.11.0:3.13.3")

    # Fix builds with XLF + Ninja generator
    # https://gitlab.kitware.com/cmake/cmake/merge_requests/4075
    patch(
        "fix-xlf-ninja-mr-4075.patch",
        sha256="42d8b2163a2f37a745800ec13a96c08a3a20d5e67af51031e51f63313d0dedd1",
        when="@3.15.5",
    )

    depends_on("ninja", when="platform=windows")

    # We default ownlibs to true because it greatly speeds up the CMake
    # build, and CMake is built frequently. Also, CMake is almost always
    # a build dependency, and its libs will not interfere with others in
    # the build.
    variant("ownlibs", default=True, description="Use CMake-provided third-party libraries")
    variant("owncurl", default=False, description="Use CMake-provided curl library")
    variant(
        "doc",
        default=False,
        description="Enables the generation of html and man page documentation",
    )
    variant(
        "ncurses",
        default=sys.platform != "win32",
        description="Enables the build of the ncurses gui",
    )

    # See https://gitlab.kitware.com/cmake/cmake/-/issues/21135
    conflicts(
        "%gcc platform=darwin",
        when="@:3.17",
        msg="CMake <3.18 does not compile with GCC on macOS, "
        "please use %apple-clang or a newer CMake release. "
        "See: https://gitlab.kitware.com/cmake/cmake/-/issues/21135",
    )

    # Vendored dependencies do not build with nvhpc; it's also more
    # transparent to patch Spack's versions of CMake's dependencies.
    conflicts("+ownlibs %nvhpc")

    # Use Spack's curl even if +ownlibs, since that allows us to make use of
    # the conflicts on the curl package for TLS libs like OpenSSL.
    # In the past we let CMake build a vendored copy of curl, but had to
    # provide Spack's TLS libs anyways, which is not flexible, and actually
    # leads to issues where we have to keep track of the vendored curl version
    # and its conflicts with OpenSSL.
    depends_on("curl", when="~owncurl")

    # When using curl, cmake defaults to using system zlib too, probably because
    # curl already depends on zlib. Therefore, also unconditionaly depend on zlib.
    depends_on("zlib-api")

    with when("~ownlibs"):
        depends_on("expat")
        # expat/zlib are used in CMake/CTest, so why not require them in libarchive.
        for plat in ["darwin", "cray", "linux"]:
            with when("platform=%s" % plat):
                depends_on("libarchive@3.1.0: xar=expat compression=zlib")
                depends_on("libarchive@3.3.3:", when="@3.15.0:")
                depends_on("libuv@1.0.0:1.10", when="@3.7.0:3.10.3")
                depends_on("libuv@1.10.0:1.10", when="@3.11.0:3.11")
                depends_on("libuv@1.10.0:", when="@3.12.0:")
                depends_on("rhash", when="@3.8.0:")
                depends_on("jsoncpp build_system=meson", when="@3.2:")

    depends_on("ncurses", when="+ncurses")

    with when("+doc"):
        depends_on("python@2.7.11:", type="build")
        depends_on("py-sphinx", type="build")

<<<<<<< HEAD
    for plat in ["darwin", "linux", "cray"]:
        with when("~ownlibs platform=%s" % plat):
            depends_on("openssl")
            depends_on("openssl@:1.0", when="@:3.6.9")

    # TODO: update curl package to build with Windows SSL implementation
    # at which point we can build with +ownlibs on Windows
    conflicts("~ownlibs", when="platform=windows")
=======
>>>>>>> 29d784e5
    # Cannot build with Intel, should be fixed in 3.6.2
    # https://gitlab.kitware.com/cmake/cmake/issues/16226
    patch("intel-c-gnu11.patch", when="@3.6.0:3.6.1")

    # Cannot build with Intel again, should be fixed in 3.17.4 and 3.18.1
    # https://gitlab.kitware.com/cmake/cmake/-/issues/21013
    patch("intel-cxx-bootstrap.patch", when="@3.17.0:3.17.3,3.18.0")

    # https://gitlab.kitware.com/cmake/cmake/issues/18232
    patch("nag-response-files.patch", when="@3.7:3.12")

    # Cray libhugetlbfs and icpc warnings failing CXX tests
    # https://gitlab.kitware.com/cmake/cmake/-/merge_requests/4698
    # https://gitlab.kitware.com/cmake/cmake/-/merge_requests/4681
    patch("ignore_crayxc_warnings.patch", when="@3.7:3.17.2")

    # The Fujitsu compiler requires the '--linkfortran' option
    # to combine C++ and Fortran programs.
    patch("fujitsu_add_linker_option.patch", when="%fj")

    # Remove -A from the C++ flags we use when CXX_EXTENSIONS is OFF
    # Should be fixed in 3.19.
    # https://gitlab.kitware.com/cmake/cmake/-/merge_requests/5025
    patch("pgi-cxx-ansi.patch", when="@3.15:3.18")

    # Adds CCE v11+ fortran preprocessing definition.
    # requires Cmake 3.19+
    # https://gitlab.kitware.com/cmake/cmake/-/merge_requests/5882
    patch(
        "5882-enable-cce-fortran-preprocessing.patch",
        sha256="b48396c0e4f61756248156b6cebe9bc0d7a22228639b47b5aa77c9330588ce88",
        when="@3.19.0:3.19",
    )

    # https://gitlab.kitware.com/cmake/cmake/issues/18166
    conflicts("%intel", when="@3.11.0:3.11.4")
    conflicts("%intel@:14", when="@3.14:", msg="Intel 14 has immature C++11 support")

    resource(
        name="cmake-bootstrap",
        url="https://cmake.org/files/v3.21/cmake-3.21.2-windows-x86_64.zip",
        checksum="213a4e6485b711cb0a48cbd97b10dfe161a46bfe37b8f3205f47e99ffec434d2",
        placement="cmake-bootstrap",
        when="@3.0.2: platform=windows",
    )

    resource(
        name="cmake-bootstrap",
        url="https://cmake.org/files/v2.8/cmake-2.8.4-win32-x86.zip",
        checksum="8b9b520f3372ce67e33d086421c1cb29a5826d0b9b074f44a8a0304e44cf88f3",
        placement="cmake-bootstrap",
        when="@:2.8.10.2 platform=windows",
    )

    phases = ["bootstrap", "build", "install"]

    @classmethod
    def determine_version(cls, exe):
        output = Executable(exe)("--version", output=str, error=str)
        match = re.search(r"cmake.*version\s+(\S+)", output)
        return match.group(1) if match else None

    def flag_handler(self, name, flags):
        if name == "cxxflags" and self.compiler.name == "fj":
            cxx11plus_flags = (self.compiler.cxx11_flag, self.compiler.cxx14_flag)
            cxxpre11_flags = self.compiler.cxx98_flag
            if any(f in flags for f in cxxpre11_flags):
                raise ValueError("cannot build cmake pre-c++11 standard")
            elif not any(f in flags for f in cxx11plus_flags):
                flags.append(self.compiler.cxx11_flag)
        return (flags, None, None)

    def bootstrap_args(self):
        spec = self.spec
        args = []
        self.generator = make

        # The Intel compiler isn't able to deal with noinline member functions of
        # template classes defined in headers.  As such it outputs
        #   warning #2196: routine is both "inline" and "noinline"
        # cmake bootstrap will fail due to the word 'warning'.
        if spec.satisfies("%intel@:2021.6.0"):
            args.append("CXXFLAGS=-diag-disable=2196")

        if self.spec.satisfies("platform=windows"):
            args.append("-GNinja")
            self.generator = ninja

        if not sys.platform == "win32":
            args.append("--prefix={0}".format(self.prefix))

            jobs = spack.build_environment.get_effective_jobs(
                make_jobs,
                parallel=self.parallel,
                supports_jobserver=self.generator.supports_jobserver,
            )
            if jobs is not None:
                args.append("--parallel={0}".format(jobs))

            if "+ownlibs" in spec:
                # Build and link to the CMake-provided third-party libraries
                args.append("--no-system-libs")
            else:
                # Build and link to the Spack-installed third-party libraries
                args.append("--system-libs")

                # cppdap is a CMake package, avoid circular dependency
                if spec.satisfies("@3.27:"):
                    args.append("--no-system-cppdap")

            # Whatever +/~ownlibs, use system curl.
            if "~owncurl" in spec:
                args.append("--system-curl")
            args.append("--no-qt-gui")

            if "+doc" in spec:
                args.append("--sphinx-html")
                args.append("--sphinx-man")

            # Now for CMake arguments to pass after the initial bootstrap
            args.append("--")
        else:
            args.append("-DCMAKE_INSTALL_PREFIX=%s" % self.prefix)

        args.extend(
            [
                f"-DCMAKE_BUILD_TYPE={self.spec.variants['build_type'].value}",
                # Install CMake correctly, even if `spack install` runs
                # inside a ctest environment
                "-DCMake_TEST_INSTALL=OFF",
                f"-DBUILD_CursesDialog={'ON' if '+ncurses' in spec else 'OFF'}",
            ]
        )

        # Make CMake find its own dependencies.
        rpaths = spack.build_environment.get_rpaths(self)
        prefixes = spack.build_environment.get_cmake_prefix_path(self)
        args.extend(
            [
                "-DCMAKE_INSTALL_RPATH_USE_LINK_PATH=ON",
                "-DCMAKE_INSTALL_RPATH={0}".format(";".join(str(v) for v in rpaths)),
                "-DCMAKE_PREFIX_PATH={0}".format(";".join(str(v) for v in prefixes)),
            ]
        )

        return args

    def cmake_bootstrap(self):
        exe_prefix = self.stage.source_path
        relative_cmake_exe = os.path.join("cmake-bootstrap", "bin", "cmake.exe")
        return Executable(os.path.join(exe_prefix, relative_cmake_exe))

    def bootstrap(self, spec, prefix):
        bootstrap_args = self.bootstrap_args()
        if sys.platform == "win32":
            bootstrap = self.cmake_bootstrap()
            bootstrap_args.extend(["."])
        else:
            bootstrap = Executable("./bootstrap")
        bootstrap(*bootstrap_args)

    def build(self, spec, prefix):
        self.generator()

    @run_after("build")
    @on_package_attributes(run_tests=True)
    def build_test(self):
        # Some tests fail, takes forever
        self.generator("test")

    def install(self, spec, prefix):
        self.generator("install")

        if spec.satisfies("%fj"):
            for f in find(self.prefix, "FindMPI.cmake", recursive=True):
                filter_file("mpcc_r)", "mpcc_r mpifcc)", f, string=True)
                filter_file("mpc++_r)", "mpc++_r mpiFCC)", f, string=True)
                filter_file("mpifc)", "mpifc mpifrt)", f, string=True)

    def setup_dependent_package(self, module, dependent_spec):
        """Called before cmake packages's install() methods."""

        module.cmake = Executable(self.spec.prefix.bin.cmake)
        module.ctest = Executable(self.spec.prefix.bin.ctest)

    @property
    def libs(self):
        """CMake has no libraries, so if you ask for `spec['cmake'].libs`
        (which happens automatically for packages that depend on CMake as
        a link dependency) the default implementation of ``.libs` will
        search the entire root prefix recursively before failing.

        The longer term solution is for all dependents of CMake to change
        their deptype. For now, this returns an empty set of libraries.
        """
        return LibraryList([])

    @property
    def headers(self):
        return HeaderList([])

    def run_version_check(self, bin):
        """Runs and checks output of the installed binary."""
        exe_path = join_path(self.prefix.bin, bin)
        if not os.path.exists(exe_path):
            raise SkipTest(f"{exe} is not installed")

        exe = which(exe_path)
        out = exe("--version", output=str.split, error=str.split)
        assert f"version {self.spec.version}" in out

    def test_ccmake(self):
        """check version from ccmake"""
        self.run_version_check("ccmake")

    def test_cmake(self):
        """check version from cmake"""
        self.run_version_check("cmake")

    def test_cpack(self):
        """check version from cpack"""
        self.run_version_check("cpack")

    def test_ctest(self):
        """check version from ctest"""
        self.run_version_check("ctest")<|MERGE_RESOLUTION|>--- conflicted
+++ resolved
@@ -200,7 +200,6 @@
     # a build dependency, and its libs will not interfere with others in
     # the build.
     variant("ownlibs", default=True, description="Use CMake-provided third-party libraries")
-    variant("owncurl", default=False, description="Use CMake-provided curl library")
     variant(
         "doc",
         default=False,
@@ -231,7 +230,7 @@
     # provide Spack's TLS libs anyways, which is not flexible, and actually
     # leads to issues where we have to keep track of the vendored curl version
     # and its conflicts with OpenSSL.
-    depends_on("curl", when="~owncurl")
+    depends_on("curl")
 
     # When using curl, cmake defaults to using system zlib too, probably because
     # curl already depends on zlib. Therefore, also unconditionaly depend on zlib.
@@ -256,17 +255,6 @@
         depends_on("python@2.7.11:", type="build")
         depends_on("py-sphinx", type="build")
 
-<<<<<<< HEAD
-    for plat in ["darwin", "linux", "cray"]:
-        with when("~ownlibs platform=%s" % plat):
-            depends_on("openssl")
-            depends_on("openssl@:1.0", when="@:3.6.9")
-
-    # TODO: update curl package to build with Windows SSL implementation
-    # at which point we can build with +ownlibs on Windows
-    conflicts("~ownlibs", when="platform=windows")
-=======
->>>>>>> 29d784e5
     # Cannot build with Intel, should be fixed in 3.6.2
     # https://gitlab.kitware.com/cmake/cmake/issues/16226
     patch("intel-c-gnu11.patch", when="@3.6.0:3.6.1")
@@ -378,8 +366,7 @@
                     args.append("--no-system-cppdap")
 
             # Whatever +/~ownlibs, use system curl.
-            if "~owncurl" in spec:
-                args.append("--system-curl")
+            args.append("--system-curl")
             args.append("--no-qt-gui")
 
             if "+doc" in spec:
