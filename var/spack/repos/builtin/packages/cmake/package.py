# Copyright 2013-2024 Lawrence Livermore National Security, LLC and other
# Spack Project Developers. See the top-level COPYRIGHT file for details.
#
# SPDX-License-Identifier: (Apache-2.0 OR MIT)

import os
import re
import sys

import spack.build_environment
from spack.package import *


class Cmake(Package):
    """A cross-platform, open-source build system. CMake is a family of
    tools designed to build, test and package software.
    """

    homepage = "https://www.cmake.org"
    url = "https://github.com/Kitware/CMake/releases/download/v3.19.0/cmake-3.19.0.tar.gz"
    git = "https://gitlab.kitware.com/cmake/cmake.git"

    maintainers("alalazo", "johnwparent")

    tags = ["build-tools", "windows"]

    executables = ["^cmake[0-9]*$"]

    license("BSD-3-Clause")

    version("master", branch="master")
    version("3.30.1", sha256="df9b3c53e3ce84c3c1b7c253e5ceff7d8d1f084ff0673d048f260e04ccb346e1")
    version("3.30.0", sha256="157e5be6055c154c34f580795fe5832f260246506d32954a971300ed7899f579")
    version("3.29.6", sha256="1391313003b83d48e2ab115a8b525a557f78d8c1544618b48d1d90184a10f0af")
    version("3.29.5", sha256="dd63da7d763c0db455ca232f2c443f5234fe0b11f8bd6958a81d29cc987dfd6e")
    version("3.29.4", sha256="b1b48d7100bdff0b46e8c8f6a3c86476dbe872c8df39c42b8d104298b3d56a2c")
    version("3.28.6", sha256="c39c733900affc4eb0e9688b4d1a45435a732105d9bf9cc1e75dd2b9b81a36bb")
    version("3.27.9", sha256="609a9b98572a6a5ea477f912cffb973109ed4d0a6a6b3f9e2353d2cdc048708e")
    version("3.26.6", sha256="070b9a2422e666d2c1437e2dab239a236e8a63622d0a8d0ffe9e389613d2b76a")
    version("3.25.3", sha256="cc995701d590ca6debc4245e9989939099ca52827dd46b5d3592f093afe1901c")
    version("3.24.4", sha256="32c9e499510eff7070d3f0adfbabe0afea2058608c5fa93e231beb49fbfa2296")
    version("3.23.5", sha256="f2944cde7a140b992ba5ccea2009a987a92413762250de22ebbace2319a0f47d")
    version("3.22.6", sha256="73933163670ea4ea95c231549007b0c7243282293506a2cf4443714826ad5ec3")
    version("3.21.7", sha256="3523c4a5afc61ac3d7c92835301cdf092129c9b672a6ee17e68c92e928c1375a")
    version("3.20.6", sha256="a0bd485e1a38dd13c0baec89d5f4adbf61c7fd32fddb38eabc69a75bc0b65d72")
    version("3.19.8", sha256="09b4fa4837aae55c75fb170f6a6e2b44818deba48335d1969deddfbb34e30369")
    version("3.18.6", sha256="124f571ab70332da97a173cb794dfa09a5b20ccbb80a08e56570a500f47b6600")
    version("3.17.5", sha256="8c3083d98fd93c1228d5e4e40dbff2dd88f4f7b73b9fa24a2938627b8bc28f1a")
    version("3.16.9", sha256="1708361827a5a0de37d55f5c9698004c035abb1de6120a376d5d59a81630191f")
    version("3.15.7", sha256="71999d8a14c9b51708847371250a61533439a7331eb7702ac105cfb3cb1be54b")
    version("3.14.7", sha256="9221993e0af3e6d10124d840ff24f5b2f3b884416fca04d3312cb0388dec1385")
    version("3.13.5", sha256="526db6a4b47772d1943b2f86de693e712f9dacf3d7c13b19197c9bef133766a5")
    version("3.12.4", sha256="5255584bfd043eb717562cff8942d472f1c0e4679c4941d84baadaa9b28e3194")
    version("3.11.4", sha256="8f864e9f78917de3e1483e256270daabc4a321741592c5b36af028e72bff87f5")
    version("3.10.3", sha256="0c3a1dcf0be03e40cf4f341dda79c96ffb6c35ae35f2f911845b72dab3559cf8")
    version("3.9.6", sha256="7410851a783a41b521214ad987bb534a7e4a65e059651a2514e6ebfc8f46b218")
    version("3.8.2", sha256="da3072794eb4c09f2d782fcee043847b99bb4cf8d4573978d9b2024214d6e92d")
    version("3.7.2", sha256="dc1246c4e6d168ea4d6e042cfba577c1acd65feea27e56f5ff37df920c30cae0")
    version("3.6.1", sha256="28ee98ec40427d41a45673847db7a905b59ce9243bb866eaf59dce0f58aaef11")
    version("3.5.2", sha256="92d8410d3d981bb881dfff2aed466da55a58d34c7390d50449aa59b32bb5e62a")
    version("3.4.3", sha256="b73f8c1029611df7ed81796bf5ca8ba0ef41c6761132340c73ffe42704f980fa")
    version("3.3.1", sha256="cd65022c6a0707f1c7112f99e9c981677fdd5518f7ddfa0f778d4cee7113e3d6")
    version("3.1.0", sha256="8bdc3fa3f2da81bc10c772a6b64cc9052acc2901d42e1e1b2588b40df224aad9")
    version("3.0.2", sha256="6b4ea61eadbbd9bec0ccb383c29d1f4496eacc121ef7acf37c7a24777805693e")
    version("2.8.10.2", sha256="ce524fb39da06ee6d47534bbcec6e0b50422e18b62abc4781a4ba72ea2910eb1")

    with default_args(deprecated=True):
        version(
            "3.29.3", sha256="252aee1448d49caa04954fd5e27d189dd51570557313e7b281636716a238bccb"
        )
        version(
            "3.29.2", sha256="36db4b6926aab741ba6e4b2ea2d99c9193222132308b4dc824d4123cb730352e"
        )
        version(
            "3.29.1", sha256="7fb02e8f57b62b39aa6b4cf71e820148ba1a23724888494735021e32ab0eefcc"
        )
        version(
            "3.29.0", sha256="a0669630aae7baa4a8228048bf30b622f9e9fd8ee8cedb941754e9e38686c778"
        )
        version(
            "3.28.4", sha256="eb9c787e078848dc493f4f83f8a4bbec857cd1f38ab6425ce8d2776a9f6aa6fb"
        )
        version(
            "3.28.3", sha256="72b7570e5c8593de6ac4ab433b73eab18c5fb328880460c86ce32608141ad5c1"
        )
        version(
            "3.28.2", sha256="1466f872dc1c226f373cf8fba4230ed216a8f108bd54b477b5ccdfd9ea2d124a"
        )
        version(
            "3.28.1", sha256="15e94f83e647f7d620a140a7a5da76349fc47a1bfed66d0f5cdee8e7344079ad"
        )
        version(
            "3.28.0", sha256="e1dcf9c817ae306e73a45c2ba6d280c65cf4ec00dd958eb144adaf117fb58e71"
        )
        # used in py-cmake, to be removed in Spack 0.23
        version(
            "3.22.2", sha256="3c1c478b9650b107d452c5bd545c72e2fad4e37c09b89a1984b9a2f46df6aced"
        )
        version(
            "3.21.4", sha256="d9570a95c215f4c9886dd0f0564ca4ef8d18c30750f157238ea12669c2985978"
        )
        version(
            "3.18.0", sha256="83b4ffcb9482a73961521d2bafe4a16df0168f03f56e6624c419c461e5317e29"
        )
<<<<<<< HEAD
=======

    depends_on("c", type="build")
    depends_on("cxx", type="build")
>>>>>>> e4ee5974

    variant(
        "build_type",
        default="Release",
        description="CMake build type",
        values=("Debug", "Release", "RelWithDebInfo", "MinSizeRel"),
    )

    # Revert the change that introduced a regression when parsing mpi link
    # flags, see: https://gitlab.kitware.com/cmake/cmake/issues/19516
    patch("cmake-revert-findmpi-link-flag-list.patch", when="@3.15.0")

    # Fix linker error when using external libs on darwin.
    # See https://gitlab.kitware.com/cmake/cmake/merge_requests/2873
    patch("cmake-macos-add-coreservices.patch", when="@3.11.0:3.13.3")

    # Fix builds with XLF + Ninja generator
    # https://gitlab.kitware.com/cmake/cmake/merge_requests/4075
    patch(
        "fix-xlf-ninja-mr-4075.patch",
        sha256="42d8b2163a2f37a745800ec13a96c08a3a20d5e67af51031e51f63313d0dedd1",
        when="@3.15.5",
    )

    # Statically linked binaries error on install when CMAKE_INSTALL_RPATH is set
    # https://gitlab.kitware.com/cmake/cmake/-/merge_requests/9623
    patch("mr-9623.patch", when="@3.22.0:3.30")

    depends_on("ninja", when="platform=windows")
    depends_on("gmake", when="platform=linux")
    depends_on("gmake", when="platform=darwin")
    depends_on("gmake", when="platform=freebsd")

    # We default ownlibs to true because it greatly speeds up the CMake
    # build, and CMake is built frequently. Also, CMake is almost always
    # a build dependency, and its libs will not interfere with others in
    # the build.
    variant("ownlibs", default=True, description="Use CMake-provided third-party libraries")
    variant(
        "doc",
        default=False,
        description="Enables the generation of html and man page documentation",
    )
    variant(
        "ncurses",
        default=sys.platform != "win32",
        description="Enables the build of the ncurses gui",
    )

    # See https://gitlab.kitware.com/cmake/cmake/-/issues/21135
    conflicts(
        "%gcc platform=darwin",
        when="@:3.17",
        msg="CMake <3.18 does not compile with GCC on macOS, "
        "please use %apple-clang or a newer CMake release. "
        "See: https://gitlab.kitware.com/cmake/cmake/-/issues/21135",
    )

    # Vendored dependencies do not build with nvhpc; it's also more
    # transparent to patch Spack's versions of CMake's dependencies.
    conflicts("+ownlibs %nvhpc")

    # Use Spack's curl even if +ownlibs, since that allows us to make use of
    # the conflicts on the curl package for TLS libs like OpenSSL.
    # In the past we let CMake build a vendored copy of curl, but had to
    # provide Spack's TLS libs anyways, which is not flexible, and actually
    # leads to issues where we have to keep track of the vendored curl version
    # and its conflicts with OpenSSL.
    depends_on("curl")

    # When using curl, cmake defaults to using system zlib too, probably because
    # curl already depends on zlib. Therefore, also unconditionaly depend on zlib.
    depends_on("zlib-api")

    with when("~ownlibs"):
        depends_on("expat")
        # expat/zlib are used in CMake/CTest, so why not require them in libarchive.
        for plat in ["darwin", "linux"]:
            with when("platform=%s" % plat):
                depends_on("libarchive@3.1.0: xar=expat compression=zlib")
                depends_on("libarchive@3.3.3:", when="@3.15.0:")
                depends_on("libuv@1.0.0:1.10", when="@3.7.0:3.10.3")
                depends_on("libuv@1.10.0:1.10", when="@3.11.0:3.11")
                depends_on("libuv@1.10.0:", when="@3.12.0:")
                depends_on("rhash", when="@3.8.0:")
                depends_on("jsoncpp build_system=meson", when="@3.2:")

    depends_on("ncurses", when="+ncurses")

    with when("+doc"):
        depends_on("python@2.7.11:", type="build")
        depends_on("py-sphinx", type="build")

    # Cannot build with Intel, should be fixed in 3.6.2
    # https://gitlab.kitware.com/cmake/cmake/issues/16226
    patch("intel-c-gnu11.patch", when="@3.6.0:3.6.1")

    # Cannot build with Intel again, should be fixed in 3.17.4 and 3.18.1
    # https://gitlab.kitware.com/cmake/cmake/-/issues/21013
    patch("intel-cxx-bootstrap.patch", when="@3.17.0:3.17.3,3.18.0")

    # https://gitlab.kitware.com/cmake/cmake/issues/18232
    patch("nag-response-files.patch", when="@3.7:3.12")

    # Cray libhugetlbfs and icpc warnings failing CXX tests
    # https://gitlab.kitware.com/cmake/cmake/-/merge_requests/4698
    # https://gitlab.kitware.com/cmake/cmake/-/merge_requests/4681
    patch("ignore_crayxc_warnings.patch", when="@3.7:3.17.2")

    # The Fujitsu compiler requires the '--linkfortran' option
    # to combine C++ and Fortran programs.
    patch("fujitsu_add_linker_option.patch", when="%fj")

    # Remove -A from the C++ flags we use when CXX_EXTENSIONS is OFF
    # Should be fixed in 3.19.
    # https://gitlab.kitware.com/cmake/cmake/-/merge_requests/5025
    patch("pgi-cxx-ansi.patch", when="@3.15:3.18")

    # Adds CCE v11+ fortran preprocessing definition.
    # requires Cmake 3.19+
    # https://gitlab.kitware.com/cmake/cmake/-/merge_requests/5882
    patch(
        "5882-enable-cce-fortran-preprocessing.patch",
        sha256="b48396c0e4f61756248156b6cebe9bc0d7a22228639b47b5aa77c9330588ce88",
        when="@3.19.0:3.19",
    )

    # https://gitlab.kitware.com/cmake/cmake/issues/18166
    conflicts("%intel", when="@3.11.0:3.11.4")
    conflicts("%intel@:14", when="@3.14:", msg="Intel 14 has immature C++11 support")

    resource(
        name="cmake-bootstrap",
        url="https://cmake.org/files/v3.21/cmake-3.21.2-windows-x86_64.zip",
        checksum="213a4e6485b711cb0a48cbd97b10dfe161a46bfe37b8f3205f47e99ffec434d2",
        placement="cmake-bootstrap",
        when="@3.0.2: platform=windows",
    )

    resource(
        name="cmake-bootstrap",
        url="https://cmake.org/files/v2.8/cmake-2.8.4-win32-x86.zip",
        checksum="8b9b520f3372ce67e33d086421c1cb29a5826d0b9b074f44a8a0304e44cf88f3",
        placement="cmake-bootstrap",
        when="@:2.8.10.2 platform=windows",
    )

    phases = ["bootstrap", "build", "install"]

    @classmethod
    def determine_version(cls, exe):
        output = Executable(exe)("--version", output=str, error=str)
        match = re.search(r"cmake.*version\s+(\S+)", output)
        return match.group(1) if match else None

    def flag_handler(self, name, flags):
        if name == "cxxflags" and self.compiler.name == "fj":
            cxx11plus_flags = (self.compiler.cxx11_flag, self.compiler.cxx14_flag)
            cxxpre11_flags = self.compiler.cxx98_flag
            if any(f in flags for f in cxxpre11_flags):
                raise ValueError("cannot build cmake pre-c++11 standard")
            elif not any(f in flags for f in cxx11plus_flags):
                flags.append(self.compiler.cxx11_flag)
        return (flags, None, None)

    def bootstrap_args(self):
        spec = self.spec
        args = []
        self.generator = make

        # The Intel compiler isn't able to deal with noinline member functions of
        # template classes defined in headers.  As such it outputs
        #   warning #2196: routine is both "inline" and "noinline"
        # cmake bootstrap will fail due to the word 'warning'.
        if spec.satisfies("%intel@:2021.6.0"):
            args.append("CXXFLAGS=-diag-disable=2196")

        if self.spec.satisfies("platform=windows"):
            args.append("-GNinja")
            self.generator = ninja

        if not sys.platform == "win32":
            args.append("--prefix={0}".format(self.prefix))

            jobs = spack.build_environment.get_effective_jobs(
                make_jobs,
                parallel=self.parallel,
                supports_jobserver=self.generator.supports_jobserver,
            )
            if jobs is not None:
                args.append("--parallel={0}".format(jobs))

            if "+ownlibs" in spec:
                # Build and link to the CMake-provided third-party libraries
                args.append("--no-system-libs")
            else:
                # Build and link to the Spack-installed third-party libraries
                args.append("--system-libs")

                # cppdap is a CMake package, avoid circular dependency
                if spec.satisfies("@3.27:"):
                    args.append("--no-system-cppdap")

            # Whatever +/~ownlibs, use system curl.
            args.append("--system-curl")
            args.append("--no-qt-gui")

            if "+doc" in spec:
                args.append("--sphinx-html")
                args.append("--sphinx-man")

            # Now for CMake arguments to pass after the initial bootstrap
            args.append("--")
        else:
            args.append("-DCMAKE_INSTALL_PREFIX=%s" % self.prefix)

        args.extend(
            [
                f"-DCMAKE_BUILD_TYPE={self.spec.variants['build_type'].value}",
                # Install CMake correctly, even if `spack install` runs
                # inside a ctest environment
                "-DCMake_TEST_INSTALL=OFF",
                f"-DBUILD_CursesDialog={'ON' if '+ncurses' in spec else 'OFF'}",
            ]
        )

        # Make CMake find its own dependencies.
        rpaths = spack.build_environment.get_rpaths(self)
        prefixes = spack.build_environment.get_cmake_prefix_path(self)
        args.extend(
            [
                "-DCMAKE_INSTALL_RPATH_USE_LINK_PATH=ON",
                "-DCMAKE_INSTALL_RPATH={0}".format(";".join(str(v) for v in rpaths)),
                "-DCMAKE_PREFIX_PATH={0}".format(";".join(str(v) for v in prefixes)),
            ]
        )

        return args

    def cmake_bootstrap(self):
        exe_prefix = self.stage.source_path
        relative_cmake_exe = os.path.join("cmake-bootstrap", "bin", "cmake.exe")
        return Executable(os.path.join(exe_prefix, relative_cmake_exe))

    def bootstrap(self, spec, prefix):
        bootstrap_args = self.bootstrap_args()
        if sys.platform == "win32":
            bootstrap = self.cmake_bootstrap()
            bootstrap_args.extend(["."])
        else:
            bootstrap = Executable("./bootstrap")
        bootstrap(*bootstrap_args)

    def build(self, spec, prefix):
        self.generator()

    @run_after("build")
    @on_package_attributes(run_tests=True)
    def build_test(self):
        # Some tests fail, takes forever
        self.generator("test")

    def install(self, spec, prefix):
        self.generator("install")

        if spec.satisfies("%fj"):
            for f in find(self.prefix, "FindMPI.cmake", recursive=True):
                filter_file("mpcc_r)", "mpcc_r mpifcc)", f, string=True)
                filter_file("mpc++_r)", "mpc++_r mpiFCC)", f, string=True)
                filter_file("mpifc)", "mpifc mpifrt)", f, string=True)

    def setup_dependent_package(self, module, dependent_spec):
        """Called before cmake packages's install() methods."""

        module.cmake = Executable(self.spec.prefix.bin.cmake)
        module.ctest = Executable(self.spec.prefix.bin.ctest)

    @property
    def libs(self):
        """CMake has no libraries, so if you ask for `spec['cmake'].libs`
        (which happens automatically for packages that depend on CMake as
        a link dependency) the default implementation of ``.libs` will
        search the entire root prefix recursively before failing.

        The longer term solution is for all dependents of CMake to change
        their deptype. For now, this returns an empty set of libraries.
        """
        return LibraryList([])

    @property
    def headers(self):
        return HeaderList([])

    def run_version_check(self, bin):
        """Runs and checks output of the installed binary."""
        exe_path = join_path(self.prefix.bin, bin)
        if not os.path.exists(exe_path):
            raise SkipTest(f"{exe} is not installed")

        exe = which(exe_path)
        out = exe("--version", output=str.split, error=str.split)
        assert f"version {self.spec.version}" in out

    def test_ccmake(self):
        """check version from ccmake"""
        self.run_version_check("ccmake")

    def test_cmake(self):
        """check version from cmake"""
        self.run_version_check("cmake")

    def test_cpack(self):
        """check version from cpack"""
        self.run_version_check("cpack")

    def test_ctest(self):
        """check version from ctest"""
        self.run_version_check("ctest")<|MERGE_RESOLUTION|>--- conflicted
+++ resolved
@@ -102,12 +102,9 @@
         version(
             "3.18.0", sha256="83b4ffcb9482a73961521d2bafe4a16df0168f03f56e6624c419c461e5317e29"
         )
-<<<<<<< HEAD
-=======
 
     depends_on("c", type="build")
     depends_on("cxx", type="build")
->>>>>>> e4ee5974
 
     variant(
         "build_type",
