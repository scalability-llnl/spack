--- conflicted
+++ resolved
@@ -40,17 +40,10 @@
     tags = ['proxy-app', 'ecp-proxy-app']
 
     homepage = "http://www.exmatex.org/comd.html"
-<<<<<<< HEAD
-    url      = "https://github.com/exmatex/CoMD/archive/v1.1.tar.gz"
-
-    version('1.1', '5051310a8d2c93cccba63de40bcfaa78')
-    version('develop', git='https://github.com/exmatex/CoMD.git', branch='master')
-=======
     url      = "https://github.com/ECP-copa/CoMD/archive/v1.1.tar.gz"
 
     version('1.1', '5051310a8d2c93cccba63de40bcfaa78')
     version('develop', git='https://github.com/ECP-copa/CoMD', branch='master')
->>>>>>> 9c663623
 
     variant('mpi', default=True, description='Build with MPI support')
     variant('openmp', default=False, description='Build with OpenMP support')
