# Copyright 2013-2024 Lawrence Livermore National Security, LLC and other
# Spack Project Developers. See the top-level COPYRIGHT file for details.
#
# SPDX-License-Identifier: (Apache-2.0 OR MIT)


from spack.package import *


class ComposableKernel(CMakePackage):
    """Composable Kernel: Performance Portable Programming Model
    for Machine Learning Tensor Operators."""

    homepage = "https://github.com/ROCm/composable_kernel"
    git = "https://github.com/ROCm/composable_kernel.git"
    url = "https://github.com/ROCm/composable_kernel/archive/refs/tags/rocm-6.0.2.tar.gz"
    maintainers("srekolam", "afzpatel")

    license("MIT")

    version("master", branch="develop")
    version("6.0.2", sha256="f648a99388045948b7d5fbf8eb8da6a1803c79008b54d406830b7f9119e1dcf6")
    version("6.0.0", sha256="a8f736f2f2a8afa4cddd06301205be27774d85f545429049b4a2bbbe6fcd67df")
    version("5.7.1", sha256="75f66e023c2e31948e91fa26366eaeac72d871fc2e5188361d4465179f13876e")
    version("5.7.0", sha256="d9624dbaef04e0138f9f73596c49b4fe9ded69974bae7236354baa32649bf21a")
    version("5.6.1", commit="f5ec04f091fa5c48c67d7bacec36a414d0be06a5")
    version("5.6.0", commit="f5ec04f091fa5c48c67d7bacec36a414d0be06a5")
    version("5.5.1", commit="ac9e01e2cc3721be24619807adc444e1f59a9d25")
    version("5.5.0", commit="8b76b832420a3d69708401de6607a033163edcce")
    version("5.4.3", commit="bb3d9546f186e39cefedc3e7f01d88924ba20168")
    version("5.4.0", commit="236bd148b98c7f1ec61ee850fcc0c5d433576305")

    amdgpu_targets = ROCmPackage.amdgpu_targets
    variant(
        "amdgpu_target",
        values=auto_or_any_combination_of(*amdgpu_targets),
        sticky=True,
        description="set gpu targets",
    )

    depends_on("python", type="build")
    depends_on("z3", type="build")
    depends_on("zlib", type="build")
    depends_on("ncurses+termlib", type="build")
    depends_on("bzip2", type="build")
    depends_on("sqlite", type="build")
    depends_on("half", type="build")
    depends_on("pkgconfig", type="build")
    depends_on("cmake@3.16:", type="build")

    for ver in [
        "master",
        "6.0.2",
        "6.0.0",
        "5.7.1",
        "5.7.0",
        "5.6.1",
        "5.6.0",
        "5.5.1",
        "5.5.0",
        "5.4.3",
        "5.4.0",
    ]:
        depends_on("hip@" + ver, when="@" + ver)
        depends_on("llvm-amdgpu@" + ver, when="@" + ver)
        depends_on("rocm-cmake@" + ver, when="@" + ver, type="build")

    def setup_build_environment(self, env):
        env.set("CXX", self.spec["hip"].hipcc)

    def cmake_args(self):
        spec = self.spec
        args = [
            self.define(
                "CMAKE_CXX_COMPILER", "{0}/bin/clang++".format(spec["llvm-amdgpu"].prefix)
            ),
            self.define("CMAKE_C_COMPILER", "{0}/bin/clang".format(spec["llvm-amdgpu"].prefix)),
            self.define("CMAKE_BUILD_TYPE", "Release"),
        ]
        if "auto" not in self.spec.variants["amdgpu_target"]:
            args.append(self.define_from_variant("GPU_TARGETS", "amdgpu_target"))
        if self.spec.satisfies("@5.6.0:"):
            args.append(self.define("INSTANCES_ONLY", "ON"))
<<<<<<< HEAD
            args.append(self.define("CK_BUILD_JIT_LIB", "ON"))
            args.append(self.define("CMAKE_POSITION_INDEPENDENT_CODE", "ON"))
=======
        if self.spec.satisfies("@:5.7"):
            args.append(self.define("CMAKE_CXX_FLAGS", "-O3"))
>>>>>>> 983422fa
        return args

    def build(self, spec, prefix):
        with working_dir(self.build_directory):
            # only instances is necessary to build and install
            if self.spec.satisfies("@5.6.0:"):
                make()
            else:
                make("instances")<|MERGE_RESOLUTION|>--- conflicted
+++ resolved
@@ -81,13 +81,10 @@
             args.append(self.define_from_variant("GPU_TARGETS", "amdgpu_target"))
         if self.spec.satisfies("@5.6.0:"):
             args.append(self.define("INSTANCES_ONLY", "ON"))
-<<<<<<< HEAD
             args.append(self.define("CK_BUILD_JIT_LIB", "ON"))
             args.append(self.define("CMAKE_POSITION_INDEPENDENT_CODE", "ON"))
-=======
         if self.spec.satisfies("@:5.7"):
             args.append(self.define("CMAKE_CXX_FLAGS", "-O3"))
->>>>>>> 983422fa
         return args
 
     def build(self, spec, prefix):
