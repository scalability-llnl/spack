--- conflicted
+++ resolved
@@ -224,11 +224,7 @@
     @run_after("build")
     @on_package_attributes(run_tests=True)
     def build_test(self):
-<<<<<<< HEAD
         with working_dir(self.build_directory):
-=======
-        with working_dir("spack-build"):
->>>>>>> da020d1b
             print("Running Conduit Unit Tests...")
             make("test")
 
