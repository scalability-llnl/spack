# Copyright 2013-2024 Lawrence Livermore National Security, LLC and other
# Spack Project Developers. See the top-level COPYRIGHT file for details.
#
# SPDX-License-Identifier: (Apache-2.0 OR MIT)
import copy
import os
import os.path
import sys

import spack.platforms
import spack.util.environment
import spack.util.executable
from spack.build_environment import dso_suffix
from spack.build_systems import cmake, makefile
from spack.package import *

GPU_MAP = {
    "35": "K40",
    "37": "K80",
    "60": "P100",
    "70": "V100",
    "80": "A100",
    "90": "H100",
    "gfx906": "Mi50",
    "gfx908": "Mi100",
    "gfx90a": "Mi250",
    "gfx90a:xnack-": "Mi250",
    "gfx90a:xnack+": "Mi250",
}


class Cp2k(MakefilePackage, CMakePackage, CudaPackage, ROCmPackage):
    """CP2K is a quantum chemistry and solid state physics software package
    that can perform atomistic simulations of solid state, liquid, molecular,
    periodic, material, crystal, and biological systems
    """

    build_system(conditional("cmake", when="@2023.2:"), "makefile", default="cmake")

    homepage = "https://www.cp2k.org"
    url = "https://github.com/cp2k/cp2k/releases/download/v3.0.0/cp2k-3.0.tar.bz2"
    git = "https://github.com/cp2k/cp2k.git"
    list_url = "https://github.com/cp2k/cp2k/releases"

    maintainers("dev-zero", "mtaillefumier")

    license("GPL-2.0-or-later")

    version("2024.3", sha256="a6eeee773b6b1fb417def576e4049a89a08a0ed5feffcd7f0b33c7d7b48f19ba")
    version("2024.2", sha256="cc3e56c971dee9e89b705a1103765aba57bf41ad39a11c89d3de04c8b8cdf473")
    version("2024.1", sha256="a7abf149a278dfd5283dc592a2c4ae803b37d040df25d62a5e35af5c4557668f")
    version("2023.2", sha256="adbcc903c1a78cba98f49fe6905a62b49f12e3dfd7cedea00616d1a5f50550db")
    version("2023.1", sha256="dff343b4a80c3a79363b805429bdb3320d3e1db48e0ff7d20a3dfd1c946a51ce")
    version("2022.2", sha256="1a473dea512fe264bb45419f83de432d441f90404f829d89cbc3a03f723b8354")
    version("2022.1", sha256="2c34f1a7972973c62d471cd35856f444f11ab22f2ff930f6ead20f3454fd228b")
    version("9.1", sha256="fedb4c684a98ad857cd49b69a3ae51a73f85a9c36e9cb63e3b02320c74454ce6")
    version("8.2", sha256="2e24768720efed1a5a4a58e83e2aca502cd8b95544c21695eb0de71ed652f20a")
    version("8.1", sha256="7f37aead120730234a60b2989d0547ae5e5498d93b1e9b5eb548c041ee8e7772")
    version("7.1", sha256="ccd711a09a426145440e666310dd01cc5772ab103493c4ae6a3470898cd0addb")
    version("master", branch="master", submodules="True")

    depends_on("c", type="build")  # generated
    depends_on("cxx", type="build")  # generated
    depends_on("fortran", type="build")  # generated

    variant("mpi", default=True, description="Enable MPI support")
    variant("openmp", default=True, description="Enable OpenMP support")
    variant(
        "smm",
        default="libxsmm",
        values=("libxsmm", "libsmm", "blas"),
        description="Library for small matrix multiplications",
    )
    variant("plumed", default=False, description="Enable PLUMED support")
    variant(
        "libint", default=True, description="Use libint, required for HFX (and possibly others)"
    )
    variant("libxc", default=True, description="Support additional functionals via libxc")
    variant(
        "pexsi",
        default=False,
        description="Enable the alternative PEXSI method for density matrix evaluation",
        when="+mpi",
    )
    variant(
        "elpa",
        default=False,
        description="Enable optimised diagonalisation routines from ELPA",
        when="+mpi",
    )
    variant(
        "dlaf",
        default=False,
        description="Enable DLA-Future eigensolver and Cholesky decomposition",
        when="@2024.1: build_system=cmake +mpi",
    )
    # sirius support was introduced in 7, but effectively usable starting from CP2K 9
    variant(
        "sirius",
        default=False,
        description="Enable planewave electronic structure calculations via SIRIUS",
        when="@9: +mpi",
    )
    variant("cosma", default=False, description="Use COSMA for p?gemm", when="@8: +mpi")
    variant(
        "libvori",
        default=False,
        description="Enable support for Voronoi integration and BQB compression",
        when="@8:",
    )
    variant("spglib", default=False, description="Enable support for spglib")
    variant(
        "spla",
        default=False,
        description="Use SPLA off-loading functionality. Only relevant when CUDA or ROCM"
        " are enabled",
    )
    variant("pytorch", default=False, description="Enable libtorch support")
    variant("quip", default=False, description="Enable quip support")
    variant("mpi_f08", default=False, description="Use MPI F08 module")

    variant(
        "enable_regtests",
        default=False,
        description="Configure cp2k to run the regtests afterwards."
        " It build cp2k normally but put the executables in exe/cmake-build-* instead of the"
        " conventional location. This option is only relevant when regtests need to be run.",
    )

    with when("+cuda"):
        variant(
            "cuda_arch_35_k20x",
            default=False,
            description=(
                "CP2K (resp. DBCSR) has specific parameter sets for"
                " different GPU models. Enable this when building"
                " with cuda_arch=35 for a K20x instead of a K40"
            ),
        )
        variant(
            "cuda_fft", default=False, description="Use CUDA also for FFTs in the PW part of CP2K"
        )
        variant(
            "cuda_blas",
            default=False,
            when="@:7",  # req in CP2K v8+
            description="Use CUBLAS for general matrix operations in DBCSR",
        )

    HFX_LMAX_RANGE = range(4, 8)

    variant(
        "lmax",
        description="Maximum supported angular momentum (HFX and others)",
        default="5",
        values=[str(x) for x in HFX_LMAX_RANGE],
        multi=False,
    )

    depends_on("python@3", type="build")

    depends_on("blas")
    depends_on("lapack")
    depends_on("fftw-api@3")

    # Force openmp propagation on some providers of blas / fftw-api
    with when("+openmp"):
        depends_on("fftw+openmp", when="^[virtuals=fftw-api] fftw")
        depends_on("amdfftw+openmp", when="^[virtuals=fftw-api] amdfftw")
        depends_on("cray-fftw+openmp", when="^[virtuals=fftw-api] cray-fftw")
        depends_on("armpl-gcc threads=openmp", when="^[virtuals=blas] armpl-gcc")
        depends_on("openblas threads=openmp", when="^[virtuals=blas] openblas")
        # The Cray compiler wrappers will automatically add libsci_mp with
        # -fopenmp. Since CP2K unconditionally links blas/lapack/scalapack
        # we have to be consistent.
        depends_on("cray-libsci+openmp", when="^[virtuals=blas] cray-libsci")

    with when("smm=libxsmm"):
        depends_on("libxsmm~header-only")
        # require libxsmm-1.11+ since 1.10 can leak file descriptors in Fortran
        depends_on("libxsmm@1.11:")
        depends_on("libxsmm@1.17:", when="@9.1:")
        # build needs to be fixed for libxsmm@2 once it is released
        depends_on("libxsmm@:1")
        # use pkg-config (support added in libxsmm-1.10) to link to libxsmm
        depends_on("pkgconfig", type="build")

    with when("+libint"):
        depends_on("pkgconfig", type="build", when="@7.0:")
        for lmax in HFX_LMAX_RANGE:
            depends_on(
                "libint@2.6.0:+fortran tune=cp2k-lmax-{0}".format(lmax),
                when="@7.0: lmax={0}".format(lmax),
            )

    with when("+libxc"):
        depends_on("pkgconfig", type="build", when="@7.0:")
        depends_on("libxc@4.0.3:4", when="@7.0:8.1")
        depends_on("libxc@5.1.3:5.1", when="@8.2:8")
        depends_on("libxc@5.1.7:5.1", when="@9:2022.2")
        depends_on("libxc@6.1:", when="@2023.1:")
        depends_on("libxc@6.2:", when="@2023.2:")

    with when("+spla"):
        depends_on("spla+cuda+fortran", when="+cuda")
        depends_on("spla+rocm+fortran", when="+rocm")

    with when("+mpi"):
        depends_on("mpi@2:")
        depends_on("mpi@3:", when="@2023.1:")
        depends_on("scalapack")
        depends_on("mpich+fortran", when="^[virtuals=mpi] mpich")
        conflicts("~mpi_f08", when="^mpich@4.1:")

    with when("+cosma"):
        depends_on("cosma+scalapack")
        depends_on("cosma@2.5.1:", when="@9:")
        depends_on("cosma@2.6.3:", when="@2023.2:")
        depends_on("cosma+cuda", when="+cuda")
        depends_on("cosma+rocm", when="+rocm")

    with when("+elpa"):
        depends_on("elpa+openmp", when="+openmp")
        depends_on("elpa~openmp", when="~openmp")
        depends_on("elpa+cuda", when="+cuda")
        depends_on("elpa~cuda", when="~cuda")
        depends_on("elpa+rocm", when="+rocm")
        depends_on("elpa~rocm", when="~rocm")
        depends_on("elpa@2021.05:", when="@8.3:")
        depends_on("elpa@2021.11.001:", when="@9.1:")
        depends_on("elpa@2023.05.001:", when="@2023.2:")

    with when("+dlaf"):
        with when("@:2024.1"):
            depends_on("dla-future@0.2.1: +scalapack")
            depends_on("dla-future ~cuda", when="~cuda")
            depends_on("dla-future ~rocm", when="~rocm")
            depends_on("dla-future +cuda", when="+cuda")
            depends_on("dla-future +rocm", when="+rocm")

        with when("@2024.2:"):
            depends_on("dla-future-fortran@0.1.0:")

            # Use a direct dependency on dla-future so that constraints can be expressed
            # WARN: In the concretizer output, dla-future will appear as dependency of CP2K
            #       instead of dla-future-fortran
            depends_on("dla-future ~cuda", when="~cuda")
            depends_on("dla-future ~rocm", when="~rocm")
            depends_on("dla-future +cuda", when="+cuda")
            depends_on("dla-future +rocm", when="+rocm")

    conflicts(
        "+plumed",
        when="@:2024.1 build_system=cmake",
        msg="PLUMED support is broken in cp2k@:2024.1 with CMake",
    )
    with when("+plumed"):
        depends_on("plumed+shared")
        depends_on("plumed+mpi", when="+mpi")
        depends_on("plumed~mpi", when="~mpi")

    # while we link statically against PEXSI, its own deps may be linked in
    # dynamically, therefore can't set this as pure build-type dependency.
    depends_on("pexsi+fortran@0.10.0:", when="+pexsi")

    # only OpenMP should be consistently used, all other common things
    # like ELPA, SCALAPACK are independent and Spack will ensure that
    # a consistent/compatible combination is pulled into the dependency graph.
    with when("+sirius"):
        depends_on("sirius+fortran+shared")
        depends_on("sirius+cuda", when="+cuda")
        depends_on("sirius+rocm", when="+rocm")
        depends_on("sirius+openmp", when="+openmp")
        depends_on("sirius~openmp", when="~openmp")
        depends_on("sirius@7.3:", when="@9.1")
        depends_on("sirius@7.4:7.5", when="@2023.2")
        depends_on("sirius@7.5:", when="@2024.1:")
        depends_on("sirius@7.6: +pugixml", when="@2024.2:")
    with when("+libvori"):
        depends_on("libvori@201219:", when="@8.1")
        depends_on("libvori@210412:", when="@8.2:")
        depends_on("libvori@220621:", when="@2023.1:")

    # the bundled libcusmm uses numpy in the parameter prediction (v7+)
    # which is written using Python 3
    depends_on("py-numpy", when="@7:+cuda")
    depends_on("python@3.6:", when="@7:+cuda")
    depends_on("py-fypp")

    depends_on("spglib", when="+spglib")

    with when("build_system=cmake"):
        depends_on("cmake@3.22:", type="build")

        # DBCSR as external dependency
        depends_on("dbcsr@2.6: ~examples")
        depends_on("dbcsr+openmp", when="+openmp")
        depends_on("dbcsr+mpi", when="+mpi")
        depends_on("dbcsr+cuda", when="+cuda")
        depends_on("dbcsr+rocm", when="+rocm")
        depends_on("dbcsr smm=libxsmm", when="smm=libxsmm")
        depends_on("dbcsr smm=blas", when="smm=blas")

    with when("@2022: +rocm"):
        depends_on("hipblas")
        depends_on("hipfft")

    # CP2K needs compiler specific compilation flags, e.g. optflags
    conflicts("%apple-clang")
    conflicts("%clang")
    conflicts("%nag")
    conflicts(
        "%aocc@:3.2",
        msg="Please use AOCC 4.0+ that better support modern Fortran features CP2K requires",
    )

    conflicts("~openmp", when="@8:", msg="Building without OpenMP is not supported in CP2K 8+")

    # We only support specific cuda_archs for which we have parameter files
    # for optimal kernels. Note that we don't override the cuda_archs property
    # from the parent class, since the parent class defines constraints for all
    # versions. Instead just mark all unsupported cuda archs as conflicting.

    supported_cuda_arch_list = ("35", "37", "60", "70", "80", "90")
    supported_rocm_arch_list = ("gfx906", "gfx908", "gfx90a", "gfx90a:xnack-", "gfx90a:xnack+")
    cuda_msg = "cp2k only supports cuda_arch {0}".format(supported_cuda_arch_list)
    rocm_msg = "cp2k only supports amdgpu_target {0}".format(supported_rocm_arch_list)

    conflicts("+cuda", when="cuda_arch=none")

    # ROCm already emits an error if +rocm amdgpu_target=none is given

    with when("+cuda"):
        for arch in CudaPackage.cuda_arch_values:
            if arch not in supported_cuda_arch_list:
                conflicts("+cuda", when="cuda_arch={0}".format(arch), msg=cuda_msg)

    with when("+rocm"):
        for arch in ROCmPackage.amdgpu_targets:
            if arch not in supported_rocm_arch_list:
                conflicts("+rocm", when="amdgpu_target={0}".format(arch), msg=rocm_msg)

    # Fix 2- and 3-center integral calls to libint
    patch(
        "https://github.com/cp2k/cp2k/commit/5eaf864ed2bd21fb1b05a9173bb77a815ad4deda.patch?full_index=1",
        sha256="3617abb877812c4b933f601438c70f95e21c6161bea177277b1d4125fd1c0bf9",
        when="@8.2",
    )

    # Patch for compilers with stricter C99 checks
    patch("posix_c_source.patch", when="@7.1%aocc@4.0:")
    patch("posix_c_source.patch", when="@7.1%gcc@13:")

    # Fix missing variable in OpenMP private clause
    patch(
        "https://github.com/cp2k/cp2k/commit/be86bd7f6cd6af7d68f8957dcdb67e7c3d586741.patch?full_index=1",
        sha256="1bb5a8e80603684a743e7821d24d41b31b60ccbb7d4257df1d2da53a3630e5bf",
        when="@2022.1:2022.2",
    )

    # Avoid using NULL() as subroutine argument as doing so breaks some versions of AOCC compiler
    # These patches backport 2023.x fixes to previous versions
    patch("backport_avoid_null_2022.x.patch", when="@2022.1:2022.2 %aocc@:4.0")
    patch("backport_avoid_null_9.1.patch", when="@9.1 %aocc@:4.0")

    patch("cmake-fixes-2023.2.patch", when="@2023.2 build_system=cmake")

    # Allow compilation with build_type=RelWithDebInfo and build_type=MinSizeRel
    # after NDEBUG support was dropped in https://github.com/cp2k/cp2k/pull/3172
    # The patch applies https://github.com/cp2k/cp2k/pull/3251 to version 2024.1
    patch("cmake-relwithdebinfo-2024.1.patch", when="@2024.1 build_system=cmake")

<<<<<<< HEAD
=======
    # Bugfix for D4 dispersion correction in CP2K 2024.3
    # https://github.com/cp2k/cp2k/issues/3688
    patch("d4-dispersion-bugfix-2024.3.patch", when="@2024.3")

    # Patch for an undefined constant due to incompatible changes in ELPA
    @when("@9.1:2022.2 +elpa")
>>>>>>> bbd20554
    def patch(self):
        # Patch for an undefined constant due to incompatible changes in ELPA
        if self.spec.satisfies("@9.1:2022.2 +elpa"):
            if self.spec["elpa"].satisfies("@2022.05.001:"):
                filter_file(
                    r"ELPA_2STAGE_REAL_INTEL_GPU",
                    "ELPA_2STAGE_REAL_INTEL_GPU_SYCL",
                    "src/fm/cp_fm_elpa.F",
                )

        # Patch for resolving .mod file conflicts in ROCm by implementing 'USE, INTRINSIC'
        if self.spec.satisfies("+rocm"):
            for directory, subdirectory, files in os.walk(os.getcwd()):
                for i in files:
                    file_path = os.path.join(directory, i)
                    filter_file("USE ISO_C_BINDING", "USE,INTRINSIC :: ISO_C_BINDING", file_path)
                    filter_file(
                        "USE ISO_FORTRAN_ENV", "USE,INTRINSIC :: ISO_FORTRAN_ENV", file_path
                    )
                    filter_file("USE omp_lib", "USE,INTRINSIC :: omp_lib", file_path)
                    filter_file("USE OMP_LIB", "USE,INTRINSIC :: OMP_LIB", file_path)
                    filter_file("USE iso_c_binding", "USE,INTRINSIC :: iso_c_binding", file_path)
                    filter_file(
                        "USE iso_fortran_env", "USE,INTRINSIC :: iso_fortran_env", file_path
                    )

    def url_for_version(self, version):
        url = "https://github.com/cp2k/cp2k/releases/download/v{0}/cp2k-{0}.tar.bz2"
        return url.format(version)


class MakefileBuilder(makefile.MakefileBuilder):
    def edit(self, pkg, spec, prefix):
        pkgconf = which("pkg-config")

        fftw = spec["fftw-api:openmp" if "+openmp" in spec else "fftw-api"]
        fftw_header_dir = fftw.headers.directories[0]

        # some providers (mainly Intel) keep the fftw headers in a subdirectory, find it
        for incdir in [join_path(f, "fftw") for f in fftw.headers.directories]:
            if os.path.exists(incdir):
                fftw_header_dir = incdir
                break

        optimization_flags = {
            "gcc": ["-O2", "-funroll-loops", "-ftree-vectorize"],
            "intel": ["-O2", "-pc64", "-unroll"],
            "pgi": ["-fast"],
            "nvhpc": ["-fast"],
            "cce": ["-O2"],
            "xl": ["-O3"],
            "aocc": ["-O2"],
            "rocmcc": ["-O1"],
        }

        dflags = ["-DNDEBUG"] if spec.satisfies("@:2023.2") else []
        if fftw.name in ("intel-mkl", "intel-parallel-studio", "intel-oneapi-mkl"):
            cppflags = ["-D__FFTW3_MKL", "-I{0}".format(fftw_header_dir)]
        else:
            cppflags = ["-D__FFTW3", "-I{0}".format(fftw_header_dir)]

        # CP2K requires MPI 3 starting at version 2023.1
        # and __MPI_VERSION is not supported anymore.
        if spec.satisfies("@:2022.2"):
            if spec.satisfies("^mpi@3:"):
                cppflags.append("-D__MPI_VERSION=3")
            elif spec.satisfies("^mpi@2:"):
                cppflags.append("-D__MPI_VERSION=2")

        cflags = optimization_flags[spec.compiler.name][:]
        cxxflags = optimization_flags[spec.compiler.name][:]
        fcflags = optimization_flags[spec.compiler.name][:]
        nvflags = ["-O3"]
        ldflags = []
        libs = []

        # CP2K Makefile doesn't set C standard
        if spec.satisfies("@2023.2:"):
            # Use of DBL_DECIMAL_DIG
            cflags.append(pkg.compiler.c11_flag)
        else:
            # C99-style for-loops with inline definition of iterating variable.
            cflags.append(pkg.compiler.c99_flag)

        if spec.satisfies("%intel"):
            cflags.append("-fp-model precise")
            cxxflags.append("-fp-model precise")
            fcflags += ["-fp-model precise", "-heap-arrays 64", "-g", "-traceback"]
        elif spec.satisfies("%gcc"):
            fcflags += [
                "-ffree-form",
                "-ffree-line-length-none",
                "-ggdb",  # make sure we get proper Fortran backtraces
            ]
        elif spec.satisfies("%aocc") or spec.satisfies("%rocmcc"):
            fcflags += ["-ffree-form", "-Mbackslash"]
        elif spec.satisfies("%pgi") or spec.satisfies("%nvhpc"):
            fcflags += ["-Mfreeform", "-Mextend"]
        elif spec.satisfies("%cce"):
            fcflags += ["-emf", "-ffree", "-hflex_mp=strict"]
        elif spec.satisfies("%xl"):
            fcflags += ["-qpreprocess", "-qstrict", "-q64"]
            ldflags += ["-Wl,--allow-multiple-definition"]

        if "%gcc@10: +mpi" in spec and spec["mpi"].name in ["mpich", "cray-mpich"]:
            fcflags += [
                "-fallow-argument-mismatch"
            ]  # https://github.com/pmodels/mpich/issues/4300
        if spec.satisfies("@7.1%gcc@13:"):
            fcflags.append("-fallow-argument-mismatch")

        if spec.satisfies("+openmp"):
            cflags.append(pkg.compiler.openmp_flag)
            cxxflags.append(pkg.compiler.openmp_flag)
            fcflags.append(pkg.compiler.openmp_flag)
            ldflags.append(pkg.compiler.openmp_flag)
            nvflags.append('-Xcompiler="{0}"'.format(pkg.compiler.openmp_flag))
        elif spec.satisfies("%cce"):  # Cray enables OpenMP by default
            cflags += ["-hnoomp"]
            cxxflags += ["-hnoomp"]
            fcflags += ["-hnoomp"]
            ldflags += ["-hnoomp"]

        if spec.satisfies("@7:"):  # recent versions of CP2K use C++14 CUDA code
            cxxflags.append(pkg.compiler.cxx14_flag)
            nvflags.append(pkg.compiler.cxx14_flag)

        ldflags.append(fftw.libs.search_flags)

        if spec.satisfies("^superlu-dist@4.3"):
            ldflags.insert(0, "-Wl,--allow-multiple-definition")

        if spec.satisfies("+libint"):
            cppflags += ["-D__LIBINT"]

            if spec.satisfies("@:6.9"):
                cppflags += ["-D__LIBINT_MAX_AM=6", "-D__LIBDERIV_MAX_AM1=5"]

                # libint-1.x.y has to be linked statically to work around
                # inconsistencies in its Fortran interface definition
                # (short-int vs int) which otherwise causes segfaults at
                # runtime due to wrong offsets into the shared library
                # symbols.
                libs.extend(
                    [
                        join_path(spec["libint"].libs.directories[0], "libderiv.a"),
                        join_path(spec["libint"].libs.directories[0], "libint.a"),
                    ]
                )
            else:
                fcflags += pkgconf("--cflags", "libint2", output=str).split()
                libs += pkgconf("--libs", "libint2", output=str).split()

        if spec.satisfies("+libxc"):
            cppflags += ["-D__LIBXC"]

            if spec.satisfies("@:6.9"):
                libxc = spec["libxc:fortran,static"]
                cppflags += [libxc.headers.cpp_flags]
                ldflags.append(libxc.libs.search_flags)
                libs.append(str(libxc.libs))
            else:
                fcflags += pkgconf("--cflags", "libxcf03", output=str).split()
                # some Fortran functions seem to be direct wrappers of the
                # C functions such that we get a direct dependency on them,
                # requiring `-lxc` to be present in addition to `-lxcf03`
                libs += pkgconf("--libs", "libxcf03", "libxc", output=str).split()

        if spec.satisfies("+pexsi"):
            cppflags.append("-D__LIBPEXSI")
            fcflags.append("-I" + join_path(spec["pexsi"].prefix, "fortran"))
            libs.extend(
                [
                    join_path(spec["pexsi"].libs.directories[0], "libpexsi.a"),
                    join_path(spec["superlu-dist"].libs.directories[0], "libsuperlu_dist.a"),
                    join_path(
                        spec["parmetis"].libs.directories[0], "libparmetis.{0}".format(dso_suffix)
                    ),
                    join_path(
                        spec["metis"].libs.directories[0], "libmetis.{0}".format(dso_suffix)
                    ),
                ]
            )

        if spec.satisfies("+elpa"):
            elpa = spec["elpa"]
            elpa_suffix = "_openmp" if "+openmp" in elpa else ""
            elpa_incdir = elpa.headers.directories[0]

            fcflags += ["-I{0}".format(join_path(elpa_incdir, "modules"))]

            # Currently AOCC support only static libraries of ELPA
            if spec.satisfies("%aocc"):
                libs.append(
                    join_path(
                        elpa.prefix.lib, ("libelpa{elpa_suffix}.a".format(elpa_suffix=elpa_suffix))
                    )
                )
            else:
                libs.append(elpa.libs.ld_flags)

            if spec.satisfies("@:4"):
                if elpa.satisfies("@:2014.5"):
                    cppflags.append("-D__ELPA")
                elif elpa.satisfies("@2014.6:2015.10"):
                    cppflags.append("-D__ELPA2")
                else:
                    cppflags.append("-D__ELPA3")
            else:
                cppflags.append(
                    "-D__ELPA={0}{1:02d}".format(elpa.version[0], int(elpa.version[1]))
                )
                fcflags += ["-I{0}".format(join_path(elpa_incdir, "elpa"))]

            if "+cuda" in spec and "+cuda" in elpa:
                cppflags += ["-D__ELPA_NVIDIA_GPU"]

        if spec.satisfies("+sirius"):
            sirius = spec["sirius"]
            cppflags.append("-D__SIRIUS")
            fcflags += ["-I{0}".format(sirius.prefix.include.sirius)]
            libs += list(sirius.libs)

        if spec.satisfies("+plumed"):
            dflags.extend(["-D__PLUMED2"])
            cppflags.extend(["-D__PLUMED2"])
            libs.extend([join_path(spec["plumed"].prefix.lib, "libplumed.{0}".format(dso_suffix))])

        if spec.satisfies("+libvori"):
            cppflags += ["-D__LIBVORI"]
            libvori = spec["libvori"].libs
            ldflags += [libvori.search_flags]
            libs.append(libvori.ld_flags)
            libs += ["-lstdc++"]

        if spec.satisfies("+spglib"):
            cppflags += ["-D__SPGLIB"]
            spglib = spec["spglib"].libs
            ldflags += [spglib.search_flags]
            libs.append(spglib.ld_flags)

        cc = spack_cc if "~mpi" in spec else spec["mpi"].mpicc
        cxx = spack_cxx if "~mpi" in spec else spec["mpi"].mpicxx
        fc = spack_fc if "~mpi" in spec else spec["mpi"].mpifc

        # Intel
        if spec.satisfies("%intel"):
            cppflags.extend(["-D__INTEL", "-D__HAS_ISO_C_BINDING", "-D__USE_CP2K_TRACE"])
            fcflags.extend(["-diag-disable 8290,8291,10010,10212,11060", "-free", "-fpp"])

        # FFTW, LAPACK, BLAS
        lapack = spec["lapack"].libs
        blas = spec["blas"].libs
        ldflags.append((lapack + blas).search_flags)
        libs.extend([str(x) for x in (fftw.libs, lapack, blas)])

        if spec.satisfies("platform=darwin"):
            cppflags.extend(["-D__NO_STATM_ACCESS"])

        if spec["blas"].name in ("intel-mkl", "intel-parallel-studio", "intel-oneapi-mkl"):
            cppflags += ["-D__MKL"]
        elif spec["blas"].name == "accelerate":
            cppflags += ["-D__ACCELERATE"]

        if spec.satisfies("+cosma"):
            # add before ScaLAPACK to override the p?gemm symbols
            cosma = spec["cosma"].libs
            ldflags.append(cosma.search_flags)
            libs.extend(cosma)

        # MPI
        if spec.satisfies("+mpi"):
            cppflags.extend(["-D__parallel", "-D__SCALAPACK"])

            if spec["mpi"].name == "intel-oneapi-mpi":
                mpi = [join_path(spec["intel-oneapi-mpi"].libs.directories[0], "libmpi.so")]
            else:
                mpi = spec["mpi:cxx"].libs

            # while intel-mkl has a mpi variant and adds the scalapack
            # libs to its libs, intel-oneapi-mkl does not.
            if spec["scalapack"].name == "intel-oneapi-mkl":
                mpi_impl = "openmpi" if spec["mpi"].name in ["openmpi", "hpcx-mpi"] else "intelmpi"
                scalapack = [
                    join_path(
                        spec["intel-oneapi-mkl"].libs.directories[0], "libmkl_scalapack_lp64.so"
                    ),
                    join_path(
                        spec["intel-oneapi-mkl"].libs.directories[0],
                        "libmkl_blacs_{0}_lp64.so".format(mpi_impl),
                    ),
                ]
            else:
                scalapack = spec["scalapack"].libs
                ldflags.append(scalapack.search_flags)

            libs.extend(scalapack)
            libs.extend(mpi)
            libs.extend(pkg.compiler.stdcxx_libs)

            if spec.satisfies("+mpi_f08"):
                cppflags.append("-D__MPI_F08")

            if spec.satisfies("^wannier90"):
                cppflags.append("-D__WANNIER90")
                wannier = join_path(spec["wannier90"].libs.directories[0], "libwannier.a")
                libs.append(wannier)

        gpuver = ""
        if spec.satisfies("+cuda"):
            libs += [
                "-L{}".format(spec["cuda"].libs.directories[0]),
                "-L{}/stubs".format(spec["cuda"].libs.directories[0]),
                "-lcuda",
                "-lcudart",
                "-lnvrtc",
                "-lstdc++",
            ]

            if spec.satisfies("@9:"):
                if spec.satisfies("@2022:"):
                    cppflags += ["-D__OFFLOAD_CUDA"]

                acc_compiler_var = "OFFLOAD_CC"
                acc_flags_var = "OFFLOAD_FLAGS"
                cppflags += ["-D__DBCSR_ACC", "-D__GRID_CUDA", "-DOFFLOAD_TARGET=cuda"]
                libs += ["-lcublas"]

                if spec.satisfies("+cuda_fft"):
                    if spec.satisfies("@:9"):
                        cppflags += ["-D__PW_CUDA"]

                    libs += ["-lcufft"]
                else:
                    if spec.satisfies("@2022:"):
                        cppflags += ["-D__NO_OFFLOAD_PW"]
            else:
                acc_compiler_var = "NVCC"
                acc_flags_var = "NVFLAGS"
                cppflags += ["-D__ACC"]
                if spec.satisfies("+cuda_blas"):
                    cppflags += ["-D__DBCSR_ACC=2"]
                    libs += ["-lcublas"]
                else:
                    cppflags += ["-D__DBCSR_ACC"]

                if spec.satisfies("+cuda_fft"):
                    cppflags += ["-D__PW_CUDA"]
                    libs += ["-lcufft", "-lcublas"]

            cuda_arch = spec.variants["cuda_arch"].value[0]
            gpuver = GPU_MAP[cuda_arch]
            if cuda_arch == "35" and spec.satisfies("+cuda_arch_35_k20x"):
                gpuver = "K20X"

        if spec.satisfies("@2022: +rocm"):
            libs += [
                "-L{}".format(spec["hip"].prefix.lib),
                "-lamdhip64",
                "-lhipblas",
                "-lhipfft",
                "-lstdc++",
            ]

            acc_compiler_var = "hipcc"
            acc_flags_var = "NVFLAGS"
            cppflags += ["-D__ACC"]
            cppflags += ["-D__DBCSR_ACC"]
            cppflags += ["-D__HIP_PLATFORM_AMD__"]
            cppflags += ["-D__GRID_HIP"]

            gpuver = GPU_MAP[spec.variants["amdgpu_target"].value[0]]

        if spec.satisfies("smm=libsmm"):
            lib_dir = join_path("lib", self.makefile_architecture, self.makefile_version)
            mkdirp(lib_dir)
            try:
                copy(env["LIBSMM_PATH"], join_path(lib_dir, "libsmm.a"))
            except KeyError:
                raise KeyError(
                    "Point environment variable LIBSMM_PATH to "
                    "the absolute path of the libsmm.a file"
                )
            except IOError:
                raise IOError(
                    "The file LIBSMM_PATH pointed to does not "
                    "exist. Note that it must be absolute path."
                )
            cppflags.extend(["-D__HAS_smm_dnn", "-D__HAS_smm_vec"])
            libs.append("-lsmm")

        elif spec.satisfies("smm=libxsmm"):
            cppflags += ["-D__LIBXSMM"]
            cppflags += pkgconf("--cflags-only-other", "libxsmmf", output=str).split()
            fcflags += pkgconf("--cflags-only-I", "libxsmmf", output=str).split()
            libs += pkgconf("--libs", "libxsmmf", output=str).split()

        dflags.extend(cppflags)
        cflags.extend(cppflags)
        cxxflags.extend(cppflags)
        fcflags.extend(cppflags)
        nvflags.extend(cppflags)

        with open(self.makefile, "w") as mkf:
            if spec.satisfies("+plumed"):
                mkf.write(
                    "# include Plumed.inc as recommended by"
                    "PLUMED to include libraries and flags"
                )
                mkf.write("include {0}\n".format(spec["plumed"].package.plumed_inc))

            mkf.write("\n# COMPILER, LINKER, TOOLS\n\n")
            mkf.write(
                "FC  = {0}\n" "CC  = {1}\n" "CXX = {2}\n" "LD  = {3}\n".format(fc, cc, cxx, fc)
            )

            if spec.satisfies("%intel"):
                intel_bin_dir = ancestor(pkg.compiler.cc)
                # CPP is a commented command in Intel arch of CP2K
                # This is the hack through which cp2k developers avoid doing :
                #
                # ${CPP} <file>.F > <file>.f90
                #
                # and use `-fpp` instead
                mkf.write("CPP = # {0} -P\n".format(spack_cc))
                mkf.write("AR  = {0}/xiar -qs\n".format(intel_bin_dir))
            else:
                mkf.write("CPP = # {0} -E\n".format(spack_cc))
                mkf.write("AR  = ar -qs\n")  # r = qs is a GNU extension

            if spec.satisfies("+cuda"):
                mkf.write(
                    "{0} = {1}\n".format(
                        acc_compiler_var, join_path(spec["cuda"].prefix, "bin", "nvcc")
                    )
                )

            # Write compiler flags to file
            def fflags(var, lst):
                return "{0} = {1}\n\n".format(var, " \\\n\t".join(lst))

            mkf.write("\n# FLAGS & LIBRARIES\n")
            mkf.write(fflags("DFLAGS", dflags))
            mkf.write(fflags("CPPFLAGS", cppflags))
            mkf.write(fflags("CFLAGS", cflags))
            mkf.write(fflags("CXXFLAGS", cxxflags))
            if spec.satisfies("+cuda"):
                mkf.write(fflags(acc_flags_var, nvflags))
            if "+rocm" in spec:
                mkf.write("OFFLOAD_TARGET = hip\n")

            mkf.write(fflags("FCFLAGS", fcflags))
            mkf.write(fflags("LDFLAGS", ldflags))
            mkf.write(fflags("LIBS", libs))

            if spec.satisfies("%intel"):
                mkf.write(fflags("LDFLAGS_C", ldflags + ["-nofor-main"]))

            mkf.write("# CP2K-specific flags\n\n")
            mkf.write("GPUVER = {0}\n".format(gpuver))
            mkf.write("DATA_DIR = {0}\n".format(prefix.share.data))

    def build(self, pkg, spec, prefix):
        if "+cuda" in spec and len(spec.variants["cuda_arch"].value) > 1:
            raise InstallError("cp2k supports only one cuda_arch at a time")

        # Apparently the Makefile bases its paths on PWD
        # so we need to set PWD = self.build_directory
        with spack.util.environment.set_env(PWD=self.build_directory):
            super().build(pkg, spec, prefix)

            with working_dir(self.build_directory):
                make("libcp2k", *self.build_targets)

    def install(self, pkg, spec, prefix):
        exe_dir = join_path("exe", self.makefile_architecture)
        lib_dir = join_path("lib", self.makefile_architecture, self.makefile_version)

        install_tree(exe_dir, self.prefix.bin)
        install_tree("data", self.prefix.share.data)
        install_tree(lib_dir, self.prefix.lib)

        mkdirp(self.prefix.include)
        install("src/start/libcp2k.h", join_path(self.prefix.include, "libcp2k.h"))

    @property
    def build_directory(self):
        build_dir = self.pkg.stage.source_path

        if self.spec.satisfies("@:6"):
            # prior to version 7.1 was the Makefile located in makefiles/
            build_dir = join_path(build_dir, "makefiles")

        return build_dir

    @property
    def build_targets(self):
        return [
            "ARCH={0}".format(self.makefile_architecture),
            "VERSION={0}".format(self.makefile_version),
        ]

    @property
    def makefile(self):
        makefile_basename = ".".join([self.makefile_architecture, self.makefile_version])
        return join_path("arch", makefile_basename)

    @property
    def makefile_architecture(self):
        return "{0.architecture}-{0.compiler.name}".format(self.spec)

    @property
    def makefile_version(self):
        return "{prefix}{suffix}".format(
            prefix="p" if "+mpi" in self.spec else "s",
            suffix="smp" if "+openmp" in self.spec else "opt",
        )

    @property
    def archive_files(self):
        return [join_path(self.pkg.stage.source_path, self.makefile)]

    def check(self):
        data_dir = join_path(self.pkg.stage.source_path, "data")

        # CP2K < 7 still uses $PWD to detect the current working dir
        # and Makefile is in a subdir, account for both facts here:
        with spack.util.environment.set_env(CP2K_DATA_DIR=data_dir, PWD=self.build_directory):
            with working_dir(self.build_directory):
                make("test", *self.build_targets)

    @run_after("install", when="@9.1:")
    def fix_package_config(self):
        """
        Default build procedure generates libcp2k.pc with invalid paths,
        because they are collected from temporary directory.

        Ignoring invalid paths, most library-related switches are correct
        except for fftw and openblas.

        This procedure is appending two missing switches (tested with GROMACS 2022.2 + CP2K).

        In case such approach causes issues in the future, it might be necessary
        to generate and override entire libcp2k.pc.
        """
        pkgconfig_file = join_path(self.prefix.lib.pkgconfig, "libcp2k.pc")
        filter_file(r"(^includedir=).*", r"\1{0}".format(self.prefix.include), pkgconfig_file)
        filter_file(r"(^libdir=).*", r"\1{0}".format(self.prefix.lib), pkgconfig_file)

        with open(pkgconfig_file, "r+") as handle:
            content = handle.read().rstrip()

            content += " " + self.spec["blas"].libs.ld_flags
            content += " " + self.spec["lapack"].libs.ld_flags
            content += " " + self.spec["fftw-api"].libs.ld_flags

            fftw = self.spec["fftw-api"]
            if fftw.name in ["fftw", "amdfftw", "cray-fftw"] and fftw.satisfies("+openmp"):
                content += " -lfftw3_omp"

            content += "\n"

            handle.seek(0)
            handle.write(content)


class CMakeBuilder(cmake.CMakeBuilder):
    def cmake_args(self):
        spec = self.spec
        args = []

        if spec.satisfies("+cuda"):
            if (len(spec.variants["cuda_arch"].value) > 1) or spec.satisfies("cuda_arch=none"):
                raise InstallError("CP2K supports only one cuda_arch at a time.")
            else:
                gpu_ver = GPU_MAP[spec.variants["cuda_arch"].value[0]]
                args += [
                    self.define("CP2K_USE_ACCEL", "CUDA"),
                    self.define("CP2K_WITH_GPU", gpu_ver),
                ]

        if spec.satisfies("+rocm"):
            if len(spec.variants["amdgpu_target"].value) > 1:
                raise InstallError("CP2K supports only one amdgpu_target at a time.")
            else:
                gpu_ver = GPU_MAP[spec.variants["amdgpu_target"].value[0]]
                args += [
                    self.define("CP2K_USE_ACCEL", "HIP"),
                    self.define("CP2K_WITH_GPU", gpu_ver),
                ]

        args += [
            self.define_from_variant("CP2K_ENABLE_REGTESTS", "enable_regtests"),
            self.define_from_variant("CP2K_USE_ELPA", "elpa"),
            self.define_from_variant("CP2K_USE_DLAF", "dlaf"),
            self.define_from_variant("CP2K_USE_LIBINT2", "libint"),
            self.define_from_variant("CP2K_USE_SIRIUS", "sirius"),
            self.define_from_variant("CP2K_USE_SPLA", "spla"),
            self.define_from_variant("CP2K_USE_COSMA", "cosma"),
            self.define_from_variant("CP2K_USE_LIBXC", "libxc"),
            self.define_from_variant("CP2K_USE_LIBTORCH", "pytorch"),
            self.define_from_variant("CP2K_USE_METIS", "pexsi"),
            self.define_from_variant("CP2K_USE_SUPERLU", "pexsi"),
            self.define_from_variant("CP2K_USE_PLUMED", "plumed"),
            self.define_from_variant("CP2K_USE_SPGLIB", "spglib"),
            self.define_from_variant("CP2K_USE_VORI", "libvori"),
            self.define_from_variant("CP2K_USE_SPLA", "spla"),
            self.define_from_variant("CP2K_USE_QUIP", "quip"),
            self.define_from_variant("CP2K_USE_MPI_F08", "mpi_f08"),
        ]

        # we force the use elpa openmp threading support. might need to be revisited though
        args += [
            self.define(
                "CP2K_ENABLE_ELPA_OPENMP_SUPPORT",
                ("+elpa +openmp" in spec) or ("^elpa +openmp" in spec),
            )
        ]

        if "spla" in spec and (spec.satisfies("+cuda") or spec.satisfies("+rocm")):
            args += ["-DCP2K_USE_SPLA_GEMM_OFFLOADING=ON"]

        args += ["-DCP2K_USE_FFTW3=ON"]

        if spec.satisfies("smm=libxsmm"):
            args += ["-DCP2K_USE_LIBXSMM=ON"]
        else:
            args += ["-DCP2K_USE_LIBXSMM=OFF"]

        lapack = spec["lapack"]
        blas = spec["blas"]

        if blas.name in ["intel-mkl", "intel-parallel-studio", "intel-oneapi-mkl"]:
            args += ["-DCP2K_BLAS_VENDOR=MKL"]
            if sys.platform == "darwin":
                args += [
                    self.define("CP2K_BLAS_VENDOR", "CUSTOM"),
                    self.define("CP2K_SCALAPACK_VENDOR", "GENERIC"),
                    self.define(
                        "CP2K_SCALAPACK_LINK_LIBRARIES", spec["scalapack"].libs.joined(";")
                    ),
                ]
            else:
                args += ["-DCP2K_SCALAPACK_VENDOR=MKL"]
        else:
            args.extend(
                [
                    self.define("CP2K_LAPACK_FOUND", True),
                    self.define("CP2K_LAPACK_LINK_LIBRARIES", lapack.libs.joined(";")),
                    self.define("CP2K_BLAS_FOUND", True),
                    self.define("CP2K_BLAS_LINK_LIBRARIES", blas.libs.joined(";")),
                    self.define("CP2K_SCALAPACK_FOUND", True),
                    self.define("CP2K_SCALAPACK_INCLUDE_DIRS", spec["scalapack"].prefix.include),
                    self.define("CP2K_BLAS_VENDOR", "CUSTOM"),
                    self.define("CP2K_SCALAPACK_VENDOR", "GENERIC"),
                    self.define(
                        "CP2K_SCALAPACK_LINK_LIBRARIES", spec["scalapack"].libs.joined(";")
                    ),
                ]
            )

        return args<|MERGE_RESOLUTION|>--- conflicted
+++ resolved
@@ -370,15 +370,10 @@
     # The patch applies https://github.com/cp2k/cp2k/pull/3251 to version 2024.1
     patch("cmake-relwithdebinfo-2024.1.patch", when="@2024.1 build_system=cmake")
 
-<<<<<<< HEAD
-=======
     # Bugfix for D4 dispersion correction in CP2K 2024.3
     # https://github.com/cp2k/cp2k/issues/3688
     patch("d4-dispersion-bugfix-2024.3.patch", when="@2024.3")
 
-    # Patch for an undefined constant due to incompatible changes in ELPA
-    @when("@9.1:2022.2 +elpa")
->>>>>>> bbd20554
     def patch(self):
         # Patch for an undefined constant due to incompatible changes in ELPA
         if self.spec.satisfies("@9.1:2022.2 +elpa"):
