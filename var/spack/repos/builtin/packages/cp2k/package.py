--- conflicted
+++ resolved
@@ -628,19 +628,17 @@
             ldflags += [spglib.search_flags]
             libs.append(spglib.ld_flags)
 
-<<<<<<< HEAD
         if spec.satisfies("+dftd4"):
             cppflags += ["-D__DFTD4"]
             dftd4 = spec["dftd4"].libs
             ldflags += [dftd4.search_flags]
             libs.append(dftd4.ld_flags)
-=======
+
         if spec.satisfies("+smeagol"):
             cppflags += ["-D__SMEAGOL"]
             smeagol = spec["libsmeagol"].libs
             ldflags += [smeagol.search_flags]
             libs.append(smeagol.ld_flags)
->>>>>>> 7ebabfcf
 
         cc = spack_cc if "~mpi" in spec else spec["mpi"].mpicc
         cxx = spack_cxx if "~mpi" in spec else spec["mpi"].mpicxx
