--- conflicted
+++ resolved
@@ -15,58 +15,6 @@
     that can perform atomistic simulations of solid state, liquid, molecular,
     periodic, material, crystal, and biological systems
     """
-<<<<<<< HEAD
-    homepage = 'https://www.cp2k.org'
-    url = 'https://github.com/cp2k/cp2k/releases/download/v3.0.0/cp2k-3.0.tar.bz2'
-    git = 'https://github.com/cp2k/cp2k.git'
-    list_url = 'https://github.com/cp2k/cp2k/releases'
-
-    maintainers = ['dev-zero']
-
-    version('2022.1', sha256='2c34f1a7972973c62d471cd35856f444f11ab22f2ff930f6ead20f3454fd228b')
-    version('9.1', sha256='fedb4c684a98ad857cd49b69a3ae51a73f85a9c36e9cb63e3b02320c74454ce6')
-    version('8.2', sha256='2e24768720efed1a5a4a58e83e2aca502cd8b95544c21695eb0de71ed652f20a')
-    version('8.1', sha256='7f37aead120730234a60b2989d0547ae5e5498d93b1e9b5eb548c041ee8e7772')
-    version('7.1', sha256='ccd711a09a426145440e666310dd01cc5772ab103493c4ae6a3470898cd0addb')
-    version('6.1', sha256='af803558e0a6b9e9d9ce8a3ab955ba32bacd179922455424e061c82c9fefa34b')
-    version('5.1', sha256='e23613b593354fa82e0b8410e17d94c607a0b8c6d9b5d843528403ab09904412')
-    version('4.1', sha256='4a3e4a101d8a35ebd80a9e9ecb02697fb8256364f1eccdbe4e5a85d31fe21343')
-    version('3.0', sha256='1acfacef643141045b7cbade7006f9b7538476d861eeecd9658c9e468dc61151')
-    version('master', branch='master', submodules="True")
-
-    variant('mpi', default=True, description='Enable MPI support')
-    variant('openmp', default=True, description='Enable OpenMP support')
-    variant('smm', default='libxsmm', values=('libxsmm', 'libsmm', 'blas'),
-            description='Library for small matrix multiplications')
-    variant('plumed', default=False, description='Enable PLUMED support')
-    variant('libint', default=True,
-            description='Use libint, required for HFX (and possibly others)')
-    variant('libxc', default=True,
-            description='Support additional functionals via libxc')
-    variant('pexsi', default=False,
-            description=('Enable the alternative PEXSI method'
-                         'for density matrix evaluation'))
-    variant('elpa', default=False,
-            description='Enable optimised diagonalisation routines from ELPA')
-    variant('sirius', default=False,
-            description=('Enable planewave electronic structure'
-                         ' calculations via SIRIUS'))
-    variant('cosma', default=False, description='Use COSMA for p?gemm')
-    variant('libvori', default=False,
-            description=('Enable support for Voronoi integration'
-                         ' and BQB compression'))
-    variant('spglib', default=False, description='Enable support for spglib')
-
-    with when('+cuda'):
-        variant('cuda_arch_35_k20x', default=False,
-                description=('CP2K (resp. DBCSR) has specific parameter sets for'
-                             ' different GPU models. Enable this when building'
-                             ' with cuda_arch=35 for a K20x instead of a K40'))
-        variant('cuda_fft', default=False,
-                description=('Use CUDA also for FFTs in the PW part of CP2K'))
-        variant('cuda_blas', default=False, when='@:7',  # req in CP2K v8+
-                description=('Use CUBLAS for general matrix operations in DBCSR'))
-=======
 
     homepage = "https://www.cp2k.org"
     url = "https://github.com/cp2k/cp2k/releases/download/v3.0.0/cp2k-3.0.tar.bz2"
@@ -74,6 +22,17 @@
     list_url = "https://github.com/cp2k/cp2k/releases"
 
     maintainers = ["dev-zero"]
+
+    version("2022.1", sha256="2c34f1a7972973c62d471cd35856f444f11ab22f2ff930f6ead20f3454fd228b")
+    version("9.1", sha256="fedb4c684a98ad857cd49b69a3ae51a73f85a9c36e9cb63e3b02320c74454ce6")
+    version("8.2", sha256="2e24768720efed1a5a4a58e83e2aca502cd8b95544c21695eb0de71ed652f20a")
+    version("8.1", sha256="7f37aead120730234a60b2989d0547ae5e5498d93b1e9b5eb548c041ee8e7772")
+    version("7.1", sha256="ccd711a09a426145440e666310dd01cc5772ab103493c4ae6a3470898cd0addb")
+    version("6.1", sha256="af803558e0a6b9e9d9ce8a3ab955ba32bacd179922455424e061c82c9fefa34b")
+    version("5.1", sha256="e23613b593354fa82e0b8410e17d94c607a0b8c6d9b5d843528403ab09904412")
+    version("4.1", sha256="4a3e4a101d8a35ebd80a9e9ecb02697fb8256364f1eccdbe4e5a85d31fe21343")
+    version("3.0", sha256="1acfacef643141045b7cbade7006f9b7538476d861eeecd9658c9e468dc61151")
+    version("master", branch="master", submodules="True")
 
     version("9.1", sha256="fedb4c684a98ad857cd49b69a3ae51a73f85a9c36e9cb63e3b02320c74454ce6")
     version("8.2", sha256="2e24768720efed1a5a4a58e83e2aca502cd8b95544c21695eb0de71ed652f20a")
@@ -140,7 +99,6 @@
             when="@:7",  # req in CP2K v8+
             description=("Use CUBLAS for general matrix operations in DBCSR"),
         )
->>>>>>> 532668af
 
     HFX_LMAX_RANGE = range(4, 8)
 
@@ -786,21 +744,20 @@
             super(Cp2k, self).build(spec, prefix)
 
             with working_dir(self.build_directory):
-                make('libcp2k', *self.build_targets)
+                make("libcp2k", *self.build_targets)
 
     def install(self, spec, prefix):
-<<<<<<< HEAD
-        exe_dir = join_path('exe', self.makefile_architecture)
-        lib_dir = join_path('lib', self.makefile_architecture, self.makefile_version)
+        exe_dir = join_path("exe", self.makefile_architecture)
+        lib_dir = join_path("lib", self.makefile_architecture, self.makefile_version)
 
         install_tree(exe_dir, self.prefix.bin)
-        install_tree('data', self.prefix.share.data)
+        install_tree("data", self.prefix.share.data)
         install_tree(lib_dir, self.prefix.lib)
 
         mkdirp(self.prefix.include)
-        install('src/start/libcp2k.h', join_path(self.prefix.include, 'libcp2k.h'))
-
-    @run_after('install')
+        install("src/start/libcp2k.h", join_path(self.prefix.include, "libcp2k.h"))
+
+    @run_after("install")
     def fix_package_config(self):
         """
         Default build procedure generates libcp2k.pc with invalid paths,
@@ -814,25 +771,20 @@
         In case such approach causes issues in the future, it might be necessary
         to generate and override entire libcp2k.pc.
         """
-        with open(join_path(self.prefix.lib.pkgconfig, 'libcp2k.pc'), 'r+') as handle:
+        with open(join_path(self.prefix.lib.pkgconfig, "libcp2k.pc"), "r+") as handle:
             content = handle.read().rstrip()
 
-            if '^fftw' in self.spec:
-                content += ' -lfftw3'
-
-            if '^fftw+openmp' in self.spec:
-                content += ' -lfftw3_omp'
-
-            content += ' -lopenblas'
-            content += '\n'
+            if "^fftw" in self.spec:
+                content += " -lfftw3"
+
+            if "^fftw+openmp" in self.spec:
+                content += " -lfftw3_omp"
+
+            content += " -lopenblas"
+            content += "\n"
 
             handle.seek(0)
             handle.write(content)
-=======
-        exe_dir = join_path("exe", self.makefile_architecture)
-        install_tree(exe_dir, self.prefix.bin)
-        install_tree("data", self.prefix.share.data)
->>>>>>> 532668af
 
     def check(self):
         data_dir = join_path(self.stage.source_path, "data")
