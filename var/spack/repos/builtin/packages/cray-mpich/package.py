--- conflicted
+++ resolved
@@ -63,23 +63,10 @@
                 return os.path.dirname(os.path.normpath(libdir))
 
     def setup_run_environment(self, env):
-<<<<<<< HEAD
         env.set('MPICC', spack_cc)
         env.set('MPICXX', spack_cxx)
         env.set('MPIF77', spack_fc)
         env.set('MPIF90', spack_fc)
-=======
-        if '+wrappers' in self.spec:
-            env.set('MPICC', join_path(self.prefix.bin, 'mpicc'))
-            env.set('MPICXX', join_path(self.prefix.bin, 'mpicxx'))
-            env.set('MPIF77', join_path(self.prefix.bin, 'mpif77'))
-            env.set('MPIF90', join_path(self.prefix.bin, 'mpif90'))
-        else:
-            env.set('MPICC', spack_cc)
-            env.set('MPICXX', spack_cxx)
-            env.set('MPIF77', spack_fc)
-            env.set('MPIF90', spack_fc)
->>>>>>> c09bf37f
 
     def setup_dependent_build_environment(self, env, dependent_spec):
         self.setup_run_environment(env)
@@ -91,23 +78,10 @@
 
     def setup_dependent_package(self, module, dependent_spec):
         spec = self.spec
-<<<<<<< HEAD
         spec.mpicc = spack_cc
         spec.mpicxx = spack_cxx
         spec.mpifc = spack_fc
         spec.mpif77 = spack_f77
-=======
-        if '+wrappers' in spec:
-            spec.mpicc = join_path(self.prefix.bin, 'mpicc')
-            spec.mpicxx = join_path(self.prefix.bin, 'mpicxx')
-            spec.mpifc = join_path(self.prefix.bin, 'mpif90')
-            spec.mpif77 = join_path(self.prefix.bin, 'mpif77')
-        else:
-            spec.mpicc = spack_cc
-            spec.mpicxx = spack_cxx
-            spec.mpifc = spack_fc
-            spec.mpif77 = spack_f77
->>>>>>> c09bf37f
 
     def install(self, spec, prefix):
         raise InstallError(
