--- conflicted
+++ resolved
@@ -56,10 +56,7 @@
     version(
         "v2.4.1-jedi", sha256="fd8bf4db4f2a3b420b4186de84483ba2a36660519dffcb1e0ff14bfe8c6f6a14"
     )
-<<<<<<< HEAD
     version("2.4.0.1", tag="v2.4.0_emc.3", commit="7ecad4866c400d7d0db1413348ee225cfa99ff36")
-=======
->>>>>>> 8683cc4f
     # REL-2.4.0_emc (v2.4.0 ecbuild does not work)
     version("2.4.0", commit="5ddd0d6b0138284764065feda73b5adf599082a2")
     # Uses the tip of REL-2.3.0_emc branch
