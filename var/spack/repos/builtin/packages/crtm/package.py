# Copyright 2013-2023 Lawrence Livermore National Security, LLC and other
# Spack Project Developers. See the top-level COPYRIGHT file for details.
#
# SPDX-License-Identifier: (Apache-2.0 OR MIT)

from spack.package import *


class Crtm(CMakePackage):
    """The Community Radiative Transfer Model (CRTM) package.
    The CRTM is composed of four important modules for gaseous transmittance,
    surface emission and reflection, cloud and aerosol absorption and
    scattering, and a solver for a radiative transfer."""

    homepage = "https://www.jcsda.org/jcsda-project-community-radiative-transfer-model"
    git = "https://github.com/JCSDA/crtm.git"
    url = "https://github.com/JCSDA/crtm/archive/refs/tags/v2.3.0.tar.gz"

<<<<<<< HEAD
    maintainers = [
=======
    maintainers(
>>>>>>> 6b03c9f2
        "BenjaminTJohnson",
        "t-brown",
        "edwardhartnett",
        "AlexanderRichert-NOAA",
        "Hang-Lei-NOAA",
        "climbfuji",
<<<<<<< HEAD
    ]

    variant(
        "fix",
        default=False,
        description='Download CRTM coeffecient or "fix" files (several GBs).',
=======
    )

    variant(
        "fix", default=False, description='Download CRTM coeffecient or "fix" files (several GBs).'
>>>>>>> 6b03c9f2
    )
    variant(
        "build_type",
        default="RelWithDebInfo",
        description="CMake build type",
        values=("Debug", "Release", "RelWithDebInfo", "MinSizeRel"),
    )

    depends_on("cmake@3.15:")
    depends_on("git-lfs")
    depends_on("netcdf-fortran", when="@2.4.0:")
    depends_on("netcdf-fortran", when="@v2.3-jedi.4")
    depends_on("netcdf-fortran", when="@v2.4-jedi.1")
    depends_on("netcdf-fortran", when="@v2.4-jedi.2")
<<<<<<< HEAD
    depends_on("netcdf-fortran", when="@v3.0.0-rc.1")
=======
>>>>>>> 6b03c9f2

    depends_on("crtm-fix@2.3.0_emc", when="@2.3.0 +fix")
    depends_on("crtm-fix@2.4.0_emc", when="@2.4.0 +fix")

    depends_on("ecbuild", type=("build"), when="@v2.3-jedi.4")
    depends_on("ecbuild", type=("build"), when="@v2.4-jedi.1")
    depends_on("ecbuild", type=("build"), when="@v2.4-jedi.2")
<<<<<<< HEAD
    depends_on("ecbuild", type=("build"), when="@v3.0.0-rc.1")

    version("v3.0.0-rc.1", sha256="b7f8c251168bcc3c29586ee281ed456e3115735d65167adcbcf4f69be76b933c")
=======

    # ecbuild release v2.4.0 is broken
    # add ecbuild dependency for next release with fix
    # depends_on("ecbuild", when="@2.4.0:", type=("build"))

>>>>>>> 6b03c9f2
    # REL-2.4.0_emc (v2.4.0 ecbuild does not work)
    version("2.4.0", commit="5ddd0d6")
    # Uses the tip of REL-2.3.0_emc branch
    version("2.3.0", commit="99760e6")
    # JEDI applications so far use these versions
    # Branch release/crtm_jedi
    version("v2.3-jedi.4", commit="bfede42")
    # Branch release/crtm_jedi_v2.4.0
    version("v2.4-jedi.1", commit="8222341")
<<<<<<< HEAD
    version("v2.4-jedi.2", commit="62831cb")

    def url_for_version(self, version):
        if self.spec.satisfies("@v3") or version >=  Version("3.0.0"):
            return "https://github.com/JCSDA/crtmv3/archive/refs/tags/{}.tar.gz".format(version)
        else:
            return "https://github.com/JCSDA/crtm/archive/refs/tags/{}.tar.gz".format(version)
=======
    version("v2.4-jedi.2", commit="62831cb")
>>>>>>> 6b03c9f2
<|MERGE_RESOLUTION|>--- conflicted
+++ resolved
@@ -16,30 +16,16 @@
     git = "https://github.com/JCSDA/crtm.git"
     url = "https://github.com/JCSDA/crtm/archive/refs/tags/v2.3.0.tar.gz"
 
-<<<<<<< HEAD
-    maintainers = [
-=======
     maintainers(
->>>>>>> 6b03c9f2
         "BenjaminTJohnson",
         "t-brown",
         "edwardhartnett",
         "AlexanderRichert-NOAA",
         "Hang-Lei-NOAA",
         "climbfuji",
-<<<<<<< HEAD
-    ]
-
-    variant(
-        "fix",
-        default=False,
-        description='Download CRTM coeffecient or "fix" files (several GBs).',
-=======
     )
-
     variant(
         "fix", default=False, description='Download CRTM coeffecient or "fix" files (several GBs).'
->>>>>>> 6b03c9f2
     )
     variant(
         "build_type",
@@ -54,10 +40,7 @@
     depends_on("netcdf-fortran", when="@v2.3-jedi.4")
     depends_on("netcdf-fortran", when="@v2.4-jedi.1")
     depends_on("netcdf-fortran", when="@v2.4-jedi.2")
-<<<<<<< HEAD
     depends_on("netcdf-fortran", when="@v3.0.0-rc.1")
-=======
->>>>>>> 6b03c9f2
 
     depends_on("crtm-fix@2.3.0_emc", when="@2.3.0 +fix")
     depends_on("crtm-fix@2.4.0_emc", when="@2.4.0 +fix")
@@ -65,17 +48,10 @@
     depends_on("ecbuild", type=("build"), when="@v2.3-jedi.4")
     depends_on("ecbuild", type=("build"), when="@v2.4-jedi.1")
     depends_on("ecbuild", type=("build"), when="@v2.4-jedi.2")
-<<<<<<< HEAD
     depends_on("ecbuild", type=("build"), when="@v3.0.0-rc.1")
 
     version("v3.0.0-rc.1", sha256="b7f8c251168bcc3c29586ee281ed456e3115735d65167adcbcf4f69be76b933c")
-=======
 
-    # ecbuild release v2.4.0 is broken
-    # add ecbuild dependency for next release with fix
-    # depends_on("ecbuild", when="@2.4.0:", type=("build"))
-
->>>>>>> 6b03c9f2
     # REL-2.4.0_emc (v2.4.0 ecbuild does not work)
     version("2.4.0", commit="5ddd0d6")
     # Uses the tip of REL-2.3.0_emc branch
@@ -85,14 +61,10 @@
     version("v2.3-jedi.4", commit="bfede42")
     # Branch release/crtm_jedi_v2.4.0
     version("v2.4-jedi.1", commit="8222341")
-<<<<<<< HEAD
     version("v2.4-jedi.2", commit="62831cb")
 
     def url_for_version(self, version):
         if self.spec.satisfies("@v3") or version >=  Version("3.0.0"):
             return "https://github.com/JCSDA/crtmv3/archive/refs/tags/{}.tar.gz".format(version)
         else:
-            return "https://github.com/JCSDA/crtm/archive/refs/tags/{}.tar.gz".format(version)
-=======
-    version("v2.4-jedi.2", commit="62831cb")
->>>>>>> 6b03c9f2
+            return "https://github.com/JCSDA/crtm/archive/refs/tags/{}.tar.gz".format(version)