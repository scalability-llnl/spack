--- conflicted
+++ resolved
@@ -21,11 +21,8 @@
 
     maintainers = ['shanedsnyder', 'carns']
 
-<<<<<<< HEAD
-    tags = ['ecp', 'e4s']
-=======
+    tags = ['e4s']
     test_requires_compiler = True
->>>>>>> cdcecda9
 
     version('main', branch='main', submodules=True)
     version('3.3.1', sha256='281d871335977d0592a49d053df93d68ce1840f6fdec27fea7a59586a84395f7')
