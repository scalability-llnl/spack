--- conflicted
+++ resolved
@@ -97,14 +97,8 @@
         ]
 
         if spec.satisfies("+ssl ^openssl ~shared"):
-<<<<<<< HEAD
-            ssl_libs = [os.path.join(spec["openssl"].prefix.lib, "libcrypto.a")]
-            ssl_libs.extend(spec["zlib"].libs)
-            args.append(self.define("OPENSSL_CRYPTO_LIBRARY", ";".join(ssl_libs)))
-=======
             ssllibs = ";".join(spec["openssl"].libs + spec["zlib"].libs)
             args.append(self.define("OPENSSL_CRYPTO_LIBRARY", ssllibs))
->>>>>>> 65d3221a
 
         return args
 
@@ -118,10 +112,6 @@
 
     @when("+ssl ^openssl~shared")
     def patch(self):
-<<<<<<< HEAD
-        for sdir in ["Client", "Server"]:
-            filter_file("(target_link_libraries.*pthread)", r"\1 ssl crypto z", os.path.join(sdir, "CMakeLists.txt"))
-=======
         pkgconf = which("pkg-config")
         liblist_l = pkgconf("--libs-only-l", "--static", "openssl", output=str).split()
         liblist = " ".join([ll.replace("-l", "") for ll in liblist_l])
@@ -130,5 +120,4 @@
                 "(target_link_libraries.*pthread)",
                 f"\\1 {liblist}",
                 os.path.join(sdir, "CMakeLists.txt"),
-            )
->>>>>>> 65d3221a
+            )