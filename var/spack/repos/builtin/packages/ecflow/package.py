# Copyright 2013-2022 Lawrence Livermore National Security, LLC and other
# Spack Project Developers. See the top-level COPYRIGHT file for details.
#
# SPDX-License-Identifier: (Apache-2.0 OR MIT)

from spack.package import *
from spack.pkg.builtin.boost import Boost


class Ecflow(CMakePackage):
    """ecFlow is a work flow package that enables users to run a large number
    of programs (with dependencies on each other and on time) in a controlled
    environment.

    It provides tolerance for hardware and software failures, combined with
    good restart capabilities.
    """

    homepage = "https://confluence.ecmwf.int/display/ECFLOW/"
    url = "https://confluence.ecmwf.int/download/attachments/8650755/ecFlow-4.11.1-Source.tar.gz"

<<<<<<< HEAD
    maintainers = ['climbfuji']

    # https://confluence.ecmwf.int/download/attachments/8650755/ecFlow-5.8.3-Source.tar.gz?api=v2
    version('5.8.3', sha256='1d890008414017da578dbd5a95cb1b4d599f01d5a3bb3e0297fe94a87fbd81a6')
    version('4.13.0', sha256='c743896e0ec1d705edd2abf2ee5a47f4b6f7b1818d8c159b521bdff50a403e39')
    version('4.12.0', sha256='566b797e8d78e3eb93946b923ef540ac61f50d4a17c9203d263c4fd5c39ab1d1')
    version('4.11.1', sha256='b3bcc1255939f87b9ba18d802940e08c0cf6379ca6aeec1fef7bd169b0085d6c')

    variant('ssl', default=True,
            description='Enable SSL')
    variant('static_boost', default=False,
            description='Use also static boost libraries when compiling')
    variant('ui', default=False, description='Enable ecflow_ui')

    extends('python')
=======
    version("4.13.0", sha256="c743896e0ec1d705edd2abf2ee5a47f4b6f7b1818d8c159b521bdff50a403e39")
    version("4.12.0", sha256="566b797e8d78e3eb93946b923ef540ac61f50d4a17c9203d263c4fd5c39ab1d1")
    version("4.11.1", sha256="b3bcc1255939f87b9ba18d802940e08c0cf6379ca6aeec1fef7bd169b0085d6c")

    variant(
        "static_boost", default=False, description="Use also static boost libraries when compiling"
    )

    variant("ui", default=False, description="Enable ecflow_ui")

    # Boost-1.7X release not working well on serialization
    depends_on("boost@1.53:1.69+python")
    depends_on("boost@1.53:1.69+pic", when="+static_boost")
>>>>>>> b1e499d0

    depends_on('python@3:', type=('build', 'run'))
    depends_on('py-setuptools', type='build')
    depends_on('py-numpy', type='build')
    depends_on('py-pip', type='build')

    # v4: Boost-1.7X release not working well on serialization
    depends_on('boost@1.53:1.69+python', when='@:4')
    depends_on('boost@1.53:1.69+pic', when='@:4 +static_boost')
    # TODO: replace this with an explicit list of components of Boost,
    # for instance depends_on('boost +filesystem')
    # See https://github.com/spack/spack/pull/22303 for reference
<<<<<<< HEAD
    depends_on(Boost.with_default_variants, when='@:4')

    # Use newer boost with v5
    depends_on('boost@1.72:+chrono+date_time+exception+filesystem+program_options+python+regex+serialization+system+test+thread+timer', when='@5:')
    depends_on('boost@1.72:+chrono+date_time+exception+filesystem+program_options+python+regex+serialization+system+test+thread+timer+pic', when='@5: +static_boost')

    depends_on('openssl@1:', when='@5:')
    depends_on('qt@5:', when='+ui')
    depends_on('cmake@2.12.11:', type='build')
=======
    depends_on(Boost.with_default_variants)
    depends_on("qt@5:", when="+ui")
    depends_on("cmake@2.12.11:", type="build")
>>>>>>> b1e499d0

    def cmake_args(self):
        boost_lib = self.spec["boost"].prefix.lib
        args = ["-DBoost_PYTHON_LIBRARY_RELEASE=" + boost_lib]

<<<<<<< HEAD
=======
        ecflow_ui = "ON" if "+ui" in self.spec else "OFF"
>>>>>>> b1e499d0
        # https://jira.ecmwf.int/browse/SUP-2641#comment-208943
        use_static_boost = "ON" if "+static_boost" in self.spec else "OFF"
        args.append("-DENABLE_STATIC_BOOST_LIBS=" + use_static_boost)

<<<<<<< HEAD
        ssl = 'ON' if '+ssl' in self.spec else 'OFF'
        args.append('-DENABLE_SSL=' + ssl)

        ecflow_ui = 'ON' if '+ui' in self.spec else 'OFF'
        args.extend(['-DENABLE_UI=' + ecflow_ui, '-DENABLE_GUI=' + ecflow_ui])
=======
        args.extend(["-DENABLE_UI=" + ecflow_ui, "-DENABLE_GUI=" + ecflow_ui])
>>>>>>> b1e499d0
        return args<|MERGE_RESOLUTION|>--- conflicted
+++ resolved
@@ -19,84 +19,54 @@
     homepage = "https://confluence.ecmwf.int/display/ECFLOW/"
     url = "https://confluence.ecmwf.int/download/attachments/8650755/ecFlow-4.11.1-Source.tar.gz"
 
-<<<<<<< HEAD
-    maintainers = ['climbfuji']
+    maintainers = ["climbfuji"]
 
     # https://confluence.ecmwf.int/download/attachments/8650755/ecFlow-5.8.3-Source.tar.gz?api=v2
-    version('5.8.3', sha256='1d890008414017da578dbd5a95cb1b4d599f01d5a3bb3e0297fe94a87fbd81a6')
-    version('4.13.0', sha256='c743896e0ec1d705edd2abf2ee5a47f4b6f7b1818d8c159b521bdff50a403e39')
-    version('4.12.0', sha256='566b797e8d78e3eb93946b923ef540ac61f50d4a17c9203d263c4fd5c39ab1d1')
-    version('4.11.1', sha256='b3bcc1255939f87b9ba18d802940e08c0cf6379ca6aeec1fef7bd169b0085d6c')
-
-    variant('ssl', default=True,
-            description='Enable SSL')
-    variant('static_boost', default=False,
-            description='Use also static boost libraries when compiling')
-    variant('ui', default=False, description='Enable ecflow_ui')
-
-    extends('python')
-=======
+    version("5.8.3", sha256="1d890008414017da578dbd5a95cb1b4d599f01d5a3bb3e0297fe94a87fbd81a6")
     version("4.13.0", sha256="c743896e0ec1d705edd2abf2ee5a47f4b6f7b1818d8c159b521bdff50a403e39")
     version("4.12.0", sha256="566b797e8d78e3eb93946b923ef540ac61f50d4a17c9203d263c4fd5c39ab1d1")
     version("4.11.1", sha256="b3bcc1255939f87b9ba18d802940e08c0cf6379ca6aeec1fef7bd169b0085d6c")
 
-    variant(
-        "static_boost", default=False, description="Use also static boost libraries when compiling"
-    )
-
+    variant("ssl", default=True,
+            description="Enable SSL")
+    variant("static_boost", default=False,
+            description="Use also static boost libraries when compiling")
     variant("ui", default=False, description="Enable ecflow_ui")
 
-    # Boost-1.7X release not working well on serialization
-    depends_on("boost@1.53:1.69+python")
-    depends_on("boost@1.53:1.69+pic", when="+static_boost")
->>>>>>> b1e499d0
+    extends("python")
 
-    depends_on('python@3:', type=('build', 'run'))
-    depends_on('py-setuptools', type='build')
-    depends_on('py-numpy', type='build')
-    depends_on('py-pip', type='build')
+    depends_on("python@3:", type=("build", "run"))
+    depends_on("py-setuptools", type="build")
+    depends_on("py-numpy", type="build")
+    depends_on("py-pip", type="build")
 
     # v4: Boost-1.7X release not working well on serialization
-    depends_on('boost@1.53:1.69+python', when='@:4')
-    depends_on('boost@1.53:1.69+pic', when='@:4 +static_boost')
+    depends_on("boost@1.53:1.69+python", when="@:4")
+    depends_on("boost@1.53:1.69+pic", when="@:4 +static_boost")
     # TODO: replace this with an explicit list of components of Boost,
-    # for instance depends_on('boost +filesystem')
+    # for instance depends_on("boost +filesystem")
     # See https://github.com/spack/spack/pull/22303 for reference
-<<<<<<< HEAD
-    depends_on(Boost.with_default_variants, when='@:4')
+    depends_on(Boost.with_default_variants, when="@:4")
 
     # Use newer boost with v5
-    depends_on('boost@1.72:+chrono+date_time+exception+filesystem+program_options+python+regex+serialization+system+test+thread+timer', when='@5:')
-    depends_on('boost@1.72:+chrono+date_time+exception+filesystem+program_options+python+regex+serialization+system+test+thread+timer+pic', when='@5: +static_boost')
+    depends_on("boost@1.72:+chrono+date_time+exception+filesystem+program_options+python+regex+serialization+system+test+thread+timer", when="@5:")
+    depends_on("boost@1.72:+chrono+date_time+exception+filesystem+program_options+python+regex+serialization+system+test+thread+timer+pic", when="@5: +static_boost")
 
-    depends_on('openssl@1:', when='@5:')
-    depends_on('qt@5:', when='+ui')
-    depends_on('cmake@2.12.11:', type='build')
-=======
-    depends_on(Boost.with_default_variants)
+    depends_on("openssl@1:", when="@5:")
     depends_on("qt@5:", when="+ui")
     depends_on("cmake@2.12.11:", type="build")
->>>>>>> b1e499d0
 
     def cmake_args(self):
         boost_lib = self.spec["boost"].prefix.lib
         args = ["-DBoost_PYTHON_LIBRARY_RELEASE=" + boost_lib]
 
-<<<<<<< HEAD
-=======
-        ecflow_ui = "ON" if "+ui" in self.spec else "OFF"
->>>>>>> b1e499d0
         # https://jira.ecmwf.int/browse/SUP-2641#comment-208943
         use_static_boost = "ON" if "+static_boost" in self.spec else "OFF"
         args.append("-DENABLE_STATIC_BOOST_LIBS=" + use_static_boost)
 
-<<<<<<< HEAD
-        ssl = 'ON' if '+ssl' in self.spec else 'OFF'
-        args.append('-DENABLE_SSL=' + ssl)
+        ssl = "ON" if "+ssl" in self.spec else "OFF"
+        args.append("-DENABLE_SSL=" + ssl)
 
-        ecflow_ui = 'ON' if '+ui' in self.spec else 'OFF'
-        args.extend(['-DENABLE_UI=' + ecflow_ui, '-DENABLE_GUI=' + ecflow_ui])
-=======
+        ecflow_ui = "ON" if "+ui" in self.spec else "OFF"
         args.extend(["-DENABLE_UI=" + ecflow_ui, "-DENABLE_GUI=" + ecflow_ui])
->>>>>>> b1e499d0
         return args