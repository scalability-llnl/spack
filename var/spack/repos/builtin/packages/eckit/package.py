--- conflicted
+++ resolved
@@ -158,7 +158,14 @@
             # (the LAPACK backend is still built though):
             args.append(self.define("ENABLE_LAPACK", "linalg=lapack" in self.spec))
 
-<<<<<<< HEAD
+        if "+admin" in self.spec and "+termlib" in self.spec["ncurses"]:
+            # Make sure that libeckit_cmd is linked to a library that resolves 'setupterm',
+            # 'tputs', etc. That is either libncurses (when 'ncurses~termlib') or libtinfo (when
+            # 'ncurses+termlib'). CMake considers the latter only if CURSES_NEED_NCURSES is set to
+            # TRUE. Note that the installation of eckit does not fail without this but the building
+            # of a dependent package (e.g. fdb) might fail due to the undefined references.
+            args.append(self.define("CURSES_NEED_NCURSES", True))
+
         return args
 
     def setup_build_environment(self, env):
@@ -168,14 +175,3 @@
         # when the admin variant is enabled.
         if self.spec.satisfies("platform=darwin") and self.spec.satisfies("+admin"):
             env.append_flags("LDFLAGS", self.spec["ncurses"].libs.ld_flags)
-=======
-        if "+admin" in self.spec and "+termlib" in self.spec["ncurses"]:
-            # Make sure that libeckit_cmd is linked to a library that resolves 'setupterm',
-            # 'tputs', etc. That is either libncurses (when 'ncurses~termlib') or libtinfo (when
-            # 'ncurses+termlib'). CMake considers the latter only if CURSES_NEED_NCURSES is set to
-            # TRUE. Note that the installation of eckit does not fail without this but the building
-            # of a dependent package (e.g. fdb) might fail due to the undefined references.
-            args.append(self.define("CURSES_NEED_NCURSES", True))
-
-        return args
->>>>>>> 9aafbec1
