--- conflicted
+++ resolved
@@ -125,11 +125,8 @@
         return args
 
     def setup_run_environment(self, env):
-<<<<<<< HEAD
         env.prepend_path("LD_LIBRARY_PATH", self.spec["edm4hep"].libs.directories[0])
-=======
         env.prepend_path("PYTHONPATH", self.prefix.python)
->>>>>>> ca872f9c
 
     def url_for_version(self, version):
         """Translate version numbers to ilcsoft conventions.
