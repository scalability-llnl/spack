##############################################################################
# Copyright (c) 2013-2017, Lawrence Livermore National Security, LLC.
# Produced at the Lawrence Livermore National Laboratory.
#
# This file is part of Spack.
# Created by Todd Gamblin, tgamblin@llnl.gov, All rights reserved.
# LLNL-CODE-647188
#
# For details, see https://github.com/llnl/spack
# Please also see the NOTICE and LICENSE files for our notice and the LGPL.
#
# This program is free software; you can redistribute it and/or modify
# it under the terms of the GNU Lesser General Public License (as
# published by the Free Software Foundation) version 2.1, February 1999.
#
# This program is distributed in the hope that it will be useful, but
# WITHOUT ANY WARRANTY; without even the IMPLIED WARRANTY OF
# MERCHANTABILITY or FITNESS FOR A PARTICULAR PURPOSE. See the terms and
# conditions of the GNU Lesser General Public License for more details.
#
# You should have received a copy of the GNU Lesser General Public
# License along with this program; if not, write to the Free Software
# Foundation, Inc., 59 Temple Place, Suite 330, Boston, MA 02111-1307 USA
##############################################################################
from spack import *


class Eigen(CMakePackage):
    """Eigen is a C++ template library for linear algebra matrices,
    vectors, numerical solvers, and related algorithms.
    """

    homepage = 'http://eigen.tuxfamily.org/'
    url      = 'https://bitbucket.org/eigen/eigen/get/3.3.3.tar.bz2'

    version('3.3.3', 'b2ddade41040d9cf73b39b4b51e8775b')
    version('3.3.1', 'edb6799ef413b0868aace20d2403864c')
    version('3.2.10', 'a85bb68c82988648c3d53ba9768d7dcbcfe105f8')
    version('3.2.9', '59ab81212f8eb2534b1545a9b42c38bf618a0d71')
    version('3.2.8', '64f4aef8012a424c7e079eaf0be71793ab9bc6e0')
    version('3.2.7', 'cc1bacbad97558b97da6b77c9644f184')

<<<<<<< HEAD
    #version('290bfb42684a', url='http://bitbucket.org/eigen/eigen/get/290bfb42684a.tar.gz',
    #        sha256='269c8bf20e8ac1aa8f5caf1ab2ca7be4909ec6ae085177a647aae138cd069b12')
    version('290bfb42684a', url='http://bitbucket.org/eigen/eigen/get/290bfb42684a.tar.gz',
            md5='18b96c226150cdfd7d49200597bc7577')
    
    variant('debug', default=False,
            description='Builds the library in debug mode')

=======
>>>>>>> bd6378a6
    variant('metis', default=True, description='Enables metis backend')
    variant('scotch', default=True, description='Enables scotch backend')
    variant('fftw', default=True, description='Enables FFTW backend')
    variant('suitesparse', default=True,
            description='Enables SuiteSparse support')
    variant('mpfr', default=True,
            description='Enables support for multi-precisions FP via mpfr')
    variant('build_type', default='RelWithDebInfo',
            description='The build type to build',
            values=('Debug', 'Release', 'RelWithDebInfo'))

    # TODO : dependency on googlehash, superlu, adolc missing
    depends_on('metis@5:', when='+metis')
    depends_on('scotch', when='+scotch')
    depends_on('fftw', when='+fftw')
    depends_on('suite-sparse', when='+suitesparse')
    depends_on('mpfr@2.3.0:', when='+mpfr')
    depends_on('gmp', when='+mpfr')<|MERGE_RESOLUTION|>--- conflicted
+++ resolved
@@ -40,17 +40,9 @@
     version('3.2.8', '64f4aef8012a424c7e079eaf0be71793ab9bc6e0')
     version('3.2.7', 'cc1bacbad97558b97da6b77c9644f184')
 
-<<<<<<< HEAD
-    #version('290bfb42684a', url='http://bitbucket.org/eigen/eigen/get/290bfb42684a.tar.gz',
-    #        sha256='269c8bf20e8ac1aa8f5caf1ab2ca7be4909ec6ae085177a647aae138cd069b12')
     version('290bfb42684a', url='http://bitbucket.org/eigen/eigen/get/290bfb42684a.tar.gz',
             md5='18b96c226150cdfd7d49200597bc7577')
-    
-    variant('debug', default=False,
-            description='Builds the library in debug mode')
 
-=======
->>>>>>> bd6378a6
     variant('metis', default=True, description='Enables metis backend')
     variant('scotch', default=True, description='Enables scotch backend')
     variant('fftw', default=True, description='Enables FFTW backend')
