--- conflicted
+++ resolved
@@ -68,13 +68,8 @@
     variant('build_type', default='Release',
             description='The build type to build',
             values=('Debug', 'Release'))
-<<<<<<< HEAD
-    variant('blas', default='openblas', values=('openblas', 'mkl', 'accelerate'),
-            description='Enable the use of OpenBlas/MKL/Accelerate')
-=======
-    variant('blas', default='openblas', values=('openblas', 'mkl', 'essl'),
-            description='Enable the use of OpenBlas/MKL/ESSL')
->>>>>>> 7368586f
+    variant('blas', default='openblas', values=('openblas', 'mkl', 'accelerate', 'essl'),
+            description='Enable the use of OpenBlas/MKL/Accelerate/ESSL')
     variant('mpfr', default=False,
             description='Support GNU MPFR\'s'
             'arbitrary-precision floating-point arithmetic')
@@ -90,12 +85,10 @@
     depends_on('intel-mkl threads=openmp', when='blas=mkl +openmp_blas ~int64_blas')
     depends_on('intel-mkl@2017.1 +openmp +ilp64', when='blas=mkl +openmp_blas +int64_blas')
 
-<<<<<<< HEAD
     depends_on('veclibfort', when='blas=accelerate')
-=======
+
     depends_on('essl -cuda', when='blas=essl -openmp_blas ~int64_blas')
     depends_on('essl threads=openmp', when='blas=essl +openmp_blas ~int64_blas')
->>>>>>> 7368586f
 
     # Note that this forces us to use OpenBLAS until #1712 is fixed
     depends_on('lapack', when='blas=openblas ~openmp_blas')
@@ -160,9 +153,6 @@
             libfortran = LibraryList(mpif77('--print-file-name',
                                             'libgfortran.%s' % dso_suffix,
                                             output=str))
-<<<<<<< HEAD
-        if 'libfortran' in locals():
-=======
         elif self.spec.satisfies('%xl') or self.spec.satisfies('%xl_r'):
             xl_fort = env['SPACK_F77']
             xl_bin = os.path.dirname(xl_fort)
@@ -173,7 +163,6 @@
             libfortran = None
 
         if libfortran:
->>>>>>> 7368586f
             args.append('-DGFORTRAN_LIB=%s' % libfortran.libraries[0])
 
         # If using 64bit int BLAS libraries, elemental has to build
@@ -233,13 +222,10 @@
         elif 'blas=mkl' in spec:
             args.extend([
                 '-DHydrogen_USE_MKL:BOOL=%s' % ('blas=mkl' in spec)])
-<<<<<<< HEAD
         elif 'blas=accelerate' in spec:
             args.extend(['-DHydrogen_USE_ACCELERATE:BOOL=TRUE'])
-=======
         elif 'blas=essl' in spec:
             args.extend([
                 '-DHydrogen_USE_ESSL:BOOL=%s' % ('blas=essl' in spec)])
->>>>>>> 7368586f
 
         return args