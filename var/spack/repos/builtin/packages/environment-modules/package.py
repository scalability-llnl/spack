--- conflicted
+++ resolved
@@ -7,15 +7,6 @@
 
 
 class EnvironmentModules(Package):
-<<<<<<< HEAD
-    """The Environment Modules package provides for the dynamic modification of
-    a user's environment via modulefiles."""
-
-    homepage = "https://sourceforge.net/p/modules/"
-    url = "http://prdownloads.sourceforge.net/modules/modules-4.1.4.tar.gz"
-
-    version('4.1.4', sha256='965b6056ea6b72b87d9352d4c1db1d7a7f9f358b9408df2689d823b932d6aa7f')
-=======
     """The Environment Modules package provides for the dynamic
     modification of a user's environment via module files.
     """
@@ -43,7 +34,6 @@
         '3.2.10', sha256='fb05c82a83477805a1d97737a9f0ca0db23f69b7bce504f1609ba99477b03955',
         url='http://prdownloads.sourceforge.net/modules/modules-3.2.10.tar.gz'
     )
->>>>>>> b1198476
 
     variant('X', default=True, description='Build with X functionality')
 
@@ -54,9 +44,6 @@
     def install(self, spec, prefix):
         tcl = spec['tcl']
 
-<<<<<<< HEAD
-        cpp_flags = ['-DUSE_INTERP_ERRORLINE']
-=======
         # Determine where we can find tclConfig.sh
         for tcl_lib_dir in [tcl.prefix.lib, tcl.prefix.lib64]:
             tcl_config_file = os.path.join(tcl_lib_dir, 'tclConfig.sh')
@@ -64,7 +51,6 @@
                 break
         else:
             raise InstallError('Failed to locate tclConfig.sh')
->>>>>>> b1198476
 
         config_args = [
             "--prefix=" + prefix,
