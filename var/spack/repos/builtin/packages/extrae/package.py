--- conflicted
+++ resolved
@@ -135,21 +135,12 @@
         # https://www.gnu.org/software/gettext/FAQ.html#integrating_undefined
         # - linking error
         # https://github.com/bsc-performance-tools/extrae/issues/57
-<<<<<<< HEAD
-        if "intl" in self.spec["gettext"].libs.names:
-            args.append("LDFLAGS=-lintl -pthread")
-        else:
-            args.append("LDFLAGS=-pthread")
-
-        return args
-=======
         if name == "ldlibs":
             if "intl" in self.spec["gettext"].libs.names:
                 flags.append("-lintl")
         elif name == "ldflags":
             flags.append("-pthread")
         return self.build_system_flags(name, flags)
->>>>>>> a94d18ad
 
     def install(self, spec, prefix):
         with working_dir(self.build_directory):
