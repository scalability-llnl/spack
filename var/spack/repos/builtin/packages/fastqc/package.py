--- conflicted
+++ resolved
@@ -34,21 +34,4 @@
         for d in ["Configuration", "net", "org", "Templates", "uk"]:
             install_tree(d, join_path(prefix.lib, d))
         chmod = which("chmod")
-<<<<<<< HEAD
-        chmod("+x", prefix.bin.fastqc)
-
-    @run_after("install")
-    def fix_interpreter_directive(self):
-        with working_dir(self.prefix.bin):
-            filter_file("#!/usr/bin/perl", "#!/usr/bin/env perl", "fastqc", string=True)
-
-    # In theory the 'run' dependency on 'jdk' above should take
-    # care of this for me. In practice, it does not.
-    def setup_run_environment(self, env):
-        """Add <prefix> to the path; the package has a script at the
-        top level.
-        """
-        env.prepend_path("PATH", self.spec["java"].prefix.bin)
-=======
-        chmod("+x", prefix.bin.fastqc)
->>>>>>> 28f4b572
+        chmod("+x", prefix.bin.fastqc)