# Copyright 2013-2024 Lawrence Livermore National Security, LLC and other
# Spack Project Developers. See the top-level COPYRIGHT file for details.
#
# SPDX-License-Identifier: (Apache-2.0 OR MIT)

from spack.package import *


class FenicsDolfinx(CMakePackage):
    """Next generation FEniCS problem solving environment"""

    homepage = "https://github.com/FEniCS/dolfinx"
    git = "https://github.com/FEniCS/dolfinx.git"
    url = "https://github.com/FEniCS/dolfinx/archive/v0.1.0.tar.gz"
    maintainers("chrisrichardson", "garth-wells", "nate-sime", "jhale")

    license("LGPL-3.0-or-later")

    version("main", branch="main")
    version("0.8.0", sha256="acf3104d9ecc0380677a6faf69eabfafc58d0cce43f7777e1307b95701c7cad9")
    version("0.7.2", sha256="7d9ce1338ce66580593b376327f23ac464a4ce89ef63c105efc1a38e5eae5c0b")
    version("0.6.0", sha256="eb8ac2bb2f032b0d393977993e1ab6b4101a84d54023a67206e3eac1a8d79b80")

    # Graph partitioner variants
    variant(
        "partitioners",
        description="Graph partioning",
        default=("parmetis",),
        values=("kahip", "parmetis", "scotch"),
        multi=True,
    )

    # Graph partitioner dependencies
    depends_on("kahip@3.12:", when="partitioners=kahip")
    depends_on("parmetis", when="partitioners=parmetis")
    depends_on("scotch+mpi", when="partitioners=scotch")

    variant("slepc", default=False, description="slepc support")
    variant("adios2", default=False, description="adios2 support")

    depends_on("cmake@3.19:", type="build")
    depends_on("pkgconfig", type="build")
    depends_on("mpi")
    depends_on("hdf5+mpi")
    depends_on("boost@1.7.0:+filesystem+program_options+timer")
<<<<<<< HEAD
    depends_on("pugixml")
=======
    depends_on("spdlog", when="@0.9:")
>>>>>>> 9dbb1821

    depends_on("petsc+mpi+shared")

    depends_on("slepc", when="+slepc")
    depends_on("adios2+mpi", when="+adios2")

    depends_on("fenics-ufcx@main", when="@main")
    depends_on("fenics-ufcx@0.8", when="@0.8")
    depends_on("fenics-ufcx@0.7", when="@0.7")
    depends_on("fenics-ufcx@0.6", when="@0.6")

    depends_on("fenics-basix@main", when="@main")
    depends_on("fenics-basix@0.8", when="@0.8")
    depends_on("fenics-basix@0.7", when="@0.7")
    depends_on("fenics-basix@0.6", when="@0.6")

    conflicts("%gcc@:9.10", msg="fenics-dolfinx requires GCC-10 or newer for C++20 support")
    conflicts("%clang@:9.10", msg="fenics-dolfinx requires Clang-10 or newer for C++20 support")

    root_cmakelists_dir = "cpp"

    def cmake_args(self):
        return [
            self.define("DOLFINX_SKIP_BUILD_TESTS", True),
            self.define_from_variant("DOLFINX_ENABLE_SLEPC", "slepc"),
            self.define_from_variant("DOLFINX_ENABLE_ADIOS2", "adios2"),
            self.define("DOLFINX_UFCX_PYTHON", False),
            self.define("DOLFINX_ENABLE_KAHIP", "partitioners=kahip" in self.spec),
            self.define("DOLFINX_ENABLE_PARMETIS", "partitioners=parmetis" in self.spec),
            self.define("DOLFINX_ENABLE_SCOTCH", "partitioners=scotch" in self.spec),
        ]<|MERGE_RESOLUTION|>--- conflicted
+++ resolved
@@ -43,11 +43,8 @@
     depends_on("mpi")
     depends_on("hdf5+mpi")
     depends_on("boost@1.7.0:+filesystem+program_options+timer")
-<<<<<<< HEAD
     depends_on("pugixml")
-=======
     depends_on("spdlog", when="@0.9:")
->>>>>>> 9dbb1821
 
     depends_on("petsc+mpi+shared")
 
