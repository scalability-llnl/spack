--- conflicted
+++ resolved
@@ -13,16 +13,10 @@
     homepage = "https://ffmpeg.org"
     url      = "http://ffmpeg.org/releases/ffmpeg-4.1.1.tar.bz2"
 
-<<<<<<< HEAD
     version('4.2', '41b4ade83439fafe635001127f1056d4')
-    version('4.1.1',   '4a64e3cb3915a3bf71b8b60795904800')
-    version('4.1',   'b684fb43244a5c4caae652af9022ed5d85ce15210835bce054a33fb26033a1a5')
-    version('3.2.4', 'd3ebaacfa36c6e8145373785824265b4')
-=======
     version('4.1.1',   sha256='0cb40e3b8acaccd0ecb38aa863f66f0c6e02406246556c2992f67bf650fab058')
     version('4.1',   sha256='b684fb43244a5c4caae652af9022ed5d85ce15210835bce054a33fb26033a1a5')
     version('3.2.4', sha256='c0fa3593a2e9e96ace3c1757900094437ad96d1d6ca19f057c378b5f394496a4')
->>>>>>> 74e04b7e
 
     variant('shared', default=True,
             description='build shared libraries')
