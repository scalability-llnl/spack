--- conflicted
+++ resolved
@@ -96,23 +96,16 @@
                 'CXXFLAGS', self.spec['llvm-openmp'].headers.include_flags)
             env.append_flags(
                 'LDFLAGS', self.spec['llvm-openmp'].libs.ld_flags)
-<<<<<<< HEAD
         # Temporary solution similar to https://github.com/spack/spack/pull/29279/files;
         # the problem was introduced in PR https://github.com/spack/spack/pull/28797,
         # see comment https://github.com/spack/spack/pull/29279#issuecomment-1082555891.
-=======
->>>>>>> c09bf37f
         # FFTW first configures libtool without MPI, and later uses it with
         # MPI. libtool then calls wrong linker to create shared libraries
         # (it calls `$CC` instead of `$MPICC`), and MPI symbols
         # remain undefined because `-lmpi` is not passed to the linker.
-<<<<<<< HEAD
-        if self.spec.satisfies('+mpi'):
-=======
         # https://github.com/FFTW/fftw3/issues/274
         # https://github.com/spack/spack/issues/29224
         if self.spec.satisfies('+mpi') and self.spec.satisfies('platform=darwin'):
->>>>>>> c09bf37f
             env.append_flags('LIBS', self.spec['mpi'].libs.ld_flags)
 
     def configure(self, spec, prefix):
