##############################################################################
# Copyright (c) 2013-2016, Lawrence Livermore National Security, LLC.
# Produced at the Lawrence Livermore National Laboratory.
#
# This file is part of Spack.
# Created by Todd Gamblin, tgamblin@llnl.gov, All rights reserved.
# LLNL-CODE-647188
#
# For details, see https://github.com/llnl/spack
# Please also see the LICENSE file for our notice and the LGPL.
#
# This program is free software; you can redistribute it and/or modify
# it under the terms of the GNU Lesser General Public License (as
# published by the Free Software Foundation) version 2.1, February 1999.
#
# This program is distributed in the hope that it will be useful, but
# WITHOUT ANY WARRANTY; without even the IMPLIED WARRANTY OF
# MERCHANTABILITY or FITNESS FOR A PARTICULAR PURPOSE. See the terms and
# conditions of the GNU Lesser General Public License for more details.
#
# You should have received a copy of the GNU Lesser General Public
# License along with this program; if not, write to the Free Software
# Foundation, Inc., 59 Temple Place, Suite 330, Boston, MA 02111-1307 USA
##############################################################################
from spack import *


class Fftw(AutotoolsPackage):
    """FFTW is a C subroutine library for computing the discrete Fourier
       transform (DFT) in one or more dimensions, of arbitrary input
       size, and of both real and complex data (as well as of even/odd
       data, i.e. the discrete cosine/sine transforms or DCT/DST). We
       believe that FFTW, which is free software, should become the FFT
       library of choice for most applications."""

    homepage = "http://www.fftw.org"
    url      = "http://www.fftw.org/fftw-3.3.4.tar.gz"

    version('3.3.6-pl1', '682a0e78d6966ca37c7446d4ab4cc2a1')
    version('3.3.5', '6cc08a3b9c7ee06fdd5b9eb02e06f569')
    version('3.3.4', '2edab8c06b24feeb3b82bbb3ebf3e7b3')
    version('2.1.5', '8d16a84f3ca02a785ef9eb36249ba433')

    patch('pfft-3.3.5.patch', when="@3.3.5+pfft_patches", level=0)
    patch('pfft-3.3.4.patch', when="@3.3.4+pfft_patches", level=0)

    variant(
        'float', default=True,
        description='Produces a single precision version of the library')
    variant(
        'long_double', default=True,
        description='Produces a long double precision version of the library')
    variant(
        'quad', default=False,
        description='Produces a quad precision version of the library '
                    '(works only with GCC and libquadmath)')
    variant('openmp', default=False, description="Enable OpenMP support.")
    variant('mpi', default=True, description='Activate MPI support')
    variant(
        'pfft_patches', default=False,
        description='Add extra transpose functions for PFFT compatibility')

    depends_on('mpi', when='+mpi')
    depends_on('automake', type='build', when='+pfft_patches')
    depends_on('autoconf', type='build', when='+pfft_patches')

<<<<<<< HEAD
    # TODO : add support for architecture specific optimizations as soon as
    # targets are supported

    phases = ['autoreconf', 'install']

=======
>>>>>>> 3af97116
    def install(self, spec, prefix):
        # Base options
        options = [
            '--prefix={0}'.format(prefix),
            '--enable-shared',
            '--enable-threads'
        ]
        if not self.compiler.f77 or not self.compiler.fc:
            options.append("--disable-fortran")
        if spec.satisfies('@:2'):
            options.append('--enable-type-prefix')

        # Variants that affect every precision
        if '+openmp' in spec:
            # Note: Apple's Clang does not support OpenMP.
            if spec.satisfies('%clang'):
                ver = str(self.compiler.version)
                if ver.endswith('-apple'):
                    raise InstallError("Apple's clang does not support OpenMP")
            options.append('--enable-openmp')
            if spec.satisfies('@:2'):
                # TODO: libtool strips CFLAGS, so 2.x libxfftw_threads
                #       isn't linked to the openmp library. Patch Makefile?
                options.insert(0, 'CFLAGS=' + self.compiler.openmp_flag)
        if '+mpi' in spec:
            options.append('--enable-mpi')
        if '+pfft_patches' in spec:
            autoreconf = which('autoreconf')
            autoreconf('-ifv')

        # SIMD support
        # TODO: add support for more architectures
        float_options = []
        double_options = []
        if 'x86_64' in spec.architecture and spec.satisfies('@3:'):
            float_options.append('--enable-sse2')
            double_options.append('--enable-sse2')

        # Build double precision
        configure(*(options + double_options))
        make()
        if self.run_tests:
            make("check")
        make("install")

        # Build float/long double/quad variants
        if '+float' in spec:
            configure('--enable-float', *(options + float_options))
            make()
            if self.run_tests:
                make("check")
            make("install")
        if spec.satisfies('@3:+long_double'):
            configure('--enable-long-double', *options)
            make()
            if self.run_tests:
                make("check")
            make("install")
        if spec.satisfies('@3:+quad'):
            configure('--enable-quad-precision', *options)
            make()
            if self.run_tests:
                make("check")
            make("install")<|MERGE_RESOLUTION|>--- conflicted
+++ resolved
@@ -64,14 +64,8 @@
     depends_on('automake', type='build', when='+pfft_patches')
     depends_on('autoconf', type='build', when='+pfft_patches')
 
-<<<<<<< HEAD
-    # TODO : add support for architecture specific optimizations as soon as
-    # targets are supported
-
     phases = ['autoreconf', 'install']
 
-=======
->>>>>>> 3af97116
     def install(self, spec, prefix):
         # Base options
         options = [
