--- conflicted
+++ resolved
@@ -13,22 +13,21 @@
     system models."""
 
     homepage = "https://github.com/NOAA-GFDL/FMS"
-    url      = "https://github.com/NOAA-GFDL/FMS/archive/refs/tags/2021.04.tar.gz"
+    url      = "https://github.com/NOAA-GFDL/FMS/archive/refs/tags/2022.02.tar.gz"
     git      = "https://github.com/NOAA-GFDL/FMS.git"
 
-    maintainers = ['kgerheiser', 'Hang-Lei-NOAA', 'edwardhartnett']
+    maintainers = ['kgerheiser', 'Hang-Lei-NOAA', 'edwardhartnett', 'rem1776']
 
     variant('64bit', default=True, description='64 bit')
     variant('gfs_phys', default=True, description='Use GFS Physics')
     variant('openmp', default=True, description='Use OpenMP')
     variant('quad_precision', default=True, description='quad precision reals')
     variant('yaml', default=False, description='yaml input file support(requires libyaml)')
+    variant('constants', values=str, default='GFDL', description='Build with <X> constants parameter definitions')
 
-<<<<<<< HEAD
+    version('2022.02',    sha256='ad4978302b219e11b883b2f52519e1ee455137ad947474abb316c8654f72c874')
+    version('2022.01',    sha256='a1cba1f536923f5953c28729a28e5431e127b45d6bc2c15d230939f0c02daa9b')
     version('2021.04',    sha256='dcb4fe80cb3b7846f7cf89b812afff09a78a10261ea048a851f28935d6b241b1')
-=======
-    version('2021.04', sha256='dcb4fe80cb3b7846f7cf89b812afff09a78a10261ea048a851f28935d6b241b1')
->>>>>>> a15a69a7
     version('2021.03.01', sha256='1f70e2a57f0d01e80fceb9ca9ce9661f5c1565d0437ab67618c2c4dfea0da6e9')
     version('2021.03',    sha256='a9fb6e85f44ff79e6f9e61e65f42a5ffd38fa661fe1a3e4da6f85ffacd2697ac')
     version('2021.02.01', sha256='9b11d9474d7c90464af66d81fb86c4798cfa309b9a0da20b0fccf33c4f65386b')
@@ -36,8 +35,6 @@
     version('2021.01',    sha256='38c748e2edb94ffeb021095d8bde4d74b7834610ce0ef1dbb4dce353eeb5cd96')
     version('2020.04.02', sha256='bd6ce752b1018d4418398f14b9fc486f217de76bcbaaf2cdbf4c43e0b3f39f69')
     version('2020.04.01', sha256='2c409242de7dea0cf29f8dbf7495698b6bcac1eeb5c4599a728bdea172ffe37c')
-    version('2020.04',    sha256='6528ef7a6bb386495c845b075c4524b4dc89093674c6410c06e5dfdaf56b781d')
-    version('2020.02.01', sha256='86d9143ab13be232fddea80d9e528c3cdd6008702adb1ebe8fe4181f385896c7')
 
     depends_on('cmake')
     depends_on('netcdf-c')
