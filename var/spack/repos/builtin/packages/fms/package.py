--- conflicted
+++ resolved
@@ -142,22 +142,22 @@
             self.define_from_variant("USE_DEPRECATED_IO", "deprecated_io"),
         ]
 
-<<<<<<< HEAD
-        fflags = []
+        # DH* 20220602
+        if self.spec.satisfies("@release-jcsda"):
+            fflags = []
 
-        if self.compiler.name in ["gcc", "clang", "apple-clang"]:
-            gfortran_major_version = int(
-                spack.compiler.get_compiler_version_output(self.compiler.fc, "-dumpversion").split(
-                    "."
-                )[0]
-            )
+            if self.compiler.name in ["gcc", "clang", "apple-clang"]:
+                gfortran_major_version = int(
+                    spack.compiler.get_compiler_version_output(self.compiler.fc, "-dumpversion").split(
+                        "."
+                    )[0]
+                )
 
-            if gfortran_major_version >= 10:
-                fflags.append("-fallow-argument-mismatch")
+                if gfortran_major_version >= 10:
+                    fflags.append("-fallow-argument-mismatch")
 
-        if fflags:
-            args.append(self.define("CMAKE_Fortran_FLAGS", " ".join(fflags)))
+            if fflags:
+                args.append(self.define("CMAKE_Fortran_FLAGS", " ".join(fflags)))
+        # *DH 20220602
 
-=======
->>>>>>> b79761b7
         return args