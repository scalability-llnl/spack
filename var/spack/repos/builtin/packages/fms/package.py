--- conflicted
+++ resolved
@@ -16,7 +16,8 @@
     url = "https://github.com/NOAA-GFDL/FMS/archive/refs/tags/2022.04.tar.gz"
     git = "https://github.com/NOAA-GFDL/FMS.git"
 
-<<<<<<< HEAD
+    license("LGPL-3.0-or-later")
+
     maintainers("AlexanderRichert-NOAA", "Hang-Lei-NOAA", "edwardhartnett", "rem1776", "climbfuji")
 
     version("2023.04", sha256="feb895ea2b3269ca66df296199a36af335f0dc281e2dab2f1bfebb19fd9c22c4")
@@ -24,12 +25,6 @@
     version(
         "2023.02.01", sha256="1597f7a485d02e401ce76444b2401060d74bd032cbb060cef917f001b4ff14bc"
     )
-=======
-    license("LGPL-3.0-or-later")
-
-    maintainers("AlexanderRichert-NOAA", "Hang-Lei-NOAA", "edwardhartnett", "rem1776", "climbfuji")
-    version("2023.04", sha256="feb895ea2b3269ca66df296199a36af335f0dc281e2dab2f1bfebb19fd9c22c4")
->>>>>>> 29d784e5
     version("2023.02", sha256="dc029ffadfd82c334f104268bedd8635c77976485f202f0966ae4cf06d2374be")
     version(
         "2023.01.01", sha256="f83e2814a1e3ba439ab847ec8bb251f3889d5ca14fb20849507590adbbe8e899"
