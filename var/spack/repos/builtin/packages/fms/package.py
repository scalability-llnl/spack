# Copyright 2013-2023 Lawrence Livermore National Security, LLC and other
# Spack Project Developers. See the top-level COPYRIGHT file for details.
#
# SPDX-License-Identifier: (Apache-2.0 OR MIT)

from spack.package import *


class Fms(CMakePackage):
    """GFDL's Flexible Modeling System (FMS) is a software environment
    that supports the efficient development, construction, execution,
    and scientific interpretation of atmospheric, oceanic, and climate
    system models."""

    homepage = "https://github.com/NOAA-GFDL/FMS"
    url = "https://github.com/NOAA-GFDL/FMS/archive/refs/tags/2022.04.tar.gz"
    git = "https://github.com/NOAA-GFDL/FMS.git"

    maintainers("AlexanderRichert-NOAA", "Hang-Lei-NOAA", "edwardhartnett", "rem1776", "climbfuji")

<<<<<<< HEAD
    version("2023.03", sha256="008a9ff394efe6a8adbcf37dd45ca103e00ae25748fc2960b7bc54f2f3b08d85")
    version(
        "2023.02.01", sha256="1597f7a485d02e401ce76444b2401060d74bd032cbb060cef917f001b4ff14bc"
    )
    version("2023.02", sha256="dc029ffadfd82c334f104268bedd8635c77976485f202f0966ae4cf06d2374be")
=======
    version("2023.02", sha256="dc029ffadfd82c334f104268bedd8635c77976485f202f0966ae4cf06d2374be")
    version(
        "2023.01.01", sha256="f83e2814a1e3ba439ab847ec8bb251f3889d5ca14fb20849507590adbbe8e899"
    )
>>>>>>> 65d3221a
    version("2023.01", sha256="6079ea885e9365513b453c77aadfc7c305bf413b840656bb333db1eabba0f18e")
    version("2022.04", sha256="f741479128afc2b93ca8291a4c5bcdb024a8cbeda1a26bf77a236c0f629e1b03")
    version("2022.03", sha256="42d2ac53d3c889a8177a6d7a132583364c0f6e5d5cbde0d980443b6797ad4838")
    version("2022.02", sha256="ad4978302b219e11b883b2f52519e1ee455137ad947474abb316c8654f72c874")
    version("2022.01", sha256="a1cba1f536923f5953c28729a28e5431e127b45d6bc2c15d230939f0c02daa9b")
    version("2021.04", sha256="dcb4fe80cb3b7846f7cf89b812afff09a78a10261ea048a851f28935d6b241b1")
    version(
        "2021.03.01", sha256="1f70e2a57f0d01e80fceb9ca9ce9661f5c1565d0437ab67618c2c4dfea0da6e9"
    )
    version("2021.03", sha256="a9fb6e85f44ff79e6f9e61e65f42a5ffd38fa661fe1a3e4da6f85ffacd2697ac")
    version(
        "2021.02.01", sha256="9b11d9474d7c90464af66d81fb86c4798cfa309b9a0da20b0fccf33c4f65386b"
    )
    version("2021.02", sha256="db810b2452a6952239f064b52c0c5c58fc62126057982111b9fcd64f1b3bd879")
    version("2021.01", sha256="38c748e2edb94ffeb021095d8bde4d74b7834610ce0ef1dbb4dce353eeb5cd96")
    version(
        "2020.04.02", sha256="bd6ce752b1018d4418398f14b9fc486f217de76bcbaaf2cdbf4c43e0b3f39f69"
    )
    version(
        "2020.04.01", sha256="2c409242de7dea0cf29f8dbf7495698b6bcac1eeb5c4599a728bdea172ffe37c"
    )

    # DH* 20220602
    # These versions were adapated by JCSDA and are only meant to be
    # used temporarily, until the JCSDA changes have found their way
    # back into the official repository.
    # Commit corresponds to branch="release-stable" in the JCSDA public fork
    version("release-jcsda", commit="1f739141ef8b000a0bd75ae8bebfadea340299ba")
    # version("dev-jcsda", branch="dev/jcsda", no_cache=True)

    with when("@release-jcsda"):
        git = "https://github.com/JCSDA/fms.git"
    # *DH 20220602

    variant(
        "precision",
        values=("32", "64"),
        description="Build a version of the library with default 32 or 64 bit reals or both",
        default="32",
        multi=True,
    )
    conflicts(
        "precision=32,64",
        when="@:2022.03",
        msg="FMS versions prior to 2022.04 do not support both 32 and 64 bit precision",
    )

    variant("gfs_phys", default=True, description="Use GFS Physics")
    variant("openmp", default=True, description="Use OpenMP")
    variant("quad_precision", default=True, description="quad precision reals")
    variant(
        "yaml",
        default=False,
        description="yaml input file support(requires libyaml)",
        when="@2021.04:",
    )
    variant(
        "constants",
        default="GFDL",
        description="Build with <X> constants parameter definitions",
        values=("GFDL", "GEOS", "GFS"),
        multi=False,
        when="@2022.02:",
    )
    variant(
        "pic", default=False, description="Build with position independent code", when="@2022.02:"
    )
    variant(
<<<<<<< HEAD
        "use_fmsio", default=False, description="Enable deprecated fms_io API", when="@2023.02:"
=======
        "deprecated_io",
        default=False,
        description="Compiles with support for deprecated io modules fms_io and mpp_io",
        when="@2023.02:",
>>>>>>> 65d3221a
    )

    depends_on("netcdf-c")
    depends_on("netcdf-fortran")
    depends_on("mpi")
    depends_on("llvm-openmp", when="+openmp %apple-clang", type=("build", "run"))
    depends_on("libyaml", when="+yaml")

    # DH* 20220602
    depends_on("ecbuild", type=("build"), when="@release-jcsda")
    depends_on("jedi-cmake", type=("build"), when="@release-jcsda")
    # *DH 20220602

    def cmake_args(self):
        args = [
            self.define_from_variant("GFS_PHYS"),
            self.define_from_variant("OPENMP"),
            self.define_from_variant("ENABLE_QUAD_PRECISION", "quad_precision"),
            self.define_from_variant("WITH_YAML", "yaml"),
            self.define_from_variant("CONSTANTS"),
            self.define("32BIT", "precision=32" in self.spec),
            self.define("64BIT", "precision=64" in self.spec),
            self.define_from_variant("FPIC", "pic"),
            self.define_from_variant("USE_DEPRECATED_IO", "deprecated_io"),
        ]
        with when("@2023.02:"):
            args.append(self.define_from_variant("USE_DEPRECATED_IO", "use_fmsio"))

        args.append(self.define("CMAKE_C_COMPILER", self.spec["mpi"].mpicc))
        args.append(self.define("CMAKE_CXX_COMPILER", self.spec["mpi"].mpicxx))
        args.append(self.define("CMAKE_Fortran_COMPILER", self.spec["mpi"].mpifc))

        fflags = []

        if self.compiler.name in ["gcc", "clang", "apple-clang"]:
            gfortran_major_version = int(
                spack.compiler.get_compiler_version_output(self.compiler.fc, "-dumpversion").split(
                    "."
                )[0]
            )

            if gfortran_major_version >= 10:
                fflags.append("-fallow-argument-mismatch")

        if fflags:
            args.append(self.define("CMAKE_Fortran_FLAGS", " ".join(fflags)))

        return args<|MERGE_RESOLUTION|>--- conflicted
+++ resolved
@@ -18,18 +18,14 @@
 
     maintainers("AlexanderRichert-NOAA", "Hang-Lei-NOAA", "edwardhartnett", "rem1776", "climbfuji")
 
-<<<<<<< HEAD
     version("2023.03", sha256="008a9ff394efe6a8adbcf37dd45ca103e00ae25748fc2960b7bc54f2f3b08d85")
     version(
         "2023.02.01", sha256="1597f7a485d02e401ce76444b2401060d74bd032cbb060cef917f001b4ff14bc"
     )
     version("2023.02", sha256="dc029ffadfd82c334f104268bedd8635c77976485f202f0966ae4cf06d2374be")
-=======
-    version("2023.02", sha256="dc029ffadfd82c334f104268bedd8635c77976485f202f0966ae4cf06d2374be")
     version(
         "2023.01.01", sha256="f83e2814a1e3ba439ab847ec8bb251f3889d5ca14fb20849507590adbbe8e899"
     )
->>>>>>> 65d3221a
     version("2023.01", sha256="6079ea885e9365513b453c77aadfc7c305bf413b840656bb333db1eabba0f18e")
     version("2022.04", sha256="f741479128afc2b93ca8291a4c5bcdb024a8cbeda1a26bf77a236c0f629e1b03")
     version("2022.03", sha256="42d2ac53d3c889a8177a6d7a132583364c0f6e5d5cbde0d980443b6797ad4838")
@@ -98,14 +94,10 @@
         "pic", default=False, description="Build with position independent code", when="@2022.02:"
     )
     variant(
-<<<<<<< HEAD
-        "use_fmsio", default=False, description="Enable deprecated fms_io API", when="@2023.02:"
-=======
         "deprecated_io",
         default=False,
         description="Compiles with support for deprecated io modules fms_io and mpp_io",
         when="@2023.02:",
->>>>>>> 65d3221a
     )
 
     depends_on("netcdf-c")
