# Copyright 2013-2024 Lawrence Livermore National Security, LLC and other
# Spack Project Developers. See the top-level COPYRIGHT file for details.
#
# SPDX-License-Identifier: (Apache-2.0 OR MIT)

from spack.package import *


class Fontconfig(AutotoolsPackage):
    """Fontconfig is a library for configuring/customizing font access"""

    homepage = "https://www.freedesktop.org/wiki/Software/fontconfig/"
    url = "https://www.freedesktop.org/software/fontconfig/release/fontconfig-2.12.3.tar.gz"

    license("MIT")

    version("2.15.0", sha256="f5f359d6332861bd497570848fcb42520964a9e83d5e3abe397b6b6db9bcaaf4")
    version("2.14.2", sha256="3ba2dd92158718acec5caaf1a716043b5aa055c27b081d914af3ccb40dce8a55")
    version("2.13.94", sha256="246d1640a7e54fba697b28e4445f4d9eb63dda1b511d19986249368ee7191882")
    version("2.13.93", sha256="0f302a18ee52dde0793fe38b266bf269dfe6e0c0ae140e30d72c6cca5dc08db5")
    version("2.13.1", sha256="9f0d852b39d75fc655f9f53850eb32555394f36104a044bb2b2fc9e66dbbfa7f")
    version("2.12.3", sha256="ffc3cbf6dd9fcd516ee42f48306a715e66698b238933d6fa7cef02ea8b3b818e")
    version("2.12.1", sha256="a9f42d03949f948a3a4f762287dbc16e53a927c91a07ee64207ebd90a9e5e292")
    version("2.11.1", sha256="b6b066c7dce3f436fdc0dfbae9d36122b38094f4f53bd8dffd45e195b0540d8d")

    depends_on("c", type="build")  # generated

    # freetype2 21.0.15+ provided by freetype 2.8.1+
    depends_on("freetype@2.8.1:", when="@2.13:")
    depends_on("freetype")
    depends_on("gperf", type="build", when="@2.11.1:")
    depends_on("libxml2@2.6:")
    depends_on("pkgconfig@0.9:", type="build")
    depends_on("font-util")
    depends_on("uuid", when="@2.13.1:")
    depends_on("python@3:", type="build", when="@2.13.93:")

    variant("pic", default=False, description="Enable position-independent code (PIC)")

    def patch(self):
        """Make test/run-test.sh compatible with dash"""
        filter_file("SIGINT SIGTERM SIGABRT EXIT", "2 15 6 0", "test/run-test.sh")

    # Resolve known issue with tarballs 2.12.3 - 2.13.0 plus
    # https://gitlab.freedesktop.org/fontconfig/fontconfig/-/issues/10
    @run_before("configure")
    def _rm_offending_header(self):
        force_remove(join_path("src", "fcobjshash.h"))

    def configure_args(self):
        font_path = join_path(self.spec["font-util"].prefix, "share", "fonts")
        args = ["--enable-libxml2", "--disable-docs", f"--with-default-fonts={font_path}"]
        ldflags = []
        libs = []
        deps = []
        if self.spec["bzip2"].satisfies("~shared"):
            deps.append("bzip2")
        if not self.spec["libpng"].satisfies("libs=shared"):
            deps.append("libpng")
        if self.spec["libxml2"].satisfies("~shared"):
<<<<<<< HEAD
            deps.extend(["zlib", "xz", "iconv"])
        if deps:
            for lib in deps:
                ldflags.append(self.spec[lib].libs.ld_flags)
                libs.append(self.spec[lib].libs.link_flags)
            args.append("LDFLAGS=%s" % " ".join(ldflags))
            args.append("LIBS=%s" % " ".join(libs))

        args.extend(self.with_or_without("pic"))
=======
            deps.append("libxml-2.0")
        if deps:
            pc = which("pkg-config")
            for lib in deps:
                ldflags.append(pc(lib, "--static", "--libs-only-L", output=str).strip())
                libs.append(pc(lib, "--static", "--libs-only-l", output=str).strip())
            args.append("LDFLAGS=%s" % " ".join(ldflags))
            args.append("LIBS=%s" % " ".join(libs))

        if self.spec.satisfies("+pic"):
            args.append(f"CFLAGS={self.compiler.cc_pic_flag}")
            args.append(f"FFLAGS={self.compiler.f77_pic_flag}")
>>>>>>> c6a1ec99

        return args

    @run_after("install")
    def system_fonts(self):
        # point configuration file to system-install fonts
        # gtk applications were failing to display text without this
        config_file = join_path(self.prefix, "etc", "fonts", "fonts.conf")
        filter_file(
            '<dir prefix="xdg">fonts</dir>',
            '<dir prefix="xdg">fonts</dir><dir>/usr/share/fonts</dir>',
            config_file,
        )<|MERGE_RESOLUTION|>--- conflicted
+++ resolved
@@ -58,18 +58,11 @@
         if not self.spec["libpng"].satisfies("libs=shared"):
             deps.append("libpng")
         if self.spec["libxml2"].satisfies("~shared"):
-<<<<<<< HEAD
-            deps.extend(["zlib", "xz", "iconv"])
-        if deps:
-            for lib in deps:
-                ldflags.append(self.spec[lib].libs.ld_flags)
-                libs.append(self.spec[lib].libs.link_flags)
-            args.append("LDFLAGS=%s" % " ".join(ldflags))
-            args.append("LIBS=%s" % " ".join(libs))
-
-        args.extend(self.with_or_without("pic"))
-=======
+            # DH*?            
+            # first line is from spack develop, we had the second line
             deps.append("libxml-2.0")
+            #deps.extend(["zlib", "xz", "iconv"])
+            # *DH?
         if deps:
             pc = which("pkg-config")
             for lib in deps:
@@ -81,7 +74,8 @@
         if self.spec.satisfies("+pic"):
             args.append(f"CFLAGS={self.compiler.cc_pic_flag}")
             args.append(f"FFLAGS={self.compiler.f77_pic_flag}")
->>>>>>> c6a1ec99
+
+        args.extend(self.with_or_without("pic"))
 
         return args
 
