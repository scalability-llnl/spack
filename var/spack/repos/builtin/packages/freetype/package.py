# Copyright 2013-2023 Lawrence Livermore National Security, LLC and other
# Spack Project Developers. See the top-level COPYRIGHT file for details.
#
# SPDX-License-Identifier: (Apache-2.0 OR MIT)

from spack.build_systems.autotools import AutotoolsBuilder
from spack.build_systems.cmake import CMakeBuilder
from spack.package import *


class Freetype(AutotoolsPackage, CMakePackage):
    """FreeType is a freely available software library to render fonts.
    It is written in C, designed to be small, efficient, highly customizable,
    and portable while capable of producing high-quality output (glyph images)
    of most vector and bitmap font formats."""

    homepage = "https://www.freetype.org/index.html"
    url = "https://download.savannah.gnu.org/releases/freetype/freetype-2.10.1.tar.gz"

    maintainers("michaelkuhn")

    version("2.11.1", sha256="f8db94d307e9c54961b39a1cc799a67d46681480696ed72ecf78d4473770f09b")
    version("2.11.0", sha256="a45c6b403413abd5706f3582f04c8339d26397c4304b78fa552f2215df64101f")
    version("2.10.4", sha256="5eab795ebb23ac77001cfb68b7d4d50b5d6c7469247b0b01b2c953269f658dac")
    version("2.10.2", sha256="e09aa914e4f7a5d723ac381420949c55c0b90b15744adce5d1406046022186ab")
    version("2.10.1", sha256="3a60d391fd579440561bf0e7f31af2222bc610ad6ce4d9d7bd2165bca8669110")
    version("2.10.0", sha256="955e17244e9b38adb0c98df66abb50467312e6bb70eac07e49ce6bd1a20e809a")
    version("2.9.1", sha256="ec391504e55498adceb30baceebd147a6e963f636eb617424bcfc47a169898ce")
    version("2.7.1", sha256="162ef25aa64480b1189cdb261228e6c5c44f212aac4b4621e28cf2157efb59f5")
    version("2.7", sha256="7b657d5f872b0ab56461f3bd310bd1c5ec64619bd15f0d8e08282d494d9cfea4")
    version("2.5.3", sha256="41217f800d3f40d78ef4eb99d6a35fd85235b64f81bc56e4812d7672fca7b806")

    build_system("cmake", "autotools", default="autotools")

    depends_on("bzip2")
    depends_on("libpng")
    for plat in ["linux", "darwin", "cray"]:
        depends_on("pkgconfig", type="build", when="platform=%s" % plat)

    conflicts(
        "%intel",
        when="@2.8:2.10.2",
        msg="freetype-2.8 to 2.10.2 cannot be built with icc (does not "
        "support __builtin_shuffle)",
    )

    variant("shared", default=True, description="Build shared libraries")
    variant(
        "pic",
        default=False,
        description="Enable position-independent code (PIC)",
        when="build_system=cmake",
    )

    patch("windows.patch", when="@2.9.1")

    @property
    def headers(self):
        headers = find_headers("*", self.prefix.include, recursive=True)
        headers.directories = [self.prefix.include.freetype2]
        return headers

<<<<<<< HEAD
=======

>>>>>>> c386baf2
class AutotoolsBuilder(AutotoolsBuilder):
    def configure_args(self):
        args = [
            "--with-brotli=no",
            "--with-bzip2=yes",
            "--with-harfbuzz=no",
            "--with-png=yes",
            "--with-zlib=no",
        ]
        if self.spec.satisfies("@2.9.1:"):
            args.append("--enable-freetype-config")
<<<<<<< HEAD
        args.extend(self.enable_or_disable("shared"))
        return args

    def setup_build_environment(self, env):
        if self.spec.satisfies("+pic"):
            env.set("CFLAGS", "-fPIC")

=======
        return args

>>>>>>> c386baf2

class CMakeBuilder(CMakeBuilder):
    def cmake_args(self):
        return [
            self.define("FT_DISABLE_ZLIB", True),
            self.define("FT_DISABLE_BROTLI", True),
            self.define("FT_DISABLE_HARFBUZZ", True),
            self.define("FT_REQUIRE_PNG", True),
            self.define("FT_REQUIRE_BZIP2", True),
<<<<<<< HEAD
            self.define_from_variant("BUILD_SHARED_LIBS", "shared"),
            self.define_from_variant("CMAKE_POSITION_INDEPENDENT_CODE", "pic"),
=======
>>>>>>> c386baf2
        ]<|MERGE_RESOLUTION|>--- conflicted
+++ resolved
@@ -60,10 +60,6 @@
         headers.directories = [self.prefix.include.freetype2]
         return headers
 
-<<<<<<< HEAD
-=======
-
->>>>>>> c386baf2
 class AutotoolsBuilder(AutotoolsBuilder):
     def configure_args(self):
         args = [
@@ -75,18 +71,12 @@
         ]
         if self.spec.satisfies("@2.9.1:"):
             args.append("--enable-freetype-config")
-<<<<<<< HEAD
         args.extend(self.enable_or_disable("shared"))
         return args
 
     def setup_build_environment(self, env):
         if self.spec.satisfies("+pic"):
             env.set("CFLAGS", "-fPIC")
-
-=======
-        return args
-
->>>>>>> c386baf2
 
 class CMakeBuilder(CMakeBuilder):
     def cmake_args(self):
@@ -96,9 +86,6 @@
             self.define("FT_DISABLE_HARFBUZZ", True),
             self.define("FT_REQUIRE_PNG", True),
             self.define("FT_REQUIRE_BZIP2", True),
-<<<<<<< HEAD
             self.define_from_variant("BUILD_SHARED_LIBS", "shared"),
             self.define_from_variant("CMAKE_POSITION_INDEPENDENT_CODE", "pic"),
-=======
->>>>>>> c386baf2
         ]