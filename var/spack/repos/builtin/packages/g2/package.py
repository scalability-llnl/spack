# Copyright 2013-2023 Lawrence Livermore National Security, LLC and other
# Spack Project Developers. See the top-level COPYRIGHT file for details.
#
# SPDX-License-Identifier: (Apache-2.0 OR MIT)

from spack.package import *


class G2(CMakePackage):
    """Utilities for coding/decoding GRIB2 messages. This library contains
    Fortran 90 decoder/encoder routines for GRIB edition 2, as well as
    indexing/searching utility routines.

    This is part of the NCEPLIBS project."""

    homepage = "https://noaa-emc.github.io/NCEPLIBS-g2"
    url = "https://github.com/NOAA-EMC/NCEPLIBS-g2/archive/refs/tags/v3.4.3.tar.gz"
    git = "https://github.com/NOAA-EMC/NCEPLIBS-g2"

    maintainers("AlexanderRichert-NOAA", "Hang-Lei-NOAA", "edwardhartnett")

    version("develop", branch="develop")
    version("3.4.8", sha256="071a6f799c4c4fdfd5d0478152a0cbb9d668d12d71c78d5bda71845fc5580a7f")
    version("3.4.7", sha256="d6530611e3a515122f11ed4aeede7641f6f8932ef9ee0d4828786572767304dc")
    version("3.4.6", sha256="c4b03946365ce0bacf1e10e8412a5debd72d8671d1696aa4fb3f3adb119175fe")
    version("3.4.5", sha256="c18e991c56964953d778632e2d74da13c4e78da35e8d04cb742a2ca4f52737b6")
    version("3.4.3", sha256="679ea99b225f08b168cbf10f4b29f529b5b011232f298a5442ce037ea84de17c")

    variant("pic", default=True, description="Build with position-independent-code")
<<<<<<< HEAD

    depends_on("jasper@:2.0.32")
=======
    variant(
        "precision",
        default=("4", "d"),
        values=("4", "d"),
        multi=True,
        description="Set precision (_4/_d library versions)",
        when="@3.4.6:",
    )
    variant("w3emc", default=True, description="Enable GRIB1 through w3emc", when="@3.4.6:")

    depends_on("jasper@:2.0.32", when="@:3.4.7")
    depends_on("jasper")
>>>>>>> 65d3221a
    depends_on("libpng")
    depends_on("bacio", when="@3.4.6:")
    with when("+w3emc"):
        depends_on("w3emc")
        depends_on("w3emc precision=4", when="precision=4")
        depends_on("w3emc precision=d", when="precision=d")

    def cmake_args(self):
        args = [
            self.define_from_variant("CMAKE_POSITION_INDEPENDENT_CODE", "pic"),
            self.define_from_variant("BUILD_WITH_W3EMC", "w3emc"),
            self.define("BUILD_4", self.spec.satisfies("precision=4")),
            self.define("BUILD_D", self.spec.satisfies("precision=d")),
        ]

        return args

    def cmake_args(self):
        args = [
            self.define_from_variant("CMAKE_POSITION_INDEPENDENT_CODE", "pic")
        ]

        return args

    def setup_run_environment(self, env):
        precisions = (
            self.spec.variants["precision"].value if self.spec.satisfies("@3.4.6:") else ("4", "d")
        )
        for suffix in precisions:
            lib = find_libraries("libg2_" + suffix, root=self.prefix, shared=False, recursive=True)
            env.set("G2_LIB" + suffix, lib[0])
            env.set("G2_INC" + suffix, join_path(self.prefix, "include_" + suffix))

    def check(self):
        with working_dir(self.builder.build_directory):
            make("test")<|MERGE_RESOLUTION|>--- conflicted
+++ resolved
@@ -27,10 +27,7 @@
     version("3.4.3", sha256="679ea99b225f08b168cbf10f4b29f529b5b011232f298a5442ce037ea84de17c")
 
     variant("pic", default=True, description="Build with position-independent-code")
-<<<<<<< HEAD
 
-    depends_on("jasper@:2.0.32")
-=======
     variant(
         "precision",
         default=("4", "d"),
@@ -43,7 +40,6 @@
 
     depends_on("jasper@:2.0.32", when="@:3.4.7")
     depends_on("jasper")
->>>>>>> 65d3221a
     depends_on("libpng")
     depends_on("bacio", when="@3.4.6:")
     with when("+w3emc"):
