--- conflicted
+++ resolved
@@ -17,20 +17,11 @@
 
     maintainers("AlexanderRichert-NOAA", "Hang-Lei-NOAA", "edwardhartnett")
 
-<<<<<<< HEAD
-=======
     version("develop", branch="develop")
->>>>>>> 65d3221a
     version("1.7.0", sha256="73afba9da382fed73ed8692d77fa037bb313280879cd4012a5e5697dccf55175")
     version("1.6.4", sha256="5129a772572a358296b05fbe846bd390c6a501254588c6a223623649aefacb9d")
     version("1.6.2", sha256="b5384b48e108293d7f764cdad458ac8ce436f26be330b02c69c2a75bb7eb9a2c")
 
-<<<<<<< HEAD
-    variant("png", default=True)
-    variant("jasper", default=True)
-    variant("openjpeg", default=False)
-    variant("pic", default=True, description="Build with position-independent-code")
-=======
     variant("png", default=True, description="Use PNG library")
     variant("jasper", default=True, description="Use Jasper library")
     variant("openjpeg", default=False, description="Use OpenJPEG library")
@@ -55,16 +46,11 @@
         description="Build and install some utility programs",
         when="@develop",
     )
->>>>>>> 65d3221a
 
     depends_on("libpng", when="+png")
     depends_on("jasper", when="+jasper")
     depends_on("openjpeg", when="+openjpeg")
 
-<<<<<<< HEAD
-    def cmake_args(self):
-        args = [self.define_from_variant("CMAKE_POSITION_INDEPENDENT_CODE", "pic")]
-=======
     conflicts("+jasper +openjpeg", msg="Either Jasper or OpenJPEG should be used, not both")
 
     def cmake_args(self):
@@ -79,7 +65,6 @@
             self.define_from_variant("UTILS", "utils"),
             self.define("BUILD_TESTING", self.run_tests),
         ]
->>>>>>> 65d3221a
 
         return args
 
