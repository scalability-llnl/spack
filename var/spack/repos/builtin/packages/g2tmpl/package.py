# Copyright 2013-2024 Lawrence Livermore National Security, LLC and other
# Spack Project Developers. See the top-level COPYRIGHT file for details.
#
# SPDX-License-Identifier: (Apache-2.0 OR MIT)

from spack.package import *


class G2tmpl(CMakePackage):
    """Utilities for GRIB2 templates.

    This is part of NOAA's NCEPLIBS project."""

    homepage = "https://github.com/NOAA-EMC/NCEPLIBS-g2tmpl"
    url = "https://github.com/NOAA-EMC/NCEPLIBS-g2tmpl/archive/refs/tags/v1.10.0.tar.gz"
    git = "https://github.com/NOAA-EMC/NCEPLIBS-g2tmpl"

    maintainers("edwardhartnett", "AlexanderRichert-NOAA", "Hang-Lei-NOAA")

    version("develop", branch="develop")
    version("1.12.0", sha256="44272be7bde8da05565255a8ecdbd080c659d7f0669e356e1c8fef6bac05e723")
    version("1.11.0", sha256="00fde3b37c6b4d1f0eaf60f230159298ffcb47349a076c3bd6afa20c7ed791a9")
    version("1.10.2", sha256="4063361369f3691f75288c801fa9d1a2414908b7d6c07bbf69d4165802e2a7fc")
    version("1.10.1", sha256="0be425e5128fabb89915a92261aa75c27a46a3e115e00c686fc311321e5d1e2a")
    version("1.10.0", sha256="dcc0e40b8952f91d518c59df7af64e099131c17d85d910075bfa474c8822649d")

    variant("shared", default=False, description="Build shared library")

    def cmake_args(self):
<<<<<<< HEAD
        args = [self.define_from_variant("BUILD_SHARED_LIBS", "shared")]
=======
        args = [
            self.define_from_variant("BUILD_SHARED_LIBS", "shared"),
            self.define("BUILD_TESTING", self.run_tests),
        ]
>>>>>>> b79761b7
        return args

    def check(self):
        with working_dir(self.builder.build_directory):
            make("test")<|MERGE_RESOLUTION|>--- conflicted
+++ resolved
@@ -27,14 +27,10 @@
     variant("shared", default=False, description="Build shared library")
 
     def cmake_args(self):
-<<<<<<< HEAD
-        args = [self.define_from_variant("BUILD_SHARED_LIBS", "shared")]
-=======
         args = [
             self.define_from_variant("BUILD_SHARED_LIBS", "shared"),
             self.define("BUILD_TESTING", self.run_tests),
         ]
->>>>>>> b79761b7
         return args
 
     def check(self):
