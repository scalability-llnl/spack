##############################################################################
# Copyright (c) 2013-2016, Lawrence Livermore National Security, LLC.
# Produced at the Lawrence Livermore National Laboratory.
#
# This file is part of Spack.
# Created by Todd Gamblin, tgamblin@llnl.gov, All rights reserved.
# LLNL-CODE-647188
#
# For details, see https://github.com/llnl/spack
# Please also see the NOTICE and LICENSE files for our notice and the LGPL.
#
# This program is free software; you can redistribute it and/or modify
# it under the terms of the GNU Lesser General Public License (as
# published by the Free Software Foundation) version 2.1, February 1999.
#
# This program is distributed in the hope that it will be useful, but
# WITHOUT ANY WARRANTY; without even the IMPLIED WARRANTY OF
# MERCHANTABILITY or FITNESS FOR A PARTICULAR PURPOSE. See the terms and
# conditions of the GNU Lesser General Public License for more details.
#
# You should have received a copy of the GNU Lesser General Public
# License along with this program; if not, write to the Free Software
# Foundation, Inc., 59 Temple Place, Suite 330, Boston, MA 02111-1307 USA
##############################################################################
from spack import *
from llnl.util import tty

import glob
import os
import shutil
import sys


class Gcc(AutotoolsPackage):
    """The GNU Compiler Collection includes front ends for C, C++, Objective-C,
    Fortran, Ada, and Go, as well as libraries for these languages."""

    homepage = 'https://gcc.gnu.org'
    url = 'http://ftp.gnu.org/gnu/gcc/gcc-7.1.0/gcc-7.1.0.tar.bz2'
    list_url = 'http://ftp.gnu.org/gnu/gcc/'
    list_depth = 1

    version('7.1.0', '6bf56a2bca9dac9dbbf8e8d1036964a8')
    version('6.4.0', '11ba51a0cfb8471927f387c8895fe232')
    version('6.3.0', '677a7623c7ef6ab99881bc4e048debb6')
    version('6.2.0', '9768625159663b300ae4de2f4745fcc4')
    version('6.1.0', '8fb6cb98b8459f5863328380fbf06bd1')
    version('5.4.0', '4c626ac2a83ef30dfb9260e6f59c2b30')
    version('5.3.0', 'c9616fd448f980259c31de613e575719')
    version('5.2.0', 'a51bcfeb3da7dd4c623e27207ed43467')
    version('5.1.0', 'd5525b1127d07d215960e6051c5da35e')
    version('4.9.4', '87c24a4090c1577ba817ec6882602491')
    version('4.9.3', '6f831b4d251872736e8e9cc09746f327')
    version('4.9.2', '4df8ee253b7f3863ad0b86359cd39c43')
    version('4.9.1', 'fddf71348546af523353bd43d34919c1')
    version('4.8.5', '80d2c2982a3392bb0b89673ff136e223')
    version('4.8.4', '5a84a30839b2aca22a2d723de2a626ec')
    version('4.7.4', '4c696da46297de6ae77a82797d2abe28')
    version('4.6.4', 'b407a3d1480c11667f293bfb1f17d1a4')
    version('4.5.4', '27e459c2566b8209ab064570e1b378f7')

    # Builds all default languages by default.
    # Ada, Go, Jit, and Objective-C++ are not default languages.
    # In that respect, the name 'all' is rather misleading.
    variant('languages',
            default='all',
            values=('all', 'ada', 'brig', 'c', 'c++', 'fortran',
                    'go', 'java', 'jit', 'lto', 'objc', 'obj-c++'),
            multi=True,
            description='Compilers and runtime libraries to build')
    variant('binutils',
            default=sys.platform != 'darwin',
            description='Build via binutils')
    variant('piclibs',
            default=False,
            description='Build PIC versions of libgfortran.a and libstdc++.a')
<<<<<<< HEAD
    variant('rpathlibgcc',
            default=False,
            description='Apply patch to set libgcc_s.dylib Mach-O ID to' +
            ' @rpath/libgcc_s.dylib for relocatability ' +
            'Note: using this variant requires setting [extra_rpaths] ' +
            'in compilers.yaml to the compiler library path')
=======
    variant('strip',
            default=False,
            description='Strip executables to reduce installation size')
    variant('rpathlibgcc',
            default=False,
            description='Apply patch to set libgcc_s.dylib Mach-O ID to' +
                    ' @rpath/libgcc_s.dylib for relocatability ' + 
                    'Note: using this variant requires setting [extra_rpaths] '+
                    'in compilers.yaml to the compiler library path' )
>>>>>>> fe4eefeb

    # https://gcc.gnu.org/install/prerequisites.html
    depends_on('gmp@4.3.2:')
    depends_on('mpfr@2.4.2:')
    depends_on('mpc@0.8.1:', when='@4.5:')
    depends_on('isl@0.14', when='@5:5.9')
    depends_on('isl@0.15:', when='@6:')
    depends_on('zlib', when='@6:')
    depends_on('gnat', when='languages=ada')
    depends_on('binutils~libiberty', when='+binutils')
    depends_on('zip', type='build', when='languages=java')
    depends_on('zip', type='build', when='@:6 languages=all')

    # TODO: integrate these libraries.
    # depends_on('ppl')
    # depends_on('cloog')

    # TODO: Add a 'test' deptype
    # https://github.com/LLNL/spack/issues/1279
    # depends_on('dejagnu@1.4.4', type='test')
    # depends_on('expect', type='test')
    # depends_on('tcl', type='test')
    # depends_on('autogen@5.5.4:', type='test')
    # depends_on('guile@1.4.1:', type='test')

    # See https://golang.org/doc/install/gccgo#Releases
    provides('golang',        when='languages=go @4.6:')
    provides('golang@:1',     when='languages=go @4.7.1:')
    provides('golang@:1.1',   when='languages=go @4.8:')
    provides('golang@:1.1.2', when='languages=go @4.8.2:')
    provides('golang@:1.2',   when='languages=go @4.9:')
    provides('golang@:1.4',   when='languages=go @5:')
    provides('golang@:1.6.1', when='languages=go @6:')
    provides('golang@:1.8',   when='languages=go @7:')

    # For a list of valid languages for a specific release,
    # run the following command in the GCC source directory:
    #    $ grep ^language= gcc/*/config-lang.in
    # See https://gcc.gnu.org/install/configure.html

    # Support for processing BRIG 1.0 files was added in GCC 7
    # BRIG is a binary format for HSAIL:
    # (Heterogeneous System Architecture Intermediate Language).
    # See https://gcc.gnu.org/gcc-7/changes.html
    conflicts('languages=brig', when='@:6')

    # BRIG does not seem to be supported on macOS
    conflicts('languages=brig', when='platform=darwin')

    # GCC 4.8 added a 'c' language. I'm sure C was always built,
    # but this is the first version that accepts 'c' as a valid language.
    conflicts('languages=c', when='@:4.7')

    # GCC 4.6 added support for the Go programming language.
    # See https://gcc.gnu.org/gcc-4.6/changes.html
    conflicts('languages=go', when='@:4.5')

    # Go is not supported on macOS
    conflicts('languages=go', when='platform=darwin')

    # The GCC Java frontend and associated libjava runtime library
    # have been removed from GCC as of GCC 7.
    # See https://gcc.gnu.org/gcc-7/changes.html
    conflicts('languages=java', when='@7:')

    # GCC 5 added the ability to build GCC as a Just-In-Time compiler.
    # See https://gcc.gnu.org/gcc-5/changes.html
    conflicts('languages=jit', when='@:4')

    # This option only applies when building on Darwin
    conflicts('+rpathlibgcc', when='platform=linux')

    if sys.platform == 'darwin':
        patch('darwin/gcc-7.1.0-headerpad.patch', when='@5:')
        patch('darwin/gcc-6.1.0-jit.patch', when='@5:')
        patch('darwin/gcc-4.9.patch1', when='@4.9.0:4.9.3')
        patch('darwin/gcc-4.9.patch2', when='@4.9.0:4.9.3')

    patch('piclibs.patch', when='+piclibs')
    patch('gcc-backport.patch', when='@4.7:4.9.2,5:5.3')

    build_directory = 'spack-build'

    def url_for_version(self, version):
        url = 'http://ftp.gnu.org/gnu/gcc/gcc-{0}/gcc-{0}.tar.{1}'
        suffix = 'bz2'

        if version >= Version('6.4.0') and version < Version('7.1.0'):
            suffix = 'xz'

        return url.format(version, suffix)

    def patch(self):
        spec = self.spec
        prefix = self.spec.prefix

        # Fix a standard header file for OS X Yosemite that
        # is GCC incompatible by replacing non-GCC compliant macros
        if 'yosemite' in spec.architecture:
            if os.path.isfile('/usr/include/dispatch/object.h'):
                new_dispatch_dir = join_path(prefix, 'include', 'dispatch')
                mkdirp(new_dispatch_dir)
                new_header = join_path(new_dispatch_dir, 'object.h')
                shutil.copyfile('/usr/include/dispatch/object.h', new_header)
                filter_file(r'typedef void \(\^dispatch_block_t\)\(void\)',
                            'typedef void* dispatch_block_t',
                            new_header)

        # Use installed libz
        if self.version >= Version('6'):
            filter_file('@zlibdir@',
                        '-L{0}'.format(spec['zlib'].prefix.lib),
                        'gcc/Makefile.in')
            filter_file('@zlibinc@',
                        '-I{0}'.format(spec['zlib'].prefix.include),
                        'gcc/Makefile.in')
        if spec.satisfies('+rpathlibgcc'):
            # Make libgcc_s relocatable
            filter_file(r"@shlib_slibdir@", "@rpath",
                        'libgcc/config/t-slibgcc-darwin', string=True)

    def configure_args(self):
        spec = self.spec

        # Generic options to compile GCC
        options = [
            '--disable-multilib',
            '--enable-languages={0}'.format(
                ','.join(spec.variants['languages'].value)),
            '--with-mpfr={0}'.format(spec['mpfr'].prefix),
            '--with-gmp={0}'.format(spec['gmp'].prefix),
            '--enable-lto',
            '--with-quad'
        ]

        # Use installed libz
        if self.version >= Version('6'):
            options.append('--with-system-zlib')

        # Enabling language "jit" requires --enable-host-shared.
        if 'languages=jit' in spec:
            options.append('--enable-host-shared')

        # Binutils
        if spec.satisfies('+binutils'):
            static_bootstrap_flags = '-static-libstdc++ -static-libgcc'
            binutils_options = [
                '--with-sysroot=/',
                '--with-stage1-ldflags={0} {1}'.format(
                    self.rpath_args, static_bootstrap_flags),
                '--with-boot-ldflags={0} {1}'.format(
                    self.rpath_args, static_bootstrap_flags),
                '--with-gnu-ld',
                '--with-ld={0}/ld'.format(spec['binutils'].prefix.bin),
                '--with-gnu-as',
                '--with-as={0}/as'.format(spec['binutils'].prefix.bin),
            ]
            options.extend(binutils_options)

        # MPC
        if 'mpc' in spec:
            options.append('--with-mpc={0}'.format(spec['mpc'].prefix))

        # ISL
        if 'isl' in spec:
            options.append('--with-isl={0}'.format(spec['isl'].prefix))

        # macOS
        if sys.platform == 'darwin':
            options.append('--with-build-config=bootstrap-debug')

        return options

    @property
    def build_targets(self):
        if sys.platform == 'darwin':
            return ['bootstrap']
        return []

    @property
    def install_targets(self):
        if '+strip' in self.spec:
            return ['install-strip']
        return ['install']

    @property
    def spec_dir(self):
        # e.g. lib/gcc/x86_64-unknown-linux-gnu/4.9.2
        spec_dir = glob.glob('{0}/gcc/*/*'.format(self.prefix.lib))
        return spec_dir[0] if spec_dir else None

    @run_after('install')
    def write_rpath_specs(self):
        """Generate a spec file so the linker adds a rpath to the libs
           the compiler used to build the executable."""
        if not self.spec_dir:
            tty.warn('Could not install specs for {0}.'.format(
                     self.spec.format('$_$@')))
            return

        gcc = self.spec['gcc'].command
        lines = gcc('-dumpspecs', output=str).strip().split('\n')
        specs_file = join_path(self.spec_dir, 'specs')
        with open(specs_file, 'w') as out:
            for line in lines:
                out.write(line + '\n')
                if line.startswith('*link:'):
                    out.write('-rpath {0}:{1} '.format(
                              self.prefix.lib, self.prefix.lib64))
        set_install_permissions(specs_file)<|MERGE_RESOLUTION|>--- conflicted
+++ resolved
@@ -74,14 +74,6 @@
     variant('piclibs',
             default=False,
             description='Build PIC versions of libgfortran.a and libstdc++.a')
-<<<<<<< HEAD
-    variant('rpathlibgcc',
-            default=False,
-            description='Apply patch to set libgcc_s.dylib Mach-O ID to' +
-            ' @rpath/libgcc_s.dylib for relocatability ' +
-            'Note: using this variant requires setting [extra_rpaths] ' +
-            'in compilers.yaml to the compiler library path')
-=======
     variant('strip',
             default=False,
             description='Strip executables to reduce installation size')
@@ -91,7 +83,6 @@
                     ' @rpath/libgcc_s.dylib for relocatability ' + 
                     'Note: using this variant requires setting [extra_rpaths] '+
                     'in compilers.yaml to the compiler library path' )
->>>>>>> fe4eefeb
 
     # https://gcc.gnu.org/install/prerequisites.html
     depends_on('gmp@4.3.2:')
