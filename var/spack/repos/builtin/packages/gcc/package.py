--- conflicted
+++ resolved
@@ -102,7 +102,6 @@
     version("4.6.4", sha256="35af16afa0b67af9b8eb15cafb76d2bc5f568540552522f5dc2c88dd45d977e8")
     version("4.5.4", sha256="eef3f0456db8c3d992cbb51d5d32558190bc14f3bc19383dd93acc27acc6befc")
 
-<<<<<<< HEAD
     # Newlib version table
     newlib_shasum = {
         "3.0.0.20180831": "3ad3664f227357df15ff34e954bfd9f501009a647667cd307bf0658aefd6eb5b",
@@ -149,10 +148,9 @@
         "@13.2.0": "4.3.0.20230120",  # GCC: 2023-07-27, Newlib: 2023-01-20
         "@master": "4.3.0.20230120",  # Newest version of Newlib
     }
-=======
+
     depends_on("c", type="build")
     depends_on("cxx", type="build")
->>>>>>> 46439096
 
     # We specifically do not add 'all' variant here because:
     # (i) Ada, D, Go, Jit, and Objective-C++ are not default languages.
@@ -383,23 +381,11 @@
             destination="newlibsource",
             fetch_options=timeout,
         )
-<<<<<<< HEAD
-        # nvptx-tools does not seem to work as a dependency,
-        # but does fine when the source is inside the gcc build directory
-        # nvptx-tools doesn't have any releases, so grabbing the last commit
-        resource(
-            name="nvptx-tools",
-            git="https://github.com/MentorEmbedded/nvptx-tools",
-            commit="d0524fbdc86dfca068db5a21cc78ac255b335be5",
-        )
-        # NVPTX offloading supported in 7 and later
-=======
 
         nvptx_tools_ver = "2023-09-13"
         depends_on("nvptx-tools@" + nvptx_tools_ver, type="build")
 
         # NVPTX offloading supported in 7 and later by limited languages
->>>>>>> 46439096
         conflicts("@:6", msg="NVPTX only supported in gcc 7 and above")
         # NVPTX build disables bootstrap
         conflicts("+bootstrap")
@@ -977,14 +963,13 @@
 
         return options
 
-<<<<<<< HEAD
     # Common code for nvptx and amdgcn to link newlib source directory
     def link_newlib(self):
         pattern = join_path(self.stage.source_path, "newlibsource", "*")
         files = glob.glob(pattern)
         if files:
             symlink(join_path(files[0], "newlib"), "newlib")
-=======
+
     # Copy nvptx-tools into the GCC install prefix
     def copy_nvptx_tools(self):
         nvptx_tools_bin_path = self.spec["nvptx-tools"].prefix.bin
@@ -1006,7 +991,6 @@
             rel_target = join_path("..", "..", "bin", f"nvptx-none-{file}")
             dest_link = join_path(util_dir_path, file)
             symlink(rel_target, dest_link)
->>>>>>> 46439096
 
     # run configure/make/make(install) for the nvptx-none target
     # before running the host compiler phases
@@ -1151,41 +1135,9 @@
         return spec_dir[0] if spec_dir else None
 
     @run_after("install")
-<<<<<<< HEAD
-    def write_rpath_specs(self):
-        """Generate a spec file so the linker adds a rpath to the libs
-        the compiler used to build the executable.
-        For an offload-enabled build, libgomp will also be rpath-ed.
-
-        .. caution::
-
-           The custom spec file by default with *always* pass ``-Wl,-rpath
-           ...`` to the linker, which will cause the linker to *ignore* the
-           value of ``LD_RUN_PATH``, which otherwise would be saved to the
-           binary as the default rpath. See the mitigation below for how to
-           temporarily disable this behavior.
-
-        Structure the specs file so that users can define a custom spec file
-        to suppress the spack-linked rpaths to facilitate rpath adjustment
-        for relocatable binaries. The custom spec file
-        :file:`{norpath}.spec` will have the following lines::
-
-            *link_libgcc_rpath:
-
-
-            *link_libgomp_rpath:
-
-
-
-        Note that two blank lines are needed after each non-blank line.
-        It can be passed to the GCC linker using the argument
-        ``--specs=norpath.spec`` to disable the automatic rpath and restore
-        the behavior of ``LD_RUN_PATH``."""
-=======
     def write_specs_file(self):
         """(1) inject an rpath to its runtime library dir, (2) add a default programs search path
         to <binutils>/bin."""
->>>>>>> 46439096
         if not self.spec_dir:
             tty.warn(f"Could not install specs for {self.spec.format('{name}{@version}')}.")
             return
@@ -1205,40 +1157,7 @@
             # can't extend the builtins without dumping them first
             f.write(self.spec["gcc"].command("-dumpspecs", output=str, error=os.devnull).strip())
 
-<<<<<<< HEAD
-        # Do the same thing for offload-enabled builds
-        if self.spec.satisfies("+nvptx") or self.spec.satisfies("+amdgcn"):
-            libgomp_dir = ""
-            for dir in ["lib", "lib64"]:
-                libdir = join_path(self.prefix, dir)
-                if glob.glob(join_path(libdir, "libgomp." + dso_suffix)):
-                    libgomp_dir = libdir
-            if not libgomp_dir:
-                # Cannot find libgomp
-                tty.warn("libgomp library not found in lib/lib64")
-                return
-
-            libgomp_spec_file = join_path(libgomp_dir, "libgomp.spec")
-            copy(libgomp_spec_file, libgomp_spec_file + ".orig")
-            with open(libgomp_spec_file, "r+") as f:
-                lines = f.readlines()
-                f.seek(0)
-                for line in lines:
-                    if line.startswith("*link_gomp:"):
-                        f.write(line.strip("\n") + " %(link_libgomp_rpath)\n\n")
-                    else:
-                        f.write(line)
-                f.write("*link_libgomp_rpath:\n")
-                f.write("-rpath " + libgomp_dir + "\n\n")
-            set_install_permissions(libgomp_spec_file)
-            tty.info(f"Wrote new libgomp spec file to {libgomp_spec_file}")
-
-    def setup_run_environment(self, env):
-        # Search prefix directory for possibly modified compiler names
-        from spack.compilers.gcc import Gcc as Compiler
-=======
             f.write("\n\n# Generated by Spack\n\n")
->>>>>>> 46439096
 
             # rpath
             if rpath_dir:
@@ -1257,6 +1176,32 @@
 
         set_install_permissions(specs_file)
         tty.info(f"Wrote new spec file to {specs_file}")
+
+        # Do the same thing for libgomp on offload-enabled builds
+        if self.spec.satisfies("+nvptx") or self.spec.satisfies("+amdgcn"):
+            for dir in ["lib64", "lib"]:
+                libdir = join_path(self.prefix, dir)
+                if glob.glob(join_path(libdir, "libgomp." + dso_suffix)):
+                    libgomp_dir = libdir
+                    break
+            else:
+                tty.warn("libgomp dynamic library not found in lib/lib64")
+                libgomp_dir = None
+
+            if libgomp_dir:
+                libgomp_spec_file = join_path(libgomp_dir, "libgomp.spec")
+                copy(libgomp_spec_file, libgomp_spec_file + ".orig")
+                with open(libgomp_spec_file, "r+") as f:
+                    lines = f.readlines()
+                    f.seek(0)
+                    for line in lines:
+                        if line.startswith("*link_gomp:"):
+                            f.write("\n\n# Generated by Spack\n\n")
+                            f.write(line.strip("\n") + f" -rpath {libgomp_dir}\n\n"")
+                        else:
+                            f.write(line)
+                set_install_permissions(libgomp_spec_file)
+                tty.info(f"Wrote new libgomp spec file to {libgomp_spec_file}")
 
     def setup_run_environment(self, env):
         if self.spec.satisfies("languages=c"):
