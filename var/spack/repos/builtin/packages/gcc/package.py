##############################################################################
# Copyright (c) 2013-2016, Lawrence Livermore National Security, LLC.
# Produced at the Lawrence Livermore National Laboratory.
#
# This file is part of Spack.
# Created by Todd Gamblin, tgamblin@llnl.gov, All rights reserved.
# LLNL-CODE-647188
#
# For details, see https://github.com/llnl/spack
# Please also see the NOTICE and LICENSE files for our notice and the LGPL.
#
# This program is free software; you can redistribute it and/or modify
# it under the terms of the GNU Lesser General Public License (as
# published by the Free Software Foundation) version 2.1, February 1999.
#
# This program is distributed in the hope that it will be useful, but
# WITHOUT ANY WARRANTY; without even the IMPLIED WARRANTY OF
# MERCHANTABILITY or FITNESS FOR A PARTICULAR PURPOSE. See the terms and
# conditions of the GNU Lesser General Public License for more details.
#
# You should have received a copy of the GNU Lesser General Public
# License along with this program; if not, write to the Free Software
# Foundation, Inc., 59 Temple Place, Suite 330, Boston, MA 02111-1307 USA
##############################################################################
from spack import *
from llnl.util import tty

import glob
import os
import shutil
import sys


class Gcc(AutotoolsPackage):
    """The GNU Compiler Collection includes front ends for C, C++, Objective-C,
    Fortran, Ada, and Go, as well as libraries for these languages."""

    homepage = 'https://gcc.gnu.org'
    url = 'http://ftp.gnu.org/gnu/gcc/gcc-7.1.0/gcc-7.1.0.tar.bz2'
    list_url = 'http://ftp.gnu.org/gnu/gcc/'
    list_depth = 1

    version('7.1.0', '6bf56a2bca9dac9dbbf8e8d1036964a8')
    version('6.3.0', '677a7623c7ef6ab99881bc4e048debb6')
    version('6.2.0', '9768625159663b300ae4de2f4745fcc4')
    version('6.1.0', '8fb6cb98b8459f5863328380fbf06bd1')
    version('5.4.0', '4c626ac2a83ef30dfb9260e6f59c2b30')
    version('5.3.0', 'c9616fd448f980259c31de613e575719')
    version('5.2.0', 'a51bcfeb3da7dd4c623e27207ed43467')
    version('5.1.0', 'd5525b1127d07d215960e6051c5da35e')
    version('4.9.4', '87c24a4090c1577ba817ec6882602491')
    version('4.9.3', '6f831b4d251872736e8e9cc09746f327')
    version('4.9.2', '4df8ee253b7f3863ad0b86359cd39c43')
    version('4.9.1', 'fddf71348546af523353bd43d34919c1')
    version('4.8.5', '80d2c2982a3392bb0b89673ff136e223')
    version('4.8.4', '5a84a30839b2aca22a2d723de2a626ec')
    version('4.7.4', '4c696da46297de6ae77a82797d2abe28')
    version('4.6.4', 'b407a3d1480c11667f293bfb1f17d1a4')
    version('4.5.4', '27e459c2566b8209ab064570e1b378f7')

    # Builds all default languages by default.
    # Ada, Go, Jit, and Objective-C++ are not default languages.
    # In that respect, the name 'all' is rather misleading.
    variant('languages',
            default='all',
            values=('all', 'ada', 'brig', 'c', 'c++', 'fortran',
                    'go', 'java', 'jit', 'lto', 'objc', 'obj-c++'),
            multi=True,
            description='Compilers and runtime libraries to build')
    variant('binutils',
            default=sys.platform != 'darwin',
            description='Build via binutils')
    variant('piclibs',
            default=False,
            description='Build PIC versions of libgfortran.a and libstdc++.a')
    if sys.platform == 'darwin':
        variant('rpathlibgcc',
                default=False,
                description='Apply patch to set libgcc_s.dylib Mach-O ID to' +
                            ' @rpath/libgcc_s.dylib for relocatability')

    # https://gcc.gnu.org/install/prerequisites.html
    depends_on('gmp@4.3.2:')
    depends_on('mpfr@2.4.2:')
    depends_on('mpc@0.8.1:', when='@4.5:')
    depends_on('isl@0.14', when='@5:5.9')
    depends_on('isl@0.15:', when='@6:')
    depends_on('zlib', when='@6:')
    depends_on('gnat', when='languages=ada')
    depends_on('binutils~libiberty', when='+binutils')
    depends_on('zip', type='build', when='languages=java')
    depends_on('zip', type='build', when='@:6 languages=all')

    # TODO: integrate these libraries.
    # depends_on('ppl')
    # depends_on('cloog')

    # TODO: Add a 'test' deptype
    # https://github.com/LLNL/spack/issues/1279
    # depends_on('dejagnu@1.4.4', type='test')
    # depends_on('expect', type='test')
    # depends_on('tcl', type='test')
    # depends_on('autogen@5.5.4:', type='test')
    # depends_on('guile@1.4.1:', type='test')

    # See https://golang.org/doc/install/gccgo#Releases
    provides('golang',        when='languages=go @4.6:')
    provides('golang@:1',     when='languages=go @4.7.1:')
    provides('golang@:1.1',   when='languages=go @4.8:')
    provides('golang@:1.1.2', when='languages=go @4.8.2:')
    provides('golang@:1.2',   when='languages=go @4.9:')
    provides('golang@:1.4',   when='languages=go @5:')
    provides('golang@:1.6.1', when='languages=go @6:')
    provides('golang@:1.8',   when='languages=go @7:')

    # For a list of valid languages for a specific release,
    # run the following command in the GCC source directory:
    #    $ grep ^language= gcc/*/config-lang.in
    # See https://gcc.gnu.org/install/configure.html

    # Support for processing BRIG 1.0 files was added in GCC 7
    # BRIG is a binary format for HSAIL:
    # (Heterogeneous System Architecture Intermediate Language).
    # See https://gcc.gnu.org/gcc-7/changes.html
    conflicts('languages=brig', when='@:6')

    # BRIG does not seem to be supported on macOS
    conflicts('languages=brig', when='platform=darwin')

    # GCC 4.8 added a 'c' language. I'm sure C was always built,
    # but this is the first version that accepts 'c' as a valid language.
    conflicts('languages=c', when='@:4.7')

    # GCC 4.6 added support for the Go programming language.
    # See https://gcc.gnu.org/gcc-4.6/changes.html
    conflicts('languages=go', when='@:4.5')

    # Go is not supported on macOS
    conflicts('languages=go', when='platform=darwin')

    # The GCC Java frontend and associated libjava runtime library
    # have been removed from GCC as of GCC 7.
    # See https://gcc.gnu.org/gcc-7/changes.html
    conflicts('languages=java', when='@7:')

    # GCC 5 added the ability to build GCC as a Just-In-Time compiler.
    # See https://gcc.gnu.org/gcc-5/changes.html
    conflicts('languages=jit', when='@:4')

    if sys.platform == 'darwin':
        patch('darwin/gcc-7.1.0-headerpad.patch', when='@5:')
        patch('darwin/gcc-6.1.0-jit.patch', when='@5:')
        patch('darwin/gcc-4.9.patch1', when='@4.9.0:4.9.3')
        patch('darwin/gcc-4.9.patch2', when='@4.9.0:4.9.3')

    patch('piclibs.patch', when='+piclibs')
    patch('gcc-backport.patch', when='@4.7:4.9.2,5:5.3')

    build_directory = 'spack-build'

    def patch(self):
        spec = self.spec
        prefix = self.spec.prefix

        # Fix a standard header file for OS X Yosemite that
        # is GCC incompatible by replacing non-GCC compliant macros
        if 'yosemite' in spec.architecture:
            if os.path.isfile('/usr/include/dispatch/object.h'):
                new_dispatch_dir = join_path(prefix, 'include', 'dispatch')
                mkdirp(new_dispatch_dir)
                new_header = join_path(new_dispatch_dir, 'object.h')
                shutil.copyfile('/usr/include/dispatch/object.h', new_header)
                filter_file(r'typedef void \(\^dispatch_block_t\)\(void\)',
                            'typedef void* dispatch_block_t',
                            new_header)

        # Use installed libz
        if self.version >= Version('6'):
            filter_file('@zlibdir@',
                        '-L{0}'.format(spec['zlib'].prefix.lib),
                        'gcc/Makefile.in')
            filter_file('@zlibinc@',
                        '-I{0}'.format(spec['zlib'].prefix.include),
                        'gcc/Makefile.in')
<<<<<<< HEAD

        # Make libgcc_s relocatable
        filter_file(r"@shlib_slibdir@", "@rpath",
                    'libgcc/config/t-slibgcc-darwin', string=True)
=======
        if spec.satisfies('+rpathlibgcc'):
            # Make libgcc_s relocatable
            filter_file(r"@shlib_slibdir@", "@rpath", 
                        'libgcc/config/t-slibgcc-darwin', string=True)
>>>>>>> a69f312f

    def configure_args(self):
        spec = self.spec

        # Generic options to compile GCC
        options = [
            '--disable-multilib',
            '--enable-languages={0}'.format(
                ','.join(spec.variants['languages'].value)),
            '--with-mpfr={0}'.format(spec['mpfr'].prefix),
            '--with-gmp={0}'.format(spec['gmp'].prefix),
            '--enable-lto',
            '--with-quad'
        ]

        # Use installed libz
        if self.version >= Version('6'):
            options.append('--with-system-zlib')

        # Enabling language "jit" requires --enable-host-shared.
        if 'languages=jit' in spec:
            options.append('--enable-host-shared')

        # Binutils
        if spec.satisfies('+binutils'):
            static_bootstrap_flags = '-static-libstdc++ -static-libgcc'
            binutils_options = [
                '--with-sysroot=/',
                '--with-stage1-ldflags={0} {1}'.format(
                    self.rpath_args, static_bootstrap_flags),
                '--with-boot-ldflags={0} {1}'.format(
                    self.rpath_args, static_bootstrap_flags),
                '--with-gnu-ld',
                '--with-ld={0}/ld'.format(spec['binutils'].prefix.bin),
                '--with-gnu-as',
                '--with-as={0}/as'.format(spec['binutils'].prefix.bin),
            ]
            options.extend(binutils_options)

        # MPC
        if 'mpc' in spec:
            options.append('--with-mpc={0}'.format(spec['mpc'].prefix))

        # ISL
        if 'isl' in spec:
            options.append('--with-isl={0}'.format(spec['isl'].prefix))

        # macOS
        if sys.platform == 'darwin':
            options.append('--with-build-config=bootstrap-debug')

        return options

    @property
    def build_targets(self):
        if sys.platform == 'darwin':
            return ['bootstrap']
        return []

    @property
    def spec_dir(self):
        # e.g. lib/gcc/x86_64-unknown-linux-gnu/4.9.2
        spec_dir = glob.glob('{0}/gcc/*/*'.format(self.prefix.lib))
        return spec_dir[0] if spec_dir else None

    @run_after('install')
    def write_rpath_specs(self):
        """Generate a spec file so the linker adds a rpath to the libs
           the compiler used to build the executable."""
        if not self.spec_dir:
            tty.warn('Could not install specs for {0}.'.format(
                     self.spec.format('$_$@')))
            return

        gcc = self.spec['gcc'].command
        lines = gcc('-dumpspecs', output=str).strip().split('\n')
        specs_file = join_path(self.spec_dir, 'specs')
        with open(specs_file, 'w') as out:
            for line in lines:
                out.write(line + '\n')
                if line.startswith('*link:'):
                    out.write('-rpath {0}:{1} '.format(
                              self.prefix.lib, self.prefix.lib64))
        set_install_permissions(specs_file)<|MERGE_RESOLUTION|>--- conflicted
+++ resolved
@@ -182,17 +182,10 @@
             filter_file('@zlibinc@',
                         '-I{0}'.format(spec['zlib'].prefix.include),
                         'gcc/Makefile.in')
-<<<<<<< HEAD
-
-        # Make libgcc_s relocatable
-        filter_file(r"@shlib_slibdir@", "@rpath",
-                    'libgcc/config/t-slibgcc-darwin', string=True)
-=======
         if spec.satisfies('+rpathlibgcc'):
             # Make libgcc_s relocatable
             filter_file(r"@shlib_slibdir@", "@rpath", 
                         'libgcc/config/t-slibgcc-darwin', string=True)
->>>>>>> a69f312f
 
     def configure_args(self):
         spec = self.spec
