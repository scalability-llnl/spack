--- conflicted
+++ resolved
@@ -796,14 +796,10 @@
         else:
             args.append(self.with_or_without("dwgdirect", variant="teigha", package="teigha"))
 
-<<<<<<< HEAD
         ldflags = []
         libs = []
 
-        if "+hdf4" in self.spec:
-=======
         if self.spec.satisfies("+hdf4"):
->>>>>>> c6a1ec99
             hdf4 = self.spec["hdf"]
             if "+external-xdr" in hdf4 and hdf4["rpc"].name == "libtirpc":
                 args.append("LIBS=" + hdf4["rpc"].libs.link_flags)
