--- conflicted
+++ resolved
@@ -28,11 +28,8 @@
     depends_on("readline")
     patch('gdbm.patch', when='%gcc@10:')
     patch('gdbm.patch', when='%clang@11:')
-<<<<<<< HEAD
     patch('gdbm.patch', when='%cce@11:')
-=======
     patch('gdbm.patch', when='%aocc@2:')
->>>>>>> cf37e927
 
     def configure_args(self):
 
