--- conflicted
+++ resolved
@@ -146,11 +146,7 @@
                 target = os.readlink(d)
                 os.symlink(target, os.path.basename(target))
 
-<<<<<<< HEAD
-    def setup_dependent_build_environment(self, spack_env, run_env, dep_spec):
-=======
     def setup_dependent_build_environment(self, env, dependent_spec):
->>>>>>> ab98ef17
         version = self.version
         major = version[0]
         minor = version[1]
