# Copyright Spack Project Developers. See COPYRIGHT file for details.
#
# SPDX-License-Identifier: (Apache-2.0 OR MIT)

from spack.package import *
from spack.variant import ConditionalVariantValues


class Geant4(CMakePackage):
    """Geant4 is a toolkit for the simulation of the passage of particles
    through matter. Its areas of application include high energy, nuclear
    and accelerator physics, as well as studies in medical and space
    science."""

    homepage = "http://geant4.cern.ch/"
    url = "https://gitlab.cern.ch/geant4/geant4/-/archive/v10.7.1/geant4-v10.7.1.tar.gz"

    tags = ["hep"]

    executables = ["^geant4-config$"]

    maintainers("drbenmorgan", "sethrj")

    version("11.3.0", sha256="d9d71daff8890a7b5e0e33ea9a65fe6308ad6713000b43ba6705af77078e7ead")
    version("11.2.2", sha256="3a8d98c63fc52578f6ebf166d7dffaec36256a186d57f2520c39790367700c8d")
    version("11.2.1", sha256="76c9093b01128ee2b45a6f4020a1bcb64d2a8141386dea4674b5ae28bcd23293")
    version("11.2.0", sha256="9ff544739b243a24dac8f29a4e7aab4274fc0124fd4e1c4972018213dc6991ee")
    version("11.1.3", sha256="5d9a05d4ccf8b975649eab1d615fc1b8dce5937e01ab9e795bffd04149240db6")
    version("11.1.2", sha256="e9df8ad18c445d9213f028fd9537e174d6badb59d94bab4eeae32f665beb89af")
    version("11.1.1", sha256="c5878634da9ba6765ce35a469b2893044f4a6598aa948733da8436cdbfeef7d2")
    version("11.1.0", sha256="c4a23f2f502efeab56de43a4412b21f65c7ca1b0877b9bc1d7e845ee12edf70a")
    version("11.0.4", sha256="673fb409fd1f54b65b52ddd21596f33ebb210f153730b7887a5dee7fea4d15a2")
    version("11.0.3", sha256="1e6560b802aa84e17255b83987dfc98a1457154fb603d0f340fae978238de3e7")
    version("11.0.2", sha256="661e1ab6f42e58910472d771e76ffd16a2b411398eed70f39808762db707799e")
    version("11.0.1", sha256="fa76d0774346b7347b1fb1424e1c1e0502264a83e185995f3c462372994f84fa")
    version("11.0.0", sha256="04d11d4d9041507e7f86f48eb45c36430f2b6544a74c0ccaff632ac51d9644f1")
    version("10.7.4", sha256="7e381f8945c75388b79af98b95be31a0933641c1af8d74ab9b6cf39d5aa98317")
    version("10.7.3", sha256="8615d93bd4178d34f31e19d67bc81720af67cdab1c8425af8523858dcddcf65b")
    version("10.7.2", sha256="593fc85883a361487b17548ba00553501f66a811b0a79039276bb75ad59528cf")
    version("10.7.1", sha256="2aa7cb4b231081e0a35d84c707be8f35e4edc4e97aad2b233943515476955293")
    version("10.7.0", sha256="c991a139210c7f194720c900b149405090058c00beb5a0d2fac5c40c42a262d4")
    version("10.6.3", sha256="bf96d6d38e6a0deabb6fb6232eb00e46153134da645715d636b9b7b4490193d3")
    version("10.6.2", sha256="e381e04c02aeade1ed8cdd9fdbe7dcf5d6f0f9b3837a417976b839318a005dbd")
    version("10.6.1", sha256="4fd64149ae26952672a81ce5579d3806fda4bd251d486897093ac57633a42b7e")
    version("10.6.0", sha256="eebe6a170546064ff81ab3b00f513ccd1d4122a026514982368d503ac55a4ee4")
    version("10.5.1", sha256="2397eb859dc4de095ff66059d8bda9f060fdc42e10469dd7890946293eeb0e39")
    version("10.4.3", sha256="67f3bb6405a2c77e573936c2b933f5a4a33915aa379626a2eb3012009b91e1da")
    version("10.4.0", sha256="e919b9b0a88476e00c0b18ab65d40e6a714b55ee4778f66bac32a5396c22aa74")
    version("10.3.3", sha256="bcd36a453da44de9368d1d61b0144031a58e4b43a6d2d875e19085f2700a89d8")
    version("10.0.4", sha256="97f3744366b00143d1eed52f8786823034bbe523f45998106f798af61d83f863")

    depends_on("cxx", type="build")

    _cxxstd_values = (
        conditional("11", "14", when="@:10"),
        conditional("17", when="@10.4.1:"),
        conditional("20", when="@10.7.0:"),
    )
    variant(
        "cxxstd",
        default="11",
        values=_cxxstd_values,
        multi=False,
        description="Use the specified C++ standard when building.",
    )

    variant("threads", default=True, description="Build with multithreading")
    variant("vecgeom", default=False, description="Enable vecgeom support", when="@10.4:")
    variant("opengl", default=False, description="Optional OpenGL support")
    variant("x11", default=False, description="Optional X11 support")
    variant("motif", default=False, description="Optional motif support")
    variant("qt", default=False, description="Enable Qt support")
    variant("hdf5", default=False, description="Enable HDF5 support", when="@10.4:")
    variant("python", default=False, description="Enable Python bindings", when="@10.6.2:11.0")
    variant("tbb", default=False, description="Use TBB as a tasking backend", when="@11:")
    variant("timemory", default=False, description="Use TiMemory for profiling", when="@9.5:")
    variant("vtk", default=False, description="Enable VTK support", when="@11:")

    # For most users, obtaining the Geant4 data via Spack will be useful; the
    # sticky, default-enabled `+data` variant ensures that this happens.
    # Furthermore, if this variant is enabled, Spack will automatically set the
    # necessary environment variables to ensure that the Geant4 code runs
    # correctly.
    #
    # However, the Geant4 data is also large and it is, on many machines used
    # in HEP, already available via e.g. CVMFS. In these cases, users can save
    # network bandwidth by using externally supplied Geant4 data. This can be
    # done in two different ways.
    #
    # The first is to declare the Geant4 data directories as externals. This
    # can be done by manually adding them to the `packages.yaml` file, e.g.:
    #
    # ```
    # g4radioactivedecay:
    #   externals:
    #   - spec: g4radioactivedecay@5.6
    #     prefix: <PREFIX>
    #     buildable: False
    # ```
    #
    # Where <PREFIX> is a path such that <PREFIX>/share/data/<DATASET><VERSION>
    # exists.
    #
    # Alternatively, the `~data` variant can be supplied; in this case, Spack
    # will not attempt to use the `geant4-data` spec at all. It is then
    # essential to set up the `GEANT4_DATA_DIR` environment variable manually
    # at runtime; see the Geant4 installation guide for more information:
    # https://geant4-userdoc.web.cern.ch/UsersGuides/InstallationGuide/html/postinstall.html
    variant(
        "data", default=True, sticky=True, description="Enable downloading of the data directory"
    )

    depends_on("cmake@3.16:", type="build", when="@11.0.0:")
    depends_on("cmake@3.8:", type="build", when="@10.6.0:")
    depends_on("cmake@3.5:", type="build")

    for _vers in [
        "10.0.4",
        "10.3.3",
        "10.4.0",
        "10.4.3",
        "10.5.1",
        "10.6.0",
        "10.6.1",
        "10.6.2",
        "10.6.3",
        "10.7.0",
        "10.7.1",
        "10.7.2",
        "10.7.3",
        "10.7.4",
        "11.0",
        "11.1",
        "11.2.0:11.2.1",
        "11.2.2:11.2",
        "11.3:",
    ]:
        depends_on("geant4-data@" + _vers, type="run", when="+data @" + _vers)

    depends_on("expat")
    depends_on("zlib-api")

    depends_on("tbb", when="+tbb")
    depends_on("timemory@3.2:", when="+timemory")
    depends_on("vtk@8.2:", when="+vtk")

    # Python, with boost requirement dealt with in cxxstd section
    depends_on("python@3:", when="+python")
    extends("python", when="+python")

    # CLHEP version requirements to be reviewed
    depends_on("clhep@2.4.7.1:", when="@11.3:")
    depends_on("clhep@2.4.6.0:", when="@11.1:")
    depends_on("clhep@2.4.5.1:", when="@11.0.0:")
    depends_on("clhep@2.4.4.0:", when="@10.7.0:")
    depends_on("clhep@2.3.3.0:", when="@10.3:10.6")
    depends_on("clhep@2.1.2.3", when="@:10.2")

    # Vecgeom specific versions for each Geant4 version
    with when("+vecgeom"):
        depends_on("vecgeom@1.2.8:", when="@11.3:")
        depends_on("vecgeom@1.2.6:", when="@11.2:")
        depends_on("vecgeom@1.2.0:", when="@11.1")
        depends_on("vecgeom@1.1.18:1.1", when="@11.0.0:11.0")
        depends_on("vecgeom@1.1.8:1.1", when="@10.7.0:10.7")
        depends_on("vecgeom@1.1.5", when="@10.6.0:10.6")
        depends_on("vecgeom@1.1.0", when="@10.5.0:10.5")
        depends_on("vecgeom@0.5.2", when="@10.4.0:10.4")

    with when("+hdf5"):
        depends_on("hdf5 +threadsafe")

    def std_when(values):
        for v in values:
            if isinstance(v, ConditionalVariantValues):
                for c in v:
                    yield (c.value, c.when)
            else:
                yield (v, "")

    for _std, _when in std_when(_cxxstd_values):
        depends_on(f"clhep cxxstd={_std}", when=f"{_when} cxxstd={_std}")
        depends_on(f"vecgeom cxxstd={_std}", when=f"{_when} +vecgeom cxxstd={_std}")

        # Spack only supports Xerces-c 3 and above, so no version req
        depends_on(f"xerces-c netaccessor=curl cxxstd={_std}", when=f"{_when} cxxstd={_std}")

        # Boost.python, conflict handled earlier
        depends_on(f"boost@1.70: +python cxxstd={_std}", when=f"{_when} +python cxxstd={_std}")

    # Visualization driver dependencies
    depends_on("gl", when="+opengl")
    depends_on("glu", when="+opengl")
    depends_on("glx", when="+opengl+x11")
    depends_on("libx11", when="+x11")
    depends_on("libxmu", when="+x11")
    depends_on("motif", when="+motif")
    with when("+qt"):
        depends_on("qmake")
        with when("^[virtuals=qmake] qt-base"):
            depends_on("qt-base +accessibility +gui +opengl")
        with when("^[virtuals=qmake] qt"):
            depends_on("qt@5: +opengl")
            depends_on("qt@5.9:", when="@11.2:")
    conflicts("@:11.1 ^[virtuals=qmake] qt-base", msg="Qt6 not supported before 11.2")

    # CMAKE PROBLEMS #
    # As released, 10.0.4 has inconsistently capitalised filenames
    # in the cmake files; this patch also enables cxxstd 14
    patch("geant4-10.0.4.patch", when="@10.0.4")
<<<<<<< HEAD
    # Fix cmake errors with external CLHEP
    patch("geant4-10.3-clhep-cmake.patch", when="@10.3")
=======
    # Fix member field typo in g4tools wroot
    # See https://bugzilla-geant4.kek.jp/show_bug.cgi?id=2640
    patch("columns-11.patch", when="@11:11.2.2")
    patch("columns-10.patch", when="@10.4:10")
    # As released, 10.03.03 has issues with respect to using external
    # CLHEP.
    patch("CLHEP-10.03.03.patch", level=1, when="@10.3")
>>>>>>> fd51f1ce
    # Build failure on clang 15, ubuntu 22: see Geant4 problem report #2444
    # fixed by ascii-V10-07-03
    patch("geant4-10.6.patch", when="@10.0:10.6")
    # Enable "17" cxxstd option in CMake (2 different filenames)
    patch("geant4-10.3-cxx17-cmake.patch", when="@10.3 cxxstd=17")
    patch("geant4-10.4-cxx17-cmake.patch", when="@10.4:10.4.2 cxxstd=17")
    # Fix exported cmake: https://bugzilla-geant4.kek.jp/show_bug.cgi?id=2556
    patch("package-cache.patch", when="@10.7.0:11.1.2^cmake@3.17:")

    # BUILD ERRORS #
    # Fix C++17: add -D_LIBCPP_ENABLE_CXX17_REMOVED_FEATURES C++ flag
    patch("geant4-10.4.3-cxx17-removed-features.patch", when="@10.4.3 cxxstd=17")
    # Fix C++20: build error due to removed-in-C++20 `ostream::operator>>(char*)`
    # (different, simpler approach than upstream Geant4 changes)
    patch("geant4-10.7-cxx20-g3tog4.patch", when="@:10.7 cxxstd=20")
    # Fix member field typo in g4tools wroot: https://bugzilla-geant4.kek.jp/show_bug.cgi?id=2640
    patch("columns.patch", when="@10.4:11.2.2")
    # Fix navigation errors with twisted tubes: https://bugzilla-geant4.kek.jp/show_bug.cgi?id=2619
    patch("twisted-tubes.patch", when="@11.2.0:11.2.2")

    # NVHPC: "thread-local declaration follows non-thread-local declaration"
    conflicts("%nvhpc", when="+threads")

    @classmethod
    def determine_version(cls, exe):
        output = Executable(exe)("--version", output=str, error=str)
        # We already get the correct format
        return output.strip()

    @classmethod
    def determine_variants(cls, exes, version_str):
        variants = []
        cxxstd = Executable(exes[0])("--cxxstd", output=str, error=str)
        # output will be something like c++17, we only want the number
        variants.append("cxxstd={}".format(cxxstd[-3:]))

        def _has_feature(feature):
            res = Executable(exes[0])("--has-feature", feature, output=str, error=str)
            return res.strip() == "yes"

        def _add_variant(feature, variant):
            """Helper to determine whether a given feature is present and append the
            corresponding variant to the list"""
            if _has_feature(feature):
                variants.append("+{}".format(variant))
            else:
                variants.append("~{}".format(variant))

        _add_variant("qt", "qt")
        _add_variant("motif", "motif")
        _add_variant("multithreading", "threads")
        _add_variant("usolids", "vecgeom")

        if _has_feature("opengl-x11"):
            variants.append("+opengl")
            variants.append("+x11")
        else:
            variants.append("~opengl")
            # raytracer-x11 could still lead to the activation of the x11
            # variant without +opengl
            _add_variant("raytracer-x11", "x11")

        # TODO: The following variants cannot be determined from geant4-config.
        # - python
        # - tbb
        # - vtk
        # Should we have a (version dependent) warning message for these?

        return " ".join(variants)

    def flag_handler(self, name, flags):
        spec = self.spec
        if name == "cxxflags":
            if spec.satisfies("%nvhpc"):
                # error: excessive recursion at instantiation of class
                # "G4Number<191>" (G4CTCounter.hh)
                flags.append("-Wc,--pending_instantiations=256")
                return (None, flags, None)
        return (flags, None, None)

    def cmake_args(self):
        spec = self.spec

        # Core options
        options = [
            self.define("GEANT4_USE_SYSTEM_CLHEP", True),
            self.define("GEANT4_USE_SYSTEM_EXPAT", True),
            self.define("GEANT4_USE_SYSTEM_ZLIB", True),
            self.define("GEANT4_USE_G3TOG4", True),
            self.define("GEANT4_USE_GDML", True),
            self.define("XERCESC_ROOT_DIR", spec["xerces-c"].prefix),
        ]

        # Use the correct C++ standard option for the requested version
        if spec.version >= Version("11.0"):
            options.append(self.define_from_variant("CMAKE_CXX_STANDARD", "cxxstd"))
        elif spec.version >= Version("10.3"):
            options.append(self.define_from_variant("GEANT4_BUILD_CXXSTD", "cxxstd"))
        else:
            cxxstd = spec.variants["cxxstd"].value
            options.append(self.define("GEANT4_BUILD_CXXSTD", f"c++{cxxstd}"))

        if spec.version >= Version("10.6"):
            # When building a downstream library/app outside of Spack, make
            # sure that Geant4's dependencies are found
            options.append(self.define("GEANT4_INSTALL_PACKAGE_CACHE", True))

        # Multithreading
        options.append(self.define_from_variant("GEANT4_BUILD_MULTITHREADED", "threads"))
        options.append(self.define_from_variant("GEANT4_USE_TBB", "tbb"))

        if spec.satisfies("+threads"):
            # Locked at global-dynamic to allow use cases that load the
            # geant4 libs at application runtime
            options.append(self.define("GEANT4_BUILD_TLS_MODEL", "global-dynamic"))

        # Profiling
        options.append(self.define_from_variant("GEANT4_USE_TIMEMORY", "timemory"))

        # Never install the data with geant4, but point to the dependent
        # geant4-data's install directory to correctly set up the
        # Geant4Config.cmake values for Geant4_DATASETS .
        options.append(self.define("GEANT4_INSTALL_DATA", False))
        if spec.satisfies("+data"):
            options.append(self.define("GEANT4_INSTALL_DATADIR", self.datadir))

        # Vecgeom
        if spec.satisfies("+vecgeom"):
            options.append(self.define("GEANT4_USE_USOLIDS", True))
            options.append(self.define("USolids_DIR", spec["vecgeom"].prefix.lib.CMake.USolids))

        # Visualization options
        if "platform=darwin" not in spec:
            if spec.satisfies("+x11 +opengl"):
                options.append(self.define("GEANT4_USE_OPENGL_X11", True))
            if spec.satisfies("+motif +opengl"):
                options.append(self.define("GEANT4_USE_XM", True))
            if spec.satisfies("+x11"):
                options.append(self.define("GEANT4_USE_RAYTRACER_X11", True))

        if spec.satisfies("+qt"):
            options.append(self.define("GEANT4_USE_QT", True))
            if spec.satisfies("^[virtuals=qmake] qt-base"):
                options.append(self.define("GEANT4_USE_QT_QT6", True))
            options.append(self.define("QT_QMAKE_EXECUTABLE", spec["qmake"].prefix.bin.qmake))

        options.append(self.define_from_variant("GEANT4_USE_HDF5", "hdf5"))

        options.append(self.define_from_variant("GEANT4_USE_VTK", "vtk"))

        # Python
        if spec.version > Version("10.6.1"):
            options.append(self.define_from_variant("GEANT4_USE_PYTHON", "python"))

        return options

    @property
    def datadir(self):
        dataspec = self.spec["geant4-data"]
        return join_path(
            dataspec.prefix.share, "{0}-{1}".format(dataspec.name, dataspec.version.dotted)
        )<|MERGE_RESOLUTION|>--- conflicted
+++ resolved
@@ -208,18 +208,6 @@
     # As released, 10.0.4 has inconsistently capitalised filenames
     # in the cmake files; this patch also enables cxxstd 14
     patch("geant4-10.0.4.patch", when="@10.0.4")
-<<<<<<< HEAD
-    # Fix cmake errors with external CLHEP
-    patch("geant4-10.3-clhep-cmake.patch", when="@10.3")
-=======
-    # Fix member field typo in g4tools wroot
-    # See https://bugzilla-geant4.kek.jp/show_bug.cgi?id=2640
-    patch("columns-11.patch", when="@11:11.2.2")
-    patch("columns-10.patch", when="@10.4:10")
-    # As released, 10.03.03 has issues with respect to using external
-    # CLHEP.
-    patch("CLHEP-10.03.03.patch", level=1, when="@10.3")
->>>>>>> fd51f1ce
     # Build failure on clang 15, ubuntu 22: see Geant4 problem report #2444
     # fixed by ascii-V10-07-03
     patch("geant4-10.6.patch", when="@10.0:10.6")
@@ -236,7 +224,8 @@
     # (different, simpler approach than upstream Geant4 changes)
     patch("geant4-10.7-cxx20-g3tog4.patch", when="@:10.7 cxxstd=20")
     # Fix member field typo in g4tools wroot: https://bugzilla-geant4.kek.jp/show_bug.cgi?id=2640
-    patch("columns.patch", when="@10.4:11.2.2")
+    patch("columns-10.patch", when="@10.4:10")
+    patch("columns-11.patch", when="@11:11.2.2")
     # Fix navigation errors with twisted tubes: https://bugzilla-geant4.kek.jp/show_bug.cgi?id=2619
     patch("twisted-tubes.patch", when="@11.2.0:11.2.2")
 
