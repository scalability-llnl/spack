--- conflicted
+++ resolved
@@ -96,11 +96,9 @@
 
     depends_on("mpi", type=("build", "run"))
     depends_on("lapack")
-<<<<<<< HEAD
+
     depends_on("python@2.6.9:2.8.0", type=("build", "run"), when="@:1.7.1")
     depends_on("python@3.0.0:", type=("build", "run"), when="@2.0.0:")
-=======
->>>>>>> 9e072020
 
     patch("fj_compiler.patch", when="@master %fj")
     patch("fj_compiler_1.5.1.patch", when="@1.5.1 %fj")
@@ -147,7 +145,6 @@
     @run_after("install")
     def cache_test_sources(self):
         if self.spec.satisfies("@master"):
-<<<<<<< HEAD
             self.cache_extra_test_sources(["tests"])
 
     def test(self):
@@ -160,7 +157,4 @@
                 self.spec["mpi"].prefix.bin.mpirun + " -np 8 " + bin_name,
             ]
             env["OMP_NUM_THREADS"] = "1"
-            self.run_test(exe_name, options=opts, expected="Passed  53 / 53")
-=======
-            self.cache_extra_test_sources(["tests"])
->>>>>>> 9e072020
+            self.run_test(exe_name, options=opts, expected="Passed  63 / 63")
