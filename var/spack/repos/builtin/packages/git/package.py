--- conflicted
+++ resolved
@@ -31,11 +31,7 @@
     # does not have it you will not be able to push https repos
     variant("expat", default=False, description="Add the internal support of expat for https push")
 
-<<<<<<< HEAD
-#    depends_on("openssl")
-=======
     depends_on("openssl")
->>>>>>> 38ea75e8
     depends_on("autoconf")
     depends_on("curl", when="+curl")
     depends_on("expat", when="+expat")
@@ -50,7 +46,7 @@
         configure_args = [
             "--prefix=%s" % prefix,
             "--without-pcre",
-#            "--with-openssl=%s" % spec['openssl'].prefix,
+            "--with-openssl=%s" % spec['openssl'].prefix,
             "--with-zlib=%s" % spec['zlib'].prefix
             ]
 
