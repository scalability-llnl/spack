--- conflicted
+++ resolved
@@ -263,11 +263,7 @@
             # For build step:
             env.append_flags("EXTLIBS", curlconfig("--static-libs", output=str).strip())
 
-<<<<<<< HEAD
         if "~perl" in spec:
-=======
-        if "~perl" in self.spec:
->>>>>>> 65d3221a
             env.append_flags("NO_PERL", "1")
 
     def configure_args(self):
