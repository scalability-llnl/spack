--- conflicted
+++ resolved
@@ -79,14 +79,6 @@
 
     def install(self, spec, prefix):
         configure = Executable(join_path(self.stage.source_path, "configure"))
-<<<<<<< HEAD
-        if self.spec.satisfies("@4.3"):
-            build_sh_dir = self.stage.source_path
-        else:
-            build_sh_dir = "./"
-        build_sh = Executable(join_path(build_sh_dir, "build.sh"))
-=======
->>>>>>> c6a1ec99
         with working_dir(self.build_directory, create=True):
             configure(f"--prefix={prefix}", *self.configure_args())
             if spec.satisfies("@:4.2.1"):  # generated files in build dir
