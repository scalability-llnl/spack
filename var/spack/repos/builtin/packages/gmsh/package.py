# Copyright 2013-2020 Lawrence Livermore National Security, LLC and other
# Spack Project Developers. See the top-level COPYRIGHT file for details.
#
# SPDX-License-Identifier: (Apache-2.0 OR MIT)

from spack import *


class Gmsh(CMakePackage):
    """Gmsh is a free 3D finite element grid generator with a built-in CAD engine
    and post-processor. Its design goal is to provide a fast, light and
    user-friendly meshing tool with parametric input and advanced visualization
    capabilities. Gmsh is built around four modules: geometry, mesh, solver and
    post-processing. The specification of any input to these modules is done
    either interactively using the graphical user interface or in ASCII text
    files using Gmsh's own scripting language.
    """

    homepage = 'http://gmsh.info'
    url = 'http://gmsh.info/src/gmsh-4.4.1-source.tgz'

    version('4.6.0', sha256='0f2c55e50fb6c478ebc8977f6341c223754cbf3493b7b0d683b4395ae9f2ad1c')
    version('4.5.4', sha256='ccf8c74f43cbe3c371abe79862025d41642b3538a0148f018949494e3b3e2ecd')
    version('4.4.1', sha256='853c6438fc4e4b765206e66a514b09182c56377bb4b73f1d0d26eda7eb8af0dc')
    version('4.2.2', sha256='e9ee9f5c606bbec5f2adbb8c3d6023c4e2577f487fa4e4ecfcfc94a241cc8dcc')
    version('4.0.0',  sha256='fb0c8afa37425c6f4315ab3b3124e9e102fcf270a35198423a4002796f04155f')
    version('3.0.6',  sha256='9700bcc440d7a6b16a49cbfcdcdc31db33efe60e1f5113774316b6fa4186987b')
    version('3.0.1',  sha256='830b5400d9f1aeca79c3745c5c9fdaa2900cdb2fa319b664a5d26f7e615c749f')
    version('2.16.0', sha256='e829eaf32ea02350a385202cc749341f2a3217c464719384b18f653edd028eea')
    version('2.15.0', sha256='992a4b580454105f719f5bc05441d3d392ab0b4b80d4ea07b61ca3bdc974070a')
    version('2.12.0', sha256='7fbd2ec8071e79725266e72744d21e902d4fe6fa9e7c52340ad5f4be5c159d09')
    version('develop', branch='master', git='https://gitlab.onelab.info/gmsh/gmsh.git')

    variant('shared',      default=True,  description='Enables the build of shared libraries')
    variant('mpi',         default=True,  description='Builds MPI support for parser and solver')
    variant('openmp',      default=False, description='Enable OpenMP support')
    variant('fltk',        default=False, description='Enables the build of the FLTK GUI')
    variant('hdf5',        default=False, description='Enables HDF5 support')
    variant('compression', default=True,  description='Enables IO compression through zlib')
    variant('netgen',      default=False, description='Build with Netgen')
    variant('opencascade', default=False, description='Build with OpenCASCADE')
    variant('oce',         default=False, description='Build with OCE')
    variant('petsc',       default=False, description='Build with PETSc')
    variant('slepc',       default=False, description='Build with SLEPc (only when PETSc is enabled)')
    variant('tetgen',      default=False, description='Build with Tetgen')
    variant('metis',       default=False, description='Build with Metis')
    variant('privateapi',  default=False, description='Enable the private API')

    depends_on('blas')
    depends_on('lapack')
    depends_on('cmake@2.8:', type='build')
    depends_on('gmp')
    depends_on('mpi',  when='+mpi')
    # Assumes OpenGL with GLU is already provided by the system:
    depends_on('fltk', when='+fltk')
    depends_on('hdf5', when='+hdf5')
    depends_on('netgen', when='+netgen')
    depends_on('opencascade', when='+opencascade')
    depends_on('oce',  when='+oce')
    depends_on('petsc+mpi', when='+petsc+mpi')
    depends_on('petsc', when='+petsc~mpi')
    depends_on('slepc', when='+slepc+petsc')
    depends_on('tetgen', when='+tetgen')
    depends_on('zlib',  when='+compression')
    depends_on('metis', when='+metis')

    conflicts('+slepc', when='~petsc')
    conflicts('+oce', when='+opencascade')

    def cmake_args(self):
        spec = self.spec
        prefix = self.prefix

        options = []

        # Make sure native file dialogs are used
        options.extend(['-DENABLE_NATIVE_FILE_CHOOSER=ON'])

        options.append('-DCMAKE_INSTALL_NAME_DIR:PATH=%s/lib' % prefix)

        # Prevent GMsh from using its own strange directory structure on OSX
        options.append('-DENABLE_OS_SPECIFIC_INSTALL=OFF')

        # Make sure GMSH picks up correct BlasLapack by providing linker flags
        blas_lapack = spec['lapack'].libs + spec['blas'].libs
        options.append(
            '-DBLAS_LAPACK_LIBRARIES={0}'.format(blas_lapack.ld_flags))

        # Gmsh does not have an option to compile against external metis.
        # Its own Metis, however, fails to build.
        # However, Metis is needed for the Hxt library.
        if '+metis' in spec:
            options.append('-DENABLE_METIS=ON')
        else:
            options.append('-DENABLE_METIS=OFF')

        if '+fltk' in spec:
            options.append('-DENABLE_FLTK=ON')
        else:
            options.append('-DENABLE_FLTK=OFF')

        if '+oce' in spec:
            options.append('-DENABLE_OCC=ON')
        elif '+opencascade' in spec:
            env['CASROOT'] = self.spec['opencascade'].prefix
            options.append('-DENABLE_OCC=ON')
        else:
            options.append('-DENABLE_OCC=OFF')

        if '+petsc' in spec:
            options.append('-DENABLE_PETSC=ON')
        else:
            options.append('-DENABLE_PETSC=OFF')

        if '+tetgen' in spec:
            options.append('-DENABLE_TETGEN=ON')
        else:
            options.append('-DENABLE_TETGEN=OFF')

        if '+netgen' in spec:
            options.append('-DENABLE_NETGEN=ON')
        else:
            options.append('-DENABLE_NETGEN=OFF')

        if '+slepc' in spec:
            options.append('-DENABLE_SLEPC=ON')
        else:
            options.append('-DENABLE_SLEPC=OFF')

        if '+shared' in spec:
            # Builds dynamic executable and installs shared library
            options.extend(['-DENABLE_BUILD_SHARED:BOOL=ON',
                            '-DENABLE_BUILD_DYNAMIC:BOOL=ON'])
        else:
            # Builds and installs static library
            options.append('-DENABLE_BUILD_LIB:BOOL=ON')

        if '+openmp' in spec:
            options.append('-DENABLE_OPENMP=ON')
        else:
            options.append('-DENABLE_OPENMP=OFF')

        if '+mpi' in spec:
            options.append('-DENABLE_MPI:BOOL=ON')

        if '+compression' in spec:
            options.append('-DENABLE_COMPRESSED_IO:BOOL=ON')

<<<<<<< HEAD
        if '+privateapi' in spec:
            options.append('-DENABLE_PRIVATE_API=ON')
        else:
            options.append('-DENABLE_PRIVATE_API=OFF')

        return options
=======
        return options

    def setup_build_environment(self, env):
        if "+oce" in self.spec:
            env.prepend_path('CASROOT', self.spec['oce'].prefix)
        if "+petsc" in self.spec:
            env.prepend_path('PETSC_DIR', self.spec['petsc'].prefix)
        if "+tetgen" in self.spec:
            env.prepend_path('TETGEN_DIR', self.spec['tetgen'].prefix)
        if "+netgen" in self.spec:
            env.prepend_path('NETGEN_DIR', self.spec['netgen'].prefix)
        if "+slepc" in self.spec:
            env.prepend_path('SLEPC_DIR', self.spec['slepc'].prefix)
>>>>>>> 3ff21e81
<|MERGE_RESOLUTION|>--- conflicted
+++ resolved
@@ -146,14 +146,11 @@
         if '+compression' in spec:
             options.append('-DENABLE_COMPRESSED_IO:BOOL=ON')
 
-<<<<<<< HEAD
         if '+privateapi' in spec:
             options.append('-DENABLE_PRIVATE_API=ON')
         else:
             options.append('-DENABLE_PRIVATE_API=OFF')
 
-        return options
-=======
         return options
 
     def setup_build_environment(self, env):
@@ -166,5 +163,4 @@
         if "+netgen" in self.spec:
             env.prepend_path('NETGEN_DIR', self.spec['netgen'].prefix)
         if "+slepc" in self.spec:
-            env.prepend_path('SLEPC_DIR', self.spec['slepc'].prefix)
->>>>>>> 3ff21e81
+            env.prepend_path('SLEPC_DIR', self.spec['slepc'].prefix)