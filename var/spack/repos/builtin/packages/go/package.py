--- conflicted
+++ resolved
@@ -51,12 +51,8 @@
     provides("golang")
 
     depends_on("bash", type="build")
-<<<<<<< HEAD
-    depends_on("git", type="run")
-=======
     depends_on("sed", type="build")
     depends_on("grep", type="build")
->>>>>>> e4ee5974
     depends_on("go-or-gccgo-bootstrap", type="build")
     depends_on("go-or-gccgo-bootstrap@1.17.13:", type="build", when="@1.20:")
     depends_on("go-or-gccgo-bootstrap@1.20.6:", type="build", when="@1.22:")
