--- conflicted
+++ resolved
@@ -70,11 +70,7 @@
     def install(self, spec, prefix):
         configure("--prefix=%s" % prefix)
         # we need to filter this file to avoid an overly long hashbang line
-<<<<<<< HEAD
-        filter_file('@PYTHON@', spec['python'].command.name,
-=======
         filter_file('#!/usr/bin/env @PYTHON@', '#!@PYTHON@',
->>>>>>> a0ebce0c
                     'tools/g-ir-tool-template.in')
         make()
         make("install")
