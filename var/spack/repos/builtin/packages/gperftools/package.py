# Copyright 2013-2022 Lawrence Livermore National Security, LLC and other
# Spack Project Developers. See the top-level COPYRIGHT file for details.
#
# SPDX-License-Identifier: (Apache-2.0 OR MIT)

from spack.package import *


class Gperftools(AutotoolsPackage):
    """Google's fast malloc/free implementation, especially for
    multi-threaded applications.  Contains tcmalloc, heap-checker,
    heap-profiler, and cpu-profiler.

    """

<<<<<<< HEAD
    variant('sized_delete', default=False, description="Build sized delete operator")
    variant('dynamic_sized_delete_support', default=False, description="Try to build run-time switch for sized delete operator")
    variant('debugalloc', default=True, description="Build versions of libs with debugalloc")
    # libunwind is not supported on Darwin
    variant('libunwind', default=True, when="platform=linux", description="Enable libunwind linking")
=======
    homepage = "https://github.com/gperftools/gperftools"
    url = "https://github.com/gperftools/gperftools/releases/download/gperftools-2.7/gperftools-2.7.tar.gz"
    maintainers = ["albestro", "eschnett", "msimberg", "teonnik"]

    version("2.10", sha256="83e3bfdd28b8bcf53222c3798d4d395d52dadbbae59e8730c4a6d31a9c3732d8")
    version("2.9.1", sha256="ea566e528605befb830671e359118c2da718f721c27225cbbc93858c7520fee3")
    version("2.8.1", sha256="12f07a8ba447f12a3ae15e6e3a6ad74de35163b787c0c7b76288d7395f2f74e0")
    version("2.7", sha256="1ee8c8699a0eff6b6a203e59b43330536b22bbcbe6448f54c7091e5efb0763c9")
    version("2.4", sha256="982a37226eb42f40714e26b8076815d5ea677a422fb52ff8bfca3704d9c30a2d")
    version("2.3", sha256="093452ad45d639093c144b4ec732a3417e8ee1f3744f2b0f8d45c996223385ce")

    variant("sized_delete", default=False, description="Build sized delete operator")
    variant(
        "dynamic_sized_delete_support",
        default=False,
        description="Try to build run-time switch for sized delete operator",
    )
    variant("debugalloc", default=True, description="Build versions of libs with debugalloc")
    variant("libunwind", default=True, description="Enable libunwind linking")
>>>>>>> 98d68627

    depends_on("unwind", when="+libunwind")

    def configure_args(self):
        args = []
        args += self.enable_or_disable("sized-delete", variant="sized_delete")
        args += self.enable_or_disable(
            "dynamic-sized-delete-support", variant="dynamic_sized_delete_support"
        )
        args += self.enable_or_disable("debugalloc")
        args += self.enable_or_disable("libunwind")
        if self.spec.satisfies("+libunwind"):
            args += ["LDFLAGS=-lunwind"]

        return args<|MERGE_RESOLUTION|>--- conflicted
+++ resolved
@@ -13,13 +13,6 @@
 
     """
 
-<<<<<<< HEAD
-    variant('sized_delete', default=False, description="Build sized delete operator")
-    variant('dynamic_sized_delete_support', default=False, description="Try to build run-time switch for sized delete operator")
-    variant('debugalloc', default=True, description="Build versions of libs with debugalloc")
-    # libunwind is not supported on Darwin
-    variant('libunwind', default=True, when="platform=linux", description="Enable libunwind linking")
-=======
     homepage = "https://github.com/gperftools/gperftools"
     url = "https://github.com/gperftools/gperftools/releases/download/gperftools-2.7/gperftools-2.7.tar.gz"
     maintainers = ["albestro", "eschnett", "msimberg", "teonnik"]
@@ -38,8 +31,7 @@
         description="Try to build run-time switch for sized delete operator",
     )
     variant("debugalloc", default=True, description="Build versions of libs with debugalloc")
-    variant("libunwind", default=True, description="Enable libunwind linking")
->>>>>>> 98d68627
+    variant('libunwind', default=True, when="platform=linux", description="Enable libunwind linking")
 
     depends_on("unwind", when="+libunwind")
 
