--- conflicted
+++ resolved
@@ -81,8 +81,6 @@
             url = "ftp://cola.gmu.edu/grads/{}/grads-{}-src.tar.gz"
             return url.format(version.up_to(2), version)
 
-<<<<<<< HEAD
-=======
     # Name of grib2 C library has changed in recent versions
     def patch(self):
         if self.spec.satisfies("@:2.2.2"):
@@ -93,7 +91,6 @@
             if self.spec.satisfies("^g2c@1.8.0:"):
                 filter_file("G2_VERSION", "G2C_VERSION", "src/gacfg.c")
 
->>>>>>> b79761b7
     def setup_build_environment(self, env):
         spec = self.spec
         libs = []
