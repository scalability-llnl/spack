--- conflicted
+++ resolved
@@ -31,9 +31,10 @@
     homepage = "http://www.graphviz.org"
     url      = "http://www.graphviz.org/pub/graphviz/stable/SOURCES/graphviz-2.38.0.tar.gz"
 
-    version('2.38.0', '5b6a829b2ac94efcd5fa3c223ed6d3ae', url="http://pkgs.fedoraproject.org/repo/pkgs/graphviz/graphviz-2.38.0.tar.gz/5b6a829b2ac94efcd5fa3c223ed6d3ae/graphviz-2.38.0.tar.gz")
+    # Alternate location when graphviz server was down.
+    # version('2.38.0', '5b6a829b2ac94efcd5fa3c223ed6d3ae', url="http://pkgs.fedoraproject.org/repo/pkgs/graphviz/graphviz-2.38.0.tar.gz/5b6a829b2ac94efcd5fa3c223ed6d3ae/graphviz-2.38.0.tar.gz")
+    version('2.38.0', '5b6a829b2ac94efcd5fa3c223ed6d3ae')
 
-<<<<<<< HEAD
     # We try to leave language bindings enabled if they don't cause build issues
     # or add dependencies.
     variant('swig', default=False,
@@ -64,15 +65,6 @@
         description='Enable for optional ruby language bindings.')
     variant('tcl', default=True,
         description='Enable for optional tcl language bindings.')
-=======
-    # By default disable optional Perl language support to prevent build issues
-    # related to missing Perl packages. If spack begins support for Perl in the
-    # future, this package can be updated to depend_on('perl') and the
-    # ncecessary devel packages.
-    variant(
-        'perl', default=False,
-        description='Enable if you need the optional Perl language bindings.')
->>>>>>> 7f57405e
 
     parallel = False
 
