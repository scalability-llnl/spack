--- conflicted
+++ resolved
@@ -78,13 +78,9 @@
         args.extend(self.with_or_without("x"))
         if "@1.22.4:" in self.spec:
             args.extend(self.with_or_without("uchardet"))
-<<<<<<< HEAD
-        if self.spec["iconv"].name != "libc":
-=======
         if self.spec["iconv"].name == "libc":
             args.append("--without-libiconv-prefix")
         elif not is_system_path(self.spec["iconv"].prefix):
->>>>>>> a94d18ad
             args.append("--with-libiconv-prefix={0}".format(self.spec["iconv"].prefix))
         return args
 
