--- conflicted
+++ resolved
@@ -51,12 +51,7 @@
     depends_on('zlib')
     depends_on('c-ares')
     depends_on('abseil-cpp', when='@1.27:')
-<<<<<<< HEAD
     depends_on('re2+pic', when='@1.33.1:')
-=======
-    depends_on('re2+shared', when='@1.33.1:+shared')
-    depends_on('re2', when='@1.33.1:')
->>>>>>> 199bd9f8
 
     def cmake_args(self):
         args = [
