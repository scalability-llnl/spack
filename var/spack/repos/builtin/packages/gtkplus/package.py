--- conflicted
+++ resolved
@@ -38,11 +38,7 @@
         deprecated=True,
     )
 
-<<<<<<< HEAD
     variant("cups", default=True, description="enable cups support")
-=======
-    variant("cups", default=False, description="enable cups support")
->>>>>>> 749301d1
 
     # See meson.build for version requirements
     depends_on("meson@0.48.0:", when="@3.24:", type="build")
