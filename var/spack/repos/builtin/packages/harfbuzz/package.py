--- conflicted
+++ resolved
@@ -146,18 +146,14 @@
     def meson_args(self):
         graphite2 = "enabled" if self.pkg.spec.satisfies("+graphite2") else "disabled"
         coretext = "enabled" if self.pkg.spec.satisfies("+coretext") else "disabled"
-<<<<<<< HEAD
-        meson_args = [
-=======
         config_args = [
->>>>>>> c6a1ec99
             # disable building of gtk-doc files following #9885 and #9771
             "-Ddocs=disabled",
             "-Dfreetype=enabled",
             f"-Dgraphite2={graphite2}",
             f"-Dcoretext={coretext}",
         ]
-<<<<<<< HEAD
+
         libs = []
         pc = which("pkg-config")
         deps = {"zlib": "~shared", "bzip": "~shared", "libpng": "libs=static", "cairo": "~shared"}
@@ -165,15 +161,12 @@
             if self.spec.satisfies(f"^{dep} {deps[dep]}"):
                 libs.append(pc(dep, "--static", "--libs", output=str).strip())
         if libs:
-            meson_args.append("-Dc_link_args=%s" % " ".join(libs))
-            meson_args.append("-Dcpp_link_args=%s" % " ".join(libs))
+            config_args.append("-Dc_link_args=%s" % " ".join(libs))
+            config_args.append("-Dcpp_link_args=%s" % " ".join(libs))
 
-        return meson_args
-=======
         if IS_WINDOWS:
             config_args.extend(["-Dcairo=disabled", "-Dglib=disabled"])
         return config_args
->>>>>>> c6a1ec99
 
 
 class AutotoolsBuilder(spack.build_systems.autotools.AutotoolsBuilder, SetupEnvironment):
