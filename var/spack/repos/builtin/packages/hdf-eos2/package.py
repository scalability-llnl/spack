--- conflicted
+++ resolved
@@ -59,11 +59,7 @@
     depends_on("hdf")
     # Because hdf always depends on zlib and jpeg in spack, the tests below in configure_args
     # (if "jpeg" in self.spec:) always returns true and hdf-eos2 wants zlib and jpeg, too.
-<<<<<<< HEAD
-    depends_on("zlib")
-=======
     depends_on("zlib-api")
->>>>>>> 65d3221a
     depends_on("jpeg")
     depends_on("szip", when="^hdf +szip")
 
@@ -87,11 +83,8 @@
                 "version/checksum not found in version_list".format(version)
             )
 
-<<<<<<< HEAD
-=======
     # spack patches the configure file unless autoconf is run,
     # and this fails because configure has the wrong permissions (644)
->>>>>>> 65d3221a
     @run_before("configure")
     def fix_permissions(self):
         if not self.force_autoreconf:
