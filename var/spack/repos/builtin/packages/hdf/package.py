# Copyright 2013-2023 Lawrence Livermore National Security, LLC and other
# Spack Project Developers. See the top-level COPYRIGHT file for details.
#
# SPDX-License-Identifier: (Apache-2.0 OR MIT)

import os
import sys

from spack.package import *


class Hdf(AutotoolsPackage):
    """HDF4 (also known as HDF) is a library and multi-object
    file format for storing and managing data between machines."""

    homepage = "https://portal.hdfgroup.org"
    url = "https://support.hdfgroup.org/ftp/HDF/releases/HDF4.2.14/src/hdf-4.2.14.tar.gz"
    list_url = "https://support.hdfgroup.org/ftp/HDF/releases/"
    list_depth = 2
    maintainers("lrknox")

    version("4.2.15", sha256="dbeeef525af7c2d01539906c28953f0fdab7dba603d1bc1ec4a5af60d002c459")
    version("4.2.14", sha256="2d383e87c8a0ca6a5352adbd1d5546e6cc43dc21ff7d90f93efa644d85c0b14a")
    version("4.2.13", sha256="be9813c1dc3712c2df977d4960e1f13f20f447dfa8c3ce53331d610c1f470483")
    version("4.2.12", sha256="dd419c55e85d1a0e13f3ea5ed35d00710033ccb16c85df088eb7925d486e040c")
    version("4.2.11", sha256="c3f7753b2fb9b27d09eced4d2164605f111f270c9a60b37a578f7de02de86d24")

    variant("szip", default=False, description="Enable szip support")
    variant(
        "external-xdr", default=sys.platform != "darwin", description="Use an external XDR backend"
    )
    variant("netcdf", default=False, description="Build NetCDF API (version 2.3.2)")
    variant("fortran", default=False, description="Enable Fortran interface")
    variant("java", default=False, description="Enable Java JNI interface")
    variant("shared", default=False, description="Enable shared library")
    variant("pic", default=True, description="Produce position-independent code")

    depends_on("zlib-api")
    depends_on("jpeg")
    depends_on("szip", when="+szip")
    depends_on("rpc", when="+external-xdr")

    depends_on("bison", type="build")
    depends_on("flex", type="build")
    depends_on("java@7:", when="+java", type=("build", "run"))

    # https://forum.hdfgroup.org/t/cant-build-hdf-4-2-14-with-jdk-11-and-enable-java/5702
    patch("disable_doclint.patch", when="@:4.2.14^java@9:")

    conflicts("^libjpeg@:6a")

    # configure: error: Cannot build shared fortran libraries.
    # Please configure with --disable-fortran flag.
    conflicts("+fortran", when="+shared")

    # configure: error: Java requires shared libraries to be built
    conflicts("+java", when="~shared")

    # configure: WARNING: unrecognized options: --enable-java
    conflicts("+java", when="@:4.2.11")

    # The Java interface library uses netcdf-related macro definitions even
    # when netcdf is disabled and the macros are not defined, e.g.:
    # hdfsdsImp.c:158:30: error: 'MAX_NC_NAME' undeclared
    conflicts("+java", when="@4.2.12:4.2.13~netcdf")

    # TODO: '@:4.2.14 ~external-xdr' and the fact that we compile for 64 bit
    #  architecture should be in conflict

    # https://github.com/knedlsepp/nixpkgs/commit/c1a2918c849a5bc766c6d55d96bc6cf85c9d27f4
    patch(
        "https://src.fedoraproject.org/rpms/hdf/raw/edbe5f49646b609f5bc9aeeee5a2be47e9556e8c/f/hdf-ppc.patch?full_index=1",
        sha256="5434f29a87856aa05124c7a9409b3ec3106c30b1ad722720773623190f6bfda8",
        when="@4.2.15:",
    )
    patch(
        "https://src.fedoraproject.org/rpms/hdf/raw/edbe5f49646b609f5bc9aeeee5a2be47e9556e8c/f/hdf-4.2.4-sparc.patch?full_index=1",
        sha256="ce75518cccbeb80ab976b299225ea6104c3eec1ec13c09e2289913279fcf1b39",
        when="@4.2.15:",
    )
    patch(
        "https://src.fedoraproject.org/rpms/hdf/raw/edbe5f49646b609f5bc9aeeee5a2be47e9556e8c/f/hdf-s390.patch?full_index=1",
        sha256="f7d67e8c3d0dad8bfca308936c6ac917cc0b63222c6339a29efdce14e8be6475",
        when="@4.2.15:",
    )
    patch(
        "https://src.fedoraproject.org/rpms/hdf/raw/edbe5f49646b609f5bc9aeeee5a2be47e9556e8c/f/hdf-arm.patch?full_index=1",
        sha256="d54592df281c92e7e655b8312d18bef9ed096848de9430510e0699e98246ccd3",
        when="@4.2.15:",
    )
    patch(
        "https://src.fedoraproject.org/rpms/hdf/raw/edbe5f49646b609f5bc9aeeee5a2be47e9556e8c/f/hdf-aarch64.patch?full_index=1",
        sha256="49733dd6143be7b30a28d386701df64a72507974274f7e4c0a9e74205510ea72",
        when="@4.2.15:",
    )
    # https://github.com/jcsda/spack-stack/issues/317
    patch("hdfi_h_apple_m1.patch", when="@4.2.15: target=aarch64: platform=darwin")

    @property
    def libs(self):
        """HDF can be queried for the following parameters:

        - "shared": shared libraries (default if '+shared')
        - "static": static libraries (default if '~shared')
        - "transitive": append transitive dependencies to the list of static
            libraries (the argument is ignored if shared libraries are
            requested)

        :return: list of matching libraries
        """
        libraries = ["libmfhdf", "libdf"]

        query_parameters = self.spec.last_query.extra_parameters

        if "shared" in query_parameters:
            shared = True
        elif "static" in query_parameters:
            shared = False
        else:
            shared = "+shared" in self.spec

        libs = find_libraries(libraries, root=self.prefix, shared=shared, recursive=True)

        if not libs:
            msg = "Unable to recursively locate {0} {1} libraries in {2}"
            raise spack.error.NoLibrariesError(
                msg.format("shared" if shared else "static", self.spec.name, self.spec.prefix)
            )

        if not shared and "transitive" in query_parameters:
            libs += self.spec["jpeg:transitive"].libs
            libs += self.spec["zlib:transitive"].libs
            if "+szip" in self.spec:
                libs += self.spec["szip:transitive"].libs
            if "+external-xdr" in self.spec and self.spec["rpc"].name != "libc":
                libs += self.spec["rpc:transitive"].libs

        return libs

    def flag_handler(self, name, flags):
        if "+pic" in self.spec:
            if name == "cflags":
                flags.append(self.compiler.cc_pic_flag)
            elif name == "fflags":
                flags.append(self.compiler.f77_pic_flag)

<<<<<<< HEAD
        if self.spec.compiler.name == "apple-clang":
            if name == "cflags":
                flags.append("-Wno-error=implicit-function-declaration")

=======
        if name == "cflags":
            # https://forum.hdfgroup.org/t/help-building-hdf4-with-clang-error-implicit-declaration-of-function-test-mgr-szip-is-invalid-in-c99/7680
            if self.spec.satisfies("@:4.2.15 %apple-clang") or self.spec.satisfies("%clang@16:"):
                flags.append("-Wno-error=implicit-function-declaration")

            if self.spec.satisfies("%clang@16:"):
                flags.append("-Wno-error=implicit-int")

>>>>>>> 65d3221a
        return flags, None, None

    def configure_args(self):
        config_args = [
            "--enable-production",
            "--enable-static",
            "--with-zlib=%s" % self.spec["zlib-api"].prefix,
            "--with-jpeg=%s" % self.spec["jpeg"].prefix,
        ]

        config_args += self.enable_or_disable("shared")
        config_args += self.enable_or_disable("netcdf")
        config_args += self.enable_or_disable("fortran")
        config_args += self.enable_or_disable("java")

        if "+szip" in self.spec:
            config_args.append("--with-szlib=%s" % self.spec["szip"].prefix)
        else:
            config_args.append("--without-szlib")

        if "~external-xdr" in self.spec:
            config_args.append("--enable-hdf4-xdr")
        elif self.spec["rpc"].name != "libc":
            # We should not specify '--disable-hdf4-xdr' due to a bug in the
            # configure script.
            config_args.append("LIBS=%s" % self.spec["rpc"].libs.link_flags)
            config_args.append("LDFLAGS=%s" % self.spec["rpc"].libs.search_flags)

        # https://github.com/Parallel-NetCDF/PnetCDF/issues/61
        if self.spec.satisfies("%gcc@10:"):
            config_args.extend(
                ["FFLAGS=-fallow-argument-mismatch", "FCFLAGS=-fallow-argument-mismatch"]
            )

        return config_args

    # Otherwise, we randomly get:
    # SDgetfilename:
    #   incorrect file being opened - expected <file755>, retrieved <file754>
    def check(self):
        with working_dir(self.build_directory):
            make("check", parallel=False)

    extra_install_tests = join_path("hdf", "util", "testfiles")

    # Filter h4cc compiler wrapper to substitute the Spack compiler
    # wrappers with the path of the underlying compilers.
    filter_compiler_wrappers("h4cc", relative_root="bin")

    @property
    def cached_tests_work_dir(self):
        """The working directory for cached test sources."""
        return join_path(self.test_suite.current_test_cache_dir, self.extra_install_tests)

    @run_after("install")
    def remove_ncgen_ncdump(self):
        """Remove binaries ncdump and ncgen. These get built and
        installed even if the netCDF API is turned off (known bug)."""
        if self.spec.satisfies("~netcdf"):
            exes_to_remove = ["ncdump", "ncgen"]
            for exe in exes_to_remove:
                os.remove(os.path.join(self.prefix.bin, exe))

    @run_after("install")
    def setup_build_tests(self):
        """Copy the build test files after the package is installed to an
        install test subdirectory for use during `spack test run`."""
        self.cache_extra_test_sources(self.extra_install_tests)

    def _check_version_match(self, exe):
        """Ensure exe version check yields spec version."""
        path = join_path(self.prefix.bin, exe)
        if not os.path.isfile(path):
            raise SkipTest(f"{exe} is not installed")

        exe = which(path)
        out = exe("-V", output=str.split, error=str.split)
        vers = f"Version {self.spec.version.up_to(2)}"
        assert vers in out

    def test_hdfimport_version(self):
        """ensure hdfimport version matches spec"""
        self._check_version_match("hdfimport")

    def test_hrepack_version(self):
        """ensure hrepack version matches spec"""
        self._check_version_match("hrepack")

    def test_ncdump_version(self):
        """ensure ncdump version matches spec"""
        self._check_version_match("hrepack")

    def test_ncgen_version(self):
        """ensure ncgen version matches spec"""
        self._check_version_match("ncgen")

    def test_gif_converters(self):
        """test image conversion sequence and diff"""
        base_name = "storm110"
        storm_fn = join_path(self.cached_tests_work_dir, f"{base_name}.hdf")
        if not os.path.exists(storm_fn):
            raise SkipTest(f"Missing test image {storm_fn}")

        if not os.path.exists(self.prefix.bin.hdf2gif) or not os.path.exists(
            self.prefix.bin.gif2hdf
        ):
            raise SkipTest("Missing one or more installed: 'hdf2gif', 'gif2hdf'")

        gif_fn = f"{base_name}.gif"
        new_hdf_fn = f"{base_name}gif.hdf"

        with test_part(
            self, "test_gif_converters_hdf2gif", purpose=f"convert {base_name} hdf-to-gif"
        ):
            hdf2gif = which(self.prefix.bin.hdf2gif)
            hdf2gif(storm_fn, gif_fn)

        with test_part(
            self, "test_gif_converters_gif2hdf", purpose=f"convert {base_name} gif-to-hdf"
        ):
            gif2hdf = which(self.prefix.bin.gif2hdf)
            gif2hdf(gif_fn, new_hdf_fn)

        with test_part(
            self, "test_gif_converters_hdiff", purpose=f"compare new and orig {base_name} hdf"
        ):
            hdiff = which(self.prefix.bin.hdiff)
            hdiff(new_hdf_fn, storm_fn)

    def test_list(self):
        """compare low-level HDF file information to expected"""
        base_name = "storm110"
        if not os.path.isfile(self.prefix.bin.hdfls):
            raise SkipTest("hdfls is not installed")

        test_data_dir = self.test_suite.current_test_data_dir
        details_file = os.path.join(test_data_dir, f"{base_name}.out")
        expected = get_escaped_text_output(details_file)

        storm_fn = os.path.join(self.cached_tests_work_dir, f"{base_name}.hdf")

        hdfls = which(self.prefix.bin.hdfls)
        out = hdfls(storm_fn, output=str.split, error=str.split)
        check_outputs(expected, out)<|MERGE_RESOLUTION|>--- conflicted
+++ resolved
@@ -144,12 +144,6 @@
             elif name == "fflags":
                 flags.append(self.compiler.f77_pic_flag)
 
-<<<<<<< HEAD
-        if self.spec.compiler.name == "apple-clang":
-            if name == "cflags":
-                flags.append("-Wno-error=implicit-function-declaration")
-
-=======
         if name == "cflags":
             # https://forum.hdfgroup.org/t/help-building-hdf4-with-clang-error-implicit-declaration-of-function-test-mgr-szip-is-invalid-in-c99/7680
             if self.spec.satisfies("@:4.2.15 %apple-clang") or self.spec.satisfies("%clang@16:"):
@@ -158,7 +152,6 @@
             if self.spec.satisfies("%clang@16:"):
                 flags.append("-Wno-error=implicit-int")
 
->>>>>>> 65d3221a
         return flags, None, None
 
     def configure_args(self):
