--- conflicted
+++ resolved
@@ -18,7 +18,8 @@
     list_url = "https://support.hdfgroup.org/ftp/HDF5/releases"
     list_depth = 3
     git      = "https://github.com/HDFGroup/hdf5.git"
-    maintainers = ['lrknox']
+    maintainers = ['lrknox', 'brtnfld', 'byrnHDF', 'ChristopherHogan', 'epourmal',
+                   'gheber', 'hyoklee', 'lkurz', 'soumagne']
 
     test_requires_compiler = True
 
@@ -91,6 +92,10 @@
     # The Java wrappers cannot be built without shared libs.
     conflicts('+java', when='~shared')
 
+    # Earlier versions of HDF5 will not correctly find szip without the patches
+    # in the <version>_cmake.patch files
+    conflicts('+szip', when='@:1.18.19,1.9.0:1.10.5')
+
     # There are several officially unsupported combinations of the features:
     # 1. Thread safety is not guaranteed via high-level C-API but in some cases
     #    it works.
@@ -146,6 +151,15 @@
     # correct linker flags enabling shared libraries. # We support only versions
     # based on Libtool 2.4.6.
     patch('nag.mpi.libtool.patch', when='@1.8.18:%nag+fortran+mpi+shared')
+
+    patch('1.12.0_cmake.patch', when='@1.12.0',
+          sha256='e5b3bc2eecb693e88ce084dfceb35fdce68a0749945173c4bff7cf29fa81de4c')
+    patch('1.10.7_cmake.patch', when='@1.10.6:1.10.7',
+          sha256='dd9491bbe833b13929cb14b52137f7f44a539b4bfc89fc31e6e50a36e3e1b171')
+    patch('1.8.22_cmake.patch', when='@1.8.22',
+          sha256='2ca847df0f4aa24e8fe9aa7f156d48aae505a0226ca8df5d3e9b21d8087035bd')
+    patch('1.8.21_cmake.patch', when='@1.8.21',
+          sha256='b6a39255b2cc4fdf5767969a3f0cf83fc278b1750221b55ad48352a6ee3e4071')
 
     # The argument 'buf_size' of the C function 'h5fget_file_image_c' is
     # declared as intent(in) though it is modified by the invocation. As a
@@ -169,8 +183,6 @@
         url = "https://support.hdfgroup.org/ftp/HDF5/releases/hdf5-{0}/hdf5-{1}/src/hdf5-{1}.tar.gz"
         return url.format(version.up_to(2), version)
 
-<<<<<<< HEAD
-=======
     def flag_handler(self, name, flags):
         if '+pic' in self.spec:
             if name == "cflags":
@@ -187,12 +199,6 @@
 
         return (None, None, flags)
 
-    @when('@develop')
-    def autoreconf(self, spec, prefix):
-        autogen = Executable('./autogen.sh')
-        autogen()
-
->>>>>>> 3d2b1277
     @property
     def libs(self):
         """HDF5 can be queried for the following parameters:
@@ -293,22 +299,6 @@
 
         if '+szip' in spec:
             args.append(self.define('HDF5_ENABLE_SZIP_ENCODING', True))
-            args.append(
-                self.define('SZIP_INCLUDE_DIR', spec['szip'].prefix.include))
-            # args.append(self.define('SZIP_DIR', spec['szip'].prefix.lib)) was
-            # sufficient for HDF5 versions released since 2019, but earlier
-            # versions had a FindSZIP.cmake file that required a full path
-            # to libsz.so.2.  Since this will also work for the newer versions,
-            # that is used below.  The libaec puts its lib files in lib64, so
-            # the 64 is appended to spec['szip'].prefix.lib along with the
-            # /libs.so.2 in the lines below when using szip from Libaec.
-            if '^libaec' in spec:
-                szlib_name = "64/libsz.so.2"
-            else:
-<<<<<<< HEAD
-                szlib_name = "/libsz.so.2"
-            szlib_path = spec['szip'].prefix.lib + szlib_name
-            args.append(self.define('SZIP_LIBRARY', szlib_path))
 
         api = spec.variants['api'].value
         if api != 'default':
@@ -336,15 +326,6 @@
                 _flags = self.compiler.fc_pic_flag
                 _flags += " " + ' '.join(spec.compiler_flags['fflags'])
                 args.append('FCFLAGS={0}'.format(_flags))
-=======
-                extra_args.append('--disable-fortran2003')
-
-        if '+shared' in self.spec:
-            extra_args.append('--enable-shared')
-        else:
-            extra_args.append('--disable-shared')
-            extra_args.append('--enable-static-exec')
->>>>>>> 3d2b1277
 
         # Fujitsu Compiler does not add Fortran runtime in rpath.
         if '+fortran %fj' in spec:
