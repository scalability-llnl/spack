--- conflicted
+++ resolved
@@ -298,53 +298,43 @@
         # CMAKE_POSITION_INDEPENDENT_CODE variable are True by default, but '~pic' 
         # should disable them both.
         args.append(self.define_from_variant('CMAKE_POSITION_INDEPENDENT_CODE', 'pic'))
-        if '+pic' in self.spec:
-<<<<<<< HEAD
-            args.extend([
-                'CFLAGS='   + self.compiler.cc_pic_flag,
-                'CXXFLAGS=' + self.compiler.cxx_pic_flag,
-                'FCFLAGS='  + self.compiler.fc_pic_flag,
-            ])        
-
-        return args
-=======
+        if '+pic' in spec:
             # use global spack compiler flags
             _flags = self.compiler.cc_pic_flag
-            _flags += " " + ' '.join(self.spec.compiler_flags['cflags'])
-            extra_args.append('CFLAGS={0}'.format(_flags))
-
-            if '+cxx' in self.spec:
+            _flags += " " + ' '.join(spec.compiler_flags['cflags'])
+            args.append('CFLAGS={0}'.format(_flags))
+
+            if '+cxx' in spec:
                 _flags = self.compiler.cxx_pic_flag
-                _flags += " " + ' '.join(self.spec.compiler_flags['cxxflags'])
-                extra_args.append('CXXFLAGS={0}'.format(_flags))
-
-            if '+fortran' in self.spec:
+                _flags += " " + ' '.join(spec.compiler_flags['cxxflags'])
+                args.append('CXXFLAGS={0}'.format(_flags))
+
+            if '+fortran' in spec:
                 _flags = self.compiler.fc_pic_flag
-                _flags += " " + ' '.join(self.spec.compiler_flags['fflags'])
-                extra_args.append('FCFLAGS={0}'.format(_flags))
+                _flags += " " + ' '.join(spec.compiler_flags['fflags'])
+                args.append('FCFLAGS={0}'.format(_flags))
 
         # Fujitsu Compiler does not add Fortran runtime in rpath.
-        if '+fortran %fj' in self.spec:
-            extra_args.append('LDFLAGS=-lfj90i -lfj90f -lfjsrcinfo -lelf')
-
-        if '+mpi' in self.spec:
+        if '+fortran %fj' in spec:
+            args.append('LDFLAGS=-lfj90i -lfj90f -lfjsrcinfo -lelf')
+
+        if '+mpi' in spec:
             # The HDF5 configure script warns if cxx and mpi are enabled
             # together. There doesn't seem to be a real reason for this, except
             # that parts of the MPI interface are not accessible via the C++
             # interface. Since they are still accessible via the C interface,
             # this is not actually a problem.
-            extra_args += ['--enable-parallel',
-                           'CC=%s' % self.spec['mpi'].mpicc]
+            args.append('CC=%s' % self.spec['mpi'].mpicc)
 
             if '+cxx' in self.spec:
-                extra_args.append('CXX=%s' % self.spec['mpi'].mpicxx)
+                args.append('CXX=%s' % self.spec['mpi'].mpicxx)
 
             if '+fortran' in self.spec:
-                extra_args.append('FC=%s' % self.spec['mpi'].mpifc)
-
-        return extra_args
-
-    @run_after('configure')
+                args.append('FC=%s' % self.spec['mpi'].mpifc)
+
+        return args
+
+    @run_after('cmake')
     def patch_postdeps(self):
         if '@:1.8.14' in self.spec:
             # On Ubuntu14, HDF5 1.8.12 (and maybe other versions)
@@ -355,7 +345,6 @@
                 lambda m: 'postdeps="%s"' % ' '.join(
                     arg for arg in m.group(1).split(' ') if arg != '-l'),
                 'libtool')
->>>>>>> 15d2e60c
 
     @run_after('cmake')
     def patch_libtool(self):
