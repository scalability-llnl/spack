--- conflicted
+++ resolved
@@ -2,12 +2,7 @@
 # Spack Project Developers. See the top-level COPYRIGHT file for details.
 #
 # SPDX-License-Identifier: (Apache-2.0 OR MIT)
-<<<<<<< HEAD
 from spack.package import *
-from spack.pkg.builtin.boost import Boost
-=======
-from spack import *
->>>>>>> 97792f04
 
 
 class Heaptrack(CMakePackage):
