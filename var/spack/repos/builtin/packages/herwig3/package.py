--- conflicted
+++ resolved
@@ -4,10 +4,6 @@
 # SPDX-License-Identifier: (Apache-2.0 OR MIT)
 
 from spack.package import *
-<<<<<<< HEAD
-=======
-from spack.pkg.builtin.boost import Boost
->>>>>>> 0662bbdc
 
 
 class Herwig3(AutotoolsPackage):
