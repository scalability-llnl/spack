--- conflicted
+++ resolved
@@ -29,11 +29,7 @@
         depends_on('hip-rocclr@' + ver,  type='build', when='@' + ver)
         depends_on('hsakmt-roct@' + ver, type='build', when='@' + ver)
         depends_on('hsa-rocr-dev@' + ver, type='link', when='@' + ver)
-<<<<<<< HEAD
         depends_on('comgr@' + ver, type=('build', 'run', 'link'), when='@' + ver)
-=======
-        depends_on('comgr@' + ver, when='@' + ver)
->>>>>>> c40de7c8
         depends_on('llvm-amdgpu@' + ver, type='build', when='@' + ver)
         depends_on('rocm-device-libs@' + ver, type=('build', 'run', 'link'), when='@' + ver)
         depends_on('rocminfo@' + ver, type='build', when='@' + ver)
