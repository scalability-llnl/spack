# Copyright Spack Project Developers. See COPYRIGHT file for details.
#
# SPDX-License-Identifier: (Apache-2.0 OR MIT)

import os
import re

from spack.hooks.sbang import filter_shebang
from spack.package import *


class Hip(CMakePackage):
    """HIP is a C++ Runtime API and Kernel Language that allows developers to
    create portable applications for AMD and NVIDIA GPUs from
    single source code."""

    homepage = "https://github.com/ROCm/HIP"
    git = "https://github.com/ROCm/HIP.git"
    url = "https://github.com/ROCm/HIP/archive/rocm-6.2.4.tar.gz"
    tags = ["rocm"]

    maintainers("srekolam", "renjithravindrankannath", "haampie", "afzpatel")
    libraries = ["libamdhip64"]

    license("MIT")

    version("master", branch="master")
    version("6.3.2", sha256="2832e21d75369f87beee767949177a93ac113710afae6b73da5548c0047962ec")
    version("6.3.1", sha256="ebde9fa80ad1f4ba3fbe04fd36d90548492ebe5828ac459995b5f9d384a29783")
    version("6.3.0", sha256="d8dba8cdf05463afb7879de2833983cafa6a006ba719815a35b96d9b92fc7fc4")
    version("6.2.4", sha256="76e4583ae3d31786270fd92abbb2e3dc5e665b22fdedb5ceff0093131d4dc0ca")
    version("6.2.1", sha256="a8b86666a59867cae67409c4a45e0b8f29a6328c9739e6512c2b5612376f30cf")
    version("6.2.0", sha256="7ca261eba79793427674bf2372c92ac5483cc0fac5278f8ad611de396fad8bee")
    version("6.1.2", sha256="9ba5f70a553b48b2cea25c7e16b97ad49320750c0152763b173b63b9f151e783")
    version("6.1.1", sha256="09e8013b8071fca2cf914758001bbd1dccaa237e798e945970e4356cb9b90050")
    version("6.1.0", sha256="6fd57910a16d0b54df822807e67b6207146233a2de5a46c6a05b940a21e2c4d7")
    version("6.0.2", sha256="b47178db94f2acc106e1a88ceb029844805266ebaba11ef63744e90d224b11be")
    version("6.0.0", sha256="0d575788e0b731124a8489a36652014a165b9ebab92d5456ec3c976e062f3a82")
    version("5.7.1", sha256="eaa0e14a9ae45c58ed37863797b683a7778b3cbbf92f5b6529ec65fd61d61f3e")
    version("5.7.0", sha256="cb61234eec7879fb7e20937659ad535b93a6e66fc8de0a543da8b7702474f2fc")
    version("5.6.1", sha256="4b3c4dfcf8595da0e1b8c3e8067b1ccebeaac337762ff098db14375fa8dd4487")
    version("5.6.0", sha256="a8237768c1ae70029d972376f8d279f4de18a1e6106fff6215d1e16847bc375e")
    version("5.5.1", sha256="1f5f6bb72d8d64335ccc8242ef2e2ea8efeb380cce2997f475b1ee77528d9fb4")
    version("5.5.0", sha256="5b0d0253e62f85cc21d043513f7c11c64e4a4ec416159668f0b160d732d09a3c")
    with default_args(deprecated=True):
        version("5.4.3", sha256="23e51d3af517cd63019f8d199e46b84d5a18251d148e727f3985e8d99ccb0e58")
        version("5.4.0", sha256="e290f835d69ef23e8b5833a7e616b0a989ff89ada4412d9742430819546efc6c")
        version("5.3.3", sha256="51d4049dc37d261afb9e1270e60e112708ff06b470721ff21023e16e040e4403")
        version("5.3.0", sha256="05225832fb5a4d24f49a773ac27e315239943a6f24291a50d184e2913f2cdbe0")

    variant("rocm", default=True, description="Enable ROCm support")
    variant("cuda", default=False, description="Build with CUDA")
    variant("asan", default=False, description="Build with address-sanitizer enabled or disabled")
    conflicts("+cuda +rocm", msg="CUDA and ROCm support are mutually exclusive")
    conflicts("~cuda ~rocm", msg="CUDA or ROCm support is required")
    conflicts("~rocm +asan", msg="ROCm must be enabled for asan")

    conflicts("+asan", when="os=rhel9")
    conflicts("+asan", when="os=centos7")
    conflicts("+asan", when="os=centos8")

    depends_on("c", type="build")
    depends_on("cxx", type="build")

    depends_on("cuda", when="+cuda")

    depends_on("cmake@3.16.8:", type="build")
    depends_on("libedit", type="build")
    depends_on("perl@5.10:", type=("build", "run"))

    test_requires_compiler = True

    with when("+rocm"):
        depends_on("gl@4.5:")
        depends_on("py-cppheaderparser", type="build", when="@5.3.3:")
        depends_on("libx11", when="+asan")
        depends_on("xproto", when="+asan")
        for ver in [
            "5.3.0",
            "5.3.3",
            "5.4.0",
            "5.4.3",
            "5.5.0",
            "5.5.1",
            "5.6.0",
            "5.6.1",
            "5.7.0",
            "5.7.1",
            "6.0.0",
            "6.0.2",
            "6.1.0",
            "6.1.1",
            "6.1.2",
            "6.2.0",
            "6.2.1",
            "6.2.4",
        ]:
            depends_on(f"hsakmt-roct@{ver}", when=f"@{ver}")

        for ver in [
            "5.3.0",
            "5.3.3",
            "5.4.0",
            "5.4.3",
            "5.5.0",
            "5.5.1",
            "5.6.0",
            "5.6.1",
            "5.7.0",
            "5.7.1",
            "6.0.0",
            "6.0.2",
            "6.1.0",
            "6.1.1",
            "6.1.2",
            "6.2.0",
            "6.2.1",
            "6.2.4",
            "6.3.0",
            "6.3.1",
            "6.3.2",
        ]:
            depends_on(f"hsa-rocr-dev@{ver}", when=f"@{ver}")
            depends_on(f"comgr@{ver}", when=f"@{ver}")
            depends_on(f"llvm-amdgpu@{ver} +rocm-device-libs", when=f"@{ver}")
            depends_on(f"rocminfo@{ver}", when=f"@{ver}")
            depends_on(f"roctracer-dev-api@{ver}", when=f"@{ver}")

        for ver in [
            "5.4.0",
            "5.4.3",
            "5.5.0",
            "5.5.1",
            "5.6.0",
            "5.6.1",
            "5.7.0",
            "5.7.1",
            "6.0.0",
            "6.0.2",
            "6.1.0",
            "6.1.1",
            "6.1.2",
            "6.2.0",
            "6.2.1",
            "6.2.4",
            "6.3.0",
            "6.3.1",
            "6.3.2",
        ]:
            depends_on(f"hipify-clang@{ver}", when=f"@{ver}")

        for ver in [
            "5.5.0",
            "5.5.1",
            "5.6.0",
            "5.6.1",
            "5.7.0",
            "5.7.1",
            "6.0.0",
            "6.0.2",
            "6.1.0",
            "6.1.1",
            "6.1.2",
            "6.2.0",
            "6.2.1",
            "6.2.4",
            "6.3.0",
            "6.3.1",
            "6.3.2",
        ]:
            depends_on(f"rocm-core@{ver}", when=f"@{ver}")

        # hipcc likes to add `-lnuma` by default :(
        # ref https://github.com/ROCm/HIP/pull/2202
        depends_on("numactl", when="@3.7.0:")
    for ver in [
        "6.0.0",
        "6.0.2",
        "6.1.0",
        "6.1.1",
        "6.1.2",
        "6.2.0",
        "6.2.1",
        "6.2.4",
        "6.3.0",
        "6.3.1",
        "6.3.2",
    ]:
        depends_on(f"hipcc@{ver}", when=f"@{ver}")

    for ver in ["6.2.0", "6.2.1", "6.2.4", "6.3.0", "6.3.1", "6.3.2"]:
        depends_on(f"rocprofiler-register@{ver}", when=f"@{ver}")

    # roc-obj-ls requirements
    depends_on("perl-file-which")
    depends_on("perl-uri-encode")

    # Add hip-amd sources thru the below
    for d_version, d_shasum in [
        ("5.5.1", "9c8cb7611b3a496a0e9db92269143ee33b608eb69a8384957ace04e135ac90e9"),
        ("5.5.0", "bf87ed3919987c1a3a3f293418d26b65b3f02b97464e48f0cfcdd8f35763a0b7"),
        ("5.4.3", "475edce0f29c4ccd82e5ee21d4cce4836f2b1e3b13cbc891475e423d38a0ebb9"),
        ("5.4.0", "c4b79738eb6e669160382b6c47d738ac59bd493fc681ca400ff012a2e8212955"),
        ("5.3.3", "36acce92af39b0fa06002e164f5a7f5a9c7daa19bf96645361325775a325499d"),
        ("5.3.0", "81e9bd5209a7b400c986f9bf1d7079bcf7169bbcb06fc4fe843644559a4d612e"),
    ]:
        resource(
            name="hipamd",
            url=f"https://github.com/ROCm/hipamd/archive/rocm-{d_version}.tar.gz",
            sha256=d_shasum,
            expand=True,
            destination="",
            placement="hipamd",
            when=f"@{d_version}",
        )
    # Add opencl sources thru the below
    for d_version, d_shasum in [
        ("5.5.1", "a8a62a7c6fc5398406d2203b8cb75621a24944688e545d917033d87de2724498"),
        ("5.5.0", "0df9fa0b8aa0c8e6711d34eec0fdf1ed356adcd9625bc8f1ce9b3e72090f3e4f"),
        ("5.4.3", "b0f8339c844a2e62773bd85cd1e7c5ecddfe71d7c8e8d604e1a1d60900c30873"),
        ("5.4.0", "a294639478e76c75dac0e094b418f9bd309309b07faf6af126cdfad9aab3c5c7"),
        ("5.3.3", "cab394e6ef16c35bab8de29a66b96a7dc0e7d1297aaacba3718fa1d369233c9f"),
        ("5.3.0", "d251e2efe95dc12f536ce119b2587bed64bbda013969fa72be58062788044a9e"),
    ]:
        resource(
            name="opencl",
            url=f"https://github.com/ROCm/ROCm-OpenCL-Runtime/archive/rocm-{d_version}.tar.gz",
            sha256=d_shasum,
            expand=True,
            destination="",
            placement="opencl",
            when=f"@{d_version}",
        )
    for d_version, d_shasum in [
        ("5.5.1", "1375fc7723cfaa0ae22a78682186d4804188b0a54990bfd9c0b8eb421b85e37e"),
        ("5.5.0", "efbae9a1ef2ab3de5ca44091e9bb78522e76759c43524c1349114f9596cc61d1"),
        ("5.4.3", "71d9668619ab57ec8a4564d11860438c5aad5bd161a3e58fbc49555fbd59182d"),
        ("5.4.0", "46a1579310b3ab9dc8948d0fb5bed4c6b312f158ca76967af7ab69e328d43138"),
        ("5.3.3", "f8133a5934f9c53b253d324876d74f08a19e2f5b073bc94a62fe64b0d2183a18"),
        ("5.3.0", "2bf14116b5e2270928265f5d417b3d0f0f2e13cbc8ec5eb8c80d4d4a58ff7e94"),
    ]:
        resource(
            name="rocclr",
            url=f"https://github.com/ROCm/ROCclr/archive/rocm-{d_version}.tar.gz",
            sha256=d_shasum,
            expand=True,
            destination="",
            placement="rocclr",
            when=f"@{d_version}",
        )
    # Add hip-clr sources thru the below
    for d_version, d_shasum in [
        ("6.3.2", "ec13dc4ffe212beee22171cb2825d2b16cdce103c835adddb482b9238cf4f050"),
        ("6.3.1", "bfb8a4a59e7bd958e2cd4bf6f14c6cdea601d9827ebf6dc7af053a90e963770f"),
        ("6.3.0", "829e61a5c54d0c8325d02b0191c0c8254b5740e63b8bfdb05eec9e03d48f7d2c"),
        ("6.2.4", "0a3164af7f997a4111ade634152957378861b95ee72d7060eb01c86c87208c54"),
        ("6.2.1", "e9cff3a8663defdbda833d49c9e7160171eca14dc285ffe4061378607d6c890d"),
        ("6.2.0", "620e4c6a7f05651cc7a170bc4700fef8cae002420307a667c638b981d00b25e8"),
        ("6.1.2", "1a1e21640035d957991559723cd093f0c7e202874423667d2ba0c7662b01fea4"),
        ("6.1.1", "2db02f335c9d6fa69befcf7c56278e5cecfe3db0b457eaaa41206c2585ef8256"),
        ("6.1.0", "49b23eef621f4e8e528bb4de8478a17436f42053a2f7fde21ff221aa683205c7"),
        ("6.0.2", "cb8ac610c8d4041b74fb3129c084f1e7b817ce1a5a9943feca1fa7531dc7bdcc"),
        ("6.0.0", "798b55b5b5fb90dd19db54f136d8d8e1da9ae1e408d5b12b896101d635f97e50"),
        ("5.7.1", "c78490335233a11b4d8a5426ace7417c555f5e2325de10422df06c0f0f00f7eb"),
        ("5.7.0", "bc2447cb6fd86dff6a333b04e77ce85755104d9011a14a044af53caf02449573"),
        ("5.6.1", "0b88af1e99643899d11b1c8cf8a3c46601051b328a5e0ffbd44ee88b7eb0db33"),
        ("5.6.0", "8dcd99110737a294f67a805639cf372890c8ca16c7603caaa793e71e84478fe4"),
    ]:
        resource(
            name="clr",
            url=f"https://github.com/ROCm/clr/archive/refs/tags/rocm-{d_version}.tar.gz",
            sha256=d_shasum,
            expand=True,
            destination="",
            placement="clr",
            when=f"@{d_version}",
        )

        # For avx build, the start address of values_ buffer in KernelParameters is not
        # correct as it is computed based on 16-byte alignment.
        patch(
            "https://github.com/ROCm/clr/commit/c4f773db0b4ccbbeed4e3d6c0f6bff299c2aa3f0.patch?full_index=1",
            sha256="5bb9b0e08888830ccf3a0a658529fe25f4ee62b5b8890f349bf2cc914236eb2f",
            working_dir="clr",
            when="@5.7:6.0",
        )
        patch(
            "https://github.com/ROCm/clr/commit/7868876db742fb4d44483892856a66d2993add03.patch?full_index=1",
            sha256="7668b2a710baf4cb063e6b00280fb75c4c3e0511575e8298a9c7ae5143f60b33",
            working_dir="clr",
            when="@5.7:6.0",
        )

    # Add hipcc sources thru the below
    for d_version, d_shasum in [
        ("5.7.1", "d47d27ef2b5de7f49cdfd8547832ac9b437a32e6fc6f0e9c1646f4b704c90aee"),
        ("5.7.0", "9f839bf7226e5e26f3150f8ba6eca507ab9a668e68b207736301b3bb9040c973"),
        ("5.6.1", "5800fac92b841ef6f52acda78d9bf86f83970bec0fb848a6265d239bdb7eb51a"),
        ("5.6.0", "fdb7fdc9e4648376120330f034ee8353038d34c8a015f9eb0c208c56eeddd097"),
    ]:
        resource(
            name="hipcc",
            url=f"https://github.com/ROCm/HIPCC/archive/refs/tags/rocm-{d_version}.tar.gz",
            sha256=d_shasum,
            expand=True,
            destination="",
            placement="hipcc",
            when=f"@{d_version}",
        )
    # Add hipother sources thru the below
    for d_version, d_shasum in [
        ("6.3.2", "1623d823de49471aae3ecb1fad0e9cdddf9301a4089f1fd44f78ac2ff0c20fb2"),
        ("6.3.1", "caa69147227bf72fa7b076867f84579456ef55af63efec29914265a80602df42"),
        ("6.3.0", "a28eb1e8fe239b41e744584d45d676925ca210968ecb21bfa60678cf8e86eeb7"),
        ("6.2.4", "b7ebcf8a2679e50d27c49ebec0dbea5a67573f8b8c3f4a29108c84b28b5bedee"),
        ("6.2.1", "5d99e498c1fece44a421574282fc89c6a2499979eaa9f850e5caa7fa3a8938b8"),
        ("6.2.0", "1f854b0c07d71b10450080e3bbffe47adaf10a9745a9212797d991756a100174"),
        ("6.1.2", "2740d1e3dcf1f2d07d2a8db6acf4c972941ae392172b83fd8ddcfe8706a40d0b"),
        ("6.1.1", "8b975623c8ed1db53feea2cfd5d29f2a615e890aee1157d0d17adeb97200643f"),
        ("6.1.0", "43a48ccc82f705a15852392ee7419e648d913716bfc04063a53d2d17979b1b46"),
        ("6.0.2", "0bebb3774debcecc0b29a0cc5aa98e373a3ee7acf161503d0d9c9d0ecc8b8010"),
        ("6.0.0", "d3bf62cc17c3c44fea52b34bcbf725e7af1afc3542c2884cefcd41f65371f552"),
    ]:
        resource(
            name="hipother",
            url=f"https://github.com/ROCm/hipother/archive/refs/tags/rocm-{d_version}.tar.gz",
            sha256=d_shasum,
            expand=True,
            destination="",
            placement="hipother",
            when=f"@{d_version} +cuda",
        )

<<<<<<< HEAD
    # Add hiptests sources thru the below
    for d_version, d_shasum in [
        ("6.3.2", "5af72efd608962df5a73c8b66b479954dc432fe01828b671a91bce0451ac688b"),
        ("6.3.1", "0fc1cf4f46f2bbef377d65803d86c2489b01b598c468070c79c5114a661f07c6"),
        ("6.3.0", "8081d4ab1a43ffa1cebd646668d83008b799ab98c14daf7b455922355a439c8a"),
        ("6.2.4", "1478b49583d09cb3a96e26ec3bf8dc5ff3e3ec72fa133bb6d7768595d825051e"),
        ("6.2.1", "90fcf0169889533b882d289f9cb8a7baf9bd46a3ce36752b915083931dc839f1"),
        ("6.2.0", "314837dbac78be71844ceb959476470c484fdcd4fb622ff8de9277783e0fcf1c"),
        ("6.1.2", "5b14e4a30d8d8fb56c43e262009646ba9188eac1c8ff882d9a606a4bec69b56b"),
        ("6.1.1", "10c96ee72adf4580056292ab17cfd858a2fd7bc07abeb41c6780bd147b47f7af"),
        ("6.1.0", "cf3a6a7c43116032d933cc3bc88bfc4b17a4ee1513c978e751755ca11a5ed381"),
        ("6.0.2", "740ca064f4909c20d83226a63c2f164f7555783ec5f5f70be5bc23d3587ad829"),
        ("6.0.0", "e8f92a0f5d1f6093ca1fb24ff1b7140128900fcdc6e9f01f153d6907e5c2d807"),
        ("5.7.1", "28fbdf49f405adfee903bc0f05a43ac392c55b34c514c3582dfb7d6d67e79985"),
        ("5.7.0", "b1dae3cfc715e71dce92ac1da94265a9398944c76cee85ffab8f0c93665a48d6"),
        ("5.6.1", "5b3002ddfafda162329e4d9e6ac1200eeb48ff08e666b342aa8aeca30750f48b"),
        ("5.6.0", "8cf4509bf9c0747dab8ed8fec1365a9156792034b517207a0b2d63270429fd2e"),
    ]:
        resource(
            name="hip-tests",
            url=f"https://github.com/ROCm/hip-tests/archive/refs/tags/rocm-{d_version}.tar.gz",
            sha256=d_shasum,
            expand=True,
            destination="",
            placement="hip-tests",
            when=f"@{d_version}",
        )

=======
>>>>>>> c943c8c1
    # Improve compilation without git repo and remove compiler rt linkage
    # for host and correction in CMake target path variable and
    # correcting the CMake path variable.
    patch("0013-remove-compiler-rt-linkage-for-host.5.3.0.patch", when="@5.3.0:5.4")
    patch("0014-hip-test-file-reorg-5.4.0.patch", when="@5.4.0:5.5")
    patch("0016-hip-sample-fix-hipMalloc-call.patch", when="@5.4.3:5.5")
    patch("0014-remove-compiler-rt-linkage-for-host.5.5.0.patch", when="@5.5")
    patch("0014-remove-compiler-rt-linkage-for-host.5.6.0.patch", when="@5.6.0:5.6")
    patch("0014-Remove-compiler-rt-linkage-for-host-for-5.7.0.patch", when="@5.7.0:5.7")
    patch("0014-remove-compiler-rt-linkage-for-host.6.0.patch", when="@6.0")
    patch("0014-remove-compiler-rt-linkage-for-host.6.1.patch", when="@6.1")
    patch("0015-reverting-operator-mixup-fix-for-slate.patch", when="@5.6:6.0")
    patch("0018-reverting-hipMemoryType-with-memoryType.patch", when="@6.0:")

    # See https://github.com/ROCm/HIP/pull/3206
    patch(
        "https://github.com/ROCm/HIP/commit/50ee82f6bc4aad10908ce09198c9f7ebfb2a3561.patch?full_index=1",
        sha256="c2ee21cdc55262c7c6ba65546b5ca5f65ea89730",
        when="@5.2:5.7",
    )

    @property
    def root_cmakelists_dir(self):
        if self.spec.satisfies("@4.5:5.5"):
            return "hipamd"
        else:
            return "clr"

    def get_paths(self):
        if self.spec.external:
            # For external packages we only assume the `hip` prefix is known,
            # because spack does not set prefixes of dependencies of externals.
            hip_libs_at_top = os.path.basename(self.spec.prefix) != "hip"
            # We assume self.spec.prefix is  /opt/rocm-x.y.z for rocm-5.2.0 and newer
            # and /opt/rocm-x.y.z/hip for older versions
            # However, depending on how an external is found it can be at either level
            # of the installation path
            if self.spec.satisfies("@5.2.0:"):
                if hip_libs_at_top:
                    rocm_prefix = Prefix(self.spec.prefix)
                else:
                    rocm_prefix = Prefix(os.path.dirname(self.spec.prefix))
            else:
                # We assume self.spec.prefix is /opt/rocm-x.y.z/hip and rocm has a
                # default installation with everything installed under
                # /opt/rocm-x.y.z
                # Note that since the key hip library can also exist at the top of the
                # /opt/rocm-x.y.z/lib tree, it is possible that the package is detected
                # without the correct prefix.  Work around it.
                if hip_libs_at_top:
                    rocm_prefix = Prefix(self.spec.prefix)
                else:
                    rocm_prefix = Prefix(os.path.dirname(self.spec.prefix))

            if not os.path.isdir(rocm_prefix):
                msg = "Could not determine prefix for other rocm components\n"
                msg += "Either report a bug at github.com/spack/spack or "
                msg += "manually edit rocm_prefix in the package file as "
                msg += "a workaround."
                raise RuntimeError(msg)

            if hip_libs_at_top:
                hip_path = "{0}/hip".format(self.spec.prefix)
            else:
                hip_path = self.spec.prefix

            paths = {
                "hip-path": hip_path,
                "rocm-path": rocm_prefix,
                "llvm-amdgpu": rocm_prefix.llvm,
                "hsa-rocr-dev": rocm_prefix.hsa,
                "rocminfo": rocm_prefix,
                "comgr": rocm_prefix,
                "rocm-device-libs": rocm_prefix,
                "hipify-clang": rocm_prefix,
            }

            if self.spec.satisfies("@5.7:"):
                paths["hip-path"] = rocm_prefix
            if self.spec.satisfies("@6.0:"):
                paths["hsa-rocr-dev"] = rocm_prefix

        else:
            paths = {
                "hip-path": self.spec.prefix,
                "rocm-path": self.spec.prefix,
                "llvm-amdgpu": self.spec["llvm-amdgpu"].prefix,
                "hsa-rocr-dev": self.spec["hsa-rocr-dev"].prefix,
                "rocminfo": self.spec["rocminfo"].prefix,
                "comgr": self.spec["comgr"].prefix,
                "rocm-device-libs": self.spec["llvm-amdgpu"].prefix,
                "hipify-clang": self.spec["hipify-clang"].prefix,
            }
        paths["bitcode"] = paths["rocm-device-libs"].amdgcn.bitcode

        return paths

    @classmethod
    def determine_version(cls, lib):
        match = re.search(r"lib\S*\.so\.\d+\.\d+\.(\d)(\d\d)(\d\d)", lib)
        if match:
            ver = "{0}.{1}.{2}".format(
                int(match.group(1)), int(match.group(2)), int(match.group(3))
            )
        else:
            ver = None
        return ver

    def set_variables(self, env):
        if self.spec.satisfies("+rocm"):
            # Note: do not use self.spec[name] here, since not all dependencies
            # have defined prefixes when hip is marked as external.
            paths = self.get_paths()

            # Used in hipcc, but only useful when hip is external, since only then
            # there is a common prefix /opt/rocm-x.y.z.
            env.set("ROCM_PATH", paths["rocm-path"])
            if self.spec.satisfies("@5.4:"):
                env.set("HIPIFY_CLANG_PATH", paths["hipify-clang"])
            if self.spec.satisfies("@6.1:"):
                env.prepend_path("LD_LIBRARY_PATH", paths["hsa-rocr-dev"].lib)

            # hipcc recognizes HIP_PLATFORM == hcc and HIP_COMPILER == clang, even
            # though below we specified HIP_PLATFORM=rocclr and HIP_COMPILER=clang
            # in the CMake args.
            env.set("HIP_PLATFORM", "amd")

            env.set("HIP_COMPILER", "clang")

            # bin directory where clang++ resides
            env.set("HIP_CLANG_PATH", paths["llvm-amdgpu"].bin)

            # Path to hsa-rocr-dev prefix used by hipcc.
            env.set("HSA_PATH", paths["hsa-rocr-dev"])

            # This is a variable that does not exist in hipcc but was introduced
            # in a patch of ours since 3.5.0 to locate rocm_agent_enumerator:
            # https://github.com/ROCm/HIP/pull/2138
            env.set("ROCMINFO_PATH", paths["rocminfo"])

            # This one is used in hipcc to run `clang --hip-device-lib-path=...`
            env.set("DEVICE_LIB_PATH", paths["bitcode"])

            # And this is used in clang whenever the --hip-device-lib-path is not
            # used (e.g. when clang is invoked directly)
            env.set("HIP_DEVICE_LIB_PATH", paths["bitcode"])

            # Just the prefix of hip (used in hipcc)
            # Deprecated in 5.1.0 and breaks hipcc in 5.5.1+
            if self.spec.satisfies("@:5.4"):
                env.set("HIP_PATH", paths["hip-path"])

            # Used in comgr and seems necessary when using the JIT compiler, e.g.
            # hiprtcCreateProgram:
            # https://github.com/ROCm/ROCm-CompilerSupport/blob/rocm-4.0.0/lib/comgr/src/comgr-env.cpp
            env.set("LLVM_PATH", paths["llvm-amdgpu"])
            env.set("COMGR_PATH", paths["comgr"])

            # Finally we have to set --rocm-path=<prefix> ourselves, which is not
            # the same as --hip-device-lib-path (set by hipcc). It's used to set
            # default bin, include and lib folders in clang. If it's not set it is
            # infered from the clang install dir (and they try to find
            # /opt/rocm again...). If this path is set, there is no strict checking
            # and parsing of the <prefix>/bin/.hipVersion file. Let's just set this
            # to the hip prefix directory for non-external builds so that the
            # bin/.hipVersion file can still be parsed.
            # See also https://github.com/ROCm/HIP/issues/2223
            env.append_path(
                "HIPCC_COMPILE_FLAGS_APPEND",
                "--rocm-path={0}".format(paths["rocm-path"]),
                separator=" ",
            )
        elif self.spec.satisfies("+cuda"):
            env.set("CUDA_PATH", self.spec["cuda"].prefix)
            env.set("HIP_PATH", self.spec.prefix)
            env.set("HIP_PLATFORM", "nvidia")

        # Set up hipcc/hip-clang to use the specific GCC toolchain that is
        # being used to compile. This is only important for external ROCm
        # installations, which may otherwise pick up the wrong GCC toolchain.
        if self.spec.external and self.spec.satisfies("%gcc"):
            # This is picked up by hipcc.
            env.append_path(
                "HIPCC_COMPILE_FLAGS_APPEND",
                f"--gcc-toolchain={self.compiler.prefix}",
                separator=" ",
            )
            # This is picked up by CMake when using HIP as a CMake language.
            env.append_path("HIPFLAGS", f"--gcc-toolchain={self.compiler.prefix}", separator=" ")

    def setup_build_environment(self, env):
        self.set_variables(env)

    def setup_run_environment(self, env):
        self.set_variables(env)

    def setup_dependent_build_environment(self, env, dependent_spec):
        self.set_variables(env)

        if "amdgpu_target" in dependent_spec.variants:
            arch = dependent_spec.variants["amdgpu_target"]
            if "none" not in arch and "auto" not in arch:
                env.set("HCC_AMDGPU_TARGET", ",".join(arch.value))

    def setup_dependent_run_environment(self, env, dependent_spec):
        self.setup_dependent_build_environment(env, dependent_spec)

    def setup_dependent_package(self, module, dependent_spec):
        self.spec.hipcc = join_path(self.prefix.bin, "hipcc")

    def patch(self):
        if self.spec.satisfies("@5.2:5.4 +rocm"):
            filter_file(
                '"${ROCM_PATH}/llvm"',
                self.spec["llvm-amdgpu"].prefix,
                "hipamd/hip-config.cmake.in",
                string=True,
            )
        if self.spec.satisfies("@5.6.0:5.6 +rocm"):
            filter_file(
                '"${ROCM_PATH}/llvm"',
                self.spec["llvm-amdgpu"].prefix,
                "clr/hipamd/hip-config.cmake.in",
                string=True,
            )
        if self.spec.satisfies("@5.7:6.2 +rocm"):
            filter_file(
                '"${ROCM_PATH}/llvm"',
                self.spec["llvm-amdgpu"].prefix,
                "clr/hipamd/hip-config-amd.cmake",
                string=True,
            )
        perl = self.spec["perl"].command

        if self.spec.satisfies("@:5.5"):
            with working_dir("bin"):
                filter_shebang("hipconfig")
            with working_dir("hipamd/bin"):
                filter_file("^#!/usr/bin/perl", f"#!{perl}", "roc-obj-extract", "roc-obj-ls")
        if self.spec.satisfies("@5.6:"):
            with working_dir("clr/hipamd/bin"):
                filter_file("^#!/usr/bin/perl", f"#!{perl}", "roc-obj-extract", "roc-obj-ls")
        if self.spec.satisfies("@5.6:5.7"):
            with working_dir("hipcc/bin"):
                filter_shebang("hipconfig")

        if self.spec.satisfies("+rocm"):
            numactl = self.spec["numactl"].prefix.lib
            if self.spec.satisfies("@:5.5"):
                with working_dir("bin"):
                    filter_file(" -lnuma", f" -L{numactl} -lnuma", "hipcc")
            elif self.spec.satisfies("@5.6:5.7"):
                with working_dir("hipcc/src"):
                    filter_file(" -lnuma", f" -L{numactl} -lnuma", "hipBin_amd.h")

    def cmake_args(self):
        args = [
            # find_package(Clang) and find_package(LLVM) in clr/hipamd/src/hiprtc/CMakeLists.txt
            # should find llvm-amdgpu
            self.define("LLVM_ROOT", self.spec["llvm-amdgpu"].prefix),
            self.define("Clang_ROOT", self.spec["llvm-amdgpu"].prefix),
            # Use the new behaviour of the policy CMP0074
            # (https://cmake.org/cmake/help/latest/policy/CMP0074.html) which will search
            # "prefixes specified by the <PackageName>_ROOT CMake variable".
            # From HIP 6.2 onwards the policy is set explicitly by HIP itself:
            # https://github.com/ROCm/clr/commit/a2a8dad980b0fa1a6086e0c0f95847ae80f5a2c6.
            self.define("CMAKE_POLICY_DEFAULT_CMP0074", "NEW"),
        ]
        if self.spec.satisfies("+rocm"):
            args.append(self.define("HSA_PATH", self.spec["hsa-rocr-dev"].prefix))
            args.append(self.define("HIP_COMPILER", "clang"))
            args.append(
                self.define(
                    "PROF_API_HEADER_PATH",
                    self.spec["roctracer-dev-api"].prefix.roctracer.include.ext,
                )
            )
            args.append(self.define("HIP_RUNTIME", "rocclr"))
            args.append(self.define("HIP_PLATFORM", "amd"))
            if self.spec.satisfies("@5.6.0:"):
                args.append(self.define("HIP_LLVM_ROOT", self.spec["llvm-amdgpu"].prefix))
            if self.spec.satisfies("@6.1.0:") and self.spec.satisfies("+asan"):
                args.append(self.define("ADDRESS_SANITIZER", "ON"))
                args.append(
                    self.define("CMAKE_C_COMPILER", f"{self.spec['llvm-amdgpu'].prefix}/bin/clang")
                )
                args.append(
                    self.define(
                        "CMAKE_CXX_COMPILER", f"{self.spec['llvm-amdgpu'].prefix}/bin/clang++"
                    )
                )
                args.append(
                    self.define(
                        "CMAKE_CXX_FLAGS",
                        f"-I{self.spec['libx11'].prefix.include} "
                        f"-I{self.spec['mesa'].prefix.include} "
                        f"-I{self.spec['xproto'].prefix.include}",
                    )
                )

        if self.spec.satisfies("+cuda"):
            args.append(self.define("HIP_PLATFORM", "nvidia"))
            args.append(self.define("HIPNV_DIR", self.stage.source_path + "/hipother/hipnv"))

        args.append(self.define("HIP_COMMON_DIR", self.stage.source_path))
        args.append(self.define("HIP_CATCH_TEST", "OFF"))
        if self.spec.satisfies("@:5.5"):
            args.append(self.define("ROCCLR_PATH", self.stage.source_path + "rocclr"))
            args.append(self.define("AMD_OPENCL_PATH", self.stage.source_path + "opencl"))
        if self.spec.satisfies("@5.3.0:"):
            args.append("-DCMAKE_INSTALL_LIBDIR=lib")
        if self.spec.satisfies("@5.6.0:"):
            args.append(self.define("ROCCLR_PATH", self.stage.source_path + "/clr/rocclr"))
            args.append(self.define("AMD_OPENCL_PATH", self.stage.source_path + "/clr/opencl"))
            args.append(self.define("CLR_BUILD_HIP", True))
            args.append(self.define("CLR_BUILD_OCL", False))
        if self.spec.satisfies("@5.6:5.7"):
            args.append(self.define("HIPCC_BIN_DIR", self.stage.source_path + "/hipcc/bin"))
        if self.spec.satisfies("@6.0:"):
            args.append(self.define("HIPCC_BIN_DIR", self.spec["hipcc"].prefix.bin))
        return args<|MERGE_RESOLUTION|>--- conflicted
+++ resolved
@@ -331,37 +331,6 @@
             when=f"@{d_version} +cuda",
         )
 
-<<<<<<< HEAD
-    # Add hiptests sources thru the below
-    for d_version, d_shasum in [
-        ("6.3.2", "5af72efd608962df5a73c8b66b479954dc432fe01828b671a91bce0451ac688b"),
-        ("6.3.1", "0fc1cf4f46f2bbef377d65803d86c2489b01b598c468070c79c5114a661f07c6"),
-        ("6.3.0", "8081d4ab1a43ffa1cebd646668d83008b799ab98c14daf7b455922355a439c8a"),
-        ("6.2.4", "1478b49583d09cb3a96e26ec3bf8dc5ff3e3ec72fa133bb6d7768595d825051e"),
-        ("6.2.1", "90fcf0169889533b882d289f9cb8a7baf9bd46a3ce36752b915083931dc839f1"),
-        ("6.2.0", "314837dbac78be71844ceb959476470c484fdcd4fb622ff8de9277783e0fcf1c"),
-        ("6.1.2", "5b14e4a30d8d8fb56c43e262009646ba9188eac1c8ff882d9a606a4bec69b56b"),
-        ("6.1.1", "10c96ee72adf4580056292ab17cfd858a2fd7bc07abeb41c6780bd147b47f7af"),
-        ("6.1.0", "cf3a6a7c43116032d933cc3bc88bfc4b17a4ee1513c978e751755ca11a5ed381"),
-        ("6.0.2", "740ca064f4909c20d83226a63c2f164f7555783ec5f5f70be5bc23d3587ad829"),
-        ("6.0.0", "e8f92a0f5d1f6093ca1fb24ff1b7140128900fcdc6e9f01f153d6907e5c2d807"),
-        ("5.7.1", "28fbdf49f405adfee903bc0f05a43ac392c55b34c514c3582dfb7d6d67e79985"),
-        ("5.7.0", "b1dae3cfc715e71dce92ac1da94265a9398944c76cee85ffab8f0c93665a48d6"),
-        ("5.6.1", "5b3002ddfafda162329e4d9e6ac1200eeb48ff08e666b342aa8aeca30750f48b"),
-        ("5.6.0", "8cf4509bf9c0747dab8ed8fec1365a9156792034b517207a0b2d63270429fd2e"),
-    ]:
-        resource(
-            name="hip-tests",
-            url=f"https://github.com/ROCm/hip-tests/archive/refs/tags/rocm-{d_version}.tar.gz",
-            sha256=d_shasum,
-            expand=True,
-            destination="",
-            placement="hip-tests",
-            when=f"@{d_version}",
-        )
-
-=======
->>>>>>> c943c8c1
     # Improve compilation without git repo and remove compiler rt linkage
     # for host and correction in CMake target path variable and
     # correcting the CMake path variable.
