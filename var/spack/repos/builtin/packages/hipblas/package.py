--- conflicted
+++ resolved
@@ -33,11 +33,6 @@
         depends_on('rocblas@' + ver, type='link', when='@' + ver)
         depends_on('comgr@' + ver, type='build', when='@' + ver)
         depends_on('rocm-cmake@' + ver, type='build', when='@' + ver)
-<<<<<<< HEAD
-
-    patch('hipblas-remove-opt-rocm-reference.patch', when='@4.2.0:')
-=======
->>>>>>> cad93b16
 
     def cmake_args(self):
         args = [
