--- conflicted
+++ resolved
@@ -11,20 +11,13 @@
 
     homepage = "https://github.com/ROCmSoftwarePlatform/hipCUB"
     git = "https://github.com/ROCmSoftwarePlatform/hipCUB.git"
-<<<<<<< HEAD
     url = "https://github.com/ROCmSoftwarePlatform/hipCUB/archive/rocm-5.3.3.tar.gz"
-=======
-    url = "https://github.com/ROCmSoftwarePlatform/hipCUB/archive/rocm-5.3.0.tar.gz"
->>>>>>> 238d4f72
     tags = ["rocm"]
 
     maintainers = ["srekolam", "renjithravindrankannath"]
 
-<<<<<<< HEAD
     version("5.3.3", sha256="b4fc3c05892729873dc098f111c31f83af7d33da572bdb7d87de100d4c238e6d")
-=======
     version("5.3.0", sha256="4016cfc240b3cc1a97b549ecc4a5b76369610d46247661834630846391e5fad2")
->>>>>>> 238d4f72
     version("5.2.3", sha256="cab929f10c649f8fd76df989a16d0cd9301bc6aaad91cd2f84498c831378d559")
     version("5.2.1", sha256="07b34d8cdf885838dde264c2a70044505e7b9632cb6efbdb52e2569f95112970")
     version("5.2.0", sha256="ac4dc2310f0eb657e1337c93d8cc4a5d8396f9544a7336eeceb455678a1f9139")
@@ -132,11 +125,8 @@
         "5.2.0",
         "5.2.1",
         "5.2.3",
-<<<<<<< HEAD
+        "5.3.0",
         "5.3.3",
-=======
-        "5.3.0",
->>>>>>> 238d4f72
     ]:
         depends_on("hip@" + ver, when="@" + ver)
         depends_on("rocprim@" + ver, when="@" + ver)
