--- conflicted
+++ resolved
@@ -12,22 +12,15 @@
 
     homepage = "https://github.com/ROCm-Developer-Tools/HIPIFY"
     git = "https://github.com/ROCm-Developer-Tools/HIPIFY.git"
-<<<<<<< HEAD
     url = "https://github.com/ROCm-Developer-Tools/HIPIFY/archive/rocm-5.3.3.tar.gz"
-=======
-    url = "https://github.com/ROCm-Developer-Tools/HIPIFY/archive/rocm-5.3.0.tar.gz"
->>>>>>> 238d4f72
     tags = ["rocm"]
 
     maintainers = ["srekolam", "renjithravindrankannath"]
 
     version("master", branch="master")
 
-<<<<<<< HEAD
     version("5.3.3", sha256="9d08e2896e52c10a0a189a5407567043f2510adc7bf618591c97a22a23699691")
-=======
     version("5.3.0", sha256="7674900d2b9319d91fa8f469252c5acb5bedf339142417cdcb64f33ee8482e00")
->>>>>>> 238d4f72
     version("5.2.3", sha256="1314a37ab544b68fd51858b77d2d4b30ecff82ef3f90de6e80891a95f6749849")
     version("5.2.1", sha256="4d658d00b219f7ef40e832da3680852aeb4c258c0a114f1779fa4cda99ee23b1")
     version("5.2.0", sha256="dcd5f44daceb984bb654a209e78debf81e1cdeaf9202444a1e110b45ad6c3f4f")
@@ -136,11 +129,8 @@
         "5.2.0",
         "5.2.1",
         "5.2.3",
-<<<<<<< HEAD
+        "5.3.0",
         "5.3.3",
-=======
-        "5.3.0",
->>>>>>> 238d4f72
         "master",
     ]:
         depends_on("llvm-amdgpu@" + ver, when="@" + ver)
