# Copyright 2013-2024 Lawrence Livermore National Security, LLC and other
# Spack Project Developers. See the top-level COPYRIGHT file for details.
#
# SPDX-License-Identifier: (Apache-2.0 OR MIT)

from spack.package import *


class HipifyClang(CMakePackage):
    """hipify-clang is a clang-based tool for translation CUDA
    sources into HIP sources"""

    homepage = "https://github.com/ROCm/HIPIFY"
    git = "https://github.com/ROCm/HIPIFY.git"
    url = "https://github.com/ROCm/HIPIFY/archive/rocm-6.0.2.tar.gz"
    tags = ["rocm"]

    maintainers("srekolam", "renjithravindrankannath")

    license("MIT")

    version("master", branch="master")
    version("6.1.0", sha256="dc61b476081750130c62c7540fce49ee3a45a2b74e185d20049382574c1842d1")
    version("6.0.2", sha256="21e46276677ec8c00e61c0cbf5fa42185517f6af0d4845ea877fd40eb35198c4")
    version("6.0.0", sha256="91bed2b72a6684a04e078e50b12b36b93f64ff96523283f4e5d9a33c11e6b967")
    version("5.7.1", sha256="43121e62233dab010ab686d6805bc2d3163f0dc5e89cc503d50c4bcd59eeb394")
    version("5.7.0", sha256="10e4386727e102fba166f012147120a6ec776e8d95fbcac3af93e243205d80a6")
    version("5.6.1", sha256="ec3a4f276556f9fd924ea3c89be11b6c6ddf999cdd4387f669e38e41ee0042e8")
    version("5.6.0", sha256="a2572037a7d3bd0813bd6819a5e6c0e911678db5fd3ab15a65370601df91891b")
    version("5.5.1", sha256="35b9c07a7afaf9cf6f3bbe9dd147fa81b1b297af3e5e26e60c55629e83feaa48")
    version("5.5.0", sha256="1b75c702799ac93027337f8fb61d7c27ba960e8ece60d907fc8c5ab3f15c3fe9")
    with default_args(deprecated=True):
        version("5.4.3", sha256="79e27bd6c0a28e6a62b02dccc0b5d88a81f69fe58487e83f3b7ab47d6b64341b")
        version("5.4.0", sha256="9f51eb280671ae7f7e14eb593ee3ef099899221c4bdccfbdb7a78681ad17f37f")
        version("5.3.3", sha256="9d08e2896e52c10a0a189a5407567043f2510adc7bf618591c97a22a23699691")
        version("5.3.0", sha256="7674900d2b9319d91fa8f469252c5acb5bedf339142417cdcb64f33ee8482e00")

    variant("asan", default=False, description="Build with address-sanitizer enabled or disabled")

    # the patch was added to install the targets in the correct directory structure
    # this will fix the issue https://github.com/spack/spack/issues/30711

<<<<<<< HEAD
    patch("0001-install-hipify-clang-in-bin-dir-and-llvm-clangs-head.patch", when="@5.3.0:5.5")
    patch("0002-install-hipify-clang-in-bin-dir-and-llvm-clangs-head.patch", when="@5.6:")
=======
    patch("0001-install-hipify-clang-in-bin-dir-and-llvm-clangs-head.patch", when="@5.1.0:5.5")
    patch("0002-install-hipify-clang-in-bin-dir-and-llvm-clangs-head.patch", when="@5.6:6.0")
    patch("0003-install-hipify-clang-in-bin-dir-and-llvm-clangs-head.patch", when="@6.1:")
>>>>>>> c174cf68

    depends_on("cmake@3.5:", type="build")
    for ver in [
        "5.3.0",
        "5.3.3",
        "5.4.0",
        "5.4.3",
        "5.5.0",
        "5.5.1",
        "5.6.0",
        "5.6.1",
        "5.7.0",
        "5.7.1",
        "6.0.0",
        "6.0.2",
        "6.1.0",
        "master",
    ]:
        depends_on(f"llvm-amdgpu@{ver}", when=f"@{ver}")

    for ver in ["5.5.0", "5.5.1", "5.6.0", "5.6.1", "5.7.0", "5.7.1", "6.0.0", "6.0.2", "6.1.0"]:
        depends_on(f"rocm-core@{ver}", when=f"@{ver}")

    def setup_run_environment(self, env):
        # The installer puts the binaries directly into the prefix
        # instead of prefix/bin, so add prefix to the PATH
        env.prepend_path("PATH", self.spec.prefix)

    def cmake_args(self):
        args = []
        if self.spec.satisfies("@5.5"):
            args.append(self.define("SWDEV_375013", "ON"))
        if self.spec.satisfies("@5.7.0:"):
            args.append(self.define_from_variant("ADDRESS_SANITIZER", "asan"))
        return args<|MERGE_RESOLUTION|>--- conflicted
+++ resolved
@@ -40,14 +40,9 @@
     # the patch was added to install the targets in the correct directory structure
     # this will fix the issue https://github.com/spack/spack/issues/30711
 
-<<<<<<< HEAD
-    patch("0001-install-hipify-clang-in-bin-dir-and-llvm-clangs-head.patch", when="@5.3.0:5.5")
-    patch("0002-install-hipify-clang-in-bin-dir-and-llvm-clangs-head.patch", when="@5.6:")
-=======
     patch("0001-install-hipify-clang-in-bin-dir-and-llvm-clangs-head.patch", when="@5.1.0:5.5")
     patch("0002-install-hipify-clang-in-bin-dir-and-llvm-clangs-head.patch", when="@5.6:6.0")
     patch("0003-install-hipify-clang-in-bin-dir-and-llvm-clangs-head.patch", when="@6.1:")
->>>>>>> c174cf68
 
     depends_on("cmake@3.5:", type="build")
     for ver in [
