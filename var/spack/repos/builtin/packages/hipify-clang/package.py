--- conflicted
+++ resolved
@@ -11,51 +11,15 @@
     sources into HIP sources"""
 
     homepage = "https://github.com/ROCm-Developer-Tools/HIPIFY"
-<<<<<<< HEAD
-    git      = "https://github.com/ROCm-Developer-Tools/HIPIFY.git"
-    url      = "https://github.com/ROCm-Developer-Tools/HIPIFY/archive/rocm-5.2.0.tar.gz"
-    tags     = ['rocm']
-
-    maintainers = ['srekolam', 'renjithravindrankannath']
-
-    version('master', branch='master')
-
-    version('5.2.0', sha256='dcd5f44daceb984bb654a209e78debf81e1cdeaf9202444a1e110b45ad6c3f4f')
-    version('5.1.3', sha256='6354b08b8ab2f4c481398fb768652bae00bb78c4cec7a11d5f6c7e4cb831ddf1')
-    version('5.1.0', sha256='ba792294cbdcc880e0f02e38ee352dff8d4a2c183430e13d1c5ed176bd46cfc5')
-    version('5.0.2', sha256='812bccfeb044483a1c7df89f45843afcb28d8146f348c792f082b693cbff3984')
-    version('5.0.0', sha256='06fbb3259b6d014bc24fb3c05f71026bc39ae564559d40f2ca37236044c7ba17')
-    version('4.5.2', sha256='f0d401e634642a1d6659b9163a38661ee38da1e1aceabb1f16f78f8fce048a4e')
-    version('4.5.0', sha256='1f6e1bd4b9d64eed67f519c453fa65b362a20583df1f35fd09d08de831f3c8de')
-    version('4.3.1', sha256='c5754f7c2c68ea4f65cc0ffc1e8ccc30634181525b25c10817e07eaa75ca8157', deprecated=True)
-    version('4.3.0', sha256='182b336a994e3de0dfbce935dc35091388d18a29e3cfdadb2ab7da8a2dc121a2', deprecated=True)
-    version('4.2.0', sha256='afdc82ae00e14e8e742be6cd47d8fb120d18fc52fe96cba8d8ac4c56176a432e', deprecated=True)
-    version('4.1.0', sha256='ec9cc410167b6ab31706742f3d7a77dbd29eb548e7371134b3aace8597665475', deprecated=True)
-    version('4.0.0', sha256='9d3906d606fca2bcb58f5f2a70cc4b9e298ca0e12a84ee5f18e42b7df97b38a4', deprecated=True)
-    version('3.10.0', sha256='7ebba22ed70100150bedddffa08a84f91b546347662862487b6703a1edce2623', deprecated=True)
-    version('3.9.0', sha256='07adb98e91ddd7420d873806866d53eaf77527fac57799e846823522191ba89a', deprecated=True)
-    version('3.8.0', sha256='095b876a750a0dc1ae669102ba53d668f65062b823f8be745411db86a2db7916', deprecated=True)
-    version('3.7.0', sha256='dd58c8b88d4b7877f2521b02954de79d570fa36fc751a17d33e56436ee02571e', deprecated=True)
-    version('3.5.0', sha256='31e7c11d3e221e15a2721456c4f8bceea9c28fd37345464c86ea74cf05ddf2c9', deprecated=True)
-
-    variant('build_type', default='Release', values=("Release", "Debug", "RelWithDebInfo"), description='CMake build type')
-
-    depends_on('cmake@3.5:', type='build')
-    patch('0001-Install-clang-header-into-clang-include-directory.patch', when='@4.5.0:')
-
-    for ver in ['3.5.0', '3.7.0', '3.8.0', '3.9.0', '3.10.0', '4.0.0', '4.1.0',
-                '4.2.0', '4.3.0', '4.3.1', '4.5.0', '4.5.2', '5.0.0', '5.0.2',
-                '5.1.0', '5.1.3', '5.2.0', 'master']:
-        depends_on('llvm-amdgpu@' + ver, when='@' + ver)
-=======
     git = "https://github.com/ROCm-Developer-Tools/HIPIFY.git"
     url = "https://github.com/ROCm-Developer-Tools/HIPIFY/archive/rocm-5.1.3.tar.gz"
     tags = ["rocm"]
 
-    maintainers = ["srekolam", "arjun-raj-kuppala"]
+    maintainers = ["srekolam", "renjithravindrankannath"]
 
     version("master", branch="master")
 
+    version("5.2.0", sha256="dcd5f44daceb984bb654a209e78debf81e1cdeaf9202444a1e110b45ad6c3f4f")
     version("5.1.3", sha256="6354b08b8ab2f4c481398fb768652bae00bb78c4cec7a11d5f6c7e4cb831ddf1")
     version("5.1.0", sha256="ba792294cbdcc880e0f02e38ee352dff8d4a2c183430e13d1c5ed176bd46cfc5")
     version("5.0.2", sha256="812bccfeb044483a1c7df89f45843afcb28d8146f348c792f082b693cbff3984")
@@ -119,7 +83,10 @@
         values=("Release", "Debug", "RelWithDebInfo"),
         description="CMake build type",
     )
-
+    patch(
+        "0001-Install-clang-header-into-clang-include-directory.patch",
+        when="@4.5.0:"
+    )
     depends_on("cmake@3.5:", type="build")
     for ver in [
         "3.5.0",
@@ -138,10 +105,10 @@
         "5.0.2",
         "5.1.0",
         "5.1.3",
+        "5.2.0",
         "master",
     ]:
         depends_on("llvm-amdgpu@" + ver, when="@" + ver)
->>>>>>> d9d34386
 
     def setup_run_environment(self, env):
         # The installer puts the binaries directly into the prefix
