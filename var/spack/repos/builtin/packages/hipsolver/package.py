# Copyright 2013-2022 Lawrence Livermore National Security, LLC and other
# Spack Project Developers. See the top-level COPYRIGHT file for details.
#
# SPDX-License-Identifier: (Apache-2.0 OR MIT)

from spack import *


class Hipsolver(CMakePackage):
    """hipSOLVER is a LAPACK marshalling library, with multiple supported backends.
        It sits between the application and a 'worker' LAPACK library, marshalling
        inputs into the backend library and marshalling results back to the application.
        hipSOLVER exports an interface that does not require the client to change,
        regardless of the chosen backend. Currently, hipSOLVER supports rocSOLVER
        and cuSOLVER as backends."""

    homepage = "https://github.com/ROCmSoftwarePlatform/hipSOLVER"
    git      = "https://github.com/ROCmSoftwarePlatform/hipSOLVER.git"
    url      = "https://github.com/ROCmSoftwarePlatform/hipSOLVER/archive/rocm-5.0.0.tar.gz"

    maintainers = ['srekolam']

    version('5.1.0', sha256='697ba2b2814e7ac6f79680e6455b4b5e0def1bee2014b6940f47be7d13c0ae74')
    version('5.0.2', sha256='cabeada451686ed7904a452c5f8fd3776721507db1c06f426cd8d7189ff4a441')
    version('5.0.0', sha256='c59a5783dbbcb6a601c0e73d85d4a64d6d2c8f46009c01cb2b9886323f11e02b')
    version('4.5.2', sha256='9807bf1da0da25940b546cf5d5d6064d46d837907e354e10c6eeb2ef7c296a93')
    version('4.5.0', sha256='ee1176e977736a6e6fcba507fe6f56fcb3cefd6ba741cceb28464ea8bc476cd8')

    variant('build_type', default='Release', values=("Release", "Debug", "RelWithDebInfo"), description='CMake build type')

<<<<<<< HEAD
    for ver in ['4.5.0', '4.5.2', '5.0.0', '5.0.2', '5.1.0']:
=======
    depends_on('cmake@3.5:', type='build')

    for ver in ['4.5.0', '4.5.2', '5.0.0', '5.0.2']:
>>>>>>> 43d8fe21
        depends_on('hip@' + ver, when='@' + ver)
        depends_on('rocblas@' + ver, when='@' + ver)
        depends_on('rocsolver@' + ver, when='@' + ver)
        depends_on('rocm-cmake@%s:' % ver, type='build', when='@' + ver)

    def setup_build_environment(self, env):
        env.set('CXX', self.spec['hip'].hipcc)

    def cmake_args(self):
        args = [
            self.define('BUILD_CLIENTS_SAMPLES', 'OFF'),
        ]
        return args<|MERGE_RESOLUTION|>--- conflicted
+++ resolved
@@ -28,13 +28,9 @@
 
     variant('build_type', default='Release', values=("Release", "Debug", "RelWithDebInfo"), description='CMake build type')
 
-<<<<<<< HEAD
-    for ver in ['4.5.0', '4.5.2', '5.0.0', '5.0.2', '5.1.0']:
-=======
     depends_on('cmake@3.5:', type='build')
 
-    for ver in ['4.5.0', '4.5.2', '5.0.0', '5.0.2']:
->>>>>>> 43d8fe21
+    for ver in ['4.5.0', '4.5.2', '5.0.0', '5.0.2', '5.1.0']:
         depends_on('hip@' + ver, when='@' + ver)
         depends_on('rocblas@' + ver, when='@' + ver)
         depends_on('rocsolver@' + ver, when='@' + ver)
