##############################################################################
# Copyright (c) 2013-2016, Lawrence Livermore National Security, LLC.
# Produced at the Lawrence Livermore National Laboratory.
#
# This file is part of Spack.
# Created by Todd Gamblin, tgamblin@llnl.gov, All rights reserved.
# LLNL-CODE-647188
#
# For details, see https://github.com/llnl/spack
# Please also see the LICENSE file for our notice and the LGPL.
#
# This program is free software; you can redistribute it and/or modify
# it under the terms of the GNU Lesser General Public License (as
# published by the Free Software Foundation) version 2.1, February 1999.
#
# This program is distributed in the hope that it will be useful, but
# WITHOUT ANY WARRANTY; without even the IMPLIED WARRANTY OF
# MERCHANTABILITY or FITNESS FOR A PARTICULAR PURPOSE. See the terms and
# conditions of the GNU Lesser General Public License for more details.
#
# You should have received a copy of the GNU Lesser General Public
# License along with this program; if not, write to the Free Software
# Foundation, Inc., 59 Temple Place, Suite 330, Boston, MA 02111-1307 USA
##############################################################################
from spack import *
import os


class HoomdBlue(CMakePackage):
    """HOOMD-blue is a general-purpose particle simulation toolkit. It scales
    from a single CPU core to thousands of GPUs.

    You define particle initial conditions and interactions in a high-level
    python script. Then tell HOOMD-blue how you want to execute the job and it
    takes care of the rest. Python job scripts give you unlimited flexibility
    to create custom initialization routines, control simulation parameters,
    and perform in situ analysis."""

    homepage = "http://glotzerlab.engin.umich.edu/hoomd-blue/"
    git      = "https://bitbucket.org/glotzer/hoomd-blue"

    # TODO: There is a bug in Spack that requires a url to be defined
    # even if it isn't used. These URLs can hopefully be removed someday.
    url      = "https://bitbucket.org/glotzer/hoomd-blue/get/v2.1.6.tar.bz2"
    list_url = "https://bitbucket.org/glotzer/hoomd-blue/downloads/?tab=tags"

    version('develop', git=git, submodules=True)

    # Bitbucket has tarballs for each release, but they cannot be built.
    # The tarball doesn't come with the git submodules, nor does it come
    # with a .git directory, causing the build to fail. As a workaround,
    # clone a specific tag from Bitbucket instead of using the tarballs.
    # https://bitbucket.org/glotzer/hoomd-blue/issues/238
    version('2.1.6', git=git, tag='v2.1.6', submodules=True)

    variant('mpi',  default=True,  description='Compile with MPI enabled')
    variant('cuda', default=True,  description='Compile with CUDA Toolkit')
    variant('doc',  default=False, description='Generate documentation')

    # HOOMD-blue requires C++11 support, which is only available in GCC 4.7+
    # https://bitbucket.org/glotzer/hoomd-blue/issues/238
    # https://gcc.gnu.org/projects/cxx-status.html
    conflicts('%gcc@:4.6')

    # HOOMD-blue uses hexadecimal floats, which are not technically part of
    # the C++11 standard. GCC 6.0+ produces an error when this happens.
    # https://bitbucket.org/glotzer/hoomd-blue/issues/239
    # https://bugzilla.redhat.com/show_bug.cgi?id=1321986
    conflicts('%gcc@6.0:')

    extends('python')
    depends_on('python@2.7:')
    depends_on('py-numpy@1.7:', type=('build', 'run'))
    depends_on('cmake@2.8.0:', type='build')
    depends_on('pkg-config', type='build')
    depends_on('mpi', when='+mpi')
    depends_on('cuda@7.0:', when='+cuda')
    depends_on('doxygen@1.8.5:', when='+doc', type='build')

    def cmake_args(self):
        spec = self.spec

        cmake_args = [
<<<<<<< HEAD
            '-DPYTHON_EXECUTABLE=%s' % spec['python'].executable,
            '-DBOOST_ROOT=%s'        % spec['boost'].prefix
=======
            '-DPYTHON_EXECUTABLE={0}/python'.format(spec['python'].prefix.bin),
>>>>>>> 281ba994
        ]

        # MPI support
        if '+mpi' in spec:
            os.environ['MPI_HOME'] = spec['mpi'].prefix
            cmake_args.append('-DENABLE_MPI=ON')
        else:
            cmake_args.append('-DENABLE_MPI=OFF')

        # CUDA support
        if '+cuda' in spec:
            cmake_args.append('-DENABLE_CUDA=ON')
        else:
            cmake_args.append('-DENABLE_CUDA=OFF')

        # CUDA-aware MPI library support
        # if '+cuda' in spec and '+mpi' in spec:
        #    cmake_args.append('-DENABLE_MPI_CUDA=ON')
        # else:
        #    cmake_args.append('-DENABLE_MPI_CUDA=OFF')

        # There may be a bug in the MPI-CUDA code. See:
        # https://groups.google.com/forum/#!msg/hoomd-users/2griTESmc5I/E69s_M5fDwAJ
        # This prevented "make test" from passing for me.
        cmake_args.append('-DENABLE_MPI_CUDA=OFF')

        # Documentation
        if '+doc' in spec:
            cmake_args.append('-DENABLE_DOXYGEN=ON')
        else:
            cmake_args.append('-DENABLE_DOXYGEN=OFF')

        return cmake_args<|MERGE_RESOLUTION|>--- conflicted
+++ resolved
@@ -81,12 +81,7 @@
         spec = self.spec
 
         cmake_args = [
-<<<<<<< HEAD
-            '-DPYTHON_EXECUTABLE=%s' % spec['python'].executable,
-            '-DBOOST_ROOT=%s'        % spec['boost'].prefix
-=======
-            '-DPYTHON_EXECUTABLE={0}/python'.format(spec['python'].prefix.bin),
->>>>>>> 281ba994
+            '-DPYTHON_EXECUTABLE={0}'.format(spec['python'].executable),
         ]
 
         # MPI support
