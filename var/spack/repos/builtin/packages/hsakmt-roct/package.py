# Copyright 2013-2023 Lawrence Livermore National Security, LLC and other
# Spack Project Developers. See the top-level COPYRIGHT file for details.
#
# SPDX-License-Identifier: (Apache-2.0 OR MIT)


import os

from spack.package import *


class HsakmtRoct(CMakePackage):
    """This is a thunk python recipe to build and install Thunk Interface.
    Thunk Interface is a user-mode API interfaces used to interact
    with the ROCk driver."""

    homepage = "https://github.com/RadeonOpenCompute/ROCT-Thunk-Interface"
    git = "https://github.com/RadeonOpenCompute/ROCT-Thunk-Interface.git"
    url = "https://github.com/RadeonOpenCompute/ROCT-Thunk-Interface/archive/rocm-5.5.0.tar.gz"
    tags = ["rocm"]

    maintainers("srekolam", "renjithravindrankannath")

    version("master", branch="master")
    version("5.5.1", sha256="4ffde3fc1f91f24cdbf09263fd8e012a3995ad10854f4c1d866beab7b9f36bf4")
    version("5.5.0", sha256="2b11fd8937c2b06cd4ddea2c3699fbf3d1651892c4c5957d38553b993dd9af18")
    version("5.4.3", sha256="3799abbe7177fbff3b304e2a363e2b39e8864f8650ae569b2b88b9291f9a710c")
    version("5.4.0", sha256="690a78a6e67ae2b3f518dbc4a1e267237d6a342e1063b31eef297f4a04d780f8")
    version("5.3.3", sha256="b5350de915997ed48072b37a21c2c44438028255f6cc147c25a196ad383c52e7")
    version("5.3.0", sha256="c150be3958fd46e57bfc9db187819ec34b1db8f0cf9b69f8c3f8915001800ab8")
    version("5.2.3", sha256="8d313b8fd945a8d7248c00a2de9a2ee896fe77e464430a91b63400a986ec0bf0")
    version("5.2.1", sha256="13c4a6748c4ae70f87869f10fda101d67c9dbaecf040687f7f5d9bb8b6d0506c")
    version("5.2.0", sha256="3797cb0eafbec3fd3d4a2b53f789eb8cdbab30729f13dbcca0a10bc1bafd2187")
    version("5.1.3", sha256="3c66b1aa7451571ce8bee10e601d34b93c9416b9be476610ee5685dbad81034a")
    version("5.1.0", sha256="032717e80b1aefed59f11399e575564ee86ee7c125e889f7c79c2afdfab1eb93")
    version(
        "5.0.2",
        sha256="f2a27ac18aada1dc0dba6455beb7dd7d88a4457c1917024ea372fecb03356e97",
        deprecated=True,
    )
    version(
        "5.0.0",
        sha256="1d803572eac0d6186260b5671268bad7513aa9433f9c2e99f14c8bf766c02122",
        deprecated=True,
    )
    version(
        "4.5.2",
        sha256="fb8e44226b9e393baf51bfcb9873f63ce7e4fcf7ee7f530979cf51857ea4d24b",
        deprecated=True,
    )
    version(
        "4.5.0",
        sha256="620b39959e0ee5d709b8cf6eb3cc06c8356d72838343756230c638899b10bb9a",
        deprecated=True,
    )
    version(
        "4.3.1",
        sha256="9d0727e746d4ae6e2709e3534d91046640be511a71c027f47db25e529fe3b4d4",
        deprecated=True,
    )
    version(
        "4.3.0",
        sha256="1ef5fe687bc23ffda17841fe354c1fb94e9aaf276ca9e5757488852f9066f231",
        deprecated=True,
    )
    version(
        "4.2.0",
        sha256="cc325d4b9a96062f2ad0515fce724a8c64ba56a7d7f1ac4a0753941b8599c52e",
        deprecated=True,
    )
    version(
        "4.1.0",
        sha256="8443ed5907a7ba9ad4003a49d90ff7b8886e1b2a5e90f14e4035765a7f64d7ca",
        deprecated=True,
    )
    version(
        "4.0.0",
        sha256="a6960fffc8388731ee18953faae12d1449c582e3b3594418845a544455895f42",
        deprecated=True,
    )
    version(
        "3.10.0",
        sha256="a3d629247a763cc36f5d48e9122cee8498574af628e14e3c38686c05f66e3e06",
        deprecated=True,
    )
    version(
        "3.9.0",
        sha256="e1bb8b010855736d8a97957222f648532d42646ec2964776a9a1455dc81104a3",
        deprecated=True,
    )
    version(
        "3.8.0",
        sha256="cd5440f31f592737b5d05448704bd01f91f73cfcab8a7829922e81332575cfe8",
        deprecated=True,
    )
    version(
        "3.7.0",
        sha256="b357fe7f425996c49f41748923ded1a140933de7564a70a828ed6ded6d896458",
        deprecated=True,
    )
    version(
        "3.5.0",
        sha256="d9f458c16cb62c3c611328fd2f2ba3615da81e45f3b526e45ff43ab4a67ee4aa",
        deprecated=True,
    )

<<<<<<< HEAD
    variant(
        "build_type",
        default="Release",
        values=("Release", "Debug", "RelWithDebInfo"),
        description="CMake build type",
    )
    variant("shared", default=False, description="Build shared or static library")
=======
    variant("shared", default=True, description="Build shared or static library")
>>>>>>> 936c6045

    depends_on("pkgconfig", type="build", when="@4.5.0:")
    depends_on("cmake@3:", type="build")
    depends_on("numactl")
    depends_on("libdrm", when="@4.5.0:")

    for ver in ["5.3.0", "5.4.0", "5.4.3"]:
        depends_on("llvm-amdgpu@" + ver, type="test", when="@" + ver)

    for ver in ["5.5.0", "5.5.1"]:
        depends_on("rocm-core@" + ver, when="@" + ver)
        depends_on("llvm-amdgpu@" + ver, type="test", when="@" + ver)

    # See https://github.com/RadeonOpenCompute/ROCT-Thunk-Interface/issues/72
    # and https://github.com/spack/spack/issues/28398
    patch("0001-Remove-compiler-support-libraries-and-libudev-as-req.patch", when="@4.5.0:5.2")
    patch("0002-Remove-compiler-support-libraries-and-libudev-as-req-5.3.patch", when="@5.3.0:5.4")

    @property
    def install_targets(self):
        if self.version == Version("3.5.0"):
            return ["install", "install-dev"]
        else:
            return ["install"]

    def cmake_args(self):
        args = [self.define_from_variant("BUILD_SHARED_LIBS", "shared")]
        if self.spec.satisfies("@5.4.3:"):
            args.append("-DCMAKE_INSTALL_LIBDIR=lib")
        return args

    @run_after("install")
    @on_package_attributes(run_tests=True)
    def check_install(self):
        if self.spec.satisfies("@:5.3.0"):
            print("Skipping: stand-alone tests")
            return
        test_dir = "tests/kfdtest"
        with working_dir(test_dir, create=True):
            cmake_bin = join_path(self.spec["cmake"].prefix.bin, "cmake")
            prefixes = ";".join(
                [
                    self.spec["libdrm"].prefix,
                    self.spec["hsakmt-roct"].prefix,
                    self.spec["numactl"].prefix,
                    self.spec["pkgconfig"].prefix,
                    self.spec["llvm-amdgpu"].prefix,
                    self.spec["zlib"].prefix,
                    self.spec["ncurses"].prefix,
                ]
            )
            hsakmt_path = ";".join([self.spec["hsakmt-roct"].prefix])
            cc_options = [
                "-DCMAKE_PREFIX_PATH=" + prefixes,
                "-DLIBHSAKMT_PATH=" + hsakmt_path,
                ".",
            ]
            self.run_test(cmake_bin, cc_options)
            make()
            os.environ["LD_LIBRARY_PATH"] = hsakmt_path
            os.environ["BIN_DIR"] = os.getcwd()
            self.run_test("scripts/run_kfdtest.sh")
            make("clean")<|MERGE_RESOLUTION|>--- conflicted
+++ resolved
@@ -104,17 +104,7 @@
         deprecated=True,
     )
 
-<<<<<<< HEAD
-    variant(
-        "build_type",
-        default="Release",
-        values=("Release", "Debug", "RelWithDebInfo"),
-        description="CMake build type",
-    )
-    variant("shared", default=False, description="Build shared or static library")
-=======
     variant("shared", default=True, description="Build shared or static library")
->>>>>>> 936c6045
 
     depends_on("pkgconfig", type="build", when="@4.5.0:")
     depends_on("cmake@3:", type="build")
