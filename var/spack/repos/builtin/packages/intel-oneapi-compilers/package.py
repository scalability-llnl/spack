# Copyright 2013-2024 Lawrence Livermore National Security, LLC and other
# Spack Project Developers. See the top-level COPYRIGHT file for details.
#
# SPDX-License-Identifier: (Apache-2.0 OR MIT)

import os
import platform

from spack.build_environment import dso_suffix
from spack.package import *

versions = [
    {
        "version": "2025.0.0",
        "cpp": {
            "url": "https://registrationcenter-download.intel.com/akdlm/IRC_NAS/ac92f2bb-4818-4e53-a432-f8b34d502f23/intel-dpcpp-cpp-compiler-2025.0.0.740_offline.sh",
            "sha256": "04fadf63789acee731895e631db63f65a98b8279db3d0f48bdf0d81e6103bdd8",
        },
        "ftn": {
            "url": "https://registrationcenter-download.intel.com/akdlm/IRC_NAS/69f79888-2d6c-4b20-999e-e99d72af68d4/intel-fortran-compiler-2025.0.0.723_offline.sh",
            "sha256": "2be6d607ce84f35921228595b118fbc516d28587cbc4e6dcf6b7219e5cd1a9a9",
        },
<<<<<<< HEAD
        "nvidia-plugin": {
            "url": "https://developer.codeplay.com/api/v1/products/download?product=oneapi&variant=nvidia&version=2025.0.0&filters[]=12.0&filters[]=linux",
            "sha256": "e878a6403da046ad030b5f8df299ac866b1a11aa",
        },
        "amd-plugin": {
            "url": "https://developer.codeplay.com/api/v1/products/download?product=oneapi&variant=amd&version=2025.0.0&filters[]=6.1.0&filters[]=linux",
            "sha256": "8da98029c431495ad787528eadb4dbb5d22daac6",
        },
=======
>>>>>>> bf11fb03
    },
    {
        "version": "2024.2.1",
        "cpp": {
            "url": "https://registrationcenter-download.intel.com/akdlm/IRC_NAS/74587994-3c83-48fd-b963-b707521a63f4/l_dpcpp-cpp-compiler_p_2024.2.1.79_offline.sh",
            "sha256": "af0243f80640afa94c7f9c8151da91d7ab17f448f542fa76d785230dec712048",
        },
        "ftn": {
            "url": "https://registrationcenter-download.intel.com/akdlm/IRC_NAS/5e7b0f1c-6f25-4cc8-94d7-3a527e596739/l_fortran-compiler_p_2024.2.1.80_offline.sh",
            "sha256": "6f6dab82a88082a7a39f6feb699343c521f58c6481a1bb87edba7e2550995b6d",
        },
        "nvidia-plugin": {
            "url": "https://developer.codeplay.com/api/v1/products/download?product=oneapi&variant=nvidia&version=2024.2.1&filters[]=12.0&filters[]=linux",
            "sha256": "2c377027c650291ccd8267cbf75bd3d00c7b11998cc59d5668a02a0cbc2c015f",
        },
        "amd-plugin": {
            "url": "https://developer.codeplay.com/api/v1/products/download?product=oneapi&variant=amd&version=2024.2.1&filters[]=6.1.0&filters[]=linux",
            "sha256": "fbeb64f959f907cbf3469f4e154b2af6d8ff46fe4fc667c811e04f3872a13823",
        },
    },
    {
        "version": "2024.2.0",
        "cpp": {
            "url": "https://registrationcenter-download.intel.com/akdlm/IRC_NAS/6780ac84-6256-4b59-a647-330eb65f32b6/l_dpcpp-cpp-compiler_p_2024.2.0.495_offline.sh",
            "sha256": "9463aa979314d2acc51472d414ffcee032e9869ca85ac6ff4c71d39500e5173d",
        },
        "ftn": {
            "url": "https://registrationcenter-download.intel.com/akdlm/IRC_NAS/801143de-6c01-4181-9911-57e00fe40181/l_fortran-compiler_p_2024.2.0.426_offline.sh",
            "sha256": "fd19a302662b2f86f76fc115ef53a69f16488080278dba4c573cc705f3a52ffa",
        },
        "nvidia-plugin": {
            "url": "https://developer.codeplay.com/api/v1/products/download?product=oneapi&variant=nvidia&version=2024.2.0&filters[]=12.0&filters[]=linux",
            "sha256": "0622df0054364b01e91e7ed72a33cb3281e281db5b0e86579f516b1cc5336b0f",
        },
        "amd-plugin": {
            "url": "https://developer.codeplay.com/api/v1/products/download?product=oneapi&variant=amd&version=2024.2.0&filters[]=6.1.0&filters[]=linux",
            "sha256": "d1e9d30fa92f3ef606f054d8cbd7c338b3e46f6a9f8472736e29e8ccd9e50688",
        },
    },
    {
        "version": "2024.1.0",
        "cpp": {
            "url": "https://registrationcenter-download.intel.com/akdlm/IRC_NAS/2e562b6e-5d0f-4001-8121-350a828332fb/l_dpcpp-cpp-compiler_p_2024.1.0.468_offline.sh",
            "sha256": "534ecc6e4b690c9011d7765cbe178f520aa8f49c0eb4ea80ea1415e48e5d7cf7",
        },
        "ftn": {
            "url": "https://registrationcenter-download.intel.com/akdlm/IRC_NAS/fd9342bd-7d50-442c-a3e4-f41974e14396/l_fortran-compiler_p_2024.1.0.465_offline.sh",
            "sha256": "30a02bad9a96a543c60f3bfa4238dfe07c2d26d76fc22ba9aa9b7c603e11f1b9",
        },
    },
    {
        "version": "2024.0.2",
        "cpp": {
            "url": "https://registrationcenter-download.intel.com/akdlm/IRC_NAS/bb99984f-370f-413d-bbec-38928d2458f2/l_dpcpp-cpp-compiler_p_2024.0.2.29_offline.sh",
            "sha256": "0ec22d69f4207fea4b7488d1c9e62adbc14fb6daa1574d6edcadc912da007b3c",
        },
        "ftn": {
            "url": "https://registrationcenter-download.intel.com/akdlm/IRC_NAS/41df6814-ec4b-4698-a14d-421ee2b02aa7/l_fortran-compiler_p_2024.0.2.28_offline.sh",
            "sha256": "396ac4fbcb3799d5c1a866a60cf81f85f7cab8c6f35289f61c5cda63c7101b5e",
        },
    },
    {
        "version": "2024.0.1",
        "cpp": {
            "url": "https://registrationcenter-download.intel.com/akdlm//IRC_NAS/c68c8f0a-47f5-4f26-8e8e-fa2627271279/l_dpcpp-cpp-compiler_p_2024.0.1.29_offline.sh",
            "sha256": "22497c46bfb916c82677489775c113141510423799b7eca35f35dffeb2a14104",
        },
        "ftn": {
            "url": "https://registrationcenter-download.intel.com/akdlm//IRC_NAS/4eedf77e-e097-40de-b62d-5fb70efecb59/l_fortran-compiler_p_2024.0.1.31_offline.sh",
            "sha256": "9d49ecc1862c60eb0627bfdd80d63a47118095af0ff5adeeda10ec36aaffc82c",
        },
    },
    {
        "version": "2024.0.0",
        "cpp": {
            "url": "https://registrationcenter-download.intel.com/akdlm//IRC_NAS/5c8e686a-16a7-4866-b585-9cf09e97ef36/l_dpcpp-cpp-compiler_p_2024.0.0.49524_offline.sh",
            "sha256": "d10bad2009c98c631fbb834aae62012548daeefc806265ea567316cd9180a684",
        },
        "ftn": {
            "url": "https://registrationcenter-download.intel.com/akdlm//IRC_NAS/89b0fcf9-5c00-448a-93a1-5ee4078e008e/l_fortran-compiler_p_2024.0.0.49493_offline.sh",
            "sha256": "57faf854b8388547ee4ef2db387a9f6f3b4d0cebd67b765cf5e844a0a970d1f9",
        },
    },
    {
        "version": "2023.2.4",
        "cpp": {
            "url": "https://registrationcenter-download.intel.com/akdlm/IRC_NAS/b00a4b0e-bd21-41fa-ab34-19e8e2a77c5a/l_dpcpp-cpp-compiler_p_2023.2.4.24_offline.sh",
            "sha256": "f143a764adba04a41e49ec405856ad781e5c3754812e90a7ffe06d08cd07f684",
        },
        "ftn": {
            "url": "https://registrationcenter-download.intel.com/akdlm/IRC_NAS/5bfaa204-689d-4bf1-9656-e37e35ea3fc2/l_fortran-compiler_p_2023.2.4.31_offline.sh",
            "sha256": "2f327d67cd207399b327df5b7c912baae800811d0180485ef5431f106686c94b",
        },
    },
    {
        "version": "2023.2.3",
        "cpp": {
            "url": "https://registrationcenter-download.intel.com/akdlm/IRC_NAS/d85fbeee-44ec-480a-ba2f-13831bac75f7/l_dpcpp-cpp-compiler_p_2023.2.3.12_offline.sh",
            "sha256": "b80119a3e54306b85198e907589b00b11c072f107ac39c1686a1996f76466b26",
        },
        "ftn": {
            "url": "https://registrationcenter-download.intel.com/akdlm/IRC_NAS/0ceccee5-353c-4fd2-a0cc-0aecb7492f87/l_fortran-compiler_p_2023.2.3.13_offline.sh",
            "sha256": "ef8d95b7165d42da8576bf89a100bd21be7253d0aec039ff76c9213fa2aa9c62",
        },
    },
    {
        "version": "2023.2.1",
        "cpp": {
            "url": "https://registrationcenter-download.intel.com/akdlm//IRC_NAS/ebf5d9aa-17a7-46a4-b5df-ace004227c0e/l_dpcpp-cpp-compiler_p_2023.2.1.8_offline.sh",
            "sha256": "f5656b2f5bb5d904639e6ef1f90a2d2e760d2906e82ebc0dd387709738ca714b",
        },
        "ftn": {
            "url": "https://registrationcenter-download.intel.com/akdlm//IRC_NAS/0d65c8d4-f245-4756-80c4-6712b43cf835/l_fortran-compiler_p_2023.2.1.8_offline.sh",
            "sha256": "d4e36abc014c184698fec318a127f15a696b5333b3b0282aba1968b351207185",
        },
    },
    {
        "version": "2023.2.0",
        "cpp": {
            "url": "https://registrationcenter-download.intel.com/akdlm/IRC_NAS/748687b0-5a22-467c-86c6-c312fa0206b2/l_dpcpp-cpp-compiler_p_2023.2.0.49256_offline.sh",
            "sha256": "21497b2dd2bc874794c2321561af313082725f61e3101e05a050f98b7351e08f",
        },
        "ftn": {
            "url": "https://registrationcenter-download.intel.com/akdlm/IRC_NAS/237236c4-434b-4576-96ac-020ceeb22619/l_fortran-compiler_p_2023.2.0.49254_offline.sh",
            "sha256": "37c0ad6f0013512d98e385f8708ca29b23c45fddc9ec76069f1d93663668d511",
        },
    },
    {
        "version": "2023.1.0",
        "cpp": {
            "url": "https://registrationcenter-download.intel.com/akdlm/IRC_NAS/89283df8-c667-47b0-b7e1-c4573e37bd3e/l_dpcpp-cpp-compiler_p_2023.1.0.46347_offline.sh",
            "sha256": "3ac1c1179501a2646cbb052b05426554194573b4f8e2344d7699eed03fbcfa1d",
        },
        "ftn": {
            "url": "https://registrationcenter-download.intel.com/akdlm/IRC_NAS/150e0430-63df-48a0-8469-ecebff0a1858/l_fortran-compiler_p_2023.1.0.46348_offline.sh",
            "sha256": "7639af4b6c928e9e3ba92297a054f78a55f4f4d0db9db0d144cc6653004e4f24",
        },
    },
    {
        "version": "2023.0.0",
        "cpp": {
            "url": "https://registrationcenter-download.intel.com/akdlm/IRC_NAS/19123/l_dpcpp-cpp-compiler_p_2023.0.0.25393_offline.sh",
            "sha256": "473eb019282c2735d65c6058f6890e60b79a5698ae18d2c1e4489fed8dd18a02",
        },
        "ftn": {
            "url": "https://registrationcenter-download.intel.com/akdlm/IRC_NAS/19105/l_fortran-compiler_p_2023.0.0.25394_offline.sh",
            "sha256": "fd7525bf90646c8e43721e138f29c9c6f99e96dfe5648c13633f30ec64ac8b1b",
        },
    },
    {
        "version": "2022.2.1",
        "cpp": {
            "url": "https://registrationcenter-download.intel.com/akdlm/IRC_NAS/19049/l_dpcpp-cpp-compiler_p_2022.2.1.16991_offline.sh",
            "sha256": "3f0f02f9812a0cdf01922d2df9348910c6a4cb4f9dfe50fc7477a59bbb1f7173",
        },
        "ftn": {
            "url": "https://registrationcenter-download.intel.com/akdlm/IRC_NAS/18998/l_fortran-compiler_p_2022.2.1.16992_offline.sh",
            "sha256": "64f1d1efbcdc3ac2182bec18313ca23f800d94f69758db83a1394490d9d4b042",
        },
    },
    {
        "version": "2022.2.0",
        "cpp": {
            "url": "https://registrationcenter-download.intel.com/akdlm/IRC_NAS/18849/l_dpcpp-cpp-compiler_p_2022.2.0.8772_offline.sh",
            "sha256": "8ca97f7ea8abf7876df6e10ce2789ea8cbc310c100ad7bf0b5ffccc4f3c7f2c9",
        },
        "ftn": {
            "url": "https://registrationcenter-download.intel.com/akdlm/IRC_NAS/18909/l_fortran-compiler_p_2022.2.0.8773_offline.sh",
            "sha256": "4054e4bf5146d55638d21612396a19ea623d22cbb8ac63c0a7150773541e0311",
        },
    },
    {
        "version": "2022.1.0",
        "cpp": {
            "url": "https://registrationcenter-download.intel.com/akdlm/IRC_NAS/18717/l_dpcpp-cpp-compiler_p_2022.1.0.137_offline.sh",
            "sha256": "1027819581ba820470f351abfc2b2658ff2684ed8da9ed0e722a45774a2541d6",
        },
        "ftn": {
            "url": "https://registrationcenter-download.intel.com/akdlm/IRC_NAS/18703/l_fortran-compiler_p_2022.1.0.134_offline.sh",
            "sha256": "583082abe54a657eb933ea4ba3e988eef892985316be13f3e23e18a3c9515020",
        },
    },
    {
        "version": "2022.0.2",
        "cpp": {
            "url": "https://registrationcenter-download.intel.com/akdlm/IRC_NAS/18478/l_dpcpp-cpp-compiler_p_2022.0.2.84_offline.sh",
            "sha256": "ade5bbd203e7226ca096d7bf758dce07857252ec54e83908cac3849e6897b8f3",
        },
        "ftn": {
            "url": "https://registrationcenter-download.intel.com/akdlm/IRC_NAS/18481/l_fortran-compiler_p_2022.0.2.83_offline.sh",
            "sha256": "78532b4118fc3d7afd44e679fc8e7aed1e84efec0d892908d9368e0c7c6b190c",
        },
    },
    {
        "version": "2022.0.1",
        "cpp": {
            "url": "https://registrationcenter-download.intel.com/akdlm/IRC_NAS/18435/l_dpcpp-cpp-compiler_p_2022.0.1.71_offline.sh",
            "sha256": "c7cddc64c3040eece2dcaf48926ba197bb27e5a46588b1d7b3beddcdc379926a",
        },
        "ftn": {
            "url": "https://registrationcenter-download.intel.com/akdlm/IRC_NAS/18436/l_fortran-compiler_p_2022.0.1.70_offline.sh",
            "sha256": "2cb28a04f93554bfeffd6cad8bd0e7082735f33d73430655dea86df8933f50d1",
        },
    },
    {
        "version": "2021.4.0",
        "cpp": {
            "url": "https://registrationcenter-download.intel.com/akdlm/IRC_NAS/18209/l_dpcpp-cpp-compiler_p_2021.4.0.3201_offline.sh",
            "sha256": "9206bff1c2fdeb1ca0d5f79def90dcf3e6c7d5711b9b5adecd96a2ba06503828",
        },
        "ftn": {
            "url": "https://registrationcenter-download.intel.com/akdlm/IRC_NAS/18210/l_fortran-compiler_p_2021.4.0.3224_offline.sh",
            "sha256": "de2fcf40e296c2e882e1ddf2c45bb8d25aecfbeff2f75fcd7494068d621eb7e0",
        },
    },
    {
        "version": "2021.3.0",
        "cpp": {
            "url": "https://registrationcenter-download.intel.com/akdlm/IRC_NAS/17928/l_dpcpp-cpp-compiler_p_2021.3.0.3168_offline.sh",
            "sha256": "f848d81b7cabc76c2841c9757abb2290921efd7b82491d830605f5785600e7a1",
        },
        "ftn": {
            "url": "https://registrationcenter-download.intel.com/akdlm/IRC_NAS/17959/l_fortran-compiler_p_2021.3.0.3168_offline.sh",
            "sha256": "c4553f7e707be8e8e196f625e4e7fbc8eff5474f64ab85fc7146b5ed53ebc87c",
        },
    },
    {
        "version": "2021.2.0",
        "cpp": {
            "url": "https://registrationcenter-download.intel.com/akdlm/IRC_NAS/17749/l_dpcpp-cpp-compiler_p_2021.2.0.118_offline.sh",
            "sha256": "5d01cbff1a574c3775510cd97ffddd27fdf56d06a6b0c89a826fb23da4336d59",
        },
        "ftn": {
            "url": "https://registrationcenter-download.intel.com/akdlm/IRC_NAS/17756/l_fortran-compiler_p_2021.2.0.136_offline.sh",
            "sha256": "a62e04a80f6d2f05e67cd5acb03fa58857ee22c6bd581ec0651c0ccd5bdec5a1",
        },
    },
    {
        "version": "2021.1.2",
        "cpp": {
            "url": "https://registrationcenter-download.intel.com/akdlm/IRC_NAS/17513/l_dpcpp-cpp-compiler_p_2021.1.2.63_offline.sh",
            "sha256": "68d6cb638091990e578e358131c859f3bbbbfbf975c581fd0b4b4d36476d6f0a",
        },
        "ftn": {
            "url": "https://registrationcenter-download.intel.com/akdlm/IRC_NAS/17508/l_fortran-compiler_p_2021.1.2.62_offline.sh",
            "sha256": "29345145268d08a59fa7eb6e58c7522768466dd98f6d9754540d1a0803596829",
        },
    },
]


@IntelOneApiPackage.update_description
class IntelOneapiCompilers(IntelOneApiPackage, CompilerPackage):
    """Intel oneAPI Compilers. Includes: icx, icpx, ifx, and ifort.
    Releases before 2024.0 include icc/icpc"""

    maintainers("rscohn2")

    homepage = "https://software.intel.com/content/www/us/en/develop/tools/oneapi.html"

    compiler_languages = ["c", "cxx", "fortran"]
    c_names = ["icx"]
    cxx_names = ["icpx"]
    fortran_names = ["ifx"]
    compiler_version_argument = "--version"
    compiler_version_regex = (
        r"(?:(?:oneAPI DPC\+\+(?:\/C\+\+)? Compiler)|(?:\(IFORT\))|(?:\(IFX\))) (\S+)"
    )

    # See https://github.com/spack/spack/issues/39252
    depends_on("patchelf@:0.17", type="build", when="@:2024.1")
    # Add the nvidia variant
    variant("nvidia", default=False, description="Install NVIDIA plugin for OneAPI")
    conflicts("@:2022.2.1", when="+nvidia", msg="Codeplay NVIDIA plugin requires newer release")
    # Add the amd variant
    variant("amd", default=False, description="Install AMD plugin for OneAPI")
    conflicts("@:2022.2.1", when="+amd", msg="Codeplay AMD plugin requires newer release")
    # TODO: effectively gcc is a direct dependency of intel-oneapi-compilers, but we
    # cannot express that properly. For now, add conflicts for non-gcc compilers
    # instead.
    requires("%gcc", msg="intel-oneapi-compilers must be installed with %gcc")

    for v in versions:
        version(v["version"], expand=False, **v["cpp"])
        if "ftn" in v:
            resource(
                name="fortran-installer",
                placement="fortran-installer",
                when="@{0}".format(v["version"]),
                expand=False,
                **v["ftn"],
            )
        if "nvidia-plugin" in v:
            resource(
                name="nvidia-plugin-installer",
                placement="nvidia-plugin-installer",
                when="@{0}".format(v["version"]),
                expand=False,
                **v["nvidia-plugin"],
            )
        if "amd-plugin" in v:
            resource(
                name="amd-plugin-installer",
                placement="amd-plugin-installer",
                when="@{0}".format(v["version"]),
                expand=False,
                **v["amd-plugin"],
            )

    @property
    def v2_layout_versions(self):
        return "@2024:"

    @property
    def component_dir(self):
        return "compiler"

    @property
    def _llvm_bin(self):
        return self.component_prefix.bin if self.v2_layout else self.component_prefix.linux.bin

    @property
    def _classic_bin(self):
        return (
            self.component_prefix.bin
            if self.v2_layout
            else self.component_prefix.linux.bin.intel64
        )

    @property
    def compiler_search_prefix(self):
        return self._llvm_bin

    def setup_run_environment(self, env):
        """Adds environment variables to the generated module file.

        These environment variables come from running:

        .. code-block:: console

           $ source {prefix}/{component}/{version}/env/vars.sh

        and from setting CC/CXX/F77/FC
        """
        super().setup_run_environment(env)

        env.set("CC", self._llvm_bin.icx)
        env.set("CXX", self._llvm_bin.icpx)
        env.set("F77", self._llvm_bin.ifx)
        env.set("FC", self._llvm_bin.ifx)

    def install(self, spec, prefix):
        # Copy instead of install to speed up debugging
        # install_tree("/opt/intel/oneapi/compiler", self.prefix)
        # return

        # install cpp
        super().install(spec, prefix)

        # install fortran
        ftn = find("fortran-installer", "*")
        if ftn:
            self.install_component(ftn[0])

            # Some installers have a bug and do not return an error code when failing
            if not is_exe(self._llvm_bin.ifx):
                raise RuntimeError("Fortran install failed")
        # install nvidia-plugin
        if self.spec.satisfies("+nvidia"):
            nvidia_script = find("nvidia-plugin-installer", "*")
            if nvidia_script:
                if platform.system() == "Linux":
                    bash = Executable("bash")
                    # Installer writes files in ~/intel set HOME so it goes to prefix
                    bash.add_default_env("HOME", prefix)
                    # Installer checks $XDG_RUNTIME_DIR/.bootstrapper_lock_file as well
                    bash.add_default_env("XDG_RUNTIME_DIR", join_path(self.stage.path, "runtime"))
                    # For NVIDIA plugin installer
                    bash(nvidia_script[0], "-y", "--install-dir", self.prefix)
        if self.spec.satisfies("+amd"):
            amd_script = find("amd-plugin-installer", "*")
            if amd_script:
                if platform.system() == "Linux":
                    bash = Executable("bash")
                    # Installer writes files in ~/intel set HOME so it goes to prefix
                    bash.add_default_env("HOME", prefix)
                    # Installer checks $XDG_RUNTIME_DIR/.bootstrapper_lock_file as well
                    bash.add_default_env("XDG_RUNTIME_DIR", join_path(self.stage.path, "runtime"))
                    # For AMD plugin installer
                    bash(amd_script[0], "-y", "--install-dir", self.prefix)

    @run_after("install")
    def inject_rpaths(self):
        # The oneapi compilers cannot find their own internal shared
        # libraries. If you are using an externally installed oneapi,
        # then you need to source setvars.sh, which will set
        # LD_LIBRARY_PATH. If you are using spack to install the
        # compilers, then we patch the binaries that have this
        # problem. Over time, intel has corrected most of the
        # issues. I am using the 2024 release as a milestone to stop
        # patching everything and just patching the binaries that have
        # a problem.

        # 2024.2 no longer needs patching
        if self.spec.satisfies("@2024.2:"):
            return

        # 2024 fixed all but these 2
        patchelf = which("patchelf")
        if self.spec.satisfies("@2024:"):
            patchelf.add_default_arg("--set-rpath", self.component_prefix.lib)
            patchelf(self.component_prefix.bin.join("sycl-post-link"))
            patchelf(self.component_prefix.bin.compiler.join("llvm-spirv"))
            return

        # Sets rpath so the compilers can work without setting LD_LIBRARY_PATH.
        patchelf.add_default_arg("--set-rpath", ":".join(self._ld_library_path()))
        for pd in ["bin", "lib", join_path("compiler", "lib", "intel64_lin")]:
            for file in find(self.component_prefix.linux.join(pd), "*", recursive=False):
                # Try to patch all files, patchelf will do nothing and fail if file
                # should not be patched
                patchelf(file, fail_on_error=False)

    def write_config_file(self, flags, path, compilers):
        for compiler in compilers:
            # Tolerate missing compilers.
            # Initially, we installed icx/ifx/icc/ifort into a single prefix.
            # Starting in 2024, there is no icc. 2023.2.3 does not have an ifx.
            if os.path.exists(path.join(compiler)):
                p = path.join(compiler + ".cfg")
                with open(p, "w") as f:
                    f.write(" ".join(flags))
                set_install_permissions(p)

    @run_after("install")
    def extend_config_flags(self):
        # Extends compiler config files to inject additional compiler flags.

        # Inject rpath flags to the runtime libraries.
        # TODO: this uses a static string for the rpath argument, but should actually
        #  make sure that it matches the cc_rpath_arg etc. arguments defined in
        #  spack.compilers.oneapi and spack.compilers.intel (for now, these are
        #  inherited from spack.compilers.compiler.Compiler): these can theoretically be
        #  different for different compiler versions and for different languages (C,
        #  C++, and Fortran), but in practice are not.
        # TODO: it is unclear whether we should really use all elements of
        #  _ld_library_path because it looks like the only rpath that needs to be
        #  injected is self.component_prefix.linux.compiler.lib.intel64_lin.
        if self.v2_layout:
            common_flags = ["-Wl,-rpath,{}".format(self.component_prefix.lib)]
        else:
            common_flags = ["-Wl,-rpath,{}".format(d) for d in self._ld_library_path()]

        # Make sure that underlying clang gets the right GCC toolchain by default
        llvm_flags = ["--gcc-toolchain={}".format(self.compiler.prefix)]
        classic_flags = ["-gcc-name={}".format(self.compiler.cc)]
        classic_flags.append("-gxx-name={}".format(self.compiler.cxx))

        # Older versions trigger -Wunused-command-line-argument warnings whenever
        # linker flags are passed in preprocessor (-E) or compilation mode (-c).
        # The cfg flags are treated as command line flags apparently. Newer versions
        # do not trigger these warnings. In some build systems these warnings can
        # cause feature detection to fail, so we silence them with -Wno-unused-...
        if self.spec.satisfies("@:2022.0"):
            llvm_flags.append("-Wno-unused-command-line-argument")

        self.write_config_file(common_flags + llvm_flags, self._llvm_bin, ["icx", "icpx"])
        self.write_config_file(
            common_flags + (llvm_flags if self.spec.satisfies("@2022.1.0:") else classic_flags),
            self._llvm_bin,
            ["ifx"],
        )
        self.write_config_file(common_flags + classic_flags, self._classic_bin, ["ifort"])
        self.write_config_file(common_flags + classic_flags, self._classic_bin, ["icc", "icpc"])

    def _ld_library_path(self):
        # Returns an iterable of directories that might contain shared runtime libraries
        # of the compilers themselves and the executables they produce.
        for d in [
            "lib",
            join_path("lib", "x64"),
            join_path("lib", "emu"),
            join_path("lib", "oclfpga", "host", "linux64", "lib"),
            join_path("lib", "oclfpga", "linux64", "lib"),
            join_path("compiler", "lib", "intel64_lin"),
            join_path("compiler", "lib"),
        ]:
            p = join_path(self.component_prefix.linux, d)
            if find(p, "*." + dso_suffix, recursive=False):
                yield p

    @classmethod
    def runtime_constraints(cls, *, spec, pkg):
        pkg("*").depends_on(
            "intel-oneapi-runtime",
            when="%oneapi",
            type="link",
            description="If any package uses %oneapi, it depends on intel-oneapi-runtime",
        )
        pkg("*").depends_on(
            f"intel-oneapi-runtime@{str(spec.version)}:",
            when=f"%{str(spec)}",
            type="link",
            description=f"If any package uses %{str(spec)}, "
            f"it depends on intel-oneapi-runtime@{str(spec.version)}:",
        )

        for fortran_virtual in ("fortran-rt", "libifcore@5"):
            pkg("*").depends_on(
                fortran_virtual,
                when=f"%{str(spec)}",
                languages=["fortran"],
                type="link",
                description=f"Add a dependency on 'libifcore' for nodes compiled with "
                f"{str(spec)} and using the 'fortran' language",
            )
        # The version of intel-oneapi-runtime is the same as the %oneapi used to "compile" it
        pkg("intel-oneapi-runtime").requires(f"@={str(spec.version)}", when=f"%{str(spec)}")<|MERGE_RESOLUTION|>--- conflicted
+++ resolved
@@ -20,7 +20,6 @@
             "url": "https://registrationcenter-download.intel.com/akdlm/IRC_NAS/69f79888-2d6c-4b20-999e-e99d72af68d4/intel-fortran-compiler-2025.0.0.723_offline.sh",
             "sha256": "2be6d607ce84f35921228595b118fbc516d28587cbc4e6dcf6b7219e5cd1a9a9",
         },
-<<<<<<< HEAD
         "nvidia-plugin": {
             "url": "https://developer.codeplay.com/api/v1/products/download?product=oneapi&variant=nvidia&version=2025.0.0&filters[]=12.0&filters[]=linux",
             "sha256": "e878a6403da046ad030b5f8df299ac866b1a11aa",
@@ -29,8 +28,7 @@
             "url": "https://developer.codeplay.com/api/v1/products/download?product=oneapi&variant=amd&version=2025.0.0&filters[]=6.1.0&filters[]=linux",
             "sha256": "8da98029c431495ad787528eadb4dbb5d22daac6",
         },
-=======
->>>>>>> bf11fb03
+
     },
     {
         "version": "2024.2.1",
