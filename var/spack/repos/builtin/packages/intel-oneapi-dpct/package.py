# Copyright 2013-2024 Lawrence Livermore National Security, LLC and other
# Spack Project Developers. See the top-level COPYRIGHT file for details.
#
# SPDX-License-Identifier: (Apache-2.0 OR MIT)

from spack.package import *


@IntelOneApiPackage.update_description
class IntelOneapiDpct(IntelOneApiPackage):
    """The Intel DPC++ Compatibility Tool assists in migrating your
    existing CUDA code to SYCL code. The tool ports both CUDA
    language kernels and library API calls. Typically, 90%-95% of
    CUDA code automatically migrates to SYCL code.

    """

    maintainers("rscohn2")

    homepage = "https://www.intel.com/content/www/us/en/developer/tools/oneapi/dpc-compatibility-tool.html#gs.2p8km6"

    version(
        "2024.2.0",
        url="https://registrationcenter-download.intel.com/akdlm/IRC_NAS/6b83dabd-75cf-4371-b4cd-91160175d5ff/l_dpcpp-ct_p_2024.2.0.424_offline.sh",
<<<<<<< HEAD
        sha256="84e4dfba142c3c629424012ad5e8e5f78d2a05983bf03cdc7e3ec6b530142d0e",
=======
        sha256="43a6c5fa646291ea4f8ee94e2e711ee42bbd6aff7901bda1694e1ea99e6852e2",
>>>>>>> e4ee5974
        expand=False,
    )
    version(
        "2024.1.0",
        url="https://registrationcenter-download.intel.com/akdlm/IRC_NAS/997fe522-cedf-46da-a54d-be4f22992fa1/l_dpcpp-ct_p_2024.1.0.378_offline.sh",
        sha256="f4855ef768b9067476f0e216140c65777e301c9b32be45d9e644d54b6dc21e1b",
        expand=False,
    )
    version(
        "2024.0.0",
        url="https://registrationcenter-download.intel.com/akdlm//IRC_NAS/6633bc4b-5356-471a-9aae-d5e63e7acd95/l_dpcpp-ct_p_2024.0.0.49394_offline.sh",
        sha256="5fdba92edf24084187d98f083f9a6e17ee6b33ad8a736d6c9cdd3dbd4e0eab8a",
        expand=False,
    )
    version(
        "2023.2.0",
        url="https://registrationcenter-download.intel.com/akdlm/IRC_NAS/764119eb-2959-4b51-bb3c-3cf581c16186/l_dpcpp-ct_p_2023.2.0.49333_offline.sh",
        sha256="3b4ca40c23a5114d4c5591694e4b43960bb55329455e86d8d876c3d5a366159b",
        expand=False,
    )
    version(
        "2023.1.0",
        url="https://registrationcenter-download.intel.com/akdlm/IRC_NAS/a9d2cc2d-9c1c-4de3-b6da-94229bbe0bca/l_dpcpp-ct_p_2023.1.0.44450_offline.sh",
        sha256="8349d013afd5828ac53d3e47e8f7b3326401d791036b3003b0398ed41c916524",
        expand=False,
    )
    version(
        "2023.0.0",
        url="https://registrationcenter-download.intel.com/akdlm/IRC_NAS/19100/l_dpcpp-ct_p_2023.0.0.25483_offline.sh",
        sha256="81f392d16a10cbdb8e9d053f18566304a78e1be624280ad43ddbc0dfd767fc7f",
        expand=False,
    )
    version(
        "2022.2.1",
        url="https://registrationcenter-download.intel.com/akdlm/IRC_NAS/18991/l_dpcpp-ct_p_2022.2.1.14994_offline.sh",
        sha256="ea2fbe36de70eb3c78c97133f81e0b2a2fbcfc9525e77125a183d7af446ef3e6",
        expand=False,
    )
    version(
        "2022.2.0",
        url="https://registrationcenter-download.intel.com/akdlm/IRC_NAS/18908/l_dpcpp-ct_p_2022.2.0.8701_offline.sh",
        sha256="ca79b89ba4b97accb868578a1b7ba0e38dc5e4457d45c6c2552ba33d71b52128",
        expand=False,
    )
    version(
        "2022.1.0",
        url="https://registrationcenter-download.intel.com/akdlm/IRC_NAS/18746/l_dpcpp-ct_p_2022.1.0.172_offline.sh",
        sha256="ec42f4df3f9daf1af587b14b8b6644c773a0b270e03dd22ac9e2f49131e3e40c",
        expand=False,
    )

    @property
    def v2_layout_versions(self):
        return "@2024:"

    @property
    def component_dir(self):
        return "dpcpp-ct"<|MERGE_RESOLUTION|>--- conflicted
+++ resolved
@@ -22,11 +22,7 @@
     version(
         "2024.2.0",
         url="https://registrationcenter-download.intel.com/akdlm/IRC_NAS/6b83dabd-75cf-4371-b4cd-91160175d5ff/l_dpcpp-ct_p_2024.2.0.424_offline.sh",
-<<<<<<< HEAD
-        sha256="84e4dfba142c3c629424012ad5e8e5f78d2a05983bf03cdc7e3ec6b530142d0e",
-=======
         sha256="43a6c5fa646291ea4f8ee94e2e711ee42bbd6aff7901bda1694e1ea99e6852e2",
->>>>>>> e4ee5974
         expand=False,
     )
     version(
