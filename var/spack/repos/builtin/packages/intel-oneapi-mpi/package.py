--- conflicted
+++ resolved
@@ -4,11 +4,7 @@
 # SPDX-License-Identifier: (Apache-2.0 OR MIT)
 
 
-<<<<<<< HEAD
-import glob
 import subprocess
-=======
->>>>>>> 61ca2102
 
 from spack import *
 
