# Copyright 2013-2024 Lawrence Livermore National Security, LLC and other
# Spack Project Developers. See the top-level COPYRIGHT file for details.
#
# SPDX-License-Identifier: (Apache-2.0 OR MIT)

from spack.package import *


@IntelOneApiPackage.update_description
class IntelOneapiVtune(IntelOneApiLibraryPackageWithSdk):
    """Intel VTune Profiler is a profiler to optimize application
    performance, system performance, and system configuration for HPC,
    cloud, IoT, media, storage, and more.  CPU, GPU, and FPGA: Tune
    the entire application's performance--not just the accelerated
    portion. Multilingual: Profile SYCL, C, C++, C#, Fortran, OpenCL
    code, Python, Google Go programming language, Java, .NET,
    Assembly, or any combination of languages.  System or Application:
    Get coarse-grained system data for an extended period or detailed
    results mapped to source code. Power: Optimize performance while
    avoiding power and thermal-related throttling.

    """

    maintainers("rscohn2")

    homepage = "https://software.intel.com/content/www/us/en/develop/tools/oneapi/components/vtune-profiler.html"

    version(
<<<<<<< HEAD
        "2025.0.0",
        url="https://registrationcenter-download.intel.com/akdlm/IRC_NAS/e7797b12-ce87-4df0-aa09-df4a272fc5d9/intel-vtune-2025.0.0.1130_offline.sh",
        sha256="6742e5c6b1cd6e4efb794bde5d995ba738be1a991ac84678e0efca04fc080074",
=======
        "2024.3.0",
        url="https://registrationcenter-download.intel.com/akdlm/IRC_NAS/d7e1fdb1-cfc7-40fb-bf46-3719e9372d67/l_oneapi_vtune_p_2024.3.0.31_offline.sh",
        sha256="da9f45ee4a5ea337756e85e58e40b235417cffbca6813cf224db49061947253d",
>>>>>>> 11aa02b3
        expand=False,
    )
    version(
        "2024.2.1",
        url="https://registrationcenter-download.intel.com/akdlm/IRC_NAS/d703d28b-d70b-4c90-bdb1-c3562c1084e5/l_oneapi_vtune_p_2024.2.1.68_offline.sh",
        sha256="09d8a6b025eb895a3a5fa593f63de1f04aced37bf7f7c1ec8efc2525df8bb4f1",
        expand=False,
    )
    version(
        "2024.2.0",
        url="https://registrationcenter-download.intel.com/akdlm/IRC_NAS/3ffac886-6281-46d7-8704-7aab66705926/l_oneapi_vtune_p_2024.2.0.708_offline.sh",
        sha256="a0b6be945d54ec5b8f3f4edf3ca9d0027df3fd1f139c266f29f8d2c6f1608562",
        expand=False,
    )
    version(
        "2024.1.0",
        url="https://registrationcenter-download.intel.com/akdlm/IRC_NAS/671388a1-607e-463c-8d91-db4eebc2e8d2/l_oneapi_vtune_p_2024.1.0.519_offline.sh",
        sha256="d92fa6eb8470f8f8a262ae6f825f1a2a80bd11591bde40c1ebe7fb92affbc682",
        expand=False,
    )
    version(
        "2024.0.1",
        url="https://registrationcenter-download.intel.com/akdlm/IRC_NAS/56d0db2b-1ff1-4abe-857a-72ca9be22bd3/l_oneapi_vtune_p_2024.0.1.14_offline.sh",
        sha256="2c9b28ed91562deeea211b341cb257cc55051ac29c064b9cf65b4517b958724d",
        expand=False,
    )
    version(
        "2024.0.0",
        url="https://registrationcenter-download.intel.com/akdlm//IRC_NAS/1722cc83-ceb2-4304-b4dc-2813780222a3/l_oneapi_vtune_p_2024.0.0.49503_offline.sh",
        sha256="09537329bdf6e105b0e164f75dc8ae122adc99a64441f6a52225509bcff3b848",
        expand=False,
    )
    version(
        "2023.2.0",
        url="https://registrationcenter-download.intel.com/akdlm/IRC_NAS/dfae6f23-6c90-4b9f-80e2-fa2a5037fe36/l_oneapi_vtune_p_2023.2.0.49485_offline.sh",
        sha256="482a727afe0ac6f81eff51503857c28fcb79ffdba76260399900f3397fd0adbd",
        expand=False,
    )
    version(
        "2023.1.0",
        url="https://registrationcenter-download.intel.com/akdlm/IRC_NAS/4466ed1b-5d4a-4b30-9146-1eabc336c647/l_oneapi_vtune_p_2023.1.0.44286_offline.sh",
        sha256="4730552281d03e40370be300044e724c65e596f5062fddb002ed7b52de630a75",
        expand=False,
    )
    version(
        "2023.0.0",
        url="https://registrationcenter-download.intel.com/akdlm/IRC_NAS/19136/l_oneapi_vtune_p_2023.0.0.25339_offline.sh",
        sha256="77fb356b501177d7bd5c936729ba4c1ada45935dc45a8ecd2f1164c276feb1ea",
        expand=False,
    )
    version(
        "2022.4.1",
        url="https://registrationcenter-download.intel.com/akdlm/IRC_NAS/19027/l_oneapi_vtune_p_2022.4.1.16919_offline.sh",
        sha256="eb4b4da61eea52c08fc139dbf4630e2c52cbcfaea8f1376c545c0863839366d1",
        expand=False,
    )
    version(
        "2022.4.0",
        url="https://registrationcenter-download.intel.com/akdlm/IRC_NAS/18888/l_oneapi_vtune_p_2022.4.0.8705_offline.sh",
        sha256="8c5a144ed61ef9addaa41abe7fbfceeedb6a8fe1c5392e3e265aada1f545b0fe",
        expand=False,
    )
    version(
        "2022.3.0",
        url="https://registrationcenter-download.intel.com/akdlm/IRC_NAS/18656/l_oneapi_vtune_p_2022.3.0.195_offline.sh",
        sha256="7921fce7fcc3b82575be22d9c36beec961ba2a9fb5262ba16a04090bcbd2e1a6",
        expand=False,
    )
    version(
        "2022.0.0",
        url="https://registrationcenter-download.intel.com/akdlm/IRC_NAS/18406/l_oneapi_vtune_p_2022.0.0.94_offline.sh",
        sha256="aa4d575c22e7be0c950b87d67d9e371f470f682906864c4f9b68e530ecd22bd7",
        expand=False,
    )
    version(
        "2021.7.1",
        url="https://registrationcenter-download.intel.com/akdlm/IRC_NAS/18086/l_oneapi_vtune_p_2021.7.1.492_offline.sh",
        sha256="4cf17078ae6e09f26f70bd9d0b726af234cc30c342ae4a8fda69941b40139b26",
        expand=False,
    )
    version(
        "2021.6.0",
        url="https://registrationcenter-download.intel.com/akdlm/IRC_NAS/18012/l_oneapi_vtune_p_2021.6.0.411_offline.sh",
        sha256="6b1df7da713337aa665bcc6ff23e4a006695b5bfaf71dffd305cbadca2e5560c",
        expand=False,
    )

    @property
    def v2_layout_versions(self):
        return "@2024:"

    @property
    def component_dir(self):
        return "vtune"<|MERGE_RESOLUTION|>--- conflicted
+++ resolved
@@ -26,15 +26,15 @@
     homepage = "https://software.intel.com/content/www/us/en/develop/tools/oneapi/components/vtune-profiler.html"
 
     version(
-<<<<<<< HEAD
         "2025.0.0",
         url="https://registrationcenter-download.intel.com/akdlm/IRC_NAS/e7797b12-ce87-4df0-aa09-df4a272fc5d9/intel-vtune-2025.0.0.1130_offline.sh",
         sha256="6742e5c6b1cd6e4efb794bde5d995ba738be1a991ac84678e0efca04fc080074",
-=======
+        expand=False,
+    )
+    version(
         "2024.3.0",
         url="https://registrationcenter-download.intel.com/akdlm/IRC_NAS/d7e1fdb1-cfc7-40fb-bf46-3719e9372d67/l_oneapi_vtune_p_2024.3.0.31_offline.sh",
         sha256="da9f45ee4a5ea337756e85e58e40b235417cffbca6813cf224db49061947253d",
->>>>>>> 11aa02b3
         expand=False,
     )
     version(
