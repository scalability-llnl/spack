--- conflicted
+++ resolved
@@ -337,13 +337,6 @@
             # MPI. It is also possible to set the variables in the modules.yaml
             # file if Intel MPI is the dominant, or only, MPI on a system.
             run_env.set('I_MPI_ROOT', join_path(self.prefix, 'impi'))
-            # Set mpi environment variables
-            spack_env.set('I_MPI_CC', spack_cc)
-            spack_env.set('I_MPI_CXX', spack_cxx)
-            spack_env.set('I_MPI_F77', spack_f77)
-            spack_env.set('I_MPI_F90', spack_fc)
-            spack_env.set('I_MPI_FC', spack_fc)
-
 
         if self.spec.satisfies('+all') or self.spec.satisfies('+mkl'):
             spack_env.set('MKLROOT', join_path(self.prefix, 'mkl'))
@@ -387,26 +380,10 @@
                                  join_path(self.prefix, 'ipp', 'lib', 'mic'))
             run_env.set('IPPROOT', join_path(self.prefix, 'ipp'))
 
-<<<<<<< HEAD
-    def setup_dependent_package(self, module, dep_spec):
-        if (self.spec.satisfies('+all') or self.spec.satisfies('+mpi')):
-            # Check for presence of bin64 or bin directory
-            if os.path.isdir(self.prefix.bin):
-                bindir = self.prefix.bin
-            elif os.path.isdir(join_path(self.prefix, 'bin64')):
-                bindir = join_path(self.prefix, 'bin64')
-            else:
-                raise "No suitable bindir found"
-            self.spec.mpicc = join_path(bindir, 'mpicc')
-            self.spec.mpicxx = join_path(bindir, 'mpic++')
-            self.spec.mpifc = join_path(bindir, 'mpif90')
-            self.spec.mpif77 = join_path(bindir, 'mpif77')
-=======
         if self.spec.satisfies('+all') or self.spec.satisfies('+tools'):
             run_env.prepend_path('PATH',
                                  join_path(self.prefix, 'vtune_amplifier_xe',
                                            'bin64'))
             run_env.prepend_path('VTUNE_AMPLIFIER_XE_{0}_DIR'.format(
                                  major_ver),
-                                 join_path(self.prefix, 'vtune_amplifier_xe'))
->>>>>>> 4a36f23f
+                                 join_path(self.prefix, 'vtune_amplifier_xe'))