--- conflicted
+++ resolved
@@ -18,10 +18,7 @@
     maintainers("AlexanderRichert-NOAA", "edwardhartnett", "Hang-Lei-NOAA")
 
     version("develop", branch="develop")
-<<<<<<< HEAD
-=======
     version("5.0.0", sha256="54b2987bd4f94adc1f7595d2a384e646019c22d163bcd30840a916a6abd7df71")
->>>>>>> 29d784e5
     version("4.4.0", sha256="858d9201ce0bc4d16b83581ef94a4a0262f498ed1ea1b0535de2e575da7a8b8c")
     version("4.3.0", sha256="799308a868dea889d2527d96a0405af7b376869581410fe4cff681205e9212b4")
     # Note that versions 4.0-4.2 contain constants_mod module, and should not be used when
