--- conflicted
+++ resolved
@@ -3,58 +3,16 @@
 #
 # SPDX-License-Identifier: (Apache-2.0 OR MIT)
 
-import os
-import platform
+
+# ispc requires <gnu/stubs-32.h>, e.g. from
+# glibc-devel.i686 (CentoOS) or libc6-dev-i386 and g++-multilib (Ubuntu)
+
 
 import re
 
 from spack import *
 
 
-<<<<<<< HEAD
-class Ispc(Package):
-    """ispc is a compiler for a variant of the C programming language, with
-    extensions for single program, multiple data programming mainly aimed
-    at CPU SIMD platforms."""
-
-    homepage = "https://github.com/ispc/ispc/"
-    url      = "https://github.com/ispc/ispc/releases/download/v1.10.0/ispc-v1.10.0b-linux.tar.gz"
-
-    version('1.14.1', sha256='8cc0dae16b3ac244aa05e8b1db1dadf35aeb8d67916aaee6b66efb813b8e9174')
-    version('1.13.0', sha256='8ab1189bd5db596b3eee9d9465d3528b6626a7250675d67102761bb0d284cd21')
-    version('1.12.0', sha256='7a2bdd5fff5c1882639cfbd66bca31dbb68c7177f3013e80b0813a37fe0fdc23')
-    version('1.11.0', sha256='dae7d1abf950dea722fe3c535e4fa43a29c0b67b14d66e566ab2fa760ee82f38')
-    version('1.10.0', sha256='453211ade91c33826f4facb1336114831adbd35196d016e09d589a6ad8699aa3')
-
-    def url_for_version(self, version):
-        url = "https://github.com/ispc/ispc/releases/download/v{0}/ispc-v{0}{2}-{1}.tar.gz"
-
-        system = platform.system()
-        if system == 'Darwin':
-            checksums = {
-                Version('1.14.1'): '50d5ba0268cd22a310eaf6ab4e00121bf83cc301396c6180e0fc1b897b40743c',
-                Version('1.13.0'): '0dc7eaf3335b299e262f052fb96f0ad5a4e04a41492f399b690ca788e0fd304b',
-                Version('1.12.0'): 'e6c917b964e43218c422b46c9a6c71b876d88d0791da2ee3732b20a2e209c018',
-                Version('1.11.0'): '5205e0fca11361f8527d3489ee1503fd79ab8511db6399830c052ccf210cc3b7',
-                Version('1.10.0'): '2b2e2499549ce09a6597b6b645e387953de84544ecb44307e7ee960c9b742a89'
-            }
-            self.versions[version] = {'checksum': checksums[version]}
-            if self.spec.satisfies('@1.11.0:'):
-                return url.format(version, 'macOS', '')
-            else:
-                return url.format(version, 'osx', '')
-        else:  # linux
-            if self.spec.satisfies('@1.13.0:'):
-                suffix = ''
-            else:
-                suffix = 'b'
-            return url.format(version, 'linux', suffix)
-
-    def install(self, spec, prefix):
-        for d in ['bin', 'examples']:
-            if os.path.isdir(d):
-                install_tree(d, join_path(self.prefix, d))
-=======
 class Ispc(CMakePackage):
     """Intel Implicit SPMD Program Compiler
 
@@ -115,5 +73,4 @@
         output = Executable(exe)('--version', output=str, error=str)
         match = re.search(r'^Intel.*[iI][sS][pP][cC]\),\s+(\S+)\s+\(build.*\)',
                           output)
-        return match.group(1) if match else None
->>>>>>> e974b44e
+        return match.group(1) if match else None