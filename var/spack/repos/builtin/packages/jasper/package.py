--- conflicted
+++ resolved
@@ -10,32 +10,12 @@
     """Library for manipulating JPEG-2000 images"""
 
     homepage = "https://www.ece.uvic.ca/~frodo/jasper/"
-<<<<<<< HEAD
-    url      = "https://github.com/jasper-software/jasper/archive/version-2.0.32.tar.gz"
-
-    version('3.0.3', sha256='1b324f7746681f6d24d06fcf163cf3b8ae7ac320adc776c3d611b2b62c31b65f')
-    version('2.0.32', sha256='a3583a06698a6d6106f2fc413aa42d65d86bedf9a988d60e5cfa38bf72bc64b9')
-    version('2.0.31', sha256='d419baa2f8a6ffda18472487f6314f0f08b673204723bf11c3a1f5b3f1b8e768')
-    version('2.0.25', sha256='f5bc48e2884bcabd2aca1737baff4ca962ec665b6eb673966ced1f7adea07edb')
-    version('2.0.16', sha256='f1d8b90f231184d99968f361884e2054a1714fdbbd9944ba1ae4ebdcc9bbfdb1')
-    version('2.0.14', sha256='85266eea728f8b14365db9eaf1edc7be4c348704e562bb05095b9a077cf1a97b')
-    version('1.900.1', sha256='c2b03f28166f9dc8ae434918839ae9aa9962b880fcfd24eebddd0a2daeb9192c')
-
-    variant('jpeg',   default=True,  description='Enable the use of the JPEG library')
-    variant('opengl', default=False, description='Enable the use of the OpenGL and GLUT libraries')
-    variant('shared', default=True,  description='Enable the building of shared libraries')
-    variant('build_type', default='Release', description='CMake build type', values=('Debug', 'Release'))
-
-    depends_on('cmake@2.8.11:', type='build', when='@2:')
-    depends_on('cmake@3.12:', type='build', when='@3:')
-    depends_on('jpeg', when='+jpeg')
-    depends_on('gl', when='+opengl')
-=======
     url = "https://github.com/jasper-software/jasper/archive/version-2.0.32.tar.gz"
 
     version("3.0.3", sha256="1b324f7746681f6d24d06fcf163cf3b8ae7ac320adc776c3d611b2b62c31b65f")
     version("2.0.32", sha256="a3583a06698a6d6106f2fc413aa42d65d86bedf9a988d60e5cfa38bf72bc64b9")
     version("2.0.31", sha256="d419baa2f8a6ffda18472487f6314f0f08b673204723bf11c3a1f5b3f1b8e768")
+    version("2.0.25", sha256="f5bc48e2884bcabd2aca1737baff4ca962ec665b6eb673966ced1f7adea07edb")
     version("2.0.16", sha256="f1d8b90f231184d99968f361884e2054a1714fdbbd9944ba1ae4ebdcc9bbfdb1")
     version("2.0.14", sha256="85266eea728f8b14365db9eaf1edc7be4c348704e562bb05095b9a077cf1a97b")
     version("1.900.1", sha256="c2b03f28166f9dc8ae434918839ae9aa9962b880fcfd24eebddd0a2daeb9192c")
@@ -54,7 +34,6 @@
     depends_on("cmake@3.12:", type="build", when="@3:")
     depends_on("jpeg", when="+jpeg")
     depends_on("gl", when="+opengl")
->>>>>>> b1e499d0
 
     # invalid compilers flags
     conflicts("@2.0.0:2", when="%nvhpc")
@@ -67,12 +46,8 @@
     def cmake_args(self):
         spec = self.spec
         args = std_cmake_args
-<<<<<<< HEAD
-        args.append('-DJAS_ENABLE_DOC=false')
-        args.append('-DCMAKE_C_FLAGS=-std=c99')
-=======
         args.append("-DJAS_ENABLE_DOC=false")
->>>>>>> b1e499d0
+        args.append("-DCMAKE_C_FLAGS=-std=c99")
 
         if "+jpeg" in spec:
             args.append("-DJAS_ENABLE_LIBJPEG=true")
