--- conflicted
+++ resolved
@@ -148,11 +148,7 @@
         'gfx900': 'vega900',
         'gfx906': 'vega906',
         'gfx908': 'vega908',
-<<<<<<< HEAD
-        'gfx90A': 'vega90A'
-=======
         'gfx90a': 'vega90A'
->>>>>>> e5444b9a
     }
     amd_support_conflict_msg = (
         '{0} is not supported; '
