# Copyright 2013-2023 Lawrence Livermore National Security, LLC and other
# Spack Project Developers. See the top-level COPYRIGHT file for details.
#
# SPDX-License-Identifier: (Apache-2.0 OR MIT)

import re

from spack.package import *


class Krb5(AutotoolsPackage):
    """Network authentication protocol"""

    homepage = "https://kerberos.org"
    url = "https://kerberos.org/dist/krb5/1.16/krb5-1.16.1.tar.gz"
    list_url = "https://kerberos.org/dist/krb5/"
    list_depth = 1

    version("1.20.1", sha256="704aed49b19eb5a7178b34b2873620ec299db08752d6a8574f95d41879ab8851")
    version("1.19.4", sha256="41f5981c5a4de0a26b3937e679a116cd5b3739641fd253124aac91f7179b54eb")
    version("1.19.3", sha256="56d04863cfddc9d9eb7af17556e043e3537d41c6e545610778676cf551b9dcd0")
    version("1.19.2", sha256="10453fee4e3a8f8ce6129059e5c050b8a65dab1c257df68b99b3112eaa0cdf6a")
    version("1.18.2", sha256="c6e4c9ec1a98141c3f5d66ddf1a135549050c9fab4e9a4620ee9b22085873ae0")
    version("1.18.1", sha256="02a4e700f10936f937cd1a4c303cab8687a11abecc6107bd4b706b9329cd5400")
    version("1.18", sha256="73913934d711dcf9d5f5605803578edb44b9a11786df3c1b2711f4e1752f2c88")
    version("1.17.1", sha256="3706d7ec2eaa773e0e32d3a87bf742ebaecae7d064e190443a3acddfd8afb181")
    version("1.17", sha256="5a6e2284a53de5702d3dc2be3b9339c963f9b5397d3fbbc53beb249380a781f5")
    version("1.16.3", sha256="e40499df7c6dbef0cf9b11870a0e167cde827737d8b2c06a9436334f08ab9b0d")
    version("1.16.2", sha256="9f721e1fe593c219174740c71de514c7228a97d23eb7be7597b2ae14e487f027")
    version("1.16.1", sha256="214ffe394e3ad0c730564074ec44f1da119159d94281bbec541dc29168d21117")

    depends_on("diffutils", type="build")
    depends_on("bison", type="build")
    depends_on("openssl@:1", when="@:1.19")
    depends_on("openssl")
    depends_on("gettext")
    depends_on("findutils", type="build")
    depends_on("pkgconfig", type="build", when="^openssl~shared")

    variant(
        "shared", default=True, description="install shared libraries if True, static if false"
    )
    # This patch is applied in newer upstream releases
    patch("mit-krb5-1.17-static-libs.patch", level=0, when="@:1.18.9")

    configure_directory = "src"
    build_directory = "src"

    executables = ["^krb5-config$"]

    @classmethod
    def determine_version(cls, exe):
        output = Executable(exe)("--version", output=str, error=str)
        match = re.search(r"Kerberos 5 release\s+(\S+)", output)
        return match.group(1) if match else None

    def url_for_version(self, version):
        url = "https://kerberos.org/dist/krb5/{0}/krb5-{1}.tar.gz"
        return url.format(version.up_to(2), version)

    def patch(self):
        # https://github.com/Homebrew/homebrew-core/blob/master/Formula/krb5.rb
        # https://krbdev.mit.edu/rt/Ticket/Display.html?id=8928
        filter_file(
            "void foo1() __attribute__((constructor));",
            "#include <unistd.h>\nvoid foo1() __attribute__((constructor));",
            join_path(self.configure_directory, "configure"),
            string=True,
        )

    def configure_args(self):
        args = ["--without-system-verto"]

        if "~shared" in self.spec:
            args.append("--enable-static")
            args.append("--disable-shared")
        else:
            args.append("--disable-static")

        # https://github.com/spack/spack/issues/34193
        if "%gcc@10:" in self.spec:
            args.append("CFLAGS=-fcommon")

        if self.spec["openssl"].satisfies("~shared"):
<<<<<<< HEAD
            args.append("LDFLAGS=-L%s -lz" % self.spec["zlib"].prefix.lib)
=======
            pkgconf = which("pkg-config")
            ssllibs = pkgconf("--static", "--libs", "openssl", output=str)
            args.append(f"LDFLAGS={ssllibs}")
>>>>>>> 65d3221a

        return args

    def flag_handler(self, name, flags):
        if name == "ldlibs" and "intl" in self.spec["gettext"].libs.names:
            flags.append("-lintl")
        return inject_flags(name, flags)<|MERGE_RESOLUTION|>--- conflicted
+++ resolved
@@ -82,13 +82,9 @@
             args.append("CFLAGS=-fcommon")
 
         if self.spec["openssl"].satisfies("~shared"):
-<<<<<<< HEAD
-            args.append("LDFLAGS=-L%s -lz" % self.spec["zlib"].prefix.lib)
-=======
             pkgconf = which("pkg-config")
             ssllibs = pkgconf("--static", "--libs", "openssl", output=str)
             args.append(f"LDFLAGS={ssllibs}")
->>>>>>> 65d3221a
 
         return args
 
