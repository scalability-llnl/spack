--- conflicted
+++ resolved
@@ -85,19 +85,7 @@
 
         return args
 
-<<<<<<< HEAD
-    def setup_build_environment(self, env):
-        if "intl" in self.spec["gettext"].libs.names:
-            env.prepend_path("LD_LIBRARY_PATH", "-lintl")
-
-    def flag_handler(self, name, flags):
-        if name == "ldlibs":
-            if "intl" in self.spec["gettext"].libs.names:
-                flags.append("-lintl")
-        return (flags, None, None)
-=======
     def flag_handler(self, name, flags):
         if name == "ldlibs" and "intl" in self.spec["gettext"].libs.names:
             flags.append("-lintl")
-        return inject_flags(name, flags)
->>>>>>> a94d18ad
+        return inject_flags(name, flags)