##############################################################################
# Copyright (c) 2013-2017, Lawrence Livermore National Security, LLC.
# Produced at the Lawrence Livermore National Laboratory.
#
# This file is part of Spack.
# Created by Todd Gamblin, tgamblin@llnl.gov, All rights reserved.
# LLNL-CODE-647188
#
# For details, see https://github.com/llnl/spack
#
# Please also see the NOTICE and LICENSE files for our notice and the LGPL.
# This program is free software; you can redistribute it and/or modify
# it under the terms of the GNU Lesser General Public License (as
# published by the Free Software Foundation) version 2.1, February 1999.
#
# This program is distributed in the hope that it will be useful, but
# WITHOUT ANY WARRANTY; without even the IMPLIED WARRANTY OF
# MERCHANTABILITY or FITNESS FOR A PARTICULAR PURPOSE. See the terms and
# conditions of the GNU Lesser General Public License for more details.
#
# You should have received a copy of the GNU Lesser General Public
# License along with this program; if not, write to the Free Software
# Foundation, Inc., 59 Temple Place, Suite 330, Boston, MA 02111-1307 USA
##############################################################################
from spack import *
import datetime as dt


class Lammps(CMakePackage):
    """LAMMPS stands for Large-scale Atomic/Molecular Massively
    Parallel Simulator."""
    homepage = "http://lammps.sandia.gov/"
    url      = "https://github.com/lammps/lammps/archive/stable_01Sep2017.tar.gz"

    version('20170901', 'c498680052f80c6ddb880052ad369af0')

    def url_for_version(self, version):
        vdate = dt.datetime.strptime(str(version), "%Y%m%d")
        return "https://github.com/lammps/lammps/archive/patch_{0}.tar.gz".format(
            vdate.strftime("%d%b%Y").lstrip('0'))

    supported_packages = ['voronoi', 'rigid', 'user-nc-dump', 'kspace',
                          'user-atc', 'meam', 'manybody']

    for pkg in supported_packages:
        variant(pkg, default=False,
                description='Activate the {0} package'.format(pkg))
    variant('lib', default=True,
            description='Build the liblammps in addition to the executable')
    variant('mpi', default=True,
            description='Build with mpi')

    depends_on('mpi', when='+mpi')
    depends_on('fftw', when='+ksapce')
    depends_on('voropp', when='+voronoi')
    depends_on('netcdf+mpi', when='+user-nc-dump')
    depends_on('blas', when='+user-atc')
    depends_on('lapack', when='+user-atc')

<<<<<<< HEAD
    def setup_environment(self, spack_env, run_env):
        self.target_name = self.compiler.name

    def edit(self, spec, prefix):
        config = []

        config.append('CC = c++')
        if self.compiler.name == 'intel':
            # This is taken from MAKE/OPTIONS/Makefile.intel_cpu_intelmpi
            config.append('OPTFLAGS = -xHost -O2 -fp-model fast=2 -no-prec-div -qoverride-limits')  # noqa: E501
            config.append('CCFLAGS = -g -qopenmp -DLAMMPS_MEMALIGN=64 -no-offload -fno-alias -ansi-alias -restrict $(OPTFLAGS)')  # noqa: E501
            config.append('LINKFLAGS = -qopenmp $(OPTFLAGS)')
        else:
            # This is taken from MAKE/OPTIONS/Makefile.g++
            config.append('OPTFLAGS = -O3')
            config.append('CCFLAGS = -fopenmp')
            config.append('LINKFLAGS = -fopenmp $(OPTFLAGS)')

        config.append('SHFLAGS = {0}'.format(self.compiler.pic_flag))
        config.append('DEPFLAGS = -M')
        config.append('LINK = c++')

        config.append('LIB = ')
        config.append('SIZE = size')

        config.append('ARCHIVE = ar')
        config.append('ARFLAGS = -rc')
        config.append('SHLIBFLAGS = -shared')

        config.append('LMP_INC = -DLAMMPS_GZIP')

        if self.spec.architecture.platform != "cray":
            mpi_path = self.spec['mpi'].prefix.lib
            mpi_inc = self.spec['mpi'].prefix.include

            config.append(
                'MPI_INC = -DMPICH_SKIP_MPICXX -DOMPI_SKIP_MPICXX=1 -I{0}'.format(
                    mpi_inc))
            config.append('MPI_PATH = -L{0}'.format(mpi_path))
            config.append('MPI_LIB = {0}'.format(
                ' '.join(self.spec['mpi'].mpicxx_shared_libs)))

        config.append('FFT_INC = -DFFT_FFTW3 -L{0}'.format(
            self.spec['fftw'].prefix.include))
        config.append('FFT_PATH = -L{0}'.format(self.spec['fftw'].prefix.lib))
        config.append('FFT_LIB = -lfftw3')

        config.append('JPG_INC = ')
        config.append('JPG_PATH = ')
        config.append('JPG_LIB = ')

        makefile_inc_template = \
            join_path(os.path.dirname(self.module.__file__),
                      'Makefile.inc')
        with open(makefile_inc_template, "r") as fhr:
            config.extend(fhr.read().split('\n'))

        with working_dir('src/MAKE/'):
            with open('Makefile.{0}'.format(self.target_name), 'w') as fh:
                fh.write('\n'.join(config))

    def build_meam(self):
        with working_dir('lib/meam'):
            filter_file(r'EXTRAMAKE = Makefile.lammps.ifort',
                        'EXTRAMAKE = Makefile.lammps.spack',
                        'Makefile.ifort')
            filter_file('F90 = *ifort',
                        'F90 = {0}'.format(self.compiler.fc),
                        'Makefile.ifort')

            with open('Makefile.lammps.spack', 'w') as fh:
                syslib = ''
                syspath = ''
                if self.compiler.name == 'gcc':
                    syslib = '-lgfortran'
                elif self.compiler.name == 'intel':
                    syslib = '-lifcore'

                makefile = ['meam_SYSINC =',
                            'meam_SYSLIB = {0}'.format(syslib),
                            'meam_SYSPATH = {0}'.format(syspath)]

                fh.write('\n'.join(makefile))

            make('lib', '-f', 'Makefile.ifort')

    def build_user_atc(self):
        with working_dir('lib/atc'):
            filter_file(r'CC =.*',
                        'CC = {0}'.format(self.compiler.cxx),
                        'Makefile.icc')

            mpi_include = self.spec['mpi'].prefix.include

            filter_file(r'CCFLAGS = *',
                        'CCFLAGS = -I{0} '.format(mpi_include),
                        'Makefile.icc')

            filter_file('LINK =.*',
                        'LINK = {0}'.format(self.compiler.cxx),
                        'Makefile.icc')

            make('lib', '-f', 'Makefile.icc')
            with open('Makefile.lammps', 'w') as fh:
                lapack_blas = (self.spec['lapack'].libs +
                               self.spec['blas'].libs)
                makefile = [
                    'user-atc_SYSINC =',
                    'user-atc_SYSLIB = {0}'.format(lapack_blas.ld_flags),
                    'user-atc_SYSPATH = ']
                fh.write('\n'.join(makefile))

    def build_voronoi(self):
        # no need to set the voronoi_SYS variable in Makefile.lammps
        # since the spack wrapper takes care of the path
        with working_dir('src/VORONOI'):
            filter_file(r'#include "voro\+\+\.hh"',
                        '#include <voro++/voro++.hh>',
                        'compute_voronoi_atom.h')

    def build(self, spec, prefix):
        for pkg in self.supported_packages:
            if '+{0}'.format(pkg) in spec:
                _build_pkg_name = 'build_{0}'.format(pkg.replace('-', '_'))
                if hasattr(self, _build_pkg_name):
                    _build_pkg = getattr(self, _build_pkg_name)
                    _build_pkg()

                with working_dir('src'):
                    make('yes-{0}'.format(pkg))

        with working_dir('src'):
            make(self.target_name)

            if '+lib' in spec:
                make('mode=shlib', self.target_name)

    def install(self, spec, prefix):
        with working_dir('src'):
            mkdirp(prefix.bin)
            install('lmp_{0}'.format(self.target_name), prefix.bin)

            if '+lib' in spec:
                mkdirp(prefix.lib)
                install('liblammps_{0}.{1}'.format(self.target_name,
                                                   dso_suffix), prefix.lib)

                mkdirp(prefix.include.lammps)
                install('library.h', prefix.include.lammps)
=======
    patch("lib.patch", when="@20170901")

    root_cmakelists_dir = 'cmake'

    def cmake_args(self):
        spec = self.spec

        return [
            '-DBUILD_SHARED_LIBS={0}'.format(
                'ON' if '+lib' in spec else 'OFF'),
            '-DENABLE_MPI={0}'.format(
                'ON' if '+mpi' in spec else 'OFF'),
            '-DENABLE_RIGID={0}'.format(
                'ON' if '+rigid' in spec else 'OFF'),
            '-DENABLE_MEAM={0}'.format(
                'ON' if '+meam' in spec else 'OFF'),
            '-DENABLE_KSAPCE={0}'.format(
                'ON' if '+kspace' in spec else 'OFF'),
            '-DFFT=FFTW3',  # doesn't do harm withiout KSPACE
            '-DENABLE_MANYBODY={0}'.format(
                'ON' if '+manybody' in spec else 'OFF'),
            '-DENABLE_USER-NETCDF={0}'.format(
                'ON' if '+user-nc-dump' in spec else 'OFF'),
            '-DENABLE_VORONOI={0}'.format(
                'ON' if '+voronoi' in spec else 'OFF'),
            '-DENABLE_USER-ATC={0}'.format(
                'ON' if '+user-atc' in spec else 'OFF'),
        ]
>>>>>>> f57559e4
<|MERGE_RESOLUTION|>--- conflicted
+++ resolved
@@ -57,157 +57,6 @@
     depends_on('blas', when='+user-atc')
     depends_on('lapack', when='+user-atc')
 
-<<<<<<< HEAD
-    def setup_environment(self, spack_env, run_env):
-        self.target_name = self.compiler.name
-
-    def edit(self, spec, prefix):
-        config = []
-
-        config.append('CC = c++')
-        if self.compiler.name == 'intel':
-            # This is taken from MAKE/OPTIONS/Makefile.intel_cpu_intelmpi
-            config.append('OPTFLAGS = -xHost -O2 -fp-model fast=2 -no-prec-div -qoverride-limits')  # noqa: E501
-            config.append('CCFLAGS = -g -qopenmp -DLAMMPS_MEMALIGN=64 -no-offload -fno-alias -ansi-alias -restrict $(OPTFLAGS)')  # noqa: E501
-            config.append('LINKFLAGS = -qopenmp $(OPTFLAGS)')
-        else:
-            # This is taken from MAKE/OPTIONS/Makefile.g++
-            config.append('OPTFLAGS = -O3')
-            config.append('CCFLAGS = -fopenmp')
-            config.append('LINKFLAGS = -fopenmp $(OPTFLAGS)')
-
-        config.append('SHFLAGS = {0}'.format(self.compiler.pic_flag))
-        config.append('DEPFLAGS = -M')
-        config.append('LINK = c++')
-
-        config.append('LIB = ')
-        config.append('SIZE = size')
-
-        config.append('ARCHIVE = ar')
-        config.append('ARFLAGS = -rc')
-        config.append('SHLIBFLAGS = -shared')
-
-        config.append('LMP_INC = -DLAMMPS_GZIP')
-
-        if self.spec.architecture.platform != "cray":
-            mpi_path = self.spec['mpi'].prefix.lib
-            mpi_inc = self.spec['mpi'].prefix.include
-
-            config.append(
-                'MPI_INC = -DMPICH_SKIP_MPICXX -DOMPI_SKIP_MPICXX=1 -I{0}'.format(
-                    mpi_inc))
-            config.append('MPI_PATH = -L{0}'.format(mpi_path))
-            config.append('MPI_LIB = {0}'.format(
-                ' '.join(self.spec['mpi'].mpicxx_shared_libs)))
-
-        config.append('FFT_INC = -DFFT_FFTW3 -L{0}'.format(
-            self.spec['fftw'].prefix.include))
-        config.append('FFT_PATH = -L{0}'.format(self.spec['fftw'].prefix.lib))
-        config.append('FFT_LIB = -lfftw3')
-
-        config.append('JPG_INC = ')
-        config.append('JPG_PATH = ')
-        config.append('JPG_LIB = ')
-
-        makefile_inc_template = \
-            join_path(os.path.dirname(self.module.__file__),
-                      'Makefile.inc')
-        with open(makefile_inc_template, "r") as fhr:
-            config.extend(fhr.read().split('\n'))
-
-        with working_dir('src/MAKE/'):
-            with open('Makefile.{0}'.format(self.target_name), 'w') as fh:
-                fh.write('\n'.join(config))
-
-    def build_meam(self):
-        with working_dir('lib/meam'):
-            filter_file(r'EXTRAMAKE = Makefile.lammps.ifort',
-                        'EXTRAMAKE = Makefile.lammps.spack',
-                        'Makefile.ifort')
-            filter_file('F90 = *ifort',
-                        'F90 = {0}'.format(self.compiler.fc),
-                        'Makefile.ifort')
-
-            with open('Makefile.lammps.spack', 'w') as fh:
-                syslib = ''
-                syspath = ''
-                if self.compiler.name == 'gcc':
-                    syslib = '-lgfortran'
-                elif self.compiler.name == 'intel':
-                    syslib = '-lifcore'
-
-                makefile = ['meam_SYSINC =',
-                            'meam_SYSLIB = {0}'.format(syslib),
-                            'meam_SYSPATH = {0}'.format(syspath)]
-
-                fh.write('\n'.join(makefile))
-
-            make('lib', '-f', 'Makefile.ifort')
-
-    def build_user_atc(self):
-        with working_dir('lib/atc'):
-            filter_file(r'CC =.*',
-                        'CC = {0}'.format(self.compiler.cxx),
-                        'Makefile.icc')
-
-            mpi_include = self.spec['mpi'].prefix.include
-
-            filter_file(r'CCFLAGS = *',
-                        'CCFLAGS = -I{0} '.format(mpi_include),
-                        'Makefile.icc')
-
-            filter_file('LINK =.*',
-                        'LINK = {0}'.format(self.compiler.cxx),
-                        'Makefile.icc')
-
-            make('lib', '-f', 'Makefile.icc')
-            with open('Makefile.lammps', 'w') as fh:
-                lapack_blas = (self.spec['lapack'].libs +
-                               self.spec['blas'].libs)
-                makefile = [
-                    'user-atc_SYSINC =',
-                    'user-atc_SYSLIB = {0}'.format(lapack_blas.ld_flags),
-                    'user-atc_SYSPATH = ']
-                fh.write('\n'.join(makefile))
-
-    def build_voronoi(self):
-        # no need to set the voronoi_SYS variable in Makefile.lammps
-        # since the spack wrapper takes care of the path
-        with working_dir('src/VORONOI'):
-            filter_file(r'#include "voro\+\+\.hh"',
-                        '#include <voro++/voro++.hh>',
-                        'compute_voronoi_atom.h')
-
-    def build(self, spec, prefix):
-        for pkg in self.supported_packages:
-            if '+{0}'.format(pkg) in spec:
-                _build_pkg_name = 'build_{0}'.format(pkg.replace('-', '_'))
-                if hasattr(self, _build_pkg_name):
-                    _build_pkg = getattr(self, _build_pkg_name)
-                    _build_pkg()
-
-                with working_dir('src'):
-                    make('yes-{0}'.format(pkg))
-
-        with working_dir('src'):
-            make(self.target_name)
-
-            if '+lib' in spec:
-                make('mode=shlib', self.target_name)
-
-    def install(self, spec, prefix):
-        with working_dir('src'):
-            mkdirp(prefix.bin)
-            install('lmp_{0}'.format(self.target_name), prefix.bin)
-
-            if '+lib' in spec:
-                mkdirp(prefix.lib)
-                install('liblammps_{0}.{1}'.format(self.target_name,
-                                                   dso_suffix), prefix.lib)
-
-                mkdirp(prefix.include.lammps)
-                install('library.h', prefix.include.lammps)
-=======
     patch("lib.patch", when="@20170901")
 
     root_cmakelists_dir = 'cmake'
@@ -235,5 +84,4 @@
                 'ON' if '+voronoi' in spec else 'OFF'),
             '-DENABLE_USER-ATC={0}'.format(
                 'ON' if '+user-atc' in spec else 'OFF'),
-        ]
->>>>>>> f57559e4
+        ]