# Copyright Spack Project Developers. See COPYRIGHT file for details.
#
# SPDX-License-Identifier: (Apache-2.0 OR MIT)
import datetime as dt
import os

from spack.build_environment import optimization_flags
from spack.build_systems.python import PythonPipBuilder
from spack.package import *


class Lammps(CMakePackage, CudaPackage, ROCmPackage, PythonExtension):
    """LAMMPS stands for Large-scale Atomic/Molecular Massively
    Parallel Simulator.
    """

    homepage = "https://www.lammps.org/"
    url = "https://github.com/lammps/lammps/archive/patch_1Sep2017.tar.gz"
    git = "https://github.com/lammps/lammps.git"

    tags = ["ecp", "ecp-apps"]

    maintainers("rbberger")

    license("GPL-2.0-only")

    # rules for new versions and deprecation
    # * new stable versions should be added to stable_versions set
    # * a stable version that has updates and any of its outdated update releases should be
    #   marked deprecated=True
    # * patch releases older than a stable release should be marked deprecated=True
    version("develop", branch="develop")
    version(
        "20240829.1",
        sha256="3aea41869aa2fb8120fc4814cab645686f969e2eb7c66aa5587e500597d482dc",
        preferred=True,
    )
    version(
        "20240829",
        sha256="6112e0cc352c3140a4874c7f74db3c0c8e30134024164509ecf3772b305fde2e",
        deprecated=True,
    )
    version(
        "20240627",
        sha256="2174a99d266279823a8c57629ee1c21ec357816aefd85f964d9f859fe9222aa5",
        deprecated=True,
    )
    version(
        "20240417",
        sha256="158b288725c251fd8b30dbcf61749e0d6a042807da92af865a7d3c413efdd8ea",
        deprecated=True,
    )
    version(
        "20240207.1",
        sha256="3ba62c2a1ed463fceedf313a1c3ea2997994aa102379a8d35b525ea424f56776",
        deprecated=True,
    )
    version(
        "20240207",
        sha256="d518f32de4eb2681f2543be63926411e72072dd7d67c1670c090b5baabed98ac",
        deprecated=True,
    )
    version(
        "20231121",
        sha256="704d8a990874a425bcdfe0245faf13d712231ba23f014a3ebc27bc14398856f1",
        deprecated=True,
    )
    version(
        "20230802.4", sha256="6eed007cc24cda80b5dd43372b2ad4268b3982bb612669742c8c336b79137b5b"
    )
    version(
        "20230802.3",
        sha256="6666e28cb90d3ff01cbbda6c81bdb85cf436bbb41604a87f2ab2fa559caa8510",
        deprecated=True,
    )
    version(
        "20230802.2",
        sha256="3bcecabc9cad08d0a4e4d989b52d29c58505f7ead8ebacf43c9db8d9fd3d564a",
        deprecated=True,
    )
    version(
        "20230802.1",
        sha256="0e5568485e5ee080412dba44a1b7a93f864f1b5c75121f11d528854269953ed0",
        deprecated=True,
    )
    version(
        "20230802",
        sha256="48dc8b0b0583689e80ea2052275acbc3e3fce89707ac557e120db5564257f7df",
        deprecated=True,
    )
    version(
        "20230615",
        sha256="8470ed7b26ccd3728f4b44a7f1c520f1af23a648af685fd30b42b840fdfae2ff",
        deprecated=True,
    )
    version(
        "20230328",
        sha256="14f5a5c37e4b46466e90d8b35476800e66acee74999f7358f4c12dfe662bfd99",
        deprecated=True,
    )
    version(
        "20230208",
        sha256="60221242145da4479e5b207d9a0eed90af4168d7a297b4dc8c0e7f2b3215602e",
        deprecated=True,
    )
    version(
        "20221222",
        sha256="75372ee7ef982767fc4ed4dc95e20ddca8247419adeb0c1276c40e43d1eab955",
        deprecated=True,
    )
    version(
        "20221103",
        sha256="d28517b84b157d4e46a1a64ed787b4662d8f2f5ade3f5a04bb0caed068f32f7e",
        deprecated=True,
    )
    version(
        "20220915",
        sha256="392b8d35fc7919b0efaf8b389259a9b795a817e58e75e380467c63d03a0dab75",
        deprecated=True,
    )
    version(
        "20220803",
        sha256="f37cb0b35c1682ffceae5826aadce47278aa7003099a1655fcea43acd7d37926",
        deprecated=True,
    )
    version(
        "20220623.4", sha256="42541b4dbd0d339d16ddb377e76d192bc3d1d5712fdf9e2cdc838fc980d0a0cf"
    )
    version(
        "20220623.3",
        sha256="8a276a01b50d37eecfe6eb36f420f354cde51936d20aca7944dea60d3c098c89",
        deprecated=True,
    )
    version(
        "20220623.2",
        sha256="8a560213e83919623525c4a7c4b5f0eda35cdf3b0c0e6548fd891379e04ca9e6",
        deprecated=True,
    )
    version(
        "20220623.1",
        sha256="58e3b2b984f8935bb0db5631e143be2826c45ffd48844f7c394f36624a3e17a2",
        deprecated=True,
    )
    version(
        "20220623",
        sha256="d27ede095c9f00cd13a26f967a723d07cf8f4df65c700ed73573577bc173d5ce",
        deprecated=True,
    )
    version(
        "20220602",
        sha256="3e8f54453e53b3b387a68317277f832b8cf64a981e64b21e98bb37ea36ac4a60",
        deprecated=True,
    )
    version(
        "20220504",
        sha256="fe05bae8090fd0177b3c1b987cd32a9cb7cd05d790828ba954c764eb52e10b52",
        deprecated=True,
    )
    version(
        "20220324",
        sha256="d791cc93eedfc345fdf87bfa5b6f7e17e461f86ba197f9e9c3d477ce8657a7ef",
        deprecated=True,
    )
    version(
        "20220217",
        sha256="e5bd2bf325835fa98d1b95f0667c83076580916027df5b8109d5470d1b97da98",
        deprecated=True,
    )
    version(
        "20220107",
        sha256="fbf6c6814968ae0d772d7b6783079ff4f249a8faeceb39992c344969e9f1edbb",
        deprecated=True,
    )
    version(
        "20211214",
        sha256="9f7b1ee2394678c1a6baa2c158a62345680a952eee251783e3c246b3f12db4c9",
        deprecated=True,
    )
    version(
        "20211027",
        sha256="c06f682fcf9d5921ca90c857a104e90fba0fe65decaac9732745e4da49281938",
        deprecated=True,
    )
    version(
        "20210929.3", sha256="e4c274f0dc5fdedc43f2b365156653d1105197a116ff2bafe893523cdb22532e"
    )
    version(
        "20210929.2",
        sha256="9318ca816cde16a9a4174bf22a1966f5f2155cb32c0ad5a6757633276411fb36",
        deprecated=True,
    )
    version(
        "20210929.1",
        sha256="5000b422c9c245b92df63507de5aa2ea4af345ea1f00180167aaa084b711c27c",
        deprecated=True,
    )
    version(
        "20210929",
        sha256="2dff656cb21fd9a6d46c818741c99d400cfb1b12102604844663b655fb2f893d",
        deprecated=True,
    )
    version(
        "20210920",
        sha256="e3eba96933c1dd3177143c7ac837cae69faceba196948fbad2970425db414d8c",
        deprecated=True,
    )
    version(
        "20210831",
        sha256="532c42576a79d72682deaf43225ca773ed9f9e35deb484a82f91905b6cba23ec",
        deprecated=True,
    )
    version(
        "20210730",
        sha256="c5e998c8282a835d2bcba4fceffe3cecdf9aed9bdf79fa9c945af573e632f6e7",
        deprecated=True,
    )
    version(
        "20210728",
        sha256="6b844d2c3f7170a59d36fbf761483aa0c63d95eda254d00fe4d10542403abe36",
        deprecated=True,
    )
    version(
        "20210702",
        sha256="4fdd8ca2dbde8809c0048716650b73ae1f840e22ebe24b25f6f7a499377fea57",
        deprecated=True,
    )
    version(
        "20210527",
        sha256="f9f29970941f406d5c250de52a4cd07e5a4e44ae3b5ffed46edd019d998b8c33",
        deprecated=True,
    )
    version(
        "20210514",
        sha256="74d9c4386f2181b15a024314c42b7a0b0aaefd3b4b947aeca00fe07e5b2f3317",
        deprecated=True,
    )
    version(
        "20210408",
        sha256="1645147b7777de4f616b8232edf0b597868084f969c777fa0a757949c3f71f56",
        deprecated=True,
    )
    version(
        "20210310",
        sha256="25708378dbeccf794bc5045aceb84380bf4a3ca03fc8e5d150a26ca88d371474",
        deprecated=True,
    )
    version(
        "20210210",
        sha256="2c5ba2c7935ad559ca94ee826e8727e65b49ef4582eb856534fffba70e44101a",
        deprecated=True,
    )
    version("20201029", sha256="759705e16c1fedd6aa6e07d028cc0c78d73c76b76736668420946a74050c3726")
    version(
        "20200721",
        sha256="845bfeddb7b667799a1a5dbc166b397d714c3d2720316604a979d3465b4190a9",
        deprecated=True,
    )
    version(
        "20200630",
        sha256="413cbfabcc1541a339c7a4ab5693fbeb768f46bb1250640ba94686c6e90922fc",
        deprecated=True,
    )
    version(
        "20200505",
        sha256="c49d77fd602d28ebd8cf10f7359b9fc4d14668c72039028ed7792453d416de73",
        deprecated=True,
    )
    version("20200303", sha256="a1a2e3e763ef5baecea258732518d75775639db26e60af1634ab385ed89224d1")
    version(
        "20200227",
        sha256="1aabcf38bc72285797c710b648e906151a912c36b634a9c88ac383aacf85516e",
        deprecated=True,
    )
    version(
        "20200218",
        sha256="73bcf146660804ced954f6a0a8dce937482677778d46018ca5a688127bf97211",
        deprecated=True,
    )
    version(
        "20200204",
        sha256="3bf3de546ede34ffcd89f1fca5fd66aa78c662e7c8a76e30ce593e44a00d23ce",
        deprecated=True,
    )
    version(
        "20200124",
        sha256="443829560d760690e1ae21ad54922f56f34f640a81e817f5cc65d2a4af3a6a5d",
        deprecated=True,
    )
    version(
        "20200109",
        sha256="f2fd24f6c10837801f490913d73f672ec7c6becda08465d7e834a2bfbe3d7cd6",
        deprecated=True,
    )
    version(
        "20191120",
        sha256="fd146bf517a6c2fb8a69ecb3749dc352eef94414739cd7855c668c690af85d27",
        deprecated=True,
    )
    version(
        "20191030",
        sha256="5279567f731386ffdb87800b448903a63de2591064e13b4d5216acae25b7e541",
        deprecated=True,
    )
    version(
        "20190919",
        sha256="0f693203afe86bc70c084c55f29330bdeea3e3ad6791f81c727f7a34a7f6caf3",
        deprecated=True,
    )
    version(
        "20190807",
        sha256="895d71914057e070fdf0ae5ccf9d6552b932355056690bdb8e86d96549218cc0",
        deprecated=True,
    )
    version(
        "20190605",
        sha256="c7b35090aef7b114d2b47a7298c1e8237dd811da87995c997bf7639cca743152",
        deprecated=True,
    )
    version(
        "20181212",
        sha256="ccc5d2c21c4b62ce4afe7b3a0fe2f37b83e5a5e43819b7c2e2e255cce2ce0f24",
        deprecated=True,
    )
    version(
        "20181207",
        sha256="d92104d008a7f1d0b6071011decc5c6dc8b936a3418b20bd34b055371302557f",
        deprecated=True,
    )
    version(
        "20181127",
        sha256="c076b633eda5506f895de4c73103df8b995d9fec01be82c67c7608efcc345179",
        deprecated=True,
    )
    version(
        "20181115",
        sha256="3bc9c166e465cac625c4a8e4060e597003f4619dadd57d3bc8d25bcd930f286e",
        deprecated=True,
    )
    version(
        "20181109",
        sha256="dd30fe492fa147fb6f39bfcc79d8c786b9689f7fbe86d56de58cace53b6198c9",
        deprecated=True,
    )
    version(
        "20181024",
        sha256="a171dff5aff7aaa2c9606ab2abc9260f2b685a5c7f6d650e7f2b59cf4aa149d6",
        deprecated=True,
    )
    version(
        "20181010",
        sha256="bda762ee2d2dcefe0b4e36fb689c6b9f7ede49324444ccde6c59cba727b4b02d",
        deprecated=True,
    )
    version(
        "20180918",
        sha256="02f143d518d8647b77137adc527faa9725c7afbc538d670253169e2a9b3fa0e6",
        deprecated=True,
    )
    version(
        "20180905",
        sha256="ee0df649e33a9bf4fe62e062452978731548a56b7487e8e1ce9403676217958d",
        deprecated=True,
    )
    version(
        "20180831",
        sha256="6c604b3ebd0cef1a5b18730d2c2eb1e659b2db65c5b1ae6240b8a0b150e4dff3",
        deprecated=True,
    )
    version(
        "20180822",
        sha256="9f8942ca3f8e81377ae88ccfd075da4e27d0dd677526085e1a807777c8324074",
        deprecated=True,
    )
    version(
        "20180629",
        sha256="1acf7d9b37b99f17563cd4c8bb00ec57bb2e29eb77c0603fd6871898de74763b",
        deprecated=True,
    )
    version(
        "20180316",
        sha256="a81f88c93e417ecb87cd5f5464c9a2570384a48ff13764051c5e846c3d1258c1",
        deprecated=True,
    )
    version(
        "20180222",
        sha256="374254d5131b7118b9ab0f0e27d20c3d13d96b03ed2b5224057f0c1065828694",
        deprecated=True,
    )
    version(
        "20170922",
        sha256="f0bf6eb530d528f4d261d0a261e5616cbb6e990156808b721e73234e463849d3",
        deprecated=True,
    )
    version(
        "20170901",
        sha256="5d88d4e92f4e0bb57c8ab30e0d20de556830af820223778b9967bec2184efd46",
        deprecated=True,
    )

    depends_on("cxx", type="build")

<<<<<<< HEAD
    # mdi, ml-quip, qmmm require C, but not available in Spack
=======
    # scafacos, ml-quip, qmmm require C, but not available in Spack
>>>>>>> 4c642df5
    for c_pkg in (
        "adios",
        "atc",
        "awpmd",
        "electrode",
        "h5md",
        "kim",
<<<<<<< HEAD
        "ml-pod",
        "rheo",
        "scafacos",
=======
        "mdi",
        "ml-pod",
        "rheo",
>>>>>>> 4c642df5
        "tools",
    ):
        depends_on("c", type="build", when=f"+{c_pkg}")

    # ml-quip require Fortran, but not available in Spack
    for fc_pkg in ("kim", "scafacos"):
        depends_on("fortran", type="build", when=f"+{fc_pkg}")

    stable_versions = {
        "20240829.1",
        "20240829",
        "20230802.4",
        "20230802.3",
        "20230802.2",
        "20230802.1",
        "20230802",
        "20220623.4",
        "20220623.3",
        "20220623.2",
        "20220623.1",
        "20220623",
        "20210929.3",
        "20210929.2",
        "20210929.1",
        "20210929",
        "20201029",
        "20200303",
    }

    def url_for_version(self, version):
        split_ver = str(version).split(".")
        vdate = dt.datetime.strptime(split_ver[0], "%Y%m%d")
        if len(split_ver) < 2:
            update = ""
        else:
            update = "_update{0}".format(split_ver[1])

        return "https://github.com/lammps/lammps/archive/{0}_{1}{2}.tar.gz".format(
            "stable" if str(version) in Lammps.stable_versions else "patch",
            vdate.strftime("%d%b%Y").lstrip("0"),
            update,
        )

    # List of supported optional packages
    # Note: package `openmp` in this recipe is called `openmp-package`, to avoid clash
    # with the pre-existing `openmp` variant
    # version ranges generates using utility script:
    # https://gist.github.com/rbberger/fdaa38ff08e5961c4741624a4719cdb6
    supported_packages = {
        "adios": {"when": "@20210702:"},
        "amoeba": {"when": "@20220803:"},
        "asphere": {},
        "atc": {"when": "@20210702:"},
        "awpmd": {"when": "@20210702:"},
        "bocs": {"when": "@20210702:"},
        "body": {},
        "bpm": {"when": "@20220504:"},
        "brownian": {"when": "@20210702:"},
        "cg-dna": {"when": "@20210702:"},
        "cg-sdk": {"when": "@20210702:20220623"},
        "cg-spica": {"when": "@20220803:"},
        "class2": {},
        "colloid": {},
        "colvars": {"when": "@20210702:"},
        "compress": {},
        "coreshell": {},
        "dielectric": {"when": "@20210702:"},
        "diffraction": {"when": "@20210702:"},
        "dipole": {},
        "dpd-basic": {"when": "@20210702:"},
        "dpd-meso": {"when": "@20210702:"},
        "dpd-react": {"when": "@20210702:"},
        "dpd-smooth": {"when": "@20210702:"},
        "drude": {"when": "@20210702:"},
        "eff": {"when": "@20210702:"},
        "electrode": {"when": "@20220504:"},
        "extra-command": {"when": "@20240829:"},
        "extra-compute": {"when": "@20210728:"},
        "extra-dump": {"when": "@20210728:"},
        "extra-fix": {"when": "@20210728:"},
        "extra-molecule": {"when": "@20210728:"},
        "extra-pair": {"when": "@20210728:"},
        "fep": {"when": "@20210702:"},
        "granular": {},
        "h5md": {"when": "@20210702:"},
        "intel": {"when": "@20210702:"},
        "interlayer": {"when": "@20210728:"},
        "kim": {},
        "kokkos": {},
        "kspace": {"default": True},
        "latboltz": {"when": "@20210702:"},
        "latte": {"when": "@20170922:20230328"},
        "lepton": {"when": "@20230208:"},
        "machdyn": {"when": "@20210702:"},
        "manifold": {"when": "@20210702:"},
        "manybody": {"default": True},
        "mc": {},
        "mdi": {"when": "@20210702:"},
        "meam": {"when": "@:20181212,20210702:"},
        "mesont": {"when": "@20210702:"},
        "mgpt": {"when": "@20210702:"},
        "misc": {},
        "ml-hdnnp": {"when": "@20210702:"},
        "ml-iap": {"when": "@20210702:"},
        "ml-pace": {"when": "@20210702:"},
        "ml-pod": {"when": "@20221222:"},
        "ml-rann": {"when": "@20210702:"},
        "ml-snap": {"when": "@20210702:"},
        "ml-uf3": {"when": "@20240627:"},
        "mliap": {"when": "@20200630:20210527"},
        "mofff": {"when": "@20210702:"},
        "molecule": {"default": True},
        "molfile": {"when": "@20210702:"},
        "mpiio": {"when": "@:20230802.1"},
        "netcdf": {"when": "@20210702:"},
        "openmp-package": {},
        "opt": {},
        "orient": {"when": "@20210728:"},
        "peri": {},
        "phonon": {"when": "@20210702:"},
        "plugin": {"when": "@20210408:"},
        "plumed": {"when": "@20210702:"},
        "poems": {},
        "ptm": {"when": "@20210702:"},
        "python": {},
        "qeq": {},
        "qtb": {"when": "@20210702:"},
        "reaction": {"when": "@20210702:"},
        "reax": {"when": "@:20181212"},
        "reaxff": {"when": "@20210702:"},
        "rheo": {"when": "@20240829:"},
        "replica": {},
        "rigid": {"default": True},
        "scafacos": {"when": "@20210702:"},
        "shock": {},
        "smtbq": {"when": "@20210702:"},
        "snap": {"when": "@:20210527"},
        "sph": {"when": "@20210702:"},
        "spin": {"when": "@20180629:"},
        "srd": {},
        "tally": {"when": "@20210702:"},
        "uef": {"when": "@20210702:"},
        "user-adios": {"when": "@20190228:20210527"},
        "user-atc": {"when": "@:20210527"},
        "user-awpmd": {"when": "@:20210527"},
        "user-bocs": {"when": "@20180511:20210527"},
        "user-brownian": {"when": "@20210514:20210527"},
        "user-cgsdk": {"when": "@20170504:20210527"},
        "user-colvars": {"when": "@:20210527"},
        "user-diffraction": {"when": "@:20210527"},
        "user-dpd": {"when": "@:20210527"},
        "user-drude": {"when": "@:20210527"},
        "user-eff": {"when": "@:20210527"},
        "user-fep": {"when": "@:20210527"},
        "user-h5md": {"when": "@:20210527"},
        "user-hdnnp": {"when": "@20210527"},
        "user-intel": {"when": "@:20210527"},
        "user-lb": {"when": "@:20210527"},
        "user-manifold": {"when": "@:20210527"},
        "user-meamc": {"when": "@20170706:20210527"},
        "user-mesodpd": {"when": "@20200319:20210527"},
        "user-mesont": {"when": "@20200615:20210527"},
        "user-mgpt": {"when": "@:20210527"},
        "user-misc": {"when": "@:20210702"},
        "user-mofff": {"when": "@20180205:20210527"},
        "user-molfile": {"when": "@:20210527"},
        "user-netcdf": {"when": "@20170504:20210527"},
        "user-omp": {"when": "@:20210527"},
        "user-phonon": {"when": "@:20210527"},
        "user-plumed": {"when": "@20181109:20210527"},
        "user-ptm": {"when": "@20181010:20210527"},
        "user-qtb": {"when": "@:20210527"},
        "user-rann": {"when": "@20210527"},
        "user-reaction": {"when": "@20200319:20210527"},
        "user-reaxc": {"when": "@:20210527"},
        "user-sdpd": {"when": "@20181109:20210527"},
        "user-smd": {"when": "@:20210527"},
        "user-smtbq": {"when": "@:20210527"},
        "user-sph": {"when": "@:20210527"},
        "user-tally": {"when": "@:20210527"},
        "user-uef": {"when": "@20171023:20210527"},
        "user-vtk": {"when": "@20210527"},
        "user-yaff": {"when": "@20190201:20210527"},
        "voronoi": {},
        "vtk": {"when": "@20210702:"},
        "yaff": {"when": "@20210702:"},
        # "ml-quip": {"when": "@20210702:"}, no quip package
        # "user-quip": {"when": "@20190201:20210527"}, no quip package
    }

    for pkg_name, pkg_options in supported_packages.items():
        variant(
            pkg_name,
            default=pkg_options.get("default", False),
            description="Activate the {} package".format(pkg_name.replace("-package", "")),
            when=pkg_options.get("when", None),
        )
    variant("lib", default=True, description="Build the liblammps in addition to the executable")
    variant("mpi", default=True, description="Build with mpi")
    variant("jpeg", default=False, description="Build with jpeg support")
    variant("png", default=False, description="Build with png support")
    variant("ffmpeg", default=False, description="Build with ffmpeg support")
    variant("curl", default=False, description="Build with curl support", when="@20240829:")
    variant("openmp", default=True, description="Build with OpenMP")
    variant("opencl", default=False, description="Build with OpenCL")
    variant(
        "exceptions",
        default=False,
        description="Build with lammps exceptions",
        when="@:20230802.1",
    )
    variant(
        "cuda_mps",
        default=False,
        description="(CUDA only) Enable tweaks for running "
        + "with Nvidia CUDA Multi-process services daemon",
    )

    variant(
        "lammps_sizes",
        default="smallbig",
        description="LAMMPS integer sizes (smallsmall: all 32-bit, smallbig:"
        + "64-bit #atoms #timesteps, bigbig: also 64-bit imageint, 64-bit atom ids)",
        values=("smallbig", "bigbig", "smallsmall"),
        multi=False,
    )
    variant(
        "fftw_precision",
        default="double",
        when="+kspace",
        description="Select FFTW precision (used by Kspace)",
        values=("single", "double"),
        multi=False,
    )
    variant(
        "fft",
        default="fftw3",
        when="+kspace",
        description="FFT library for KSPACE package",
        values=("kiss", "fftw3", "mkl"),
        multi=False,
    )
    variant(
        "heffte",
        default=False,
        when="+kspace @20240207:",
        description="Use heffte as distubuted FFT engine",
    )

    variant(
        "fft_kokkos",
        default="fftw3",
        when="@20240417: +kspace+kokkos",
        description="FFT library for Kokkos-enabled KSPACE package",
        values=("kiss", "fftw3", "mkl", "hipfft", "cufft"),
        multi=False,
    )
    variant(
        "gpu_precision",
        default="mixed",
        when="~kokkos",
        description="Select GPU precision (used by GPU package)",
        values=("double", "mixed", "single"),
        multi=False,
    )
    variant("tools", default=False, description="Build LAMMPS tools (msi2lmp, binary2txt, chain)")

    depends_on("cmake@3.16:", when="@20231121:", type="build")
    depends_on("mpi", when="+mpi")
    depends_on("mpi", when="+mpiio")
    depends_on("fftw-api@3", when="+kspace fft=fftw3")
    depends_on("heffte", when="+heffte")
    depends_on("heffte+fftw", when="+heffte fft=fftw3")
    depends_on("heffte+mkl", when="+heffte fft=mkl")
    depends_on("mkl", when="+kspace fft=mkl")
    depends_on("hipfft", when="+kokkos+kspace+rocm fft_kokkos=hipfft")
    depends_on("fftw-api@3", when="+kokkos+kspace fft_kokkos=fftw3")
    depends_on("mkl", when="+kokkos+kspace fft_kokkos=mkl")
    depends_on("voropp", when="+voronoi")
    depends_on("netcdf-c+mpi", when="+user-netcdf")
    depends_on("netcdf-c+mpi", when="+netcdf")
    depends_on("blas", when="+user-atc")
    depends_on("blas", when="+atc")
    depends_on("lapack", when="+user-atc")
    depends_on("lapack", when="+atc")
    depends_on("opencl", when="+opencl")
    depends_on("latte@1.0.1", when="@:20180222+latte")
    depends_on("latte@1.1.1:", when="@20180316:20180628+latte")
    depends_on("latte@1.2.1:", when="@20180629:20200505+latte")
    depends_on("latte@1.2.2:", when="@20200602:20230328+latte")
    depends_on("blas", when="+latte")
    depends_on("lapack", when="+latte")
    depends_on("python", when="+python")
    depends_on("mpi", when="+user-lb")
    depends_on("mpi", when="+latboltz")
    depends_on("mpi", when="+user-h5md")
    depends_on("mpi", when="+h5md")
    depends_on("hdf5", when="+user-h5md")
    depends_on("hdf5", when="+h5md")
    depends_on("jpeg", when="+jpeg")
    depends_on("kim-api", when="+kim")
    depends_on("curl", when="@20190329:+kim")
    depends_on("curl", when="+curl")
    depends_on("libpng", when="+png")
    depends_on("ffmpeg", when="+ffmpeg")
    depends_on("kokkos+deprecated_code+shared@3.0.00", when="@20200303+kokkos")
    depends_on("kokkos+shared@3.1:", when="@20200505:+kokkos")
    depends_on("kokkos@3.7.01:", when="@20230208: +kokkos")
    depends_on("kokkos@4.3.00:", when="@20240417: +kokkos")
    depends_on("kokkos@4.3.01:", when="@20240627: +kokkos")
    depends_on("adios2", when="+user-adios")
    depends_on("adios2", when="+adios")
    depends_on("plumed", when="+user-plumed")
    depends_on("plumed", when="+plumed")
    depends_on("eigen@3:", when="+user-smd")
    depends_on("eigen@3:", when="+machdyn")
    depends_on("pace", when="+ml-pace", type="build")
    depends_on("py-cython", when="+mliap+python", type="build")
    depends_on("py-cython", when="+ml-iap+python", type="build")
    depends_on("py-mdi", when="+mdi", type=("build", "run"))
    depends_on("py-pip", when="+python", type="build")
    depends_on("py-wheel", when="+python", type="build")
    depends_on("py-build", when="+python", type="build")
    depends_on("py-numpy", when="+python", type=("build", "run"))
    depends_on("py-mpi4py", when="+python+mpi", type=("build", "run"))
    depends_on("py-setuptools@42:", when="@20220217:+python", type=("build", "run"))
    for _n2p2_cond in ("+user-hdnnp", "+ml-hdnnp"):
        with when(_n2p2_cond):
            depends_on("n2p2@2.1.4:")
            depends_on("n2p2+shared", when="+lib")
    depends_on("scafacos", when="+scafacos")
    depends_on("vtk", when="+user-vtk")
    depends_on("vtk", when="+vtk")
    depends_on("hipcub", when="~kokkos +rocm")
    depends_on("llvm-amdgpu ", when="+rocm", type="build")
    depends_on("rocm-openmp-extras", when="+rocm +openmp", type="build")
    depends_on("gsl@2.6:", when="+rheo")

    # propagate CUDA and ROCm architecture when +kokkos
    for arch in CudaPackage.cuda_arch_values:
        depends_on("kokkos+cuda cuda_arch=%s" % arch, when="+kokkos+cuda cuda_arch=%s" % arch)

    for arch in ROCmPackage.amdgpu_targets:
        depends_on(
            "kokkos+rocm amdgpu_target=%s" % arch, when="+kokkos+rocm amdgpu_target=%s" % arch
        )

    depends_on("googletest", type="test")
    depends_on("libyaml", type="test")

    extends("python", when="+python")

    conflicts("+cuda", when="+opencl")
    conflicts("+rocm", when="+opencl")
    conflicts("+body", when="+poems@:20180628")
    conflicts("+python", when="~lib")
    conflicts("+qeq", when="~manybody")
    conflicts("+user-atc", when="~manybody")
    conflicts("+atc", when="~manybody")
    conflicts("+user-misc", when="~manybody")
    conflicts("+user-phonon", when="~kspace")
    conflicts("+phonon", when="~kspace")
    conflicts("%gcc@9:", when="@:20200303+openmp")
    conflicts("+kokkos", when="@:20200227")
    conflicts("+dielectric", when="~kspace")
    conflicts("+dielectric", when="@:20210702~user-misc")
    conflicts("+dielectric", when="@20210728:~extra-pair")
    conflicts("+electrode", when="~kspace")
    conflicts("+mliap", when="~snap")
    conflicts("+ml-iap", when="~ml-snap")
    conflicts(
        "+user-adios +mpi",
        when="^adios2~mpi",
        msg="With +user-adios, mpi setting for adios2 and lammps must be the same",
    )
    conflicts(
        "+user-adios ~mpi",
        when="^adios2+mpi",
        msg="With +user-adios, mpi setting for adios2 and lammps must be the same",
    )
    conflicts(
        "+adios +mpi",
        when="^adios2~mpi",
        msg="With +adios, mpi setting for adios2 and lammps must be the same",
    )
    conflicts(
        "+adios ~mpi",
        when="^adios2+mpi",
        msg="With +adios, mpi setting for adios2 and lammps must be the same",
    )
    conflicts(
        "~kokkos+rocm",
        when="@:20220602",
        msg="ROCm builds of the GPU package not maintained prior to version 20220623",
    )
    conflicts("+intel", when="%aocc@:3.2.9999", msg="+intel with AOCC requires version 4 or newer")

    # Backport of https://github.com/lammps/lammps/pull/3726
    conflicts("+kokkos+rocm+kspace", when="@:20210929.3")
    patch(
        "https://github.com/lammps/lammps/commit/ebb8eee941e52c98054fdf96ea78ee4d5f606f47.patch?full_index=1",
        sha256="3dedd807f63a21c543d1036439099f05c6031fd98e7cb1ea7825822fc074106e",
        when="@20220623.3:20230208 +kokkos +rocm +kspace",
    )
    # Fixed in https://github.com/lammps/lammps/pull/4305
    patch(
        "https://github.com/lammps/lammps/commit/49bdc3e26449634f150602a66d0dab34d09dbc0e.patch?full_index=1",
        sha256="b8d1f08a82329e493e040de2bde9d2291af173a0fe6c7deb24750cc22823c421",
        when="@20240829 %cce",
    )

    # Older LAMMPS does not compile with Kokkos 4.x
    conflicts(
        "^kokkos@4:",
        when="@:20230802.1",
        msg="LAMMPS is incompatible with Kokkos 4.x until @20230802.1",
    )

    patch("lib.patch", when="@20170901")
    patch("660.patch", when="@20170922")
    patch("gtest_fix.patch", when="@:20210310 %aocc@3.2.0")

    # This patch merged to LAMMPS trunk at 20221222 and backported to
    # stable version 20220623.4. We still patch all other affected
    # versions here
    patch("intel-aocc.patch", when="@20220324:20220623.3,20220803:20221103 +intel %aocc")

    patch(
        "https://github.com/lammps/lammps/commit/562300996285fdec4ef74542383276898555af06.patch?full_index=1",
        sha256="e6f1b62bbfdc79d632f4cea98019202d0dd25aa4ae61a70df1164cb4f290df79",
        when="@20200721 +cuda",
    )
    patch("hip_cmake.patch", when="@20220623:20221222 ~kokkos+rocm")

    # Add large potential files
    resource(
        name="C_10_10.mesocnt",
        url="https://download.lammps.org/potentials/C_10_10.mesocnt",
        sha256="923f600a081d948eb8b4510f84aa96167b5a6c3e1aba16845d2364ae137dc346",
        expand=False,
        placement={"C_10_10.mesocnt": "potentials/C_10_10.mesocnt"},
        when="+mesont",
    )

    root_cmakelists_dir = "cmake"

    def cmake_args(self):
        spec = self.spec

        mpi_prefix = "ENABLE"
        pkg_prefix = "ENABLE"
        if spec.satisfies("@20180629:"):
            mpi_prefix = "BUILD"
            pkg_prefix = "PKG"

        args = [
            self.define_from_variant("BUILD_SHARED_LIBS", "lib"),
            self.define_from_variant("LAMMPS_EXCEPTIONS", "exceptions"),
            self.define_from_variant("{}_MPI".format(mpi_prefix), "mpi"),
            self.define_from_variant("BUILD_OMP", "openmp"),
            self.define_from_variant("BUILD_TOOLS", "tools"),
            self.define("ENABLE_TESTING", self.run_tests),
            self.define("DOWNLOAD_POTENTIALS", False),
        ]
        if spec.satisfies("~kokkos"):
            # LAMMPS can be build with the GPU package OR the KOKKOS package
            # Using both in a single build is discouraged.
            # +cuda only implies that one of the two is used
            # by default it will use the GPU package if kokkos wasn't enabled
            if spec.satisfies("+cuda"):
                args.append(self.define("PKG_GPU", True))
                args.append(self.define("GPU_API", "cuda"))
                args.append(self.define_from_variant("GPU_PREC", "gpu_precision"))
                cuda_arch = spec.variants["cuda_arch"].value
                if cuda_arch != "none":
                    args.append(self.define("GPU_ARCH", "sm_{0}".format(cuda_arch[0])))
                args.append(self.define_from_variant("CUDA_MPS_SUPPORT", "cuda_mps"))
            elif spec.satisfies("+opencl"):
                # LAMMPS downloads and bundles its own OpenCL ICD Loader by default
                args.append(self.define("USE_STATIC_OPENCL_LOADER", False))
                args.append(self.define("PKG_GPU", True))
                args.append(self.define("GPU_API", "opencl"))
                args.append(self.define_from_variant("GPU_PREC", "gpu_precision"))
            elif spec.satisfies("+rocm"):
                args.append(self.define("PKG_GPU", True))
                args.append(self.define("GPU_API", "hip"))
                args.append(self.define_from_variant("GPU_PREC", "gpu_precision"))
                args.append(self.define_from_variant("HIP_ARCH", "amdgpu_target"))
            else:
                args.append(self.define("PKG_GPU", False))
        else:
            args.append(self.define("EXTERNAL_KOKKOS", True))
            if spec.satisfies("@20240207: +kokkos+kspace"):
                args.append(self.define_from_variant("FFT_KOKKOS", "fft_kokkos"))

        if spec.satisfies("@20180629:+lib"):
            args.append(self.define("BUILD_LIB", True))

        if spec.satisfies("%aocc"):
            if spec.satisfies("+intel"):
                cxx_flags = (
                    "-O3 -fno-math-errno -fno-unroll-loops "
                    "-fveclib=AMDLIBM -muse-unaligned-vector-move"
                )
                if spec.satisfies("%aocc@4.1:4.2"):
                    cxx_flags += (
                        " -mllvm -force-gather-overhead-cost=50"
                        " -mllvm -enable-masked-gather-sequence=false"
                    )
                elif spec.satisfies("%aocc@5.0:"):
                    cxx_flags += " -mllvm -enable-aggressive-gather"
                    if spec.target >= "zen5":
                        cxx_flags += " -fenable-restrict-based-lv"

                # add -fopenmp-simd if OpenMP not already turned on
                if spec.satisfies("~openmp"):
                    cxx_flags += " -fopenmp-simd"
                cxx_flags += " -DLMP_SIMD_COMPILER -DUSE_OMP_SIMD -DLMP_INTEL_USELRT"
            else:
                cxx_flags = "-O3 -mfma -fvectorize -funroll-loops"
            args.append(self.define("CMAKE_CXX_FLAGS_RELEASE", cxx_flags))
            args.append(self.define("CMAKE_CXX_FLAGS_RELWITHDEBINFO", cxx_flags))

        # Overwrite generic cpu tune option
        cmake_tune_flags = optimization_flags(self.compiler, spec.target)
        args.append(self.define("CMAKE_TUNE_FLAGS", cmake_tune_flags))

        args.append(self.define_from_variant("LAMMPS_SIZES", "lammps_sizes"))

        args.append(self.define_from_variant("WITH_JPEG", "jpeg"))
        args.append(self.define_from_variant("WITH_PNG", "png"))
        args.append(self.define_from_variant("WITH_FFMPEG", "ffmpeg"))
        args.append(self.define_from_variant("WITH_CURL", "curl"))

        for pkg, params in self.supported_packages.items():
            if "when" not in params or spec.satisfies(params["when"]):
                opt = "{0}_{1}".format(pkg_prefix, pkg.replace("-package", "").upper())
                args.append(self.define(opt, "+{0}".format(pkg) in spec))

        if spec.satisfies("+kspace"):
            args.append(self.define_from_variant("FFT", "fft"))
            args.append(self.define_from_variant("FFT_USE_HEFFTE", "heffte"))
            if spec.satisfies("fft=fftw3 ^armpl-gcc") or spec.satisfies("fft=fftw3 ^acfl"):
                args.append(self.define("FFTW3_LIBRARY", self.spec["fftw-api"].libs[0]))
                args.append(
                    self.define("FFTW3_INCLUDE_DIR", self.spec["fftw-api"].headers.directories[0])
                )
            # Using the -DFFT_SINGLE setting trades off a little accuracy
            # for reduced memory use and parallel communication costs
            # for transposing 3d FFT data.
            args.append(self.define("FFT_SINGLE", spec.satisfies("fftw_precision=single")))

        if spec.satisfies("+user-adios") or spec.satisfies("+adios"):
            args.append(self.define("ADIOS2_DIR", self.spec["adios2"].prefix))
        if spec.satisfies("+user-plumed") or spec.satisfies("+plumed"):
            args.append(self.define("DOWNLOAD_PLUMED", False))
            if "+shared" in self.spec["plumed"]:
                args.append(self.define("PLUMED_MODE", "shared"))
            else:
                args.append(self.define("PLUMED_MODE", "static"))
        if spec.satisfies("+user-smd") or spec.satisfies("+machdyn"):
            args.append(self.define("DOWNLOAD_EIGEN3", False))
            args.append(self.define("EIGEN3_INCLUDE_DIR", self.spec["eigen"].prefix.include))
        if spec.satisfies("+user-hdnnp") or spec.satisfies("+ml-hdnnp"):
            args.append(self.define("DOWNLOAD_N2P2", False))
            args.append(self.define("N2P2_DIR", self.spec["n2p2"].prefix))

        if spec.satisfies("+rocm"):
            args.append(self.define("CMAKE_CXX_COMPILER", spec["hip"].hipcc))
            if spec.satisfies("@:20231121"):
                if spec.satisfies("^hip@:5.4"):
                    args.append(self.define("HIP_PATH", f"{spec['hip'].prefix}/hip"))
                elif spec.satisfies("^hip@5.5:"):
                    args.append(self.define("HIP_PATH", spec["hip"].prefix))

        return args

    def setup_build_environment(self, env):
        if self.spec.satisfies("+intel %aocc"):
            env.append_flags("LDFLAGS", "-lalm -lm")

    def setup_run_environment(self, env):
        env.set("LAMMPS_POTENTIALS", self.prefix.share.lammps.potentials)
        if self.spec.satisfies("+python"):
            if self.spec.platform == "darwin":
                env.prepend_path("DYLD_FALLBACK_LIBRARY_PATH", self.prefix.lib)
                env.prepend_path("DYLD_FALLBACK_LIBRARY_PATH", self.prefix.lib64)
            else:
                env.prepend_path("LD_LIBRARY_PATH", self.prefix.lib)
                env.prepend_path("LD_LIBRARY_PATH", self.prefix.lib64)
        if self.spec.satisfies("+plugin"):
            env.prepend_path("LAMMPS_PLUGIN_PATH", self.prefix.lib.lammps.plugins)
            env.prepend_path("LAMMPS_PLUGIN_PATH", self.prefix.lib64.lammps.plugins)

    @run_after("install")
    def make_plugins_directories(self):
        os.makedirs(self.prefix.lib.lammps.plugins, exist_ok=True)
        os.makedirs(self.prefix.lib64.lammps.plugins, exist_ok=True)

    @run_after("install")
    def install_python(self):
        # do LAMMPS Python package installation using pip
        if self.spec.satisfies("@20230328: +python"):
            with working_dir("python"):
                os.environ["LAMMPS_VERSION_FILE"] = join_path(
                    self.stage.source_path, "src", "version.h"
                )
                pip(*PythonPipBuilder.std_args(self), f"--prefix={self.prefix}", ".")<|MERGE_RESOLUTION|>--- conflicted
+++ resolved
@@ -399,11 +399,7 @@
 
     depends_on("cxx", type="build")
 
-<<<<<<< HEAD
-    # mdi, ml-quip, qmmm require C, but not available in Spack
-=======
-    # scafacos, ml-quip, qmmm require C, but not available in Spack
->>>>>>> 4c642df5
+    # ml-quip, qmmm require C, but not available in Spack
     for c_pkg in (
         "adios",
         "atc",
@@ -411,15 +407,9 @@
         "electrode",
         "h5md",
         "kim",
-<<<<<<< HEAD
         "ml-pod",
         "rheo",
         "scafacos",
-=======
-        "mdi",
-        "ml-pod",
-        "rheo",
->>>>>>> 4c642df5
         "tools",
     ):
         depends_on("c", type="build", when=f"+{c_pkg}")
