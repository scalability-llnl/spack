# Copyright Spack Project Developers. See COPYRIGHT file for details.
#
# SPDX-License-Identifier: (Apache-2.0 OR MIT)
import datetime as dt
import os

from spack.build_environment import optimization_flags
from spack.build_systems.python import PythonPipBuilder
from spack.package import *


class Lammps(CMakePackage, CudaPackage, ROCmPackage, PythonExtension):
    """LAMMPS stands for Large-scale Atomic/Molecular Massively
    Parallel Simulator.
    """

    homepage = "https://www.lammps.org/"
    url = "https://github.com/lammps/lammps/archive/patch_1Sep2017.tar.gz"
    git = "https://github.com/lammps/lammps.git"

    tags = ["ecp", "ecp-apps"]

    maintainers("rbberger")

    license("GPL-2.0-only")

    # rules for new versions and deprecation
    # * new stable versions should be added to stable_versions set
    # * a stable version that has updates and any of its outdated update releases should be
    #   marked deprecated=True
    # * patch releases older than a stable release should be marked deprecated=True
    version("develop", branch="develop")
    version(
        "20240829.1",
        sha256="3aea41869aa2fb8120fc4814cab645686f969e2eb7c66aa5587e500597d482dc",
        preferred=True,
    )
    version(
        "20240829",
        sha256="6112e0cc352c3140a4874c7f74db3c0c8e30134024164509ecf3772b305fde2e",
        deprecated=True,
    )
    version(
        "20240627",
        sha256="2174a99d266279823a8c57629ee1c21ec357816aefd85f964d9f859fe9222aa5",
        deprecated=True,
    )
    version(
        "20240417",
        sha256="158b288725c251fd8b30dbcf61749e0d6a042807da92af865a7d3c413efdd8ea",
        deprecated=True,
    )
    version(
        "20240207.1",
        sha256="3ba62c2a1ed463fceedf313a1c3ea2997994aa102379a8d35b525ea424f56776",
        deprecated=True,
    )
    version(
        "20240207",
        sha256="d518f32de4eb2681f2543be63926411e72072dd7d67c1670c090b5baabed98ac",
        deprecated=True,
    )
    version(
        "20231121",
        sha256="704d8a990874a425bcdfe0245faf13d712231ba23f014a3ebc27bc14398856f1",
        deprecated=True,
    )
    version(
        "20230802.4", sha256="6eed007cc24cda80b5dd43372b2ad4268b3982bb612669742c8c336b79137b5b"
    )
    version(
        "20230802.3",
        sha256="6666e28cb90d3ff01cbbda6c81bdb85cf436bbb41604a87f2ab2fa559caa8510",
        deprecated=True,
    )
    version(
        "20230802.2",
        sha256="3bcecabc9cad08d0a4e4d989b52d29c58505f7ead8ebacf43c9db8d9fd3d564a",
        deprecated=True,
    )
    version(
        "20230802.1",
        sha256="0e5568485e5ee080412dba44a1b7a93f864f1b5c75121f11d528854269953ed0",
        deprecated=True,
    )
    version(
        "20230802",
        sha256="48dc8b0b0583689e80ea2052275acbc3e3fce89707ac557e120db5564257f7df",
        deprecated=True,
    )
    version(
        "20230615",
        sha256="8470ed7b26ccd3728f4b44a7f1c520f1af23a648af685fd30b42b840fdfae2ff",
        deprecated=True,
    )
    version(
        "20230328",
        sha256="14f5a5c37e4b46466e90d8b35476800e66acee74999f7358f4c12dfe662bfd99",
        deprecated=True,
    )
    version(
        "20230208",
        sha256="60221242145da4479e5b207d9a0eed90af4168d7a297b4dc8c0e7f2b3215602e",
        deprecated=True,
    )
    version(
        "20221222",
        sha256="75372ee7ef982767fc4ed4dc95e20ddca8247419adeb0c1276c40e43d1eab955",
        deprecated=True,
    )
    version(
        "20221103",
        sha256="d28517b84b157d4e46a1a64ed787b4662d8f2f5ade3f5a04bb0caed068f32f7e",
        deprecated=True,
    )
    version(
        "20220915",
        sha256="392b8d35fc7919b0efaf8b389259a9b795a817e58e75e380467c63d03a0dab75",
        deprecated=True,
    )
    version(
        "20220803",
        sha256="f37cb0b35c1682ffceae5826aadce47278aa7003099a1655fcea43acd7d37926",
        deprecated=True,
    )
    version(
        "20220623.4", sha256="42541b4dbd0d339d16ddb377e76d192bc3d1d5712fdf9e2cdc838fc980d0a0cf"
    )
    version(
        "20220623.3",
        sha256="8a276a01b50d37eecfe6eb36f420f354cde51936d20aca7944dea60d3c098c89",
        deprecated=True,
    )
    version(
        "20220623.2",
        sha256="8a560213e83919623525c4a7c4b5f0eda35cdf3b0c0e6548fd891379e04ca9e6",
        deprecated=True,
    )
    version(
        "20220623.1",
        sha256="58e3b2b984f8935bb0db5631e143be2826c45ffd48844f7c394f36624a3e17a2",
        deprecated=True,
    )
    version(
        "20220623",
        sha256="d27ede095c9f00cd13a26f967a723d07cf8f4df65c700ed73573577bc173d5ce",
        deprecated=True,
    )
    version(
        "20220602",
        sha256="3e8f54453e53b3b387a68317277f832b8cf64a981e64b21e98bb37ea36ac4a60",
        deprecated=True,
    )
    version(
        "20220504",
        sha256="fe05bae8090fd0177b3c1b987cd32a9cb7cd05d790828ba954c764eb52e10b52",
        deprecated=True,
    )
    version(
        "20220324",
        sha256="d791cc93eedfc345fdf87bfa5b6f7e17e461f86ba197f9e9c3d477ce8657a7ef",
        deprecated=True,
    )
    version(
        "20220217",
        sha256="e5bd2bf325835fa98d1b95f0667c83076580916027df5b8109d5470d1b97da98",
        deprecated=True,
    )
    version(
        "20220107",
        sha256="fbf6c6814968ae0d772d7b6783079ff4f249a8faeceb39992c344969e9f1edbb",
        deprecated=True,
    )
    version(
        "20211214",
        sha256="9f7b1ee2394678c1a6baa2c158a62345680a952eee251783e3c246b3f12db4c9",
        deprecated=True,
    )
    version(
        "20211027",
        sha256="c06f682fcf9d5921ca90c857a104e90fba0fe65decaac9732745e4da49281938",
        deprecated=True,
    )
    version(
        "20210929.3", sha256="e4c274f0dc5fdedc43f2b365156653d1105197a116ff2bafe893523cdb22532e"
    )
    version(
        "20210929.2",
        sha256="9318ca816cde16a9a4174bf22a1966f5f2155cb32c0ad5a6757633276411fb36",
        deprecated=True,
    )
    version(
        "20210929.1",
        sha256="5000b422c9c245b92df63507de5aa2ea4af345ea1f00180167aaa084b711c27c",
        deprecated=True,
    )
    version(
        "20210929",
        sha256="2dff656cb21fd9a6d46c818741c99d400cfb1b12102604844663b655fb2f893d",
        deprecated=True,
    )
    version(
        "20210920",
        sha256="e3eba96933c1dd3177143c7ac837cae69faceba196948fbad2970425db414d8c",
        deprecated=True,
    )
    version(
        "20210831",
        sha256="532c42576a79d72682deaf43225ca773ed9f9e35deb484a82f91905b6cba23ec",
        deprecated=True,
    )
    version(
        "20210730",
        sha256="c5e998c8282a835d2bcba4fceffe3cecdf9aed9bdf79fa9c945af573e632f6e7",
        deprecated=True,
    )
    version(
        "20210728",
        sha256="6b844d2c3f7170a59d36fbf761483aa0c63d95eda254d00fe4d10542403abe36",
        deprecated=True,
    )
    version(
        "20210702",
        sha256="4fdd8ca2dbde8809c0048716650b73ae1f840e22ebe24b25f6f7a499377fea57",
        deprecated=True,
    )
    version(
        "20210527",
        sha256="f9f29970941f406d5c250de52a4cd07e5a4e44ae3b5ffed46edd019d998b8c33",
        deprecated=True,
    )
    version(
        "20210514",
        sha256="74d9c4386f2181b15a024314c42b7a0b0aaefd3b4b947aeca00fe07e5b2f3317",
        deprecated=True,
    )
    version(
        "20210408",
        sha256="1645147b7777de4f616b8232edf0b597868084f969c777fa0a757949c3f71f56",
        deprecated=True,
    )
    version(
        "20210310",
        sha256="25708378dbeccf794bc5045aceb84380bf4a3ca03fc8e5d150a26ca88d371474",
        deprecated=True,
    )
    version(
        "20210210",
        sha256="2c5ba2c7935ad559ca94ee826e8727e65b49ef4582eb856534fffba70e44101a",
        deprecated=True,
    )
    version("20201029", sha256="759705e16c1fedd6aa6e07d028cc0c78d73c76b76736668420946a74050c3726")
    version(
        "20200721",
        sha256="845bfeddb7b667799a1a5dbc166b397d714c3d2720316604a979d3465b4190a9",
        deprecated=True,
    )
    version(
        "20200630",
        sha256="413cbfabcc1541a339c7a4ab5693fbeb768f46bb1250640ba94686c6e90922fc",
        deprecated=True,
    )
    version(
        "20200505",
        sha256="c49d77fd602d28ebd8cf10f7359b9fc4d14668c72039028ed7792453d416de73",
        deprecated=True,
    )
    version("20200303", sha256="a1a2e3e763ef5baecea258732518d75775639db26e60af1634ab385ed89224d1")
    version(
        "20200227",
        sha256="1aabcf38bc72285797c710b648e906151a912c36b634a9c88ac383aacf85516e",
        deprecated=True,
    )
    version(
        "20200218",
        sha256="73bcf146660804ced954f6a0a8dce937482677778d46018ca5a688127bf97211",
        deprecated=True,
    )
    version(
        "20200204",
        sha256="3bf3de546ede34ffcd89f1fca5fd66aa78c662e7c8a76e30ce593e44a00d23ce",
        deprecated=True,
    )
    version(
        "20200124",
        sha256="443829560d760690e1ae21ad54922f56f34f640a81e817f5cc65d2a4af3a6a5d",
        deprecated=True,
    )
    version(
        "20200109",
        sha256="f2fd24f6c10837801f490913d73f672ec7c6becda08465d7e834a2bfbe3d7cd6",
        deprecated=True,
    )
    version(
        "20191120",
        sha256="fd146bf517a6c2fb8a69ecb3749dc352eef94414739cd7855c668c690af85d27",
        deprecated=True,
    )
    version(
        "20191030",
        sha256="5279567f731386ffdb87800b448903a63de2591064e13b4d5216acae25b7e541",
        deprecated=True,
    )
    version(
        "20190919",
        sha256="0f693203afe86bc70c084c55f29330bdeea3e3ad6791f81c727f7a34a7f6caf3",
        deprecated=True,
    )
    version(
        "20190807",
        sha256="895d71914057e070fdf0ae5ccf9d6552b932355056690bdb8e86d96549218cc0",
        deprecated=True,
    )
    version(
        "20190605",
        sha256="c7b35090aef7b114d2b47a7298c1e8237dd811da87995c997bf7639cca743152",
        deprecated=True,
    )
    version(
        "20181212",
        sha256="ccc5d2c21c4b62ce4afe7b3a0fe2f37b83e5a5e43819b7c2e2e255cce2ce0f24",
        deprecated=True,
    )
    version(
        "20181207",
        sha256="d92104d008a7f1d0b6071011decc5c6dc8b936a3418b20bd34b055371302557f",
        deprecated=True,
    )
    version(
        "20181127",
        sha256="c076b633eda5506f895de4c73103df8b995d9fec01be82c67c7608efcc345179",
        deprecated=True,
    )
    version(
        "20181115",
        sha256="3bc9c166e465cac625c4a8e4060e597003f4619dadd57d3bc8d25bcd930f286e",
        deprecated=True,
    )
    version(
        "20181109",
        sha256="dd30fe492fa147fb6f39bfcc79d8c786b9689f7fbe86d56de58cace53b6198c9",
        deprecated=True,
    )
    version(
        "20181024",
        sha256="a171dff5aff7aaa2c9606ab2abc9260f2b685a5c7f6d650e7f2b59cf4aa149d6",
        deprecated=True,
    )
    version(
        "20181010",
        sha256="bda762ee2d2dcefe0b4e36fb689c6b9f7ede49324444ccde6c59cba727b4b02d",
        deprecated=True,
    )
    version(
        "20180918",
        sha256="02f143d518d8647b77137adc527faa9725c7afbc538d670253169e2a9b3fa0e6",
        deprecated=True,
    )
    version(
        "20180905",
        sha256="ee0df649e33a9bf4fe62e062452978731548a56b7487e8e1ce9403676217958d",
        deprecated=True,
    )
    version(
        "20180831",
        sha256="6c604b3ebd0cef1a5b18730d2c2eb1e659b2db65c5b1ae6240b8a0b150e4dff3",
        deprecated=True,
    )
    version(
        "20180822",
        sha256="9f8942ca3f8e81377ae88ccfd075da4e27d0dd677526085e1a807777c8324074",
        deprecated=True,
    )
    version(
        "20180629",
        sha256="1acf7d9b37b99f17563cd4c8bb00ec57bb2e29eb77c0603fd6871898de74763b",
        deprecated=True,
    )
    version(
        "20180316",
        sha256="a81f88c93e417ecb87cd5f5464c9a2570384a48ff13764051c5e846c3d1258c1",
        deprecated=True,
    )
    version(
        "20180222",
        sha256="374254d5131b7118b9ab0f0e27d20c3d13d96b03ed2b5224057f0c1065828694",
        deprecated=True,
    )
    version(
        "20170922",
        sha256="f0bf6eb530d528f4d261d0a261e5616cbb6e990156808b721e73234e463849d3",
        deprecated=True,
    )
    version(
        "20170901",
        sha256="5d88d4e92f4e0bb57c8ab30e0d20de556830af820223778b9967bec2184efd46",
        deprecated=True,
    )

    depends_on("cxx", type="build")

    # scafacos, ml-quip, qmmm require C, but not available in Spack
    for c_pkg in (
        "adios",
        "atc",
        "awpmd",
        "electrode",
        "h5md",
        "kim",
        "mdi",
        "ml-pod",
        "rheo",
        "tools",
    ):
        depends_on("c", type="build", when=f"+{c_pkg}")

    # scafacos, ml-quip require Fortran, but not available in Spack
    for fc_pkg in ("kim",):
        depends_on("fortran", type="build", when=f"+{fc_pkg}")

    stable_versions = {
        "20240829.1",
        "20240829",
        "20230802.4",
        "20230802.3",
        "20230802.2",
        "20230802.1",
        "20230802",
        "20220623.4",
        "20220623.3",
        "20220623.2",
        "20220623.1",
        "20220623",
        "20210929.3",
        "20210929.2",
        "20210929.1",
        "20210929",
        "20201029",
        "20200303",
    }

    def url_for_version(self, version):
        split_ver = str(version).split(".")
        vdate = dt.datetime.strptime(split_ver[0], "%Y%m%d")
        if len(split_ver) < 2:
            update = ""
        else:
            update = "_update{0}".format(split_ver[1])

        return "https://github.com/lammps/lammps/archive/{0}_{1}{2}.tar.gz".format(
            "stable" if str(version) in Lammps.stable_versions else "patch",
            vdate.strftime("%d%b%Y").lstrip("0"),
            update,
        )

    # List of supported optional packages
    # Note: package `openmp` in this recipe is called `openmp-package`, to avoid clash
    # with the pre-existing `openmp` variant
    # version ranges generates using utility script:
    # https://gist.github.com/rbberger/fdaa38ff08e5961c4741624a4719cdb6
    supported_packages = {
        "adios": {"when": "@20210702:"},
        "amoeba": {"when": "@20220803:"},
        "asphere": {},
        "atc": {"when": "@20210702:"},
        "awpmd": {"when": "@20210702:"},
        "bocs": {"when": "@20210702:"},
        "body": {},
        "bpm": {"when": "@20220504:"},
        "brownian": {"when": "@20210702:"},
        "cg-dna": {"when": "@20210702:"},
        "cg-sdk": {"when": "@20210702:20220623"},
        "cg-spica": {"when": "@20220803:"},
        "class2": {},
        "colloid": {},
        "colvars": {"when": "@20210702:"},
        "compress": {},
        "coreshell": {},
        "dielectric": {"when": "@20210702:"},
        "diffraction": {"when": "@20210702:"},
        "dipole": {},
        "dpd-basic": {"when": "@20210702:"},
        "dpd-meso": {"when": "@20210702:"},
        "dpd-react": {"when": "@20210702:"},
        "dpd-smooth": {"when": "@20210702:"},
        "drude": {"when": "@20210702:"},
        "eff": {"when": "@20210702:"},
        "electrode": {"when": "@20220504:"},
        "extra-command": {"when": "@20240829:"},
        "extra-compute": {"when": "@20210728:"},
        "extra-dump": {"when": "@20210728:"},
        "extra-fix": {"when": "@20210728:"},
        "extra-molecule": {"when": "@20210728:"},
        "extra-pair": {"when": "@20210728:"},
        "fep": {"when": "@20210702:"},
        "granular": {},
        "h5md": {"when": "@20210702:"},
        "intel": {"when": "@20210702:"},
        "interlayer": {"when": "@20210728:"},
        "kim": {},
        "kokkos": {},
        "kspace": {"default": True},
        "latboltz": {"when": "@20210702:"},
        "latte": {"when": "@20170922:20230328"},
        "lepton": {"when": "@20230208:"},
        "machdyn": {"when": "@20210702:"},
        "manifold": {"when": "@20210702:"},
        "manybody": {"default": True},
        "mc": {},
        "mdi": {"when": "@20210702:"},
        "meam": {"when": "@:20181212,20210702:"},
        "mesont": {"when": "@20210702:"},
        "mgpt": {"when": "@20210702:"},
        "misc": {},
        "ml-hdnnp": {"when": "@20210702:"},
        "ml-iap": {"when": "@20210702:"},
        "ml-pace": {"when": "@20210702:"},
        "ml-pod": {"when": "@20221222:"},
        "ml-rann": {"when": "@20210702:"},
        "ml-snap": {"when": "@20210702:"},
        "ml-uf3": {"when": "@20240627:"},
        "mliap": {"when": "@20200630:20210527"},
        "mofff": {"when": "@20210702:"},
        "molecule": {"default": True},
        "molfile": {"when": "@20210702:"},
        "mpiio": {"when": "@:20230802.1"},
        "netcdf": {"when": "@20210702:"},
        "openmp-package": {},
        "opt": {},
        "orient": {"when": "@20210728:"},
        "peri": {},
        "phonon": {"when": "@20210702:"},
        "plugin": {"when": "@20210408:"},
        "plumed": {"when": "@20210702:"},
        "poems": {},
        "ptm": {"when": "@20210702:"},
        "python": {},
        "qeq": {},
        "qtb": {"when": "@20210702:"},
        "reaction": {"when": "@20210702:"},
        "reax": {"when": "@:20181212"},
        "reaxff": {"when": "@20210702:"},
        "rheo": {"when": "@20240829:"},
        "replica": {},
        "rigid": {"default": True},
        "shock": {},
        "smtbq": {"when": "@20210702:"},
        "snap": {"when": "@:20210527"},
        "sph": {"when": "@20210702:"},
        "spin": {"when": "@20180629:"},
        "srd": {},
        "tally": {"when": "@20210702:"},
        "uef": {"when": "@20210702:"},
        "user-adios": {"when": "@20190228:20210527"},
        "user-atc": {"when": "@:20210527"},
        "user-awpmd": {"when": "@:20210527"},
        "user-bocs": {"when": "@20180511:20210527"},
        "user-brownian": {"when": "@20210514:20210527"},
        "user-cgsdk": {"when": "@20170504:20210527"},
        "user-colvars": {"when": "@:20210527"},
        "user-diffraction": {"when": "@:20210527"},
        "user-dpd": {"when": "@:20210527"},
        "user-drude": {"when": "@:20210527"},
        "user-eff": {"when": "@:20210527"},
        "user-fep": {"when": "@:20210527"},
        "user-h5md": {"when": "@:20210527"},
        "user-hdnnp": {"when": "@20210527"},
        "user-intel": {"when": "@:20210527"},
        "user-lb": {"when": "@:20210527"},
        "user-manifold": {"when": "@:20210527"},
        "user-meamc": {"when": "@20170706:20210527"},
        "user-mesodpd": {"when": "@20200319:20210527"},
        "user-mesont": {"when": "@20200615:20210527"},
        "user-mgpt": {"when": "@:20210527"},
        "user-misc": {"when": "@:20210702"},
        "user-mofff": {"when": "@20180205:20210527"},
        "user-molfile": {"when": "@:20210527"},
        "user-netcdf": {"when": "@20170504:20210527"},
        "user-omp": {"when": "@:20210527"},
        "user-phonon": {"when": "@:20210527"},
        "user-plumed": {"when": "@20181109:20210527"},
        "user-ptm": {"when": "@20181010:20210527"},
        "user-qtb": {"when": "@:20210527"},
        "user-rann": {"when": "@20210527"},
        "user-reaction": {"when": "@20200319:20210527"},
        "user-reaxc": {"when": "@:20210527"},
        "user-sdpd": {"when": "@20181109:20210527"},
        "user-smd": {"when": "@:20210527"},
        "user-smtbq": {"when": "@:20210527"},
        "user-sph": {"when": "@:20210527"},
        "user-tally": {"when": "@:20210527"},
        "user-uef": {"when": "@20171023:20210527"},
        "user-vtk": {"when": "@20210527"},
        "user-yaff": {"when": "@20190201:20210527"},
        "voronoi": {},
        "vtk": {"when": "@20210702:"},
        "yaff": {"when": "@20210702:"},
<<<<<<< HEAD
        # "ml-pace": {"when": "@20210702:"}, no pace package
=======
        # "mdi": {"when": "@20210702:"}, no mdi package
>>>>>>> f556ba46
        # "ml-quip": {"when": "@20210702:"}, no quip package
        # "scafacos": {"when": "@20210702:"}, no scafacos package
        # "user-quip": {"when": "@20190201:20210527"}, no quip package
        # "user-scafacos": {"when": "@20180905:20210527"}, no scafacos package
    }

    for pkg_name, pkg_options in supported_packages.items():
        variant(
            pkg_name,
            default=pkg_options.get("default", False),
            description="Activate the {} package".format(pkg_name.replace("-package", "")),
            when=pkg_options.get("when", None),
        )
    variant("lib", default=True, description="Build the liblammps in addition to the executable")
    variant("mpi", default=True, description="Build with mpi")
    variant("jpeg", default=False, description="Build with jpeg support")
    variant("png", default=False, description="Build with png support")
    variant("ffmpeg", default=False, description="Build with ffmpeg support")
    variant("curl", default=False, description="Build with curl support", when="@20240829:")
    variant("openmp", default=True, description="Build with OpenMP")
    variant("opencl", default=False, description="Build with OpenCL")
    variant(
        "exceptions",
        default=False,
        description="Build with lammps exceptions",
        when="@:20230802.1",
    )
    variant(
        "cuda_mps",
        default=False,
        description="(CUDA only) Enable tweaks for running "
        + "with Nvidia CUDA Multi-process services daemon",
    )

    variant(
        "lammps_sizes",
        default="smallbig",
        description="LAMMPS integer sizes (smallsmall: all 32-bit, smallbig:"
        + "64-bit #atoms #timesteps, bigbig: also 64-bit imageint, 64-bit atom ids)",
        values=("smallbig", "bigbig", "smallsmall"),
        multi=False,
    )
    variant(
        "fftw_precision",
        default="double",
        when="+kspace",
        description="Select FFTW precision (used by Kspace)",
        values=("single", "double"),
        multi=False,
    )
    variant(
        "fft",
        default="fftw3",
        when="+kspace",
        description="FFT library for KSPACE package",
        values=("kiss", "fftw3", "mkl"),
        multi=False,
    )
    variant(
        "heffte",
        default=False,
        when="+kspace @20240207:",
        description="Use heffte as distubuted FFT engine",
    )

    variant(
        "fft_kokkos",
        default="fftw3",
        when="@20240417: +kspace+kokkos",
        description="FFT library for Kokkos-enabled KSPACE package",
        values=("kiss", "fftw3", "mkl", "hipfft", "cufft"),
        multi=False,
    )
    variant(
        "gpu_precision",
        default="mixed",
        when="~kokkos",
        description="Select GPU precision (used by GPU package)",
        values=("double", "mixed", "single"),
        multi=False,
    )
    variant("tools", default=False, description="Build LAMMPS tools (msi2lmp, binary2txt, chain)")

    depends_on("cmake@3.16:", when="@20231121:", type="build")
    depends_on("mpi", when="+mpi")
    depends_on("mpi", when="+mpiio")
    depends_on("fftw-api@3", when="+kspace fft=fftw3")
    depends_on("heffte", when="+heffte")
    depends_on("heffte+fftw", when="+heffte fft=fftw3")
    depends_on("heffte+mkl", when="+heffte fft=mkl")
    depends_on("mkl", when="+kspace fft=mkl")
    depends_on("hipfft", when="+kokkos+kspace+rocm fft_kokkos=hipfft")
    depends_on("fftw-api@3", when="+kokkos+kspace fft_kokkos=fftw3")
    depends_on("mkl", when="+kokkos+kspace fft_kokkos=mkl")
    depends_on("voropp", when="+voronoi")
    depends_on("netcdf-c+mpi", when="+user-netcdf")
    depends_on("netcdf-c+mpi", when="+netcdf")
    depends_on("blas", when="+user-atc")
    depends_on("blas", when="+atc")
    depends_on("lapack", when="+user-atc")
    depends_on("lapack", when="+atc")
    depends_on("opencl", when="+opencl")
    depends_on("latte@1.0.1", when="@:20180222+latte")
    depends_on("latte@1.1.1:", when="@20180316:20180628+latte")
    depends_on("latte@1.2.1:", when="@20180629:20200505+latte")
    depends_on("latte@1.2.2:", when="@20200602:20230328+latte")
    depends_on("blas", when="+latte")
    depends_on("lapack", when="+latte")
    depends_on("python", when="+python")
    depends_on("mpi", when="+user-lb")
    depends_on("mpi", when="+latboltz")
    depends_on("mpi", when="+user-h5md")
    depends_on("mpi", when="+h5md")
    depends_on("hdf5", when="+user-h5md")
    depends_on("hdf5", when="+h5md")
    depends_on("jpeg", when="+jpeg")
    depends_on("kim-api", when="+kim")
    depends_on("curl", when="@20190329:+kim")
    depends_on("curl", when="+curl")
    depends_on("libpng", when="+png")
    depends_on("ffmpeg", when="+ffmpeg")
    depends_on("kokkos+deprecated_code+shared@3.0.00", when="@20200303+kokkos")
    depends_on("kokkos+shared@3.1:", when="@20200505:+kokkos")
    depends_on("kokkos@3.7.01:", when="@20230208: +kokkos")
    depends_on("kokkos@4.3.00:", when="@20240417: +kokkos")
    depends_on("kokkos@4.3.01:", when="@20240627: +kokkos")
    depends_on("adios2", when="+user-adios")
    depends_on("adios2", when="+adios")
    depends_on("plumed", when="+user-plumed")
    depends_on("plumed", when="+plumed")
    depends_on("eigen@3:", when="+user-smd")
    depends_on("eigen@3:", when="+machdyn")
    depends_on("pace", when="+ml-pace", type="build")
    depends_on("py-cython", when="+mliap+python", type="build")
    depends_on("py-cython", when="+ml-iap+python", type="build")
    depends_on("py-mdi", when="+mdi", type=("build", "run"))
    depends_on("py-pip", when="+python", type="build")
    depends_on("py-wheel", when="+python", type="build")
    depends_on("py-build", when="+python", type="build")
    depends_on("py-numpy", when="+python", type=("build", "run"))
    depends_on("py-mpi4py", when="+python+mpi", type=("build", "run"))
    depends_on("py-setuptools@42:", when="@20220217:+python", type=("build", "run"))
    for _n2p2_cond in ("+user-hdnnp", "+ml-hdnnp"):
        with when(_n2p2_cond):
            depends_on("n2p2@2.1.4:")
            depends_on("n2p2+shared", when="+lib")
    depends_on("vtk", when="+user-vtk")
    depends_on("vtk", when="+vtk")
    depends_on("hipcub", when="~kokkos +rocm")
    depends_on("llvm-amdgpu ", when="+rocm", type="build")
    depends_on("rocm-openmp-extras", when="+rocm +openmp", type="build")
    depends_on("gsl@2.6:", when="+rheo")

    # propagate CUDA and ROCm architecture when +kokkos
    for arch in CudaPackage.cuda_arch_values:
        depends_on("kokkos+cuda cuda_arch=%s" % arch, when="+kokkos+cuda cuda_arch=%s" % arch)

    for arch in ROCmPackage.amdgpu_targets:
        depends_on(
            "kokkos+rocm amdgpu_target=%s" % arch, when="+kokkos+rocm amdgpu_target=%s" % arch
        )

    depends_on("googletest", type="test")
    depends_on("libyaml", type="test")

    extends("python", when="+python")

    conflicts("+cuda", when="+opencl")
    conflicts("+rocm", when="+opencl")
    conflicts("+body", when="+poems@:20180628")
    conflicts("+python", when="~lib")
    conflicts("+qeq", when="~manybody")
    conflicts("+user-atc", when="~manybody")
    conflicts("+atc", when="~manybody")
    conflicts("+user-misc", when="~manybody")
    conflicts("+user-phonon", when="~kspace")
    conflicts("+phonon", when="~kspace")
    conflicts("%gcc@9:", when="@:20200303+openmp")
    conflicts("+kokkos", when="@:20200227")
    conflicts("+dielectric", when="~kspace")
    conflicts("+dielectric", when="@:20210702~user-misc")
    conflicts("+dielectric", when="@20210728:~extra-pair")
    conflicts("+electrode", when="~kspace")
    conflicts("+mliap", when="~snap")
    conflicts("+ml-iap", when="~ml-snap")
    conflicts(
        "+user-adios +mpi",
        when="^adios2~mpi",
        msg="With +user-adios, mpi setting for adios2 and lammps must be the same",
    )
    conflicts(
        "+user-adios ~mpi",
        when="^adios2+mpi",
        msg="With +user-adios, mpi setting for adios2 and lammps must be the same",
    )
    conflicts(
        "+adios +mpi",
        when="^adios2~mpi",
        msg="With +adios, mpi setting for adios2 and lammps must be the same",
    )
    conflicts(
        "+adios ~mpi",
        when="^adios2+mpi",
        msg="With +adios, mpi setting for adios2 and lammps must be the same",
    )
    conflicts(
        "~kokkos+rocm",
        when="@:20220602",
        msg="ROCm builds of the GPU package not maintained prior to version 20220623",
    )
    conflicts("+intel", when="%aocc@:3.2.9999", msg="+intel with AOCC requires version 4 or newer")

    # Backport of https://github.com/lammps/lammps/pull/3726
    conflicts("+kokkos+rocm+kspace", when="@:20210929.3")
    patch(
        "https://github.com/lammps/lammps/commit/ebb8eee941e52c98054fdf96ea78ee4d5f606f47.patch?full_index=1",
        sha256="3dedd807f63a21c543d1036439099f05c6031fd98e7cb1ea7825822fc074106e",
        when="@20220623.3:20230208 +kokkos +rocm +kspace",
    )
    # Fixed in https://github.com/lammps/lammps/pull/4305
    patch(
        "https://github.com/lammps/lammps/commit/49bdc3e26449634f150602a66d0dab34d09dbc0e.patch?full_index=1",
        sha256="b8d1f08a82329e493e040de2bde9d2291af173a0fe6c7deb24750cc22823c421",
        when="@20240829 %cce",
    )

    # Older LAMMPS does not compile with Kokkos 4.x
    conflicts(
        "^kokkos@4:",
        when="@:20230802.1",
        msg="LAMMPS is incompatible with Kokkos 4.x until @20230802.1",
    )

    patch("lib.patch", when="@20170901")
    patch("660.patch", when="@20170922")
    patch("gtest_fix.patch", when="@:20210310 %aocc@3.2.0")

    # This patch merged to LAMMPS trunk at 20221222 and backported to
    # stable version 20220623.4. We still patch all other affected
    # versions here
    patch("intel-aocc.patch", when="@20220324:20220623.3,20220803:20221103 +intel %aocc")

    patch(
        "https://github.com/lammps/lammps/commit/562300996285fdec4ef74542383276898555af06.patch?full_index=1",
        sha256="e6f1b62bbfdc79d632f4cea98019202d0dd25aa4ae61a70df1164cb4f290df79",
        when="@20200721 +cuda",
    )
    patch("hip_cmake.patch", when="@20220623:20221222 ~kokkos+rocm")

    # Add large potential files
    resource(
        name="C_10_10.mesocnt",
        url="https://download.lammps.org/potentials/C_10_10.mesocnt",
        sha256="923f600a081d948eb8b4510f84aa96167b5a6c3e1aba16845d2364ae137dc346",
        expand=False,
        placement={"C_10_10.mesocnt": "potentials/C_10_10.mesocnt"},
        when="+mesont",
    )

    root_cmakelists_dir = "cmake"

    def cmake_args(self):
        spec = self.spec

        mpi_prefix = "ENABLE"
        pkg_prefix = "ENABLE"
        if spec.satisfies("@20180629:"):
            mpi_prefix = "BUILD"
            pkg_prefix = "PKG"

        args = [
            self.define_from_variant("BUILD_SHARED_LIBS", "lib"),
            self.define_from_variant("LAMMPS_EXCEPTIONS", "exceptions"),
            self.define_from_variant("{}_MPI".format(mpi_prefix), "mpi"),
            self.define_from_variant("BUILD_OMP", "openmp"),
            self.define_from_variant("BUILD_TOOLS", "tools"),
            self.define("ENABLE_TESTING", self.run_tests),
            self.define("DOWNLOAD_POTENTIALS", False),
        ]
        if spec.satisfies("~kokkos"):
            # LAMMPS can be build with the GPU package OR the KOKKOS package
            # Using both in a single build is discouraged.
            # +cuda only implies that one of the two is used
            # by default it will use the GPU package if kokkos wasn't enabled
            if spec.satisfies("+cuda"):
                args.append(self.define("PKG_GPU", True))
                args.append(self.define("GPU_API", "cuda"))
                args.append(self.define_from_variant("GPU_PREC", "gpu_precision"))
                cuda_arch = spec.variants["cuda_arch"].value
                if cuda_arch != "none":
                    args.append(self.define("GPU_ARCH", "sm_{0}".format(cuda_arch[0])))
                args.append(self.define_from_variant("CUDA_MPS_SUPPORT", "cuda_mps"))
            elif spec.satisfies("+opencl"):
                # LAMMPS downloads and bundles its own OpenCL ICD Loader by default
                args.append(self.define("USE_STATIC_OPENCL_LOADER", False))
                args.append(self.define("PKG_GPU", True))
                args.append(self.define("GPU_API", "opencl"))
                args.append(self.define_from_variant("GPU_PREC", "gpu_precision"))
            elif spec.satisfies("+rocm"):
                args.append(self.define("PKG_GPU", True))
                args.append(self.define("GPU_API", "hip"))
                args.append(self.define_from_variant("GPU_PREC", "gpu_precision"))
                args.append(self.define_from_variant("HIP_ARCH", "amdgpu_target"))
            else:
                args.append(self.define("PKG_GPU", False))
        else:
            args.append(self.define("EXTERNAL_KOKKOS", True))
            if spec.satisfies("@20240207: +kokkos+kspace"):
                args.append(self.define_from_variant("FFT_KOKKOS", "fft_kokkos"))

        if spec.satisfies("@20180629:+lib"):
            args.append(self.define("BUILD_LIB", True))

        if spec.satisfies("%aocc"):
            if spec.satisfies("+intel"):
                cxx_flags = (
                    "-O3 -fno-math-errno -fno-unroll-loops "
                    "-fveclib=AMDLIBM -muse-unaligned-vector-move"
                )
                if spec.satisfies("%aocc@4.1:4.2"):
                    cxx_flags += (
                        " -mllvm -force-gather-overhead-cost=50"
                        " -mllvm -enable-masked-gather-sequence=false"
                    )
                elif spec.satisfies("%aocc@5.0:"):
                    cxx_flags += " -mllvm -enable-aggressive-gather"
                    if spec.target >= "zen5":
                        cxx_flags += " -fenable-restrict-based-lv"

                # add -fopenmp-simd if OpenMP not already turned on
                if spec.satisfies("~openmp"):
                    cxx_flags += " -fopenmp-simd"
                cxx_flags += " -DLMP_SIMD_COMPILER -DUSE_OMP_SIMD -DLMP_INTEL_USELRT"
            else:
                cxx_flags = "-O3 -mfma -fvectorize -funroll-loops"
            args.append(self.define("CMAKE_CXX_FLAGS_RELEASE", cxx_flags))
            args.append(self.define("CMAKE_CXX_FLAGS_RELWITHDEBINFO", cxx_flags))

        # Overwrite generic cpu tune option
        cmake_tune_flags = optimization_flags(self.compiler, spec.target)
        args.append(self.define("CMAKE_TUNE_FLAGS", cmake_tune_flags))

        args.append(self.define_from_variant("LAMMPS_SIZES", "lammps_sizes"))

        args.append(self.define_from_variant("WITH_JPEG", "jpeg"))
        args.append(self.define_from_variant("WITH_PNG", "png"))
        args.append(self.define_from_variant("WITH_FFMPEG", "ffmpeg"))
        args.append(self.define_from_variant("WITH_CURL", "curl"))

        for pkg, params in self.supported_packages.items():
            if "when" not in params or spec.satisfies(params["when"]):
                opt = "{0}_{1}".format(pkg_prefix, pkg.replace("-package", "").upper())
                args.append(self.define(opt, "+{0}".format(pkg) in spec))

        if spec.satisfies("+kspace"):
            args.append(self.define_from_variant("FFT", "fft"))
            args.append(self.define_from_variant("FFT_USE_HEFFTE", "heffte"))
            if spec.satisfies("fft=fftw3 ^armpl-gcc") or spec.satisfies("fft=fftw3 ^acfl"):
                args.append(self.define("FFTW3_LIBRARY", self.spec["fftw-api"].libs[0]))
                args.append(
                    self.define("FFTW3_INCLUDE_DIR", self.spec["fftw-api"].headers.directories[0])
                )
            # Using the -DFFT_SINGLE setting trades off a little accuracy
            # for reduced memory use and parallel communication costs
            # for transposing 3d FFT data.
            args.append(self.define("FFT_SINGLE", spec.satisfies("fftw_precision=single")))

        if spec.satisfies("+user-adios") or spec.satisfies("+adios"):
            args.append(self.define("ADIOS2_DIR", self.spec["adios2"].prefix))
        if spec.satisfies("+user-plumed") or spec.satisfies("+plumed"):
            args.append(self.define("DOWNLOAD_PLUMED", False))
            if "+shared" in self.spec["plumed"]:
                args.append(self.define("PLUMED_MODE", "shared"))
            else:
                args.append(self.define("PLUMED_MODE", "static"))
        if spec.satisfies("+user-smd") or spec.satisfies("+machdyn"):
            args.append(self.define("DOWNLOAD_EIGEN3", False))
            args.append(self.define("EIGEN3_INCLUDE_DIR", self.spec["eigen"].prefix.include))
        if spec.satisfies("+user-hdnnp") or spec.satisfies("+ml-hdnnp"):
            args.append(self.define("DOWNLOAD_N2P2", False))
            args.append(self.define("N2P2_DIR", self.spec["n2p2"].prefix))

        if spec.satisfies("+rocm"):
            args.append(self.define("CMAKE_CXX_COMPILER", spec["hip"].hipcc))
            if spec.satisfies("@:20231121"):
                if spec.satisfies("^hip@:5.4"):
                    args.append(self.define("HIP_PATH", f"{spec['hip'].prefix}/hip"))
                elif spec.satisfies("^hip@5.5:"):
                    args.append(self.define("HIP_PATH", spec["hip"].prefix))

        return args

    def setup_build_environment(self, env):
        if self.spec.satisfies("+intel %aocc"):
            env.append_flags("LDFLAGS", "-lalm -lm")

    def setup_run_environment(self, env):
        env.set("LAMMPS_POTENTIALS", self.prefix.share.lammps.potentials)
        if self.spec.satisfies("+python"):
            if self.spec.platform == "darwin":
                env.prepend_path("DYLD_FALLBACK_LIBRARY_PATH", self.prefix.lib)
                env.prepend_path("DYLD_FALLBACK_LIBRARY_PATH", self.prefix.lib64)
            else:
                env.prepend_path("LD_LIBRARY_PATH", self.prefix.lib)
                env.prepend_path("LD_LIBRARY_PATH", self.prefix.lib64)
        if self.spec.satisfies("+plugin"):
            env.prepend_path("LAMMPS_PLUGIN_PATH", self.prefix.lib.lammps.plugins)
            env.prepend_path("LAMMPS_PLUGIN_PATH", self.prefix.lib64.lammps.plugins)

    @run_after("install")
    def make_plugins_directories(self):
        os.makedirs(self.prefix.lib.lammps.plugins, exist_ok=True)
        os.makedirs(self.prefix.lib64.lammps.plugins, exist_ok=True)

    @run_after("install")
    def install_python(self):
        # do LAMMPS Python package installation using pip
        if self.spec.satisfies("@20230328: +python"):
            with working_dir("python"):
                os.environ["LAMMPS_VERSION_FILE"] = join_path(
                    self.stage.source_path, "src", "version.h"
                )
                pip(*PythonPipBuilder.std_args(self), f"--prefix={self.prefix}", ".")<|MERGE_RESOLUTION|>--- conflicted
+++ resolved
@@ -595,11 +595,6 @@
         "voronoi": {},
         "vtk": {"when": "@20210702:"},
         "yaff": {"when": "@20210702:"},
-<<<<<<< HEAD
-        # "ml-pace": {"when": "@20210702:"}, no pace package
-=======
-        # "mdi": {"when": "@20210702:"}, no mdi package
->>>>>>> f556ba46
         # "ml-quip": {"when": "@20210702:"}, no quip package
         # "scafacos": {"when": "@20210702:"}, no scafacos package
         # "user-quip": {"when": "@20190201:20210527"}, no quip package
