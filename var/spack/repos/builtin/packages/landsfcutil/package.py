# Copyright 2013-2024 Lawrence Livermore National Security, LLC and other
# Spack Project Developers. See the top-level COPYRIGHT file for details.
#
# SPDX-License-Identifier: (Apache-2.0 OR MIT)

from spack.package import *


class Landsfcutil(CMakePackage):
    """Utility routines useful for initializing land-surface states in
    NCEP models.

    This is part of NOAA's NCEPLIBS project."""

    homepage = "https://github.com/NOAA-EMC/NCEPLIBS-landsfcutil"
    url = "https://github.com/NOAA-EMC/NCEPLIBS-landsfcutil/archive/refs/tags/v2.4.1.tar.gz"
    git = "https://github.com/NOAA-EMC/NCEPLIBS-landsfcutil"

    maintainers("edwardhartnett", "AlexanderRichert-NOAA", "Hang-Lei-NOAA")

    version("develop", branch="develop")
    version("2.4.2", sha256="ac0ee4edaab3d273d9a6acffea8aa8a5b363366c3ade3e32539c057e84e4fa73")
    version("2.4.1", sha256="831c5005a480eabe9a8542b4deec838c2650f6966863ea2711cc0cc5db51ca14")

<<<<<<< HEAD
    variant("pfunit", default=False, description="Enable pFunit testing")

    depends_on("pfunit", when="+pfunit")
=======
    depends_on("fortran", type="build")

    depends_on("pfunit", type="test")

    conflicts("%oneapi", when="@:2.4.1", msg="Requires @2.4.2: for Intel oneAPI")
>>>>>>> c6a1ec99

    def cmake_args(self):
        args = [self.define("ENABLE_TESTS", self.run_tests)]
        return args

    def setup_run_environment(self, env):
        for suffix in ("4", "d"):
            lib = find_libraries(
                "liblandsfcutil_" + suffix, root=self.prefix, shared=False, recursive=True
            )

            env.set("LANDSFCUTIL_LIB" + suffix, lib[0])
            env.set("LANDSFCUTIL_INC" + suffix, join_path(self.prefix, "include_" + suffix))

    def flag_handler(self, name, flags):
        if self.spec.satisfies("%fj"):
            if name == "fflags":
                flags.append("-Free")
        return (None, None, flags)

    def check(self):
        with working_dir(self.builder.build_directory):
            make("test")<|MERGE_RESOLUTION|>--- conflicted
+++ resolved
@@ -22,17 +22,11 @@
     version("2.4.2", sha256="ac0ee4edaab3d273d9a6acffea8aa8a5b363366c3ade3e32539c057e84e4fa73")
     version("2.4.1", sha256="831c5005a480eabe9a8542b4deec838c2650f6966863ea2711cc0cc5db51ca14")
 
-<<<<<<< HEAD
-    variant("pfunit", default=False, description="Enable pFunit testing")
-
-    depends_on("pfunit", when="+pfunit")
-=======
     depends_on("fortran", type="build")
 
     depends_on("pfunit", type="test")
 
     conflicts("%oneapi", when="@:2.4.1", msg="Requires @2.4.2: for Intel oneAPI")
->>>>>>> c6a1ec99
 
     def cmake_args(self):
         args = [self.define("ENABLE_TESTS", self.run_tests)]
