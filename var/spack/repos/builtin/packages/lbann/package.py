# Copyright 2013-2022 Lawrence Livermore National Security, LLC and other
# Spack Project Developers. See the top-level COPYRIGHT file for details.
#
# SPDX-License-Identifier: (Apache-2.0 OR MIT)

import os
import sys

from spack import *


class Lbann(CMakePackage, CudaPackage, ROCmPackage):
    """LBANN: Livermore Big Artificial Neural Network Toolkit.  A distributed
    memory, HPC-optimized, model and data parallel training toolkit for deep
    neural networks.
    """

    homepage = "https://software.llnl.gov/lbann/"
    url      = "https://github.com/LLNL/lbann/archive/v0.91.tar.gz"
    git      = "https://github.com/LLNL/lbann.git"
    tags     = ['radiuss']

    maintainers = ['bvanessen']

    version('develop', branch='develop')
    version('0.102', sha256='3734a76794991207e2dd2221f05f0e63a86ddafa777515d93d99d48629140f1a')
    version('0.101', sha256='69d3fe000a88a448dc4f7e263bcb342c34a177bd9744153654528cd86335a1f7')
    version('0.100', sha256='d1bab4fb6f1b80ae83a7286cc536a32830890f6e5b0c3107a17c2600d0796912')
    version('0.99',   sha256='3358d44f1bc894321ce07d733afdf6cb7de39c33e3852d73c9f31f530175b7cd')
    version('0.98.1', sha256='9a2da8f41cd8bf17d1845edf9de6d60f781204ebd37bffba96d8872036c10c66')
    version('0.98',   sha256='8d64b9ac0f1d60db553efa4e657f5ea87e790afe65336117267e9c7ae6f68239')
    version('0.97.1', sha256='2f2756126ac8bb993202cf532d72c4d4044e877f4d52de9fdf70d0babd500ce4')
    version('0.97',   sha256='9794a706fc7ac151926231efdf74564c39fbaa99edca4acb745ee7d20c32dae7')
    version('0.96', sha256='97af78e9d3c405e963361d0db96ee5425ee0766fa52b43c75b8a5670d48e4b4a')
    version('0.95', sha256='d310b986948b5ee2bedec36383a7fe79403721c8dc2663a280676b4e431f83c2')
    version('0.94', sha256='567e99b488ebe6294933c98a212281bffd5220fc13a0a5cd8441f9a3761ceccf')
    version('0.93', sha256='77bfd7fe52ee7495050f49bcdd0e353ba1730e3ad15042c678faa5eeed55fb8c')
    version('0.92', sha256='9187c5bcbc562c2828fe619d53884ab80afb1bcd627a817edb935b80affe7b84')
    version('0.91', sha256='b69f470829f434f266119a33695592f74802cff4b76b37022db00ab32de322f5')

    variant('al', default=True, description='Builds with support for Aluminum Library')
    variant('build_type', default='Release',
            description='The build type to build',
            values=('Debug', 'Release'))
    variant('conduit', default=True,
            description='Builds with support for Conduit Library '
            '(note that for v0.99 conduit is required)')
    variant('deterministic', default=False,
            description='Builds with support for deterministic execution')
    variant('dihydrogen', default=True,
            description='Builds with support for DiHydrogen Tensor Library')
    variant('distconv', default=False,
            description='Builds with support for spatial, filter, or channel '
            'distributed convolutions')
    variant('docs', default=False, description='Builds with support for building documentation')
    variant('dtype', default='float',
            description='Type for floating point representation of weights',
            values=('float', 'double'))
    variant('extras', default=False, description='Add python modules for LBANN related tools')
    variant('fft', default=False, description='Support for FFT operations')
    variant('half', default=False,
            description='Builds with support for FP16 precision data types')
    variant('hwloc', default=True, description='Add support for topology aware algorithms')
    variant('nvprof', default=False, description='Build with region annotations for NVPROF')
    variant('numpy', default=False,
            description='Builds with support for processing NumPy data files')
    variant('vision', default=False,
            description='Builds with support for image processing data with OpenCV')
    variant('vtune', default=False, description='Builds with support for Intel VTune')
    variant('onednn', default=False, description='Support for OneDNN')
    variant('onnx', default=False, description='Support for exporting models into ONNX format')
    variant('nvshmem', default=False, description='Support for NVSHMEM')
    variant('python', default=True, description='Support for Python extensions (e.g. Data Reader)')
    variant('pfe', default=True, description='Python Frontend for generating and launching models')
    variant('boost', default=False, description='Enable callbacks that use Boost libraries')
    variant('asan', default=False, description='Build with support for address-sanitizer')

    # LBANN benefits from high performance linkers, but passing these in as command
    # line options forces the linker flags to unnecessarily propagate to all
    # dependent packages. Don't include gold or lld as dependencies
    variant('gold', default=False, description='Use gold high performance linker')
    variant("lld", default=False, description="Use lld high performance linker")
    # Don't expose this a dependency until Spack can find the external properly
    # depends_on('binutils+gold', type='build', when='+gold')

    # Variant Conflicts
    conflicts('@:0.90,0.99:', when='~conduit')
    conflicts('@0.90:0.101', when='+fft')
    conflicts('@:0.90,0.102:', when='~dihydrogen')
    conflicts('~cuda', when='+nvprof')
    conflicts('~hwloc', when='+al')
    conflicts('~cuda', when='+nvshmem')
    conflicts('+cuda', when='+rocm', msg='CUDA and ROCm support are mutually exclusive')
    conflicts('+extras', when='~pfe', msg='Python extras require the Python front end support')

    conflicts('~vision', when='@0.91:0.101')
    conflicts('~numpy', when='@0.91:0.101')
    conflicts('~python', when='@0.91:0.101')
    conflicts('~pfe', when='@0.91:0.101')

    for comp in spack.compilers.supported_compilers():
        if comp != 'clang':
            conflicts('+lld', when='%' + comp)

    conflicts("+lld", when="+gold")
    conflicts('+gold', when='platform=darwin', msg="gold does not work on Darwin")
    conflicts('+lld', when='platform=darwin', msg="lld does not work on Darwin")

<<<<<<< HEAD
    depends_on('cmake@3.17.0:', type='build', when='@:0.102')
    depends_on('cmake@3.21.0:', type='build', when='@0.103:')
=======
    depends_on('cmake@3.21.0:', type='build', when='@0.103:')
    depends_on('cmake@3.17.0:', type='build', when='@:0.102')
>>>>>>> c78a754e

    # Specify the correct versions of Hydrogen
    depends_on('hydrogen@:1.3.4', when='@0.95:0.100')
    depends_on('hydrogen@1.4.0:1.4', when='@0.101:0.101.99')
    depends_on('hydrogen@1.5.0:', when='@:0.90,0.102:')

    # Add Hydrogen variants
    depends_on('hydrogen +openmp +shared +int64')
    depends_on('hydrogen +openmp_blas', when=sys.platform != 'darwin')
    depends_on('hydrogen ~al', when='~al')
    depends_on('hydrogen +al', when='+al')
    depends_on('hydrogen ~cuda', when='~cuda')
    depends_on('hydrogen +cuda', when='+cuda')
    depends_on('hydrogen ~half', when='~half')
    depends_on('hydrogen +half', when='+half')
    depends_on('hydrogen ~rocm', when='~rocm')
    depends_on('hydrogen +rocm', when='+rocm')
    depends_on('hydrogen build_type=Debug', when='build_type=Debug')

    # Older versions depended on Elemental not Hydrogen
    depends_on('elemental +openmp_blas +shared +int64', when='@0.91:0.94')
    depends_on('elemental +openmp_blas +shared +int64 build_type=Debug',
               when='build_type=Debug @0.91:0.94')

    # Specify the correct version of Aluminum
    depends_on('aluminum@:0.3', when='@0.95:0.100 +al')
    depends_on('aluminum@0.4.0:0.4', when='@0.101:0.101.99 +al')
    depends_on('aluminum@0.5.0:', when='@:0.90,0.102: +al')

    # Add Aluminum variants
    depends_on('aluminum +cuda +nccl +cuda_rma', when='+al +cuda')
    depends_on('aluminum +rocm +rccl', when='+al +rocm')

    depends_on('dihydrogen@0.2.0:', when='@:0.90,0.102:')
    depends_on('dihydrogen +openmp', when='+dihydrogen')
    depends_on('dihydrogen +openmp_blas', when=sys.platform != 'darwin')
    depends_on('dihydrogen ~cuda', when='+dihydrogen ~cuda')
    depends_on('dihydrogen +cuda', when='+dihydrogen +cuda')
    depends_on('dihydrogen ~al', when='+dihydrogen ~al')
    depends_on('dihydrogen +al', when='+dihydrogen +al')
    depends_on('dihydrogen +distconv +cuda', when='+distconv')
    depends_on('dihydrogen ~half', when='+dihydrogen ~half')
    depends_on('dihydrogen +half', when='+dihydrogen +half')
    depends_on('dihydrogen ~nvshmem', when='+dihydrogen ~nvshmem')
    depends_on('dihydrogen +nvshmem', when='+dihydrogen +nvshmem')
    depends_on('dihydrogen ~rocm', when='+dihydrogen ~rocm')
    depends_on('dihydrogen +rocm', when='+dihydrogen +rocm')
    depends_on('dihydrogen@0.1', when='@0.101:0.101.99 +dihydrogen')
    depends_on('dihydrogen@:0.0,0.2:', when='@:0.90,0.102: +dihydrogen')
    conflicts('~dihydrogen', when='+distconv')

    for arch in CudaPackage.cuda_arch_values:
        depends_on('hydrogen cuda_arch=%s' % arch, when='+cuda cuda_arch=%s' % arch)
        depends_on('aluminum cuda_arch=%s' % arch, when='+al +cuda cuda_arch=%s' % arch)
        depends_on('dihydrogen cuda_arch=%s' % arch, when='+dihydrogen +cuda cuda_arch=%s' % arch)
        depends_on('nccl cuda_arch=%s' % arch, when='+cuda cuda_arch=%s' % arch)

    # variants +rocm and amdgpu_targets are not automatically passed to
    # dependencies, so do it manually.
    for val in ROCmPackage.amdgpu_targets:
        depends_on('hydrogen amdgpu_target=%s' % val, when='amdgpu_target=%s' % val)
        depends_on('aluminum amdgpu_target=%s' % val, when='+al amdgpu_target=%s' % val)
        depends_on('dihydrogen amdgpu_target=%s' % val, when='+dihydrogen amdgpu_target=%s' % val)

    depends_on('cudnn', when='@0.90:0.100 +cuda')
    depends_on('cudnn@8.0.2:', when='@:0.90,0.101: +cuda')
    depends_on('cub', when='@0.94:0.98.2 +cuda ^cuda@:10')
    depends_on('hipcub', when='+rocm')
    depends_on('mpi')
    depends_on('hwloc@1.11:', when='@:0.90,0.102: +hwloc')
    depends_on('hwloc@1.11.0:1.11', when='@0.95:0.101 +hwloc')
    depends_on('hwloc +cuda +nvml', when='+cuda')
    depends_on('hwloc@2.3.0:', when='+rocm')

    depends_on('half', when='+half')

    depends_on('fftw@3.3: +openmp', when='+fft')

    # LBANN wraps OpenCV calls in OpenMP parallel loops, build without OpenMP
    # Additionally disable video related options, they incorrectly link in a
    # bad OpenMP library when building with clang or Intel compilers
    depends_on('opencv@4.1.0: build_type=RelWithDebInfo +highgui '
               '+imgcodecs +imgproc +jpeg +png +tiff +fast-math ~cuda',
               when='+vision')

    # Note that for Power systems we want the environment to add  +powerpc
    depends_on('opencv@4.1.0: +powerpc', when='+vision arch=ppc64le:')

    depends_on('cnpy', when='+numpy')
    depends_on('nccl', when='@0.94:0.98.2 +cuda')

    depends_on('conduit@0.4.0: +hdf5~hdf5_compat', when='@0.94:0 +conduit')
    depends_on('conduit@0.5.0:0.6 +hdf5~hdf5_compat', when='@0.100:0.101 +conduit')
    depends_on('conduit@0.6.0: +hdf5~hdf5_compat', when='@:0.90,0.99:')

    # LBANN can use Python in two modes 1) as part of an extensible framework
    # and 2) to drive the front end model creation and launch

    # Core library support for Python Data Reader and extensible interface
    depends_on('python@3: +shared', type=('run'), when='@:0.90,0.99: +python')
    extends("python", when='+python')

    # Python front end and possible extra packages
    depends_on('python@3: +shared', type=('build', 'run'), when='@:0.90,0.99: +pfe')
    extends("python", when='+pfe')
    depends_on('py-setuptools', type='build', when='+pfe')
    depends_on('py-argparse', type='run', when='@:0.90,0.99: +pfe ^python@:2.6')
    depends_on('py-configparser', type='run', when='@:0.90,0.99: +pfe +extras')
    depends_on('py-graphviz@0.10.1:', type='run', when='@:0.90,0.99: +pfe +extras')
    depends_on('py-matplotlib@3.0.0:', type='run', when='@:0.90,0.99: +pfe +extras')
    depends_on('py-numpy@1.16.0:', type=('build', 'run'), when='@:0.90,0.99: +pfe +extras')
    depends_on('py-onnx@1.3.0:', type='run', when='@:0.90,0.99: +pfe +extras')
    depends_on('py-pandas@0.24.1:', type='run', when='@:0.90,0.99: +pfe +extras')
    depends_on('py-texttable@1.4.0:', type='run', when='@:0.90,0.99: +pfe +extras')
    depends_on('py-pytest', type='test', when='@:0.90,0.99: +pfe')
    depends_on('py-protobuf+cpp@3.10.0', type=('build', 'run'), when='@:0.90,0.99: +pfe')

    depends_on('protobuf+shared@3.10.0', when='@:0.90,0.99:')

    depends_on('py-breathe', type='build', when='+docs')
    depends_on('py-sphinx-rtd-theme', type='build', when='+docs')
    depends_on('doxygen', type='build', when='+docs')
    depends_on('py-m2r', type='build', when='+docs')

    depends_on('cereal')
    depends_on('catch2', type=('build', 'test'))
    depends_on('clara')

    depends_on('llvm-openmp', when='%apple-clang')

    depends_on('onednn cpu_runtime=omp gpu_runtime=none', when='+onednn')
    depends_on('onnx', when='+onnx')
    depends_on('nvshmem', when='+nvshmem')

    depends_on('zstr')

    generator = 'Ninja'
    depends_on('ninja', type='build')

    @property
    def common_config_args(self):
        spec = self.spec
        # Environment variables
        cppflags = []
        cppflags.append('-DLBANN_SET_EL_RNG')
        cppflags.append('-std=c++17')
        args = []
        args.extend([
            '-DCMAKE_CXX_FLAGS=%s' % ' '.join(cppflags),
            '-DLBANN_VERSION=spack',
        ])

        if '+numpy' in spec:
            args.append(
                '-DCNPY_DIR={0}'.format(spec['cnpy'].prefix),
            )

        # Use lld high performance linker
        if '+lld' in spec:
            args.extend([
                '-DCMAKE_EXE_LINKER_FLAGS=-fuse-ld=lld',
                '-DCMAKE_SHARED_LINKER_FLAGS=-fuse-ld=lld'])

        # Use gold high performance linker
        if '+gold' in spec:
            args.extend([
                '-DCMAKE_EXE_LINKER_FLAGS=-fuse-ld=gold',
                '-DCMAKE_SHARED_LINKER_FLAGS=-fuse-ld=gold'])

        return args

    def setup_build_environment(self, env):
        if self.spec.satisfies('%apple-clang'):
            env.append_flags(
                'CPPFLAGS', self.compiler.openmp_flag)
            env.append_flags(
                'CFLAGS', self.spec['llvm-openmp'].headers.include_flags)
            env.append_flags(
                'CXXFLAGS', self.spec['llvm-openmp'].headers.include_flags)
            env.append_flags(
                'LDFLAGS', self.spec['llvm-openmp'].libs.ld_flags)

    # Get any recent versions or non-numeric version
    # Note that develop > numeric and non-develop < numeric

    @when('@:0.90,0.94:')
    def cmake_args(self):
        spec = self.spec
        args = self.common_config_args
        args.extend([
            '-DCMAKE_CXX_STANDARD=17',
            '-DCMAKE_EXPORT_COMPILE_COMMANDS=ON',
            '-DLBANN_WITH_CNPY=%s' % ('+numpy' in spec),
            '-DLBANN_DETERMINISTIC:BOOL=%s' % ('+deterministic' in spec),
            '-DLBANN_WITH_HWLOC=%s' % ('+hwloc' in spec),
            '-DLBANN_WITH_ALUMINUM:BOOL=%s' % ('+al' in spec),
            '-DLBANN_WITH_ADDRESS_SANITIZER:BOOL=%s' % ('+asan' in spec),
            '-DLBANN_WITH_BOOST:BOOL=%s' % ('+boost' in spec),
            '-DLBANN_WITH_CONDUIT:BOOL=%s' % ('+conduit' in spec),
            '-DLBANN_WITH_NVSHMEM:BOOL=%s' % ('+nvshmem' in spec),
            '-DLBANN_WITH_FFT:BOOL=%s' % ('+fft' in spec),
            '-DLBANN_WITH_ONEDNN:BOOL=%s' % ('+onednn' in spec),
            '-DLBANN_WITH_ONNX:BOOL=%s' % ('+onnx' in spec),
            '-DLBANN_WITH_EMBEDDED_PYTHON:BOOL=%s' % ('+python' in spec),
            '-DLBANN_WITH_PYTHON_FRONTEND:BOOL=%s' % ('+pfe' in spec),
            '-DLBANN_WITH_TBINF=OFF',
            '-DLBANN_WITH_UNIT_TESTING:BOOL=%s' % (self.run_tests),
            '-DLBANN_WITH_VISION:BOOL=%s' % ('+vision' in spec),
            '-DLBANN_WITH_VTUNE:BOOL=%s' % ('+vtune' in spec),
            '-DLBANN_DATATYPE={0}'.format(spec.variants['dtype'].value),
            '-DCEREAL_DIR={0}'.format(spec['cereal'].prefix),
            # protobuf is included by py-protobuf+cpp
            '-DProtobuf_DIR={0}'.format(spec['protobuf'].prefix),
            '-Dprotobuf_MODULE_COMPATIBLE=ON'])

        if '+cuda' in spec:
            if spec.satisfies('^cuda@11.0:'):
                args.append('-DCMAKE_CUDA_STANDARD=17')
            else:
                args.append('-DCMAKE_CUDA_STANDARD=14')
            archs = spec.variants['cuda_arch'].value
            if archs != 'none':
                arch_str = ";".join(archs)
                args.append('-DCMAKE_CUDA_ARCHITECTURES=%s' % arch_str)

        if spec.satisfies('@:0.90') or spec.satisfies('@0.95:'):
            args.append(
                '-DHydrogen_DIR={0}/CMake/hydrogen'.format(
                    spec['hydrogen'].prefix))
        elif spec.satisfies('@0.94'):
            args.append(
                '-DElemental_DIR={0}/CMake/elemental'.format(
                    spec['elemental'].prefix))

        if spec.satisfies('@0.94:0.98.2'):
            args.append('-DLBANN_WITH_NCCL:BOOL=%s' %
                        ('+cuda +nccl' in spec))

        if '+vtune' in spec:
            args.append('-DVTUNE_DIR={0}'.format(spec['vtune'].prefix))

        if '+al' in spec:
            args.append('-DAluminum_DIR={0}'.format(spec['aluminum'].prefix))

        if '+conduit' in spec:
            args.append('-DConduit_DIR={0}'.format(spec['conduit'].prefix))

        # Add support for OpenMP with external (Brew) clang
        if spec.satisfies('%clang platform=darwin'):
            clang = self.compiler.cc
            clang_bin = os.path.dirname(clang)
            clang_root = os.path.dirname(clang_bin)
            args.extend([
                '-DOpenMP_CXX_FLAGS=-fopenmp=libomp',
                '-DOpenMP_CXX_LIB_NAMES=libomp',
                '-DOpenMP_libomp_LIBRARY={0}/lib/libomp.dylib'.format(
                    clang_root)])

        if '+vision' in spec:
            args.append('-DOpenCV_DIR:STRING={0}'.format(
                spec['opencv'].prefix))

        if '+cuda' in spec:
            args.append(
                '-DCUDA_TOOLKIT_ROOT_DIR={0}'.format(
                    spec['cuda'].prefix))
            args.append(
                '-DcuDNN_DIR={0}'.format(
                    spec['cudnn'].prefix))
            if spec.satisfies('@0.94:0.98.2'):
                if spec.satisfies('^cuda@:10'):
                    args.append('-DCUB_DIR={0}'.format(
                        spec['cub'].prefix))
                if '+nccl' in spec:
                    args.append(
                        '-DNCCL_DIR={0}'.format(
                            spec['nccl'].prefix))
            args.append(
                '-DLBANN_WITH_NVPROF:BOOL=%s' % ('+nvprof' in spec))

        if spec.satisfies('@:0.90') or spec.satisfies('@0.100:'):
            args.append(
                '-DLBANN_WITH_DIHYDROGEN:BOOL=%s' % ('+dihydrogen' in spec))

        if spec.satisfies('@:0.90') or spec.satisfies('@0.101:'):
            args.append(
                '-DLBANN_WITH_DISTCONV:BOOL=%s' % ('+distconv' in spec))

        if '+rocm' in spec:
            args.extend([
                '-DHIP_ROOT_DIR={0}'.format(spec['hip'].prefix),
                '-DHIP_CXX_COMPILER={0}'.format(self.spec['hip'].hipcc)])
            archs = self.spec.variants['amdgpu_target'].value
            if archs != 'none':
                arch_str = ",".join(archs)
                cxxflags_str = " ".join(self.spec.compiler_flags['cxxflags'])
                args.append(
                    '-DHIP_HIPCC_FLAGS=--amdgpu-target={0}'
                    ' -g -fsized-deallocation -fPIC -std=c++17 {1}'.format(
                        arch_str, cxxflags_str)
                )

        return args

    @when('@0.91:0.93')
    def cmake_args(self):
        spec = self.spec
        args = self.common_config_args
        args.extend([
            '-DWITH_CUDA:BOOL=%s' % ('+cuda' in spec),
            '-DWITH_CUDNN:BOOL=%s' % ('+cuda' in spec),
            '-DELEMENTAL_USE_CUBLAS:BOOL=%s' % (
                '+cublas' in spec['elemental']),
            '-DWITH_TBINF=OFF',
            '-DWITH_VTUNE=OFF',
            '-DElemental_DIR={0}'.format(spec['elemental'].prefix),
            '-DELEMENTAL_MATH_LIBS={0}'.format(
                spec['elemental'].libs),
            '-DVERBOSE=0',
            '-DLBANN_HOME=.'])

        if spec.variants['dtype'].value == 'float':
            args.append('-DDATATYPE=4')
        elif spec.variants['dtype'].value == 'double':
            args.append('-DDATATYPE=8')

        if '+vision' in spec:
            args.append('-DOpenCV_DIR:STRING={0}'.format(
                spec['opencv'].prefix))

        if '+cudnn' in spec:
            args.append('-DcuDNN_DIR={0}'.format(
                spec['cudnn'].prefix))

        if '+cub' in spec and spec.satisfies('^cuda@:10'):
            args.append('-DCUB_DIR={0}'.format(
                spec['cub'].prefix))

        return args<|MERGE_RESOLUTION|>--- conflicted
+++ resolved
@@ -106,13 +106,8 @@
     conflicts('+gold', when='platform=darwin', msg="gold does not work on Darwin")
     conflicts('+lld', when='platform=darwin', msg="lld does not work on Darwin")
 
-<<<<<<< HEAD
-    depends_on('cmake@3.17.0:', type='build', when='@:0.102')
-    depends_on('cmake@3.21.0:', type='build', when='@0.103:')
-=======
     depends_on('cmake@3.21.0:', type='build', when='@0.103:')
     depends_on('cmake@3.17.0:', type='build', when='@:0.102')
->>>>>>> c78a754e
 
     # Specify the correct versions of Hydrogen
     depends_on('hydrogen@:1.3.4', when='@0.95:0.100')
