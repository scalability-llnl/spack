##############################################################################
# Copyright (c) 2013-2016, Lawrence Livermore National Security, LLC.
# Produced at the Lawrence Livermore National Laboratory.
#
# This file is part of Spack.
# Created by Todd Gamblin, tgamblin@llnl.gov, All rights reserved.
# LLNL-CODE-647188
#
# For details, see https://github.com/llnl/spack
# Please also see the NOTICE and LICENSE files for our notice and the LGPL.
#
# This program is free software; you can redistribute it and/or modify
# it under the terms of the GNU Lesser General Public License (as
# published by the Free Software Foundation) version 2.1, February 1999.
#
# This program is distributed in the hope that it will be useful, but
# WITHOUT ANY WARRANTY; without even the IMPLIED WARRANTY OF
# MERCHANTABILITY or FITNESS FOR A PARTICULAR PURPOSE. See the terms and
# conditions of the GNU Lesser General Public License for more details.
#
# You should have received a copy of the GNU Lesser General Public
# License along with this program; if not, write to the Free Software
# Foundation, Inc., 59 Temple Place, Suite 330, Boston, MA 02111-1307 USA
##############################################################################
from spack import *


class Lbann(CMakePackage):
    """LBANN: Livermore Big Artificial Neural Network Toolkit.  A distributed
    memory, HPC-optimized, model and data parallel training toolkit for deep
    neural networks."""

    homepage = "http://software.llnl.gov/lbann/"
    url      = "https://github.com/LLNL/lbann/archive/v0.91.tar.gz"

    version('develop', git='https://github.com/LLNL/lbann.git', branch="develop")
    version('0.91', '83b0ec9cd0b7625d41dfb06d2abd4134')

    variant('gpu', default=False, description='Builds with support for GPUs via CUDA and cuDNN')
    variant('opencv', default=True, description='Builds with support for image processing routines with OpenCV')
    variant('seq_init', default=False, description='Force serial initialization of weight matrices.')
    variant('dtype', default=4, description='Size (bits) of floating point representation for weights')
    variant('build_type', default='Release',
            description='The build type to build',
            values=('Debug', 'Release'))

    depends_on('elemental +openmp_blas +scalapack +shared +int64')
<<<<<<< HEAD
=======
    depends_on('elemental +openmp_blas +scalapack +shared +int64 build_type=Debug', 
               when=('build_type=Debug'))
>>>>>>> 28b0421e
    depends_on('cuda', when='+gpu')
    depends_on('mpi')
    depends_on('opencv@3.2.0: +openmp +core +highgui +imgproc +jpeg +png +tiff +zlib', when='+opencv')
    depends_on('protobuf@3.0.2:')
<<<<<<< HEAD
=======
    depends_on('cnpy')
>>>>>>> 28b0421e

    def cmake_args(self):
        spec = self.spec
        # Environment variables
        CPPFLAGS = []
        CPPFLAGS.append('-DLBANN_SET_EL_RNG')

        CPPFLAGS.append('-DLBANN_DATATYPE={0}'.format(
            int(spec.variants['dtype'].value)))

        args = [
            '-DCMAKE_INSTALL_MESSAGE=LAZY',
            '-DCMAKE_CXX_FLAGS=%s' % ' '.join(CPPFLAGS),
            '-DWITH_CUDA:BOOL=%s' % ('+gpu' in spec),
            '-DWITH_CUDNN:BOOL=%s' % ('+gpu' in spec),
            '-DELEMENTAL_USE_CUBLAS:BOOL=%s' % (
                '+cublas' in spec['elemental']),
            '-DWITH_TBINF=OFF',
            '-DWITH_VTUNE=OFF',
            '-DElemental_DIR={0}'.format(spec['elemental'].prefix),
            '-DCNPY_DIR={0}'.format(spec['cnpy'].prefix),
            '-DELEMENTAL_MATH_LIBS={0}'.format(
                spec['elemental'].libs),
            '-DSEQ_INIT:BOOL=%s' % ('+seq_init' in spec),
            '-DVERBOSE=0',
            '-DLBANN_HOME=.',
            '-DLBANN_VER=spack']

        if '+opencv' in spec:
            args.extend(['-DOpenCV_DIR:STRING={0}'.format(
                spec['opencv'].prefix)])

        return args<|MERGE_RESOLUTION|>--- conflicted
+++ resolved
@@ -45,19 +45,13 @@
             values=('Debug', 'Release'))
 
     depends_on('elemental +openmp_blas +scalapack +shared +int64')
-<<<<<<< HEAD
-=======
     depends_on('elemental +openmp_blas +scalapack +shared +int64 build_type=Debug', 
                when=('build_type=Debug'))
->>>>>>> 28b0421e
     depends_on('cuda', when='+gpu')
     depends_on('mpi')
     depends_on('opencv@3.2.0: +openmp +core +highgui +imgproc +jpeg +png +tiff +zlib', when='+opencv')
     depends_on('protobuf@3.0.2:')
-<<<<<<< HEAD
-=======
     depends_on('cnpy')
->>>>>>> 28b0421e
 
     def cmake_args(self):
         spec = self.spec
