--- conflicted
+++ resolved
@@ -256,12 +256,8 @@
     depends_on("onnx", when="+onnx")
     depends_on("nvshmem", when="+nvshmem")
 
-<<<<<<< HEAD
     depends_on('spdlog', when='@:0.90,0.102:')
     depends_on('zstr')
-=======
-    depends_on("zstr")
->>>>>>> ef818339
 
     generator = "Ninja"
     depends_on("ninja", type="build")
