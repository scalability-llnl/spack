--- conflicted
+++ resolved
@@ -226,11 +226,7 @@
     depends_on("py-setuptools", type="build", when="+pfe")
     depends_on("py-protobuf+cpp@3.10.0:4.21.12", type=("build", "run"), when="+pfe")
 
-<<<<<<< HEAD
-    depends_on("protobuf+shared@3.10.0:", when="@:0.90,0.99:")
-=======
     depends_on("protobuf@3.10.0:3.21.12")
->>>>>>> 29d784e5
     depends_on("zlib-api", when="^protobuf@3.11.0:")
 
     # using cereal@1.3.1 and above requires changing the
