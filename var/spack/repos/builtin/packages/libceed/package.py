# Copyright 2013-2020 Lawrence Livermore National Security, LLC and other
# Spack Project Developers. See the top-level COPYRIGHT file for details.
#
# SPDX-License-Identifier: (Apache-2.0 OR MIT)

from spack import *


class Libceed(Package):
    """The CEED API Library: Code for Efficient Extensible Discretizations."""

    homepage = "https://github.com/CEED/libCEED"
    git      = "https://github.com/CEED/libCEED.git"

    maintainers = ['jedbrown', 'v-dobrev', 'tzanio']

    version('develop', branch='master')
    version('0.6', commit='c7f533e01e2f3f6720fbf37aac2af2ffed225f60')  # tag v0.6 + small portability fixes
    version('0.5', tag='v0.5')
    version('0.4', tag='v0.4')
    version('0.2', tag='v0.2')
    version('0.1', tag='v0.1')

    variant('occa', default=True, description='Enable OCCA backends')
    variant('cuda', default=False, description='Enable CUDA support')
    variant('debug', default=False, description='Enable debug build')
    variant('libxsmm', default=False, description='Enable LIBXSMM backend')
    variant('magma', default=False, description='Enable MAGMA backend')

    conflicts('+libxsmm', when='@:0.2')
    conflicts('+magma', when='@:0.5')

    depends_on('cuda', when='+cuda')

    depends_on('occa@develop', when='@develop+occa')
    depends_on('occa@1.0.8:', when='@0.4+occa')
    depends_on('occa@1.0.0-alpha.5,develop', when='@:0.2+occa')
    depends_on('occa+cuda', when='+occa+cuda')
    depends_on('occa~cuda', when='+occa~cuda')

    depends_on('libxsmm', when='+libxsmm')

    depends_on('magma', when='+magma')

    patch('pkgconfig-version-0.4.diff', when='@0.4')

    # occa: do not occaFree kernels
    # Repeated creation and freeing of kernels appears to expose a caching
    # bug in Occa.
    patch('occaFree-0.2.diff', when='@0.2')

    phases = ['build', 'install']

    @property
    def common_make_opts(self):
        spec = self.spec
        compiler = self.compiler
        # Note: The occa package exports OCCA_DIR in the environment

        # Use verbose building output
        makeopts = ['V=1']

        if '@:0.2' in spec:
            makeopts += ['NDEBUG=%s' % ('' if '+debug' in spec else '1')]

        elif '@0.4:' in spec:
            # Determine options based on the compiler:
            if '+debug' in spec:
                opt = '-g'
            elif compiler.name == 'gcc':
                opt = '-O3 -g -ffp-contract=fast'
                if compiler.version >= ver(4.9):
                    opt += ' -fopenmp-simd'
            elif compiler.name == 'clang':
                opt = '-O3 -g -march=native -ffp-contract=fast'
                if compiler.version.string.endswith('-apple'):
                    if compiler.version >= ver(10):
                        opt += ' -fopenmp-simd'
                else:  # not apple clang
                    if compiler.version >= ver(6):
                        opt += ' -fopenmp-simd'
            elif compiler.name in ['xl', 'xl_r']:
                opt = '-O -g -qsimd=auto'
            else:
                opt = '-O -g'
            makeopts += ['OPT=%s' % opt]

            if 'avx' in self.spec.target:
                makeopts.append('AVX=1')

            if '+cuda' in spec:
                makeopts += ['CUDA_DIR=%s' % spec['cuda'].prefix]
<<<<<<< HEAD
                if spec.satisfies('@:0.4'):
                    nvccflags = ['-ccbin %s -Xcompiler "%s" -Xcompiler %s' %
                                 (compiler.cxx, opt, compiler.pic_flag)]
                    nvccflags = ' '.join(nvccflags)
                    makeopts += ['NVCCFLAGS=%s' % nvccflags]
=======
                nvccflags = ['-ccbin %s -Xcompiler "%s" -Xcompiler %s' %
                             (compiler.cxx, opt, compiler.cc_pic_flag)]
                nvccflags = ' '.join(nvccflags)
                makeopts += ['NVCCFLAGS=%s' % nvccflags]
>>>>>>> eaccc581
            else:
                # Disable CUDA auto-detection:
                makeopts += ['CUDA_DIR=/disable-cuda']

            if '+libxsmm' in spec:
                makeopts += ['XSMM_DIR=%s' % spec['libxsmm'].prefix]

            if '+magma' in spec:
                makeopts += ['MAGMA_DIR=%s' % spec['magma'].prefix]

        return makeopts

    def build(self, spec, prefix):
        makeopts = self.common_make_opts
        make('info', *makeopts)
        make(*makeopts)

        if self.run_tests:
            make('prove', *makeopts, parallel=False)

    def install(self, spec, prefix):
        installopts = ['prefix=%s' % prefix]
        installopts += self.common_make_opts
        make('install', *installopts, parallel=False)

    @when('@0.1')
    def install(self, spec, prefix):
        mkdirp(prefix.include)
        install('ceed.h', prefix.include)
        mkdirp(prefix.lib)
        install('libceed.%s' % dso_suffix, prefix.lib)
        filter_file(r'^prefix=.*$', 'prefix=%s' % prefix, 'ceed.pc')
        filter_file(r'^includedir=\$\{prefix\}$',
                    'includedir=${prefix}/include', 'ceed.pc')
        filter_file(r'^libdir=\$\{prefix\}$',
                    'libdir=${prefix}/lib', 'ceed.pc')
        filter_file(r'Version:.*$', 'Version: 0.1', 'ceed.pc')
        mkdirp(prefix.lib.pkgconfig)
        install('ceed.pc', prefix.lib.pkgconfig)<|MERGE_RESOLUTION|>--- conflicted
+++ resolved
@@ -90,18 +90,11 @@
 
             if '+cuda' in spec:
                 makeopts += ['CUDA_DIR=%s' % spec['cuda'].prefix]
-<<<<<<< HEAD
                 if spec.satisfies('@:0.4'):
                     nvccflags = ['-ccbin %s -Xcompiler "%s" -Xcompiler %s' %
-                                 (compiler.cxx, opt, compiler.pic_flag)]
+                                 (compiler.cxx, opt, compiler.cc_pic_flag)]
                     nvccflags = ' '.join(nvccflags)
                     makeopts += ['NVCCFLAGS=%s' % nvccflags]
-=======
-                nvccflags = ['-ccbin %s -Xcompiler "%s" -Xcompiler %s' %
-                             (compiler.cxx, opt, compiler.cc_pic_flag)]
-                nvccflags = ' '.join(nvccflags)
-                makeopts += ['NVCCFLAGS=%s' % nvccflags]
->>>>>>> eaccc581
             else:
                 # Disable CUDA auto-detection:
                 makeopts += ['CUDA_DIR=/disable-cuda']
