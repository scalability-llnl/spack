# Copyright 2013-2022 Lawrence Livermore National Security, LLC and other
# Spack Project Developers. See the top-level COPYRIGHT file for details.
#
# SPDX-License-Identifier: (Apache-2.0 OR MIT)

from spack import *


class Libceed(MakefilePackage, CudaPackage, ROCmPackage):
    """The CEED API Library: Code for Efficient Extensible Discretizations."""

    homepage = "https://github.com/CEED/libCEED"
    git = "https://github.com/CEED/libCEED.git"

    maintainers = ['jedbrown', 'v-dobrev', 'tzanio', 'jeremylt']

    version('develop', branch='main')
<<<<<<< HEAD
    version('0.10', tag='v0.10.0')
=======
    version('0.10.1', tag='v0.10.1')
>>>>>>> 4f5d5bb2
    version('0.9', tag='v0.9.0')
    version('0.8', tag='v0.8')
    version('0.7', tag='v0.7')
    version('0.6', commit='c7f533e01e2f3f6720fbf37aac2af2ffed225f60')  # tag v0.6 + small portability fixes
    version('0.5', tag='v0.5')
    version('0.4', tag='v0.4')
    version('0.2', tag='v0.2')
    version('0.1', tag='v0.1')

    variant('occa', default=False, description='Enable OCCA backends')
    variant('debug', default=False, description='Enable debug build')
    variant('libxsmm', default=False, description='Enable LIBXSMM backend', when='@0.3:')
    variant('magma', default=False, description='Enable MAGMA backend', when='@0.6:')

    conflicts('+rocm', when='@:0.6')

<<<<<<< HEAD
    depends_on('cuda', when='+cuda')
    depends_on('hip@3.8.0', when='@0.7:0.7.99+rocm')
    depends_on('hip@3.8.0:', when='@0.8:+rocm')
    depends_on('hip@4.5.0:', when='@0.9:+rocm')
    depends_on('hipblas@3.8.0:', when='@0.8:+rocm')
=======
    with when('+rocm'):
        depends_on('hip@3.8.0', when='@0.7:0.7.99')
        depends_on('hip@3.8.0:', when='@0.8:')
        depends_on('hipblas@3.8.0:', when='@0.8:')
>>>>>>> 4f5d5bb2

    conflicts('+occa', when='@0.9:')

    with when('+occa'):
        depends_on('occa@1.1.0', when='@0.7:')
        depends_on('occa@1.0.8:', when='@0.4')
        depends_on('occa@1.0.0-alpha.5,develop', when='@:0.2')
        depends_on('occa+cuda', when='+cuda')
        depends_on('occa~cuda', when='~cuda')

    depends_on('libxsmm', when='+libxsmm')

    depends_on('magma', when='+magma')

    patch('libceed-v0.8-hip.patch', when='@0.8+rocm')
    patch('pkgconfig-version-0.4.diff', when='@0.4')

    # occa: do not occaFree kernels
    # Repeated creation and freeing of kernels appears to expose a caching
    # bug in Occa.
    patch('occaFree-0.2.diff', when='@0.2')

    @property
    def common_make_opts(self):
        spec = self.spec
        compiler = self.compiler
        # Note: The occa package exports OCCA_DIR in the environment

        # Use verbose building output
        makeopts = ['V=1']

        if '@:0.2' in spec:
            makeopts += ['NDEBUG=%s' % ('' if '+debug' in spec else '1')]

        elif '@0.4:' in spec:
            # Determine options based on the compiler:
            if '+debug' in spec:
                opt = '-g'
            elif compiler.name == 'gcc':
                opt = '-O3 -g -ffp-contract=fast'
                if compiler.version >= ver(4.9):
                    opt += ' -fopenmp-simd'
                if self.spec.target.family in ['x86_64', 'aarch64']:
                    opt += ' -march=native'
            elif compiler.name == 'apple-clang':
                opt = '-O3 -g -march=native -ffp-contract=fast'
                if compiler.version >= ver(10):
                    opt += ' -fopenmp-simd'
            elif compiler.name == 'clang':
                opt = '-O3 -g -march=native -ffp-contract=fast'
                if compiler.version >= ver(6):
                    opt += ' -fopenmp-simd'
            elif compiler.name in ['xl', 'xl_r']:
                opt = '-O -g -qsimd=auto'
            elif compiler.name == 'intel':
                opt = '-O3 -g'
                makeopts += ['CC_VENDOR=icc']
            else:
                opt = '-O -g'
            # Note: spack will inject additional target-specific flags through
            # the compiler wrapper.
            makeopts += ['OPT=%s' % opt]

            if spec.satisfies('@0.7') and compiler.name in ['xl', 'xl_r']:
                makeopts += ['CXXFLAGS.XL=-qpic -std=c++11 -MMD']

            if spec.satisfies('@:0.7') and 'avx' in self.spec.target:
                makeopts.append('AVX=1')

            if '+cuda' in spec:
                makeopts += ['CUDA_DIR=%s' % spec['cuda'].prefix]
                if spec.satisfies('@:0.4'):
                    nvccflags = ['-ccbin %s -Xcompiler "%s" -Xcompiler %s' %
                                 (compiler.cxx, opt, compiler.cc_pic_flag)]
                    nvccflags = ' '.join(nvccflags)
                    makeopts += ['NVCCFLAGS=%s' % nvccflags]
            else:
                # Disable CUDA auto-detection:
                makeopts += ['CUDA_DIR=/disable-cuda']

            if '+rocm' in spec:
                makeopts += ['HIP_DIR=%s' % spec['hip'].prefix]
                if spec.satisfies('@0.8'):
                    makeopts += ['HIPBLAS_DIR=%s' % spec['hipblas'].prefix]

            if '+libxsmm' in spec:
                makeopts += ['XSMM_DIR=%s' % spec['libxsmm'].prefix]

            if '+magma' in spec:
                makeopts += ['MAGMA_DIR=%s' % spec['magma'].prefix]

        return makeopts

    def edit(self, spec, prefix):
        make('info', *self.common_make_opts)

    @property
    def build_targets(self):
        return self.common_make_opts

    @property
    def install_targets(self):
        return ['prefix={0}'.format(self.prefix)] + self.common_make_opts

    def check(self):
        make('prove', *self.common_make_opts, parallel=False)

    @when('@0.1')
    def install(self, spec, prefix):
        mkdirp(prefix.include)
        install('ceed.h', prefix.include)
        mkdirp(prefix.lib)
        install('libceed.%s' % dso_suffix, prefix.lib)
        filter_file(r'^prefix=.*$', 'prefix=%s' % prefix, 'ceed.pc')
        filter_file(r'^includedir=\$\{prefix\}$',
                    'includedir=${prefix}/include', 'ceed.pc')
        filter_file(r'^libdir=\$\{prefix\}$',
                    'libdir=${prefix}/lib', 'ceed.pc')
        filter_file(r'Version:.*$', 'Version: 0.1', 'ceed.pc')
        mkdirp(prefix.lib.pkgconfig)
        install('ceed.pc', prefix.lib.pkgconfig)<|MERGE_RESOLUTION|>--- conflicted
+++ resolved
@@ -15,11 +15,7 @@
     maintainers = ['jedbrown', 'v-dobrev', 'tzanio', 'jeremylt']
 
     version('develop', branch='main')
-<<<<<<< HEAD
-    version('0.10', tag='v0.10.0')
-=======
     version('0.10.1', tag='v0.10.1')
->>>>>>> 4f5d5bb2
     version('0.9', tag='v0.9.0')
     version('0.8', tag='v0.8')
     version('0.7', tag='v0.7')
@@ -36,18 +32,10 @@
 
     conflicts('+rocm', when='@:0.6')
 
-<<<<<<< HEAD
-    depends_on('cuda', when='+cuda')
-    depends_on('hip@3.8.0', when='@0.7:0.7.99+rocm')
-    depends_on('hip@3.8.0:', when='@0.8:+rocm')
-    depends_on('hip@4.5.0:', when='@0.9:+rocm')
-    depends_on('hipblas@3.8.0:', when='@0.8:+rocm')
-=======
     with when('+rocm'):
         depends_on('hip@3.8.0', when='@0.7:0.7.99')
         depends_on('hip@3.8.0:', when='@0.8:')
         depends_on('hipblas@3.8.0:', when='@0.8:')
->>>>>>> 4f5d5bb2
 
     conflicts('+occa', when='@0.9:')
 
