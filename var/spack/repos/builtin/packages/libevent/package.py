--- conflicted
+++ resolved
@@ -61,11 +61,7 @@
         return LibraryList(libs)
 
     def autoreconf(self, spec, prefix):
-<<<<<<< HEAD
-        Executable("./autogen.sh")()
-=======
         autoreconf("--force", "--install", "--symlink")
->>>>>>> 29d784e5
 
     def configure_args(self):
         spec = self.spec
