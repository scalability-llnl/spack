# Copyright 2013-2024 Lawrence Livermore National Security, LLC and other
# Spack Project Developers. See the top-level COPYRIGHT file for details.
#
# SPDX-License-Identifier: (Apache-2.0 OR MIT)

from spack.package import *


class LibjpegTurbo(CMakePackage, AutotoolsPackage):
    """libjpeg-turbo is a fork of the original IJG libjpeg which uses SIMD to
    accelerate baseline JPEG compression and decompression.

    libjpeg is a library that implements JPEG image encoding, decoding and
    transcoding.
    """

    maintainers("AlexanderRichert-NOAA")

    # https://github.com/libjpeg-turbo/libjpeg-turbo/blob/master/BUILDING.md
    homepage = "https://libjpeg-turbo.org/"
    url = "https://github.com/libjpeg-turbo/libjpeg-turbo/archive/2.0.3.tar.gz"

    license("BSD-3-Clause AND IJG AND Zlib")

    version("3.0.0", sha256="171dae5d73560bc94006a7c0c3281bd9bfde6a34f7e41e66f930a1a9162bd7df")
    version("2.1.5.1", sha256="61846251941e5791005fb7face196eec24541fce04f12570c308557529e92c75")
    version("2.1.5", sha256="254f3642b04e309fee775123133c6464181addc150499561020312ec61c1bf7c")
    version("2.1.4", sha256="a78b05c0d8427a90eb5b4eb08af25309770c8379592bb0b8a863373128e6143f")
    version("2.1.3", sha256="dbda0c685942aa3ea908496592491e5ec8160d2cf1ec9d5fd5470e50768e7859")
    version("2.1.2", sha256="e7fdc8a255c45bc8fbd9aa11c1a49c23092fcd7379296aeaeb14d3343a3d1bed")
    version("2.1.1", sha256="20e9cd3e5f517950dfb7a300ad344543d88719c254407ffb5ad88d891bf701c4")
    version("2.1.0", sha256="d6b7790927d658108dfd3bee2f0c66a2924c51ee7f9dc930f62c452f4a638c52")
    version("2.0.6", sha256="005aee2fcdca252cee42271f7f90574dda64ca6505d9f8b86ae61abc2b426371")
    version("2.0.5", sha256="b3090cd37b5a8b3e4dbd30a1311b3989a894e5d3c668f14cbc6739d77c9402b7")
    version("2.0.4", sha256="7777c3c19762940cff42b3ba4d7cd5c52d1671b39a79532050c85efb99079064")
    version("2.0.3", sha256="a69598bf079463b34d45ca7268462a18b6507fdaa62bb1dfd212f02041499b5d")
    version("2.0.2", sha256="b45255bd476c19c7c6b198c07c0487e8b8536373b82f2b38346b32b4fa7bb942")
    version("1.5.90", sha256="cb948ade92561d8626fd7866a4a7ba3b952f9759ea3dd642927bc687470f60b7")
    version(
        "1.5.3",
        sha256="1a17020f859cb12711175a67eab5c71fc1904e04b587046218e36106e07eabde",
        deprecated=True,
    )
    version(
        "1.5.0",
        sha256="232280e1c9c3e6a1de95fe99be2f7f9c0362ee08f3e3e48d50ee83b9a2ed955b",
        deprecated=True,
    )
    version(
        "1.3.1",
        sha256="5008aeeac303ea9159a0ec3ccff295434f4e63b05aed4a684c9964d497304524",
        deprecated=True,
    )

    provides("jpeg")

    build_system(
        conditional("autotools", when="@:1.5.3"),
        conditional("cmake", when="@1.5.90:"),
        default="cmake",
    )

    variant(
        "libs",
        default=("shared", "static"),
        values=("shared", "static"),
        multi=True,
        description="Build shared libs, static libs, or both",
    )
    variant("jpeg8", default=False, description="Emulate libjpeg v8 API/ABI")
<<<<<<< HEAD
    variant("pic", default=True, description="Enable position independent code")
=======
    variant(
        "partial_decoder",
        default=False,
        description="add partial_decode_scale functionality required for rocAL",
    )

    patch(
        "https://github.com/libjpeg-turbo/libjpeg-turbo/commit/09c71da06a6346dca132db66f26f959f7e4dd5ad.patch?full_index=1",
        sha256="4d5bdfb5de5b04399144254ea383f5357ab7beb830b398aeb35b65f21dd6b4b0",
        when="@2.0.6 +partial_decoder",
    )
    patch(
        "https://github.com/libjpeg-turbo/libjpeg-turbo/commit/640d7ee1917fcd3b6a5271aa6cf4576bccc7c5fb.patch?full_index=1",
        sha256="dc1ec567c2356b652100ecdc28713bbf25f544e46f7d2947f31a2395c362cc48",
        when="@2.0.6 +partial_decoder",
    )
>>>>>>> d8b186a3

    # Can use either of these. But in the current version of the package
    # only nasm is used. In order to use yasm an environmental variable
    # NASM must be set.
    # TODO: Implement the selection between two supported assemblers.
    # depends_on('yasm', type='build')
    depends_on("nasm", type="build")
    with when("build_system=autotools"):
        depends_on("autoconf", type="build")
        depends_on("automake", type="build")
        depends_on("libtool", type="build")

    with when("build_system=cmake"):
        depends_on("cmake", type="build", when="@1.5.90:")

    @property
    def libs(self):
        shared = self.spec.satisfies("libs=shared")
        return find_libraries("libjpeg*", root=self.prefix, shared=shared, recursive=True)


class CMakeBuilder(spack.build_systems.cmake.CMakeBuilder):
    def cmake_args(self):
        args = [
            self.define("ENABLE_SHARED", self.spec.satisfies("libs=shared")),
            self.define("ENABLE_STATIC", self.spec.satisfies("libs=static")),
            self.define_from_variant("WITH_JPEG8", "jpeg8"),
            self.define_from_variant("CMAKE_POSITION_INDEPENDENT_CODE", "pic"),
        ]

        return args

    @run_after("install")
    def darwin_fix(self):
        # The shared library is not installed correctly on Darwin; fix this
        if self.spec.satisfies("platform=darwin") and ("+shared" in self.spec):
            fix_darwin_install_name(self.prefix.lib)<|MERGE_RESOLUTION|>--- conflicted
+++ resolved
@@ -68,9 +68,7 @@
         description="Build shared libs, static libs, or both",
     )
     variant("jpeg8", default=False, description="Emulate libjpeg v8 API/ABI")
-<<<<<<< HEAD
     variant("pic", default=True, description="Enable position independent code")
-=======
     variant(
         "partial_decoder",
         default=False,
@@ -87,7 +85,6 @@
         sha256="dc1ec567c2356b652100ecdc28713bbf25f544e46f7d2947f31a2395c362cc48",
         when="@2.0.6 +partial_decoder",
     )
->>>>>>> d8b186a3
 
     # Can use either of these. But in the current version of the package
     # only nasm is used. In order to use yasm an environmental variable
