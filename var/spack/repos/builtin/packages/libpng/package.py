--- conflicted
+++ resolved
@@ -31,13 +31,6 @@
     homepage = "http://www.libpng.org/pub/png/libpng.html"
     url      = "http://download.sourceforge.net/libpng/libpng-1.6.27.tar.gz"
 
-<<<<<<< HEAD
-    version('1.6.26', '236cd975520fc1f34cc0b8f0e615f7a0')
-    version('1.6.24', '65213080dd30a9b16193d9b83adc1ee9')
-    # -- Security vulnerabilities have been found in 1.6.19 an older
-    version('1.5.13', '9c5a584d4eb5fe40d0f1bc2090112c65') # CentOS7
-    version('1.2.56', '9508fc59d10a1ffadd9aae35116c19ee') # Required for qt@3
-=======
     version('1.6.27', '58698519e9f6126c1caeefc28dbcbd5f')
     # From http://www.libpng.org/pub/png/libpng.html (2017-01-04)
     #     Virtually all libpng versions through 1.6.26, 1.5.27,
@@ -53,6 +46,5 @@
 
     # Required for qt@3
     version('1.2.57', 'dfcda3603e29dcc11870c48f838ef75b')
->>>>>>> e34acd00
 
     depends_on('zlib@1.0.4:')  # 1.2.5 or later recommended