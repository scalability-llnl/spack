--- conflicted
+++ resolved
@@ -13,13 +13,9 @@
     url      = "https://download.libsodium.org/libsodium/releases/libsodium-1.0.13.tar.gz"
     list_url = "https://download.libsodium.org/libsodium/releases/old"
 
-<<<<<<< HEAD
-    version('1.0.15', 'c06c76f4c87f98ea460bc7efd98f02ac')
-=======
     version('1.0.17', '0f71e2680187a1558b5461e6879342c5')
     version('1.0.16', '37b18839e57e7a62834231395c8e962b')
     version('1.0.15', '070373e73a0b10bd96f412e1732ebc42')
->>>>>>> 139eaa13
     version('1.0.13', 'f38aac160a4bd05f06f743863e54e499')
     version('1.0.12', 'c308e3faa724b630b86cc0aaf887a5d4')
     version('1.0.11', 'b58928d035064b2a46fb564937b83540')
