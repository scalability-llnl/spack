# Copyright 2013-2023 Lawrence Livermore National Security, LLC and other
# Spack Project Developers. See the top-level COPYRIGHT file for details.
#
# SPDX-License-Identifier: (Apache-2.0 OR MIT)

from spack.build_systems.autotools import AutotoolsBuilder
from spack.build_systems.cmake import CMakeBuilder
from spack.package import *

VARIANTS = [
    # Internal codecs
    "ccitt",
    "packbits",
    "lzw",
    "thunder",
    "next",
    "logluv",
    # External codecs
    "zlib",
    "libdeflate",
    "pixarlog",
    "jpeg",
    "old-jpeg",
    "jpeg12",
    "jbig",
    "lerc",
    "lzma",
    "zstd",
    "webp",
]


class Libtiff(CMakePackage, AutotoolsPackage):
    """LibTIFF - Tag Image File Format (TIFF) Library and Utilities."""

    homepage = "http://www.simplesystems.org/libtiff/"
    url = "https://download.osgeo.org/libtiff/tiff-4.1.0.tar.gz"

    maintainers("adamjstewart")

    version("4.4.0", sha256="917223b37538959aca3b790d2d73aa6e626b688e02dcda272aec24c2f498abed")
    version("4.3.0", sha256="0e46e5acb087ce7d1ac53cf4f56a09b221537fc86dfc5daaad1c2e89e1b37ac8")
    version("4.2.0", sha256="eb0484e568ead8fa23b513e9b0041df7e327f4ee2d22db5a533929dfc19633cb")
    version("4.1.0", sha256="5d29f32517dadb6dbcd1255ea5bbc93a2b54b94fbf83653b4d65c7d6775b8634")
    version("4.0.10", sha256="2c52d11ccaf767457db0c46795d9c7d1a8d8f76f68b0b800a3dfe45786b996e4")
    version("4.0.9", sha256="6e7bdeec2c310734e734d19aae3a71ebe37a4d842e0e23dbb1b8921c0026cfcd")
    version("4.0.8", sha256="59d7a5a8ccd92059913f246877db95a2918e6c04fb9d43fd74e5c3390dac2910")
    version("4.0.7", sha256="9f43a2cfb9589e5cecaa66e16bf87f814c945f22df7ba600d63aac4632c4f019")
    version("4.0.6", sha256="4d57a50907b510e3049a4bba0d7888930fdfc16ce49f1bf693e5b6247370d68c")
    version("4.0.5", sha256="e25eaa83ed7fab43ddd278b9b14d91a406a4b674cedc776adb95535f897f309c")
    version("4.0.4", sha256="8cb1d90c96f61cdfc0bcf036acc251c9dbe6320334da941c7a83cfe1576ef890")
    version("3.9.7", sha256="f5d64dd4ce61c55f5e9f6dc3920fbe5a41e02c2e607da7117a35eb5c320cef6a")

    # Internal codecs
    variant("ccitt", default=True, description="support for CCITT Group 3 & 4 algorithms")
    variant("packbits", default=True, description="support for Macintosh PackBits algorithm")
    variant("lzw", default=True, description="support for LZW algorithm")
    variant("thunder", default=True, description="support for ThunderScan 4-bit RLE algorithm")
    variant("next", default=True, description="support for NeXT 2-bit RLE algorithm")
    variant("logluv", default=True, description="support for LogLuv high dynamic range algorithm")

    # External codecs
    variant("zlib", default=True, description="use zlib")
    variant("libdeflate", default=False, description="use libdeflate", when="@4.2:")
    variant("pixarlog", default=False, description="support for Pixar log-format algorithm")
    variant("jpeg", default=True, description="use libjpeg")
    variant("old-jpeg", default=False, description="support for Old JPEG compression")
    variant("jpeg12", default=False, description="enable libjpeg 8/12-bit dual mode", when="@4:")
    variant("jbig", default=False, description="use ISO JBIG compression")
    variant("lerc", default=False, description="use libLerc", when="@4.3:")
    variant("lzma", default=False, description="use liblzma", when="@4:")
    variant("zstd", default=False, description="use libzstd", when="@4.0.10:")
    variant("webp", default=False, description="use libwebp", when="@4.0.10:")

<<<<<<< HEAD
    variant("shared", default=True, description="Build shared")
    variant("pic", default=False, description="Enable position-independent code (PIC)")

    build_system(
        conditional("cmake", when="@4.0.5:"),
        "autotools",
        default="cmake",
    )
=======
    build_system(conditional("cmake", when="@4.0.5:"), "autotools", default="cmake")
>>>>>>> c386baf2

    with when("build_system=cmake"):
        depends_on("cmake@3.9:", when="@4.3:", type="build")
        depends_on("cmake@2.8.11:", when="@4.0.10:4.2", type="build")
        depends_on("cmake@2.8.9:", when="@4.0.6:4.0.9", type="build")
        depends_on("cmake@3:", when="@4.0.5", type="build")

    depends_on("zlib", when="+zlib")
    depends_on("zlib", when="+pixarlog")
    depends_on("jpeg@5:", when="+jpeg")
    depends_on("jbigkit", when="+jbig")
    depends_on("lerc", when="+lerc")
    depends_on("xz", when="+lzma")
    depends_on("zstd@1:", when="+zstd")
    depends_on("libwebp", when="+webp")

    conflicts("+libdeflate", when="~zlib")
    conflicts("+jpeg12", when="~jpeg")
    conflicts("+lerc", when="~zlib")

    # 4.3.0 contains a bug that breaks the build on case-sensitive filesystems when
    # using a C++20-capable compiler (commonly the case on macOS). Not an easy way to
    # check for this, so add a conflict for macOS overall. For more details, see:
    # https://gitlab.com/libtiff/libtiff/-/merge_requests/243
    conflicts("platform=darwin", when="@4.3.0")

    def patch(self):
        # Remove flags not recognized by the NVIDIA compiler
        if self.spec.satisfies("%nvhpc@:20.11"):
            filter_file(
                'vl_cv_prog_cc_warnings="-Wall -W"', 'vl_cv_prog_cc_warnings="-Wall"', "configure"
            )


class CMakeBuilder(CMakeBuilder):
    def cmake_args(self):
        args = [self.define_from_variant(var) for var in VARIANTS]
        args += [self.define_from_variant("BUILD_SHARED_LIBS", "shared")]
#        args += [self.define_from_variant("CMAKE_POSITION_INDEPENDENT_CODE", "pic")]
        args += ["-DCMAKE_POSITION_INDEPENDENT_CODE=ON"]

        # Remove empty strings
        args = [arg for arg in args if arg]

        return args


class AutotoolsBuilder(AutotoolsBuilder):
    def configure_args(self):
        args = []
        for var in VARIANTS:
            args.extend(self.enable_or_disable(var))
        args.extend(self.enable_or_disable("shared"))
        args.extend(self.with_or_without("pic"))

        return args<|MERGE_RESOLUTION|>--- conflicted
+++ resolved
@@ -71,19 +71,10 @@
     variant("lzma", default=False, description="use liblzma", when="@4:")
     variant("zstd", default=False, description="use libzstd", when="@4.0.10:")
     variant("webp", default=False, description="use libwebp", when="@4.0.10:")
-
-<<<<<<< HEAD
     variant("shared", default=True, description="Build shared")
     variant("pic", default=False, description="Enable position-independent code (PIC)")
 
-    build_system(
-        conditional("cmake", when="@4.0.5:"),
-        "autotools",
-        default="cmake",
-    )
-=======
     build_system(conditional("cmake", when="@4.0.5:"), "autotools", default="cmake")
->>>>>>> c386baf2
 
     with when("build_system=cmake"):
         depends_on("cmake@3.9:", when="@4.3:", type="build")
