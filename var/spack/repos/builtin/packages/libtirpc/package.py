--- conflicted
+++ resolved
@@ -18,11 +18,9 @@
     version("1.2.6", sha256="4278e9a5181d5af9cd7885322fdecebc444f9a3da87c526e7d47f7a12a37d1cc")
     version("1.1.4", sha256="2ca529f02292e10c158562295a1ffd95d2ce8af97820e3534fe1b0e3aec7561d")
 
-<<<<<<< HEAD
     variant("gssapi", default=True, description="Enable GSS-API")
-=======
+
     depends_on("c", type="build")  # generated
->>>>>>> c6a1ec99
 
     depends_on("krb5")
 
