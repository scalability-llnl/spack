# Copyright 2013-2023 Lawrence Livermore National Security, LLC and other
# Spack Project Developers. See the top-level COPYRIGHT file for details.
#
# SPDX-License-Identifier: (Apache-2.0 OR MIT)

from spack.package import *


class Libtirpc(AutotoolsPackage):
    """Libtirpc is a port of Suns Transport-Independent RPC library to Linux."""

    homepage = "https://sourceforge.net/projects/libtirpc/"
    url = "https://sourceforge.net/projects/libtirpc/files/libtirpc/1.1.4/libtirpc-1.1.4.tar.bz2/download"

    version("1.3.3", sha256="6474e98851d9f6f33871957ddee9714fdcd9d8a5ee9abb5a98d63ea2e60e12f3")
    version("1.2.6", sha256="4278e9a5181d5af9cd7885322fdecebc444f9a3da87c526e7d47f7a12a37d1cc")
    version("1.1.4", sha256="2ca529f02292e10c158562295a1ffd95d2ce8af97820e3534fe1b0e3aec7561d")

    variant("gssapi", default=True, description="Enable GSS-API")

    depends_on("krb5")

    provides("rpc")

    # Remove -pipe flag to compiler in Makefiles when using nvhpc
    patch("libtirpc-remove-pipe-flag-for-nvhpc.patch", when="%nvhpc")
    # Allow to build on macOS
    # - Remove versioning linker flags and include
    # - Include missing / apple specific headers
    # - Add apple pre-processor guards to guard / ignore some sections
    # Taken from:
    # https://github.com/unfs3/unfs3/pull/25#issuecomment-1631198490
    patch("macos-1.3.3.patch", when="@1.3.3 platform=darwin")

    # Only the latest version is known to build on macOS. Previous versions fail
    # with auth_none.c:81:9: error: unknown type name 'mutex_t'
    conflicts("platform=darwin", when="@:1.3.2", msg="Does not build on macOS")

    @property
    def headers(self):
        hdrs = find_all_headers(self.prefix.include)
        # libtirpc puts headers under include/tirpc, but some codes (e.g. hdf)
        # do not expect a tirpc component.  Since some might, we return
        # both prefix.include.tirpc and prefix.include as header paths
        if hdrs:
            hdrs.directories = [self.prefix.include.tirpc, self.prefix.include]
        return hdrs or None

    def configure_args(self):
<<<<<<< HEAD
        spec = self.spec
        args = []

        if spec.satisfies("~gssapi"):
            args.append("--disable-gssapi")

        return args
=======
        # See discussion in
        # https://github.com/unfs3/unfs3/pull/25#issuecomment-1631198490
        if self.spec.satisfies("@1.3.3 platform=darwin"):
            return ["--disable-gssapi"]
        return []
>>>>>>> 65d3221a
<|MERGE_RESOLUTION|>--- conflicted
+++ resolved
@@ -47,18 +47,15 @@
         return hdrs or None
 
     def configure_args(self):
-<<<<<<< HEAD
         spec = self.spec
         args = []
 
         if spec.satisfies("~gssapi"):
             args.append("--disable-gssapi")
 
-        return args
-=======
         # See discussion in
         # https://github.com/unfs3/unfs3/pull/25#issuecomment-1631198490
-        if self.spec.satisfies("@1.3.3 platform=darwin"):
-            return ["--disable-gssapi"]
-        return []
->>>>>>> 65d3221a
+        if spec.satisfies("@1.3.3 platform=darwin"):
+            args.append("--disable-gssapi")
+
+        return args