--- conflicted
+++ resolved
@@ -33,10 +33,7 @@
     homepage = "http://www.nongnu.org/libunwind/"
     url      = "http://download.savannah.gnu.org/releases/libunwind/libunwind-1.1.tar.gz"
 
-<<<<<<< HEAD
     version('1.2.1', '06ba9e60d92fd6f55cd9dadb084df19e')
-    version('1.1', 'fb4ea2f6fbbe45bf032cd36e586883ce')
-=======
     version('1.1', 'fb4ea2f6fbbe45bf032cd36e586883ce')
 
     # On Darwin, libunwind is available without any additional include paths
@@ -59,5 +56,4 @@
             return LibraryList([])
         return find_libraries('libunwind', root=self.prefix.lib,
                               shared=('+shared' in self.spec),
-                              recursive=False) or None
->>>>>>> b1ca9dd3
+                              recursive=False) or None