--- conflicted
+++ resolved
@@ -70,7 +70,9 @@
             "-Denable-wayland=" + str(self.spec.satisfies("+wayland")),
         ]
 
-<<<<<<< HEAD
+        if self.spec.satisfies("@1.6:"):
+            args.append("-Denable-bash-completion=false")
+
         return args
 
     def setup_build_environment(self, env):
@@ -79,20 +81,11 @@
             ldflags = [self.spec[lib].libs.search_flags for lib in deps]
             libs = [self.spec[lib].libs.link_flags for lib in deps]
             env.set("LDFLAGS", " ".join(ldflags + libs))
-=======
-        if self.spec.satisfies("@1.6:"):
-            args.append("-Denable-bash-completion=false")
-
-        return args
->>>>>>> c6a1ec99
-
 
 class AutotoolsBuilder(spack.build_systems.autotools.AutotoolsBuilder):
     def configure_args(self):
         """Configure arguments are passed using meson_args functions"""
-        args = [
+        return [
             "--with-xkb-config-root={0}".format(self.spec["xkbdata"].prefix),
             "--disable-docs",
-        ] + self.enable_or_disable("wayland")
-
-        return args+        ] + self.enable_or_disable("wayland")