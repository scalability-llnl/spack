# Copyright 2013-2022 Lawrence Livermore National Security, LLC and other
# Spack Project Developers. See the top-level COPYRIGHT file for details.
#
# SPDX-License-Identifier: (Apache-2.0 OR MIT)


import os

from spack.package import *


class LlvmAmdgpu(CMakePackage):
    """Toolkit for the construction of highly optimized compilers,
    optimizers, and run-time environments."""

    homepage = "https://github.com/RadeonOpenCompute/llvm-project"
    git = "https://github.com/RadeonOpenCompute/llvm-project.git"
    url = "https://github.com/RadeonOpenCompute/llvm-project/archive/rocm-5.3.0.tar.gz"
    tags = ["rocm"]
    generator = "Ninja"

    maintainers = ["srekolam", "renjithravindrankannath", "haampie"]

    version("master", branch="amd-stg-open")
<<<<<<< HEAD
=======
    version("5.3.0", sha256="4e3fcddb5b8ea8dcaa4417e0e31a9c2bbdc9e7d4ac3401635a636df32905c93e")
>>>>>>> 238d4f72
    version("5.2.3", sha256="1b852711aec3137b568fb65f93606d37fdcd62e06f5da3766f2ffcd4e0c646df")
    version("5.2.1", sha256="3644e927d943d61e22672422591c47a62ff83e3d87ced68439822156d8f79abf")
    version("5.2.0", sha256="0f892174111b78a02d1a00f8f46d9f80b9abb95513a7af38ecf2a5a0882fe87f")
    version("5.1.3", sha256="d236a2064363c0278f7ba1bb2ff1545ee4c52278c50640e8bb2b9cfef8a2f128")
    version("5.1.0", sha256="db5d45c4a7842a908527c1b7b8d4a40c688225a41d23cfa382eab23edfffdd10")
    version(
        "5.0.2",
        sha256="99a14394b406263576ed3d8d10334de7c78d42b349109f375d178b11492eecaf",
        deprecated=True,
    )
    version(
        "5.0.0",
        sha256="bca2db4aaab71541cac588d6a708fde60f0ebe744809bde8a3847044a1a77413",
        deprecated=True,
    )
    version(
        "4.5.2",
        sha256="36a4f7dd961cf373b743fc679bdf622089d2a905de2cfd6fd6c9e7ff8d8ad61f",
        deprecated=True,
    )
    version(
        "4.5.0",
        sha256="b71451bf26650ba06c0c5c4c7df70f13975151eaa673ef0cc77c1ab0000ccc97",
        deprecated=True,
    )
    version(
        "4.3.1",
        sha256="b53c6b13be7d77dc93a7c62e4adbb414701e4e601e1af2d1e98da4ee07c9837f",
        deprecated=True,
    )
    version(
        "4.3.0",
        sha256="1567d349cd3bcd2c217b3ecec2f70abccd5e9248bd2c3c9f21d4cdb44897fc87",
        deprecated=True,
    )
    version(
        "4.2.0",
        sha256="751eca1d18595b565cfafa01c3cb43efb9107874865a60c80d6760ba83edb661",
        deprecated=True,
    )
    version(
        "4.1.0",
        sha256="244e38d824fa7dfa8d0edf3c036b3c84e9c17a16791828e4b745a8d31eb374ae",
        deprecated=True,
    )
    version(
        "4.0.0",
        sha256="aa1f80f429fded465e86bcfaef72255da1af1c5c52d58a4c979bc2f6c2da5a69",
        deprecated=True,
    )
    version(
        "3.10.0",
        sha256="8262aff88c1ff6c4deb4da5a4f8cda1bf90668950e2b911f93f73edaee53b370",
        deprecated=True,
    )
    version(
        "3.9.0",
        sha256="1ff14b56d10c2c44d36c3c412b190d3d8cd1bb12cfc7cd58af004c16fd9987d1",
        deprecated=True,
    )
    version(
        "3.8.0",
        sha256="93a28464a4d0c1c9f4ba55e473e5d1cde4c5c0e6d087ec8a0a3aef1f5f5208e8",
        deprecated=True,
    )
    version(
        "3.7.0",
        sha256="3e2542ce54b91b5c841f33d542143e0e43eae95e8785731405af29f08ace725b",
        deprecated=True,
    )
    version(
        "3.5.0",
        sha256="4878fa85473b24d88edcc89938441edc85d2e8a785e567b7bd7ce274ecc2fd9c",
        deprecated=True,
    )

    variant(
        "build_type",
        default="Release",
        values=("Release", "Debug", "RelWithDebInfo"),
        description="CMake build type",
    )
    variant(
        "rocm-device-libs",
        default=True,
        description=(
            "Build ROCm device libs as external LLVM project instead of a "
            "standalone spack package."
        ),
    )
    variant("openmp", default=False, description="Enable OpenMP")
    variant(
        "llvm_dylib",
        default=False,
        description="Build LLVM shared library, containing all "
        "components in a single shared library",
    )
    variant(
        "link_llvm_dylib",
        default=False,
        description="Link LLVM tools against the LLVM shared library",
    )

    provides("libllvm@11", when="@3.5:3.8")
    provides("libllvm@12", when="@3.9:4.2")
    provides("libllvm@13", when="@4.3:4.9")
    provides("libllvm@14", when="@5:5.2")
<<<<<<< HEAD
=======
    provides("libllvm@15", when="@5.3:")
>>>>>>> 238d4f72

    depends_on("cmake@3.4.3:", type="build", when="@:3.8")
    depends_on("cmake@3.13.4:", type="build", when="@3.9.0:")
    depends_on("python", type="build")
    depends_on("z3", type="link")
    depends_on("zlib", type="link")
    depends_on("ncurses+termlib", type="link")
    depends_on("ninja", type="build")
    depends_on("pkgconfig", type="build")

    # openmp dependencies
    depends_on("perl-data-dumper", type=("build"), when="+openmp")
    depends_on("hwloc", when="+openmp")
    depends_on("elf", type="link", when="+openmp")

    # Will likely only be fixed in LLVM 12 upstream
    patch("fix-system-zlib-ncurses.patch", when="@3.5.0:3.8.0")
    patch("fix-ncurses-3.9.0.patch", when="@3.9.0:4.0.0")

    # This is already fixed in upstream but not in 4.2.0 rocm release
    patch("fix-spack-detection-4.2.0.patch", when="@4.2.0:4.5.2")

    patch("remove-cyclades-inclusion-in-sanitizer.patch", when="@4.2.0:4.5.2")

    # OpenMP clang toolchain looks for bitcode files in llvm/bin/../lib
    # as per 5.2.0 llvm code. It used to be llvm/bin/../lib/libdevice.
    # Below patch is to look in the old path.
    patch("adjust-openmp-bitcode-directory-for-llvm-link.patch", when="@5.2.0:")

    conflicts("^cmake@3.19.0")

    root_cmakelists_dir = "llvm"
    install_targets = ["clang-tidy", "install"]

    # Add device libs sources so they can be an external LLVM project
    for d_version, d_shasum in [
        ("5.3.0", "f7e1665a1650d3d0481bec68252e8a5e68adc2c867c63c570f6190a1d2fe735c"),
        ("5.2.3", "16b7fc7db4759bd6fb54852e9855fa16ead76c97871d7e1e9392e846381d611a"),
        ("5.2.1", "e5855387ce73ed483ed0d03dbfef31f297c6ca66cf816f6816fd5ee373fc8225"),
        ("5.2.0", "901674bc941115c72f82c5def61d42f2bebee687aefd30a460905996f838e16c"),
        ("5.1.3", "c41958560ec29c8bf91332b9f668793463904a2081c330c0d828bf2f91d4f04e"),
        ("5.1.0", "47dbcb41fb4739219cadc9f2b5f21358ed2f9895ce786d2f7a1b2c4fd044d30f"),
        ("5.0.2", "49cfa8f8fc276ba27feef40546788a2aabe259a924a97af8bef24e295d19aa5e"),
        ("5.0.0", "83ed7aa1c9322b4fc1f57c48a63fc7718eb4195ee6fde433009b4bc78cb363f0"),
        ("4.5.2", "50e9e87ecd6b561cad0d471295d29f7220e195528e567fcabe2ec73838979f61"),
        ("4.5.0", "78412fb10ceb215952b5cc722ed08fa82501b5848d599dc00744ae1bdc196f77"),
        ("4.3.1", "a7291813168e500bfa8aaa5d1dccf5250764ddfe27535def01b51eb5021d4592"),
        ("4.3.0", "055a67e63da6491c84cd45865500043553fb33c44d538313dd87040a6f3826f2"),
        ("4.2.0", "34a2ac39b9bb7cfa8175cbab05d30e7f3c06aaffce99eed5f79c616d0f910f5f"),
        ("4.1.0", "f5f5aa6bfbd83ff80a968fa332f80220256447c4ccb71c36f1fbd2b4a8e9fc1b"),
        ("4.0.0", "d0aa495f9b63f6d8cf8ac668f4dc61831d996e9ae3f15280052a37b9d7670d2a"),
        ("3.10.0", "bca9291385d6bdc91a8b39a46f0fd816157d38abb1725ff5222e6a0daa0834cc"),
        ("3.9.0", "c99f45dacf5967aef9a31e3731011b9c142446d4a12bac69774998976f2576d7"),
        ("3.8.0", "e82cc9a8eb7d92de02cabb856583e28f17a05c8cf9c97aec5275608ef1a38574"),
        ("3.7.0", "b3a114180bf184b3b829c356067bc6a98021d52c1c6f9db6bc57272ebafc5f1d"),
        ("3.5.0", "dce3a4ba672c4a2da4c2260ee4dc96ff6dd51877f5e7e1993cb107372a35a378"),
    ]:
        resource(
            name="rocm-device-libs",
            placement="rocm-device-libs",
            url="https://github.com/RadeonOpenCompute/ROCm-Device-Libs/archive/rocm-{0}.tar.gz".format(
                d_version
            ),
            sha256=d_shasum,
            when="@{0} +rocm-device-libs".format(d_version),
        )

    resource(
        name="rocm-device-libs",
        placement="rocm-device-libs",
        git="https://github.com/RadeonOpenCompute/ROCm-Device-Libs.git",
        branch="amd-stg-open",
        when="@master +rocm-device-libs",
    )

    def cmake_args(self):
        llvm_projects = ["clang", "lld", "clang-tools-extra", "compiler-rt"]
        llvm_runtimes = []
        args = []
        if self.spec.satisfies("@4.3.0:"):
            args = [
                self.define("LLVM_ENABLE_Z3_SOLVER", "OFF"),
                self.define("LLLVM_ENABLE_ZLIB", "ON"),
                self.define("CLANG_DEFAULT_LINKER", "lld"),
                self.define("LIBCXX_ENABLE_SHARED", "OFF"),
                self.define("LIBCXX_ENABLE_STATIC", "ON"),
                self.define("LIBCXX_INSTALL_LIBRARY", "OFF"),
                self.define("LIBCXX_INSTALL_HEADERS", "OFF"),
                self.define("LIBCXXABI_ENABLE_SHARED", "OFF"),
                self.define("LIBCXXABI_ENABLE_STATIC", "ON"),
                self.define("LIBCXXABI_INSTALL_STATIC_LIBRARY", "OFF"),
            ]
        if self.spec.satisfies("@4.3.0:4.5.2"):
            llvm_projects.append("libcxx")
            llvm_projects.append("libcxxabi")
        if self.spec.satisfies("@5.0.0:"):
            llvm_runtimes.append("libcxx")
            llvm_runtimes.append("libcxxabi")
            args.append(self.define("LLVM_TARGETS_TO_BUILD", "AMDGPU;X86"))
            args.append(self.define("LLVM_AMDGPU_ALLOW_NPI_TARGETS", "ON"))
            args.extend([self.define("LLVM_ENABLE_RUNTIMES", ";".join(llvm_runtimes))])
        if "+openmp" in self.spec:
            llvm_projects.append("openmp")

        args.extend([self.define("LLVM_ENABLE_PROJECTS", ";".join(llvm_projects))])

        if self.spec.satisfies("@4.5.0:"):
            args.append(self.define("PACKAGE_VENDOR", "AMD"))

        if self.spec.satisfies("@5.0.0:"):
            args.append(self.define("CLANG_ENABLE_AMDCLANG", "ON"))
        if self.spec.satisfies("@5.3.0:"):
            args.append(self.define("LLVM_TARGETS_TO_BUILD", "AMDGPU;X86"))
            args.append(self.define("LLLVM_AMDGPU_ALLOW_NPI_TARGETS", True))
        # Enable rocm-device-libs as a external project
        if "+rocm-device-libs" in self.spec:
            dir = os.path.join(self.stage.source_path, "rocm-device-libs")
            args.extend(
                [
                    self.define("LLVM_EXTERNAL_PROJECTS", "device-libs"),
                    self.define("LLVM_EXTERNAL_DEVICE_LIBS_SOURCE_DIR", dir),
                ]
            )

        if "+llvm_dylib" in self.spec:
            args.append("-DLLVM_BUILD_LLVM_DYLIB:Bool=ON")

        if "+link_llvm_dylib" in self.spec:
            args.append("-DLLVM_LINK_LLVM_DYLIB:Bool=ON")
<<<<<<< HEAD
            args.append("-DCLANG_LINK_CLANG_DYLIB:Bool=ON")
=======
            args.append("-DDCLANG_LINK_CLANG_DYLIB:Bool=ON")
>>>>>>> 238d4f72

        # Get the GCC prefix for LLVM.
        if self.compiler.name == "gcc":
            args.append(self.define("GCC_INSTALL_PREFIX", self.compiler.prefix))

        return args

    @run_after("install")
    def post_install(self):
        # TODO:Enabling LLVM_ENABLE_RUNTIMES for libcxx,libcxxabi did not build.
        # bootstraping the libcxx with the just built clang
<<<<<<< HEAD
        if self.spec.satisfies("@4.5.0:4.5.2"):
=======
        if self.spec.satisfies("@4.5.0:5.2"):
>>>>>>> 238d4f72
            spec = self.spec
            define = self.define
            libcxxdir = "build-bootstrapped-libcxx"
            with working_dir(libcxxdir, create=True):
                cmake_args = [
                    self.stage.source_path + "/libcxx",
                    define("CMAKE_C_COMPILER", spec.prefix.bin + "/clang"),
                    define("CMAKE_CXX_COMPILER", spec.prefix.bin + "/clang++"),
                    define("CMAKE_INSTALL_PREFIX", spec.prefix),
                ]
                cmake_args.extend(self.cmake_args())
                cmake(*cmake_args)
                cmake("--build", ".")<|MERGE_RESOLUTION|>--- conflicted
+++ resolved
@@ -22,10 +22,8 @@
     maintainers = ["srekolam", "renjithravindrankannath", "haampie"]
 
     version("master", branch="amd-stg-open")
-<<<<<<< HEAD
-=======
+
     version("5.3.0", sha256="4e3fcddb5b8ea8dcaa4417e0e31a9c2bbdc9e7d4ac3401635a636df32905c93e")
->>>>>>> 238d4f72
     version("5.2.3", sha256="1b852711aec3137b568fb65f93606d37fdcd62e06f5da3766f2ffcd4e0c646df")
     version("5.2.1", sha256="3644e927d943d61e22672422591c47a62ff83e3d87ced68439822156d8f79abf")
     version("5.2.0", sha256="0f892174111b78a02d1a00f8f46d9f80b9abb95513a7af38ecf2a5a0882fe87f")
@@ -133,10 +131,7 @@
     provides("libllvm@12", when="@3.9:4.2")
     provides("libllvm@13", when="@4.3:4.9")
     provides("libllvm@14", when="@5:5.2")
-<<<<<<< HEAD
-=======
     provides("libllvm@15", when="@5.3:")
->>>>>>> 238d4f72
 
     depends_on("cmake@3.4.3:", type="build", when="@:3.8")
     depends_on("cmake@3.13.4:", type="build", when="@3.9.0:")
@@ -266,11 +261,7 @@
 
         if "+link_llvm_dylib" in self.spec:
             args.append("-DLLVM_LINK_LLVM_DYLIB:Bool=ON")
-<<<<<<< HEAD
             args.append("-DCLANG_LINK_CLANG_DYLIB:Bool=ON")
-=======
-            args.append("-DDCLANG_LINK_CLANG_DYLIB:Bool=ON")
->>>>>>> 238d4f72
 
         # Get the GCC prefix for LLVM.
         if self.compiler.name == "gcc":
@@ -282,11 +273,7 @@
     def post_install(self):
         # TODO:Enabling LLVM_ENABLE_RUNTIMES for libcxx,libcxxabi did not build.
         # bootstraping the libcxx with the just built clang
-<<<<<<< HEAD
         if self.spec.satisfies("@4.5.0:4.5.2"):
-=======
-        if self.spec.satisfies("@4.5.0:5.2"):
->>>>>>> 238d4f72
             spec = self.spec
             define = self.define
             libcxxdir = "build-bootstrapped-libcxx"
