# Copyright 2013-2023 Lawrence Livermore National Security, LLC and other
# Spack Project Developers. See the top-level COPYRIGHT file for details.
#
# SPDX-License-Identifier: (Apache-2.0 OR MIT)
import os
import os.path
import re
import sys

import llnl.util.tty as tty

import spack.build_environment
import spack.util.executable
from spack.package import *


class Llvm(CMakePackage, CudaPackage):
    """The LLVM Project is a collection of modular and reusable compiler and
    toolchain technologies. Despite its name, LLVM has little to do
    with traditional virtual machines, though it does provide helpful
    libraries that can be used to build them. The name "LLVM" itself
    is not an acronym; it is the full name of the project.
    """

    homepage = "https://llvm.org/"
    url = "https://github.com/llvm/llvm-project/archive/llvmorg-7.1.0.tar.gz"
    list_url = "https://releases.llvm.org/download.html"
    git = "https://github.com/llvm/llvm-project"
    maintainers("trws", "haampie", "skosukhin")

    tags = ["e4s"]

    generator("ninja")

    family = "compiler"  # Used by lmod

    version("main", branch="main")
    version("17.0.4", sha256="46200b79f52a02fe26d0a43fd856ab6ceff49ab2a0b7c240ac4b700a6ada700c")
    version("17.0.3", sha256="1e3d9d04fb5fbd8d0080042ad72c7e2a5c68788b014b186647a604dbbdd625d2")
    version("17.0.2", sha256="dcba3eb486973dce45b6edfe618f3f29b703ae7e6ef9df65182fb50fb6fe4235")
    version("17.0.1", sha256="d51b10be66c10a6a81f4c594b554ffbf1063ffbadcb810af37d1f88d6e0b49dd")
    version("16.0.6", sha256="56b2f75fdaa95ad5e477a246d3f0d164964ab066b4619a01836ef08e475ec9d5")
    version("16.0.5", sha256="e0fbca476693fcafa125bc71c8535587b6d9950293122b66b262bb4333a03942")
    version("16.0.4", sha256="10c3fe1757d2e4f1cd7745dc548ecf687680a71824ec81701c38524c2a0753e2")
    version("16.0.3", sha256="0bd71bc687a4e5a250c40afb0decefc50c85178fcce726137b682039de63919b")
    version("16.0.2", sha256="97c3c6aafb53c4bb0ed2781a18d6f05e75445e24bb1dc57a32b74f8d710ac19f")
    version("16.0.1", sha256="b5a9ff1793b1e2d388a3819bf35797002b1d2e40bb35a10c65605e0ea1435271")
    version("16.0.0", sha256="cba969a0782a3a398658d439f047b5e548ea04724f4fbfdbe17cfc946f4cd3ed")
    version("15.0.7", sha256="42a0088f148edcf6c770dfc780a7273014a9a89b66f357c761b4ca7c8dfa10ba")
    version("15.0.6", sha256="4d857d7a180918bdacd09a5910bf9743c9861a1e49cb065a85f7a990f812161d")
    version("15.0.5", sha256="c47640269e0251e009ae18a25162df4e20e175885286e21d28c054b084b991a4")
    version("15.0.4", sha256="e24b4d3bf7821dcb1c901d1e09096c1f88fb00095c5a6ef893baab4836975e52")
    version("15.0.3", sha256="8ac8e4c0982bf236526d737d385db5e1e66543ab217a9355d54159659eae3774")
    version("15.0.2", sha256="dc11d35e60ab61792baa607dff080c993b39de23fb93b3d3369ba15b0601c307")
    version("15.0.1", sha256="20bccb964e39f604fdc16d1258f94d2053fbdcdab2b2f6d5e20e6095ec403c00")
    version("15.0.0", sha256="36d83cd84e1caf2bcfda1669c029e2b949adb9860cff01e7d3246ac2348b11ae")
    version("14.0.6", sha256="98f15f842700bdb7220a166c8d2739a03a72e775b67031205078f39dd756a055")
    version("14.0.5", sha256="a4a57f029cb81f04618e05853f05fc2d21b64353c760977d8e7799bf7218a23a")
    version("14.0.4", sha256="1333236f9bee38658762076be4236cb5ebf15ae9b7f2bfce6946b96ae962dc73")
    version("14.0.3", sha256="0e1d049b050127ecf6286107e9a4400b0550f841d5d2288b9d31fd32ed0683d5")
    version("14.0.2", sha256="ca52232b3451c8e017f00eb882277707c13e30fac1271ec97015f6d0eeb383d1")
    version("14.0.1", sha256="c8be00406e872c8a24f8571cf6f5517b73ae707104724b1fd1db2f0af9544019")
    version("14.0.0", sha256="87b1a068b370df5b79a892fdb2935922a8efb1fddec4cc506e30fe57b6a1d9c4")
    version("13.0.1", sha256="09c50d558bd975c41157364421820228df66632802a4a6a7c9c17f86a7340802")
    version("13.0.0", sha256="a1131358f1f9f819df73fa6bff505f2c49d176e9eef0a3aedd1fdbce3b4630e8")
    version("12.0.1", sha256="66b64aa301244975a4aea489f402f205cde2f53dd722dad9e7b77a0459b4c8df")
    version("12.0.0", sha256="8e6c99e482bb16a450165176c2d881804976a2d770e0445af4375e78a1fbf19c")
    version("11.1.0", sha256="53a0719f3f4b0388013cfffd7b10c7d5682eece1929a9553c722348d1f866e79")
    version("11.0.1", sha256="9c7ad8e8ec77c5bde8eb4afa105a318fd1ded7dff3747d14f012758719d7171b")
    version("11.0.0", sha256="8ad4ddbafac4f2c8f2ea523c2c4196f940e8e16f9e635210537582a48622a5d5")
    version("10.0.1", sha256="c7ccb735c37b4ec470f66a6c35fbae4f029c0f88038f6977180b1a8ddc255637")
    version("10.0.0", sha256="b81c96d2f8f40dc61b14a167513d87c0d813aae0251e06e11ae8a4384ca15451")
    version("9.0.1", sha256="be7b034641a5fda51ffca7f5d840b1a768737779f75f7c4fd18fe2d37820289a")
    version("9.0.0", sha256="7807fac25330e24e9955ca46cd855dd34bbc9cc4fdba8322366206654d1036f2")
    version("8.0.1", sha256="5b18f6111c7aee7c0933c355877d4abcfe6cb40c1a64178f28821849c725c841")
    version("8.0.0", sha256="d81238b4a69e93e29f74ce56f8107cbfcf0c7d7b40510b7879e98cc031e25167")
    version("7.1.0", sha256="71c93979f20e01f1a1cc839a247945f556fa5e63abf2084e8468b238080fd839")
    version("7.0.1", sha256="f17a6cd401e8fd8f811fbfbb36dcb4f455f898c9d03af4044807ad005df9f3c0")
    version("6.0.1", sha256="aefadceb231f4c195fe6d6cd3b1a010b269c8a22410f339b5a089c2e902aa177")
    version("6.0.0", sha256="1946ec629c88d30122afa072d3c6a89cc5d5e4e2bb28dc63b2f9ebcc7917ee64")
    version("5.0.2", sha256="fe87aa11558c08856739bfd9bd971263a28657663cb0c3a0af01b94f03b0b795")
    version("5.0.1", sha256="84ca454abf262579814a2a2b846569f6e0cb3e16dc33ca3642b4f1dff6fbafd3")
    version("5.0.0", sha256="1f1843315657a4371d8ca37f01265fa9aae17dbcf46d2d0a95c1fdb3c6a4bab6")

    variant(
        "clang", default=True, description="Build the LLVM C/C++/Objective-C compiler frontend"
    )

    variant(
        "flang",
        default=False,
        description="Build the LLVM Fortran compiler frontend "
        "(experimental - parser only, needs GCC)",
    )
    conflicts("+flang", when="@:10")
    conflicts("+flang", when="~clang")

    variant("lldb", default=True, description="Build the LLVM debugger")
    conflicts("+lldb", when="~clang")

    variant("lld", default=True, description="Build the LLVM linker")
    variant("mlir", default=False, when="@10:", description="Build with MLIR support")
    variant(
        "libunwind",
        values=(
            "none",
            conditional("project", when="@:15"),
            conditional("runtime", when="+clang @6:"),
        ),
        default="runtime",
        description="Build the LLVM unwinder library"
        "either as a runtime (with just-build Clang) "
        "or as a project (with the compiler in use)",
    )
    variant(
        "polly",
        default=True,
        description="Build the LLVM polyhedral optimization plugin, only builds for 3.7.0+",
    )
    variant(
        "libcxx",
        values=(
            "none",
            conditional("project", when="@:15"),
            conditional("runtime", when="+clang @6:"),
        ),
        default="runtime",
        description="Build the LLVM C++ standard library "
        "either as a runtime (with just-build Clang) "
        "or as a project (with the compiler in use)",
    )

    variant("libomptarget", default=True, description="Build the OpenMP offloading library")
    conflicts("+libomptarget", when="~clang")
    for _p in ["darwin", "windows"]:
        conflicts("+libomptarget", when="platform={0}".format(_p))
    del _p

    variant(
        "libomptarget_debug",
        default=False,
        description="Allow debug output with the environment variable LIBOMPTARGET_DEBUG=1",
    )
    conflicts("+libomptarget_debug", when="~libomptarget")

    variant(
        "compiler-rt",
        values=(
            "none",
            conditional("project", when="+clang"),
            conditional("runtime", when="+clang @6:"),
        ),
        default="runtime",
        description="Build the LLVM compiler runtime, including sanitizers, "
        "either as a runtime (with just-build Clang) "
        "or as a project (with the compiler in use)",
    )
    variant(
        "gold",
        default=(sys.platform != "darwin"),
        description="Add support for LTO with the gold linker plugin",
    )
    variant("split_dwarf", default=False, description="Build with split dwarf information")
    variant(
        "llvm_dylib",
        default=True,
        description="Build a combined LLVM shared library with all components",
    )
    variant(
        "link_llvm_dylib",
        default=False,
        when="+llvm_dylib",
        description="Link LLVM tools against the LLVM shared library",
    )
    variant(
        "targets",
        default="all",
        description=(
            "What targets to build. Spack's target family is always added "
            "(e.g. X86 is automatically enabled when targeting znver2)."
        ),
        values=(
            "all",
            "none",
            "aarch64",
            "amdgpu",
            "arm",
            "avr",
            "bpf",
            "cppbackend",
            "hexagon",
            "lanai",
            "mips",
            "msp430",
            "nvptx",
            "powerpc",
            "riscv",
            "sparc",
            "systemz",
            "webassembly",
            "x86",
            "xcore",
        ),
        multi=True,
    )
    variant(
        "libomp_tsan",
        default=False,
        # Added in https://reviews.llvm.org/D13072
        # Removed in https://reviews.llvm.org/D103767
        when="@4:12",
        description="Build with OpenMP capable thread sanitizer",
    )
    variant(
        "openmp",
        values=("project", conditional("runtime", when="+clang @12:")),
        default="runtime",
        description="Build OpenMP either as a runtime (with just-build Clang) "
        "or as a project (with the compiler in use)",
    )
    variant(
        "code_signing",
        default=False,
        when="+lldb platform=darwin",
        description="Enable code-signing on macOS",
    )
    variant("python", default=False, description="Install python bindings")
    variant("lua", default=True, description="Enable lua scripting inside lldb")
    variant("version_suffix", default="none", description="Add a symbol suffix")
    variant(
        "shlib_symbol_version",
        default="none",
        description="Add shared library symbol version",
        when="@13:",
    )
    variant("z3", default=False, description="Use Z3 for the clang static analyzer")
    conflicts("+z3", when="@:7")
    conflicts("+z3", when="~clang")
    conflicts("+lua", when="@:10")
    conflicts("+lua", when="~lldb")

    variant(
        "zstd",
        default=False,
        when="@15:",
        description="Enable zstd support for static analyzer / lld",
    )

    provides("libllvm@17", when="@17.0.0:17")
    provides("libllvm@16", when="@16.0.0:16")
    provides("libllvm@15", when="@15.0.0:15")
    provides("libllvm@14", when="@14.0.0:14")
    provides("libllvm@13", when="@13.0.0:13")
    provides("libllvm@12", when="@12.0.0:12")
    provides("libllvm@11", when="@11.0.0:11")
    provides("libllvm@10", when="@10.0.0:10")
    provides("libllvm@9", when="@9.0.0:9")
    provides("libllvm@8", when="@8.0.0:8")
    provides("libllvm@7", when="@7.0.0:7")
    provides("libllvm@6", when="@6.0.0:6")
    provides("libllvm@5", when="@5.0.0:5")
    provides("libllvm@4", when="@4.0.0:4")
    provides("libllvm@3", when="@3.0.0:3")

    extends("python", when="+python")

    # Build dependency
    depends_on("cmake@3.4.3:", type="build")
    depends_on("cmake@3.13.4:", type="build", when="@12:")
    depends_on("cmake@3.20:", type="build", when="@16:")
    with when("@:10"):
        # Versions 10 and older cannot build runtimes with cmake@3.17:
        # See https://reviews.llvm.org/D77284
        for runtime in ["libunwind", "libcxx", "compiler-rt"]:
            depends_on("cmake@:3.16", type="build", when="{0}=runtime".format(runtime))
        del runtime
    depends_on("python", when="~python", type="build")
    depends_on("pkgconfig", type="build")

    # Universal dependency
    depends_on("python", when="+python")

    # clang and clang-tools dependencies
    depends_on("z3@4.7.1:", when="+z3")

    # openmp dependencies
    depends_on("perl-data-dumper", type=("build"))
    depends_on("hwloc")
    depends_on("hwloc@2.0.1:", when="@13")
    with when("@:15"):
        depends_on("elf", when="+cuda")
        depends_on("elf", when="+libomptarget")
    depends_on("libffi", when="+libomptarget")

    # llvm-config --system-libs libraries.
    depends_on("zlib-api")

    # needs zstd cmake config file, which is not added when built with makefile.
    depends_on("zstd build_system=cmake", when="+zstd")

    # lldb dependencies
    with when("+lldb"):
        depends_on("libedit")
        depends_on("libxml2")
        depends_on("lua@5.3", when="+lua")  # purposefully not a range
        depends_on("ncurses")
        depends_on("py-six", when="+python")
        depends_on("swig", when="+lua")
        depends_on("swig", when="+python")
        depends_on("xz")

    for _when_spec in ("+lldb+python", "+lldb+lua"):
        with when(_when_spec):
            depends_on("swig@2:", when="@10:")
            depends_on("swig@3:", when="@12:")
            depends_on("swig@4:", when="@17:")
            # Commits f0a25fe0b746f56295d5c02116ba28d2f965c175 and
            # 81fc5f7909a4ef5a8d4b5da2a10f77f7cb01ba63 fixed swig 4.1 support
            depends_on("swig@:4.0", when="@:15")

    # gold support, required for some features
    depends_on("binutils+gold+ld+plugins+headers", when="+gold")

    # Older LLVM do not build with newer compilers, and vice versa
    with when("@16:"):
        conflicts("%gcc@:7.0")
        conflicts("%clang@:4")
        conflicts("%apple-clang@:9")
    conflicts("%gcc@8:", when="@:5")
    conflicts("%gcc@:5.0", when="@8:")
    # Internal compiler error on gcc 8.4 on aarch64 https://bugzilla.redhat.com/show_bug.cgi?id=1958295
    conflicts("%gcc@8.4:8.4.9", when="@12: target=aarch64:")

    # libcxx=project imposes compiler conflicts
    # see https://libcxx.llvm.org/#platform-and-compiler-support for the latest release
    # and https://github.com/llvm/www-releases for older releases
    with when("libcxx=project"):
        for v, compiler_conflicts in {
            "@7:": {"clang": "@:3.4", "gcc": "@:4.6"},
            "@9:": {"clang": "@:3.4", "gcc": "@:4"},
            "@11:": {"clang": "@:3", "gcc": "@:4"},
            "@13:": {"clang": "@:10", "gcc": "@:10", "apple-clang": "@:11"},
            "@14:": {
                "clang": "@:11",
                "gcc": "@:10",
                "apple-clang": "@:11",
                "xlc": "@:17.0",
                "xlc_r": "@:17.0",
            },
            "@15:": {
                "clang": "@:12",
                "gcc": "@:11",
                "apple-clang": "@:12",
                "xlc": "@:17.0",
                "xlc_r": "@:17.0",
            },
            "@16:": {
                "clang": "@:13",
                "gcc": "@:11",
                "apple-clang": "@:13",
                "xlc": "@:17.0",
                "xlc_r": "@:17.0",
            },
        }.items():
            with when(v):
                for comp in spack.compilers.supported_compilers():
                    conflicts("%{0}{1}".format(comp, compiler_conflicts.get(comp, "")))
        del v, compiler_conflicts, comp

    # libomptarget
    conflicts("+cuda", when="@15:")  # +cuda variant is obselete since LLVM 15
    conflicts(
        "targets=none",
        when="+libomptarget",
        msg="Non-host backends needed for offloading, set targets=all",
    )
    # See https://github.com/spack/spack/pull/32476#issuecomment-1573770361
    conflicts("~lld", when="+libomptarget")

    # cuda_arch value must be specified
    conflicts("cuda_arch=none", when="+cuda", msg="A value for cuda_arch must be specified.")

    # LLVM bug https://bugs.llvm.org/show_bug.cgi?id=48234
    # CMake bug: https://gitlab.kitware.com/cmake/cmake/-/issues/21469
    # Fixed in upstream versions of both
    conflicts("^cmake@3.19.0", when="@6:11.0.0")

    # Fix lld templates: https://bugs.freebsd.org/bugzilla/show_bug.cgi?id=230463
    patch(
        "https://raw.githubusercontent.com/freebsd/freebsd-ports/f8f9333d8e1e5a7a6b28c5ef0ca73785db06136e/devel/llvm50/files/lld/patch-tools_lld_ELF_Symbols.cpp",
        sha256="c81a50c1b6b78d359c0ce3b88914477f4f2a85b8dbfa7ac745b9e7eb4e53931b",
        when="@5+lld%clang@7:",
    )

    # Add missing include directives for the standard headers (the real need for the following
    # patches depends on the implementation of the standard C++ library, the headers, however, must
    # be included according to the standard, therefore, we apply the patches regardless of the
    # compiler and compiler version).
    #
    # fix missing ::size_t in 'llvm@4:5'
    # see comments in the patch file
    patch(
        "xray_buffer_queue-cstddef.patch",
        # we do not cover compiler-rt=runtime because it is not supported when @:5
        when="@4:5 compiler-rt=project",
    )
    #
    # see https://reviews.llvm.org/D64937
    # see https://github.com/spack/spack/issues/24270
    patch(
        "https://github.com/llvm/llvm-project/commit/b288d90b39f4b905c02092a9bfcfd6d78f99b191.patch?full_index=1",
        sha256="2028d52e1a39326bb48fb7463132bbfe7fb4fa18f1adfeea9c3ed0320ed49564",
        when="@8:9.0.0",
    )
    #
    # committed upstream without a review
    # see https://github.com/llvm/llvm-project/commit/b498303066a63a203d24f739b2d2e0e56dca70d1
    # see https://github.com/spack/spack/pull/28547
    patch(
        "https://github.com/llvm/llvm-project/commit/b498303066a63a203d24f739b2d2e0e56dca70d1.patch?full_index=1",
        sha256="514926d661635de47972c7d403c9c4669235aa51e22e56d44676d2a2709179b6",
        when="@8:11",
    )
    #
    # fix compilation against libstdc++13
    patch(
        "https://github.com/llvm/llvm-project/commit/1b4fdf18bc2aaa2d46bf072475dd9cbcd44a9fee.patch?full_index=1",
        sha256="82481418766b4b949ea808d956ff3800b9a241a576370114862428bb0e25ee1f",
        when="@14:15",
    )

    # missing <cstdint> include
    patch(
        "https://github.com/llvm/llvm-project/commit/ff1681ddb303223973653f7f5f3f3435b48a1983.patch?full_index=1",
        sha256="c6ca6b925f150e8644ce756023797b7f94c9619c62507231f979edab1c09af78",
        when="@6:13",
    )
    # fix building of older versions of llvm with newer versions of glibc
    for compiler_rt_as in ["project", "runtime"]:
        with when("compiler-rt={0}".format(compiler_rt_as)):
            # sys/ustat.h has been removed in favour of statfs from glibc-2.28
            # see https://reviews.llvm.org/D47281
            patch(
                "https://github.com/llvm/llvm-project/commit/383fe5c8668f63ef21c646b43f48da9fa41aa100.patch?full_index=1",
                sha256="66f01ac1769a6815aba09d6f4347ac1744f77f82ec9578a1158b24daca7a89e6",
                when="@4:6.0.0",
            )
            # fix sanitizer-common build with glibc 2.31
            # see https://reviews.llvm.org/D70662
            patch("sanitizer-ipc_perm_mode.patch", when="@5:9")
    del compiler_rt_as

    # Backport from llvm upstream gcc ppc const expr long double issue
    # see https://bugs.llvm.org/show_bug.cgi?id=39696
    # This fix was initially committed (3bf63cf3b366) for the 9.0 release
    # but was then broken (0583d9ea8d5e) prior to the 9.0 release and
    # eventually unbroken (d9a42ec98adc) for the 11.0 release.  The first
    # patch backports the original correct fix to previous releases.  The
    # second patch backports the un-breaking of the original fix.
    for libcxx_as in ["project", "runtime"]:
        with when("libcxx={0}".format(libcxx_as)):
            patch(
                "https://github.com/llvm/llvm-project/commit/3bf63cf3b366d3a57cf5cbad4112a6abf6c0c3b1.patch?full_index=1",
                sha256="e56489a4bcf3c3636e206adca366bfcda2722ad81a5fa9a0360faed63933191a",
                when="@6:8",
            )
            patch(
                "https://github.com/llvm/llvm-project/commit/d9a42ec98adcb1ebc0c3837715df4e5a50c7ccc0.patch?full_index=1",
                sha256="50bfc4e82c02bb5b7739990f363d99b1e43d5d11a5104f6aabbc303ebce6fbe3",
                when="@9:10",
            )
    del libcxx_as

    # Backport from llvm to fix issues related to Python 3.7
    # see https://bugs.llvm.org/show_bug.cgi?id=38233
    patch(
        "https://github.com/llvm/llvm-project/commit/5457b426f5e15a29c0acc8af1a476132f8be2a36.patch?full_index=1",
        sha256="7a1e4aa80760167807255c3e3121b1281bfcf532396b2d8fb3dce021f3f18758",
        when="@4:6+python+lldb ^python@3.7:",
    )

    # fix building on SUSE (with panel.h being in /usr/include/ncurses/)
    # see https://reviews.llvm.org/D85219
    # see https://github.com/spack/spack/issues/19625
    patch(
        "https://github.com/llvm/llvm-project/commit/c952ec15d38843b69e22dfd7b0665304a0459f9f.patch?full_index=1",
        sha256="66932ba31b5bf8808ea112e42cfd79b2480a4936e711771c06ce851eac429b2c",
        when="@10:11+lldb",
    )

    # honor Python2_EXECUTABLE and Python3_EXECUTABLE when they are passed to cmake
    # see https://reviews.llvm.org/D91536
    patch(
        "https://github.com/llvm/llvm-project/commit/16de50895e96adbe261a5ce2498366bda7b3fccd.patch?full_index=1",
        sha256="0e121ed460aa6e117f9f5f339d597a96c0fe4f97dc2209aba47b43ffc831ea24",
        # The patch is applicable only starting version 7.0.0 (the older version might require a
        # different patch addressing https://github.com/spack/spack/issues/19908). It looks like
        # the patched function is used only if both compiler-rt and libcxx are enabled but we keep
        # it simple:
        when="@7:11",
    )

    # Workaround for issue https://github.com/spack/spack/issues/18197
    patch("llvm7_intel.patch", when="@7 %intel@18.0.2,19.0.0:19.1.99")

    # Remove cyclades support to build against newer kernel headers
    # https://reviews.llvm.org/D102059
    patch(
        "https://github.com/llvm/llvm-project/commit/68d5235cb58f988c71b403334cd9482d663841ab.patch?full_index=1",
        sha256="742501723642675075e617f3c38339961b2c7b6fd8290dbffc52239ab0783317",
        when="@10:12.0.0",
    )
    # The patch above is not applicable when "@:9" due to the file renaming and reformatting. The
    # following patch is applicable starting at least version 5.0.0, the oldest we try to support.
    patch("no_cyclades9.patch", when="@5:9")

    with when("+libomptarget"):
        # libomptarget makes use of multithreading via the standard C++ library (e.g.
        # std::call_once), which, depending on the platform and the implementation of the standard
        # library, might or might not require linking to libpthread (note that the failure might
        # happen at the linking time as well as at the runtime). In some cases, the required linker
        # flag comes as a transitive dependency (e.g. from the static LLVMSupport component). The
        # following patches enforce linking to the thread library that is relevant for the system,
        # which might lead to overlinking in some cases though.
        # TODO: figure out why we do not use LLVM_PTHREAD_LIB but run find_package(Threads), at
        #  least for newer versions (the solution must work with both openmp=runtime and
        #  openmp=project)
        patch("llvm12-thread.patch", when="@12")
        patch("llvm13-14-thread.patch", when="@13:14")
        patch("llvm15-thread.patch", when="@15")

    # avoid build failed with Fujitsu compiler
    patch("llvm13-fujitsu.patch", when="@13 %fj")

    # patch for missing hwloc.h include for libompd
    # see https://reviews.llvm.org/D123888
    patch(
        "https://github.com/llvm/llvm-project/commit/91ccd8248c85385a5654c63c302a37d97f811bab.patch?full_index=1",
        sha256="b216cff38659c176c5381e9dda3252edbb204e6f6f1f33e843a9ebcc42732e5d",
        when="@14 openmp=runtime",
    )

    # make libflags a list in openmp subproject when openmp=project
    # see https://reviews.llvm.org/D125370
    patch(
        "https://github.com/llvm/llvm-project/commit/e27ce281399dca8b08b6ca593172a1bd5dbdd5c1.patch?full_index=1",
        sha256="6f0cfa55e3ed17ee33346b0a5bca8092adcc1dc75ca712ab83901755fba9767e",
        when="@3.7:14 openmp=project",
    )

    # fix detection of LLDB_PYTHON_EXE_RELATIVE_PATH
    # see https://reviews.llvm.org/D133513
    # TODO: the patch is not applicable after https://reviews.llvm.org/D141042 but it is not clear
    #  yet whether we need a version of it for when="@16:"
    patch("D133513.diff", level=0, when="@14:15+lldb+python")

    # Fix hwloc@:2.3 (Conditionally disable hwloc@2.0 and hwloc@2.4 code)
    patch(
        "https://github.com/llvm/llvm-project/commit/3a362a9f38b95978160377ee408dbc7d14af9aad.patch?full_index=1",
        sha256="25bc503f7855229620e56e76161cf4654945aef0be493a2d8d9e94a088157b7c",
        when="@14:15",
    )

    # Fix false positive detection of a target when building compiler-rt as a runtime
    # https://reviews.llvm.org/D127975
    patch(
        "https://github.com/llvm/llvm-project/commit/9f1d90bf91570efa124c4a86cd033de374d1049a.patch?full_index=1",
        sha256="1f4287465b3e499911e039e6cc2f395b8cb00eb8a0a223fa0db3704ba77f9969",
        when="@13:14 compiler-rt=runtime",
    )

    patch("add-include-for-libelf-llvm-12-14.patch", when="@12:14")
    patch("add-include-for-libelf-llvm-15.patch", when="@15")

<<<<<<< HEAD
    patch("sanitizer-platform-limits-posix-xdr-macos.patch", when="@10:14 platform=darwin")
=======
    @when("@14:17")
    def patch(self):
        # https://github.com/llvm/llvm-project/pull/69458
        filter_file(
            r"${TERMINFO_LIB}",
            r"${Terminfo_LIBRARIES}",
            "lldb/source/Core/CMakeLists.txt",
            string=True,
        )
>>>>>>> 0da1fae7

    # The functions and attributes below implement external package
    # detection for LLVM. See:
    #
    # https://spack.readthedocs.io/en/latest/packaging_guide.html#making-a-package-discoverable-with-spack-external-find
    executables = ["clang", "flang", "ld.lld", "lldb"]

    @classmethod
    def filter_detected_exes(cls, prefix, exes_in_prefix):
        result = []
        for exe in exes_in_prefix:
            # Executables like lldb-vscode-X are daemon listening
            # on some port and would hang Spack during detection.
            # clang-cl and clang-cpp are dev tools that we don't
            # need to test
            if any(x in exe for x in ("vscode", "cpp", "-cl", "-gpu")):
                continue
            result.append(exe)
        return result

    @classmethod
    def determine_version(cls, exe):
        version_regex = re.compile(
            # Normal clang compiler versions are left as-is
            r"clang version ([^ )\n]+)-svn[~.\w\d-]*|"
            # Don't include hyphenated patch numbers in the version
            # (see https://github.com/spack/spack/pull/14365 for details)
            r"clang version ([^ )\n]+?)-[~.\w\d-]*|"
            r"clang version ([^ )\n]+)|"
            # LLDB
            r"lldb version ([^ )\n]+)|"
            # LLD
            r"LLD ([^ )\n]+) \(compatible with GNU linkers\)"
        )
        try:
            compiler = Executable(exe)
            output = compiler("--version", output=str, error=str)
            if "Apple" in output:
                return None
            if "AMD" in output:
                return None
            match = version_regex.search(output)
            if match:
                return match.group(match.lastindex)
        except spack.util.executable.ProcessError:
            pass
        except Exception as e:
            tty.debug(e)

        return None

    @classmethod
    def determine_variants(cls, exes, version_str):
        variants, compilers = ["+clang"], {}
        lld_found, lldb_found = False, False
        for exe in exes:
            if "clang++" in exe:
                compilers["cxx"] = exe
            elif "clang" in exe:
                compilers["c"] = exe
            elif "flang" in exe:
                variants.append("+flang")
                compilers["fc"] = exe
                compilers["f77"] = exe
            elif "ld.lld" in exe:
                lld_found = True
                compilers["ld"] = exe
            elif "lldb" in exe:
                lldb_found = True
                compilers["lldb"] = exe

        variants.append("+lld" if lld_found else "~lld")
        variants.append("+lldb" if lldb_found else "~lldb")

        return "".join(variants), {"compilers": compilers}

    @classmethod
    def validate_detected_spec(cls, spec, extra_attributes):
        # For LLVM 'compilers' is a mandatory attribute
        msg = 'the extra attribute "compilers" must be set for ' 'the detected spec "{0}"'.format(
            spec
        )
        assert "compilers" in extra_attributes, msg
        compilers = extra_attributes["compilers"]
        for key in ("c", "cxx"):
            msg = "{0} compiler not found for {1}"
            assert key in compilers, msg.format(key, spec)

    @property
    def cc(self):
        msg = "cannot retrieve C compiler [spec is not concrete]"
        assert self.spec.concrete, msg
        if self.spec.external:
            return self.spec.extra_attributes["compilers"].get("c", None)
        result = None
        if "+clang" in self.spec:
            result = os.path.join(self.spec.prefix.bin, "clang")
        return result

    @property
    def cxx(self):
        msg = "cannot retrieve C++ compiler [spec is not concrete]"
        assert self.spec.concrete, msg
        if self.spec.external:
            return self.spec.extra_attributes["compilers"].get("cxx", None)
        result = None
        if "+clang" in self.spec:
            result = os.path.join(self.spec.prefix.bin, "clang++")
        return result

    @property
    def fc(self):
        msg = "cannot retrieve Fortran compiler [spec is not concrete]"
        assert self.spec.concrete, msg
        if self.spec.external:
            return self.spec.extra_attributes["compilers"].get("fc", None)
        result = None
        if "+flang" in self.spec:
            result = os.path.join(self.spec.prefix.bin, "flang")
        return result

    @property
    def f77(self):
        msg = "cannot retrieve Fortran 77 compiler [spec is not concrete]"
        assert self.spec.concrete, msg
        if self.spec.external:
            return self.spec.extra_attributes["compilers"].get("f77", None)
        result = None
        if "+flang" in self.spec:
            result = os.path.join(self.spec.prefix.bin, "flang")
        return result

    @property
    def libs(self):
        return LibraryList(self.llvm_config("--libfiles", "all", result="list"))

    @run_before("cmake")
    def codesign_check(self):
        if self.spec.satisfies("+code_signing"):
            codesign = which("codesign")
            mkdir("tmp")
            llvm_check_file = join_path("tmp", "llvm_check")
            copy("/usr/bin/false", llvm_check_file)
            try:
                codesign("-f", "-s", "lldb_codesign", "--dryrun", llvm_check_file)

            except ProcessError:
                # Newer LLVM versions have a simple script that sets up
                # automatically when run with sudo priviliges
                setup = Executable("./lldb/scripts/macos-setup-codesign.sh")
                try:
                    setup()
                except Exception:
                    raise RuntimeError(
                        "spack was unable to either find or set up"
                        "code-signing on your system. Please refer to"
                        "https://lldb.llvm.org/resources/build.html#"
                        "code-signing-on-macos for details on how to"
                        "create this identity."
                    )

    def flag_handler(self, name, flags):
        if name == "cxxflags":
            flags.append(self.compiler.cxx11_flag)
            return (None, flags, None)
        elif name == "ldflags" and self.spec.satisfies("%intel"):
            flags.append("-shared-intel")
            return (None, flags, None)
        return (flags, None, None)

    def setup_build_environment(self, env):
        """When using %clang, add only its ld.lld-$ver and/or ld.lld to our PATH"""
        if self.compiler.name in ["clang", "apple-clang"]:
            for lld in "ld.lld-{0}".format(self.compiler.version.version[0]), "ld.lld":
                bin = os.path.join(os.path.dirname(self.compiler.cc), lld)
                sym = os.path.join(self.stage.path, "ld.lld")
                if os.path.exists(bin) and not os.path.exists(sym):
                    mkdirp(self.stage.path)
                    os.symlink(bin, sym)
            env.prepend_path("PATH", self.stage.path)

    root_cmakelists_dir = "llvm"

    def cmake_args(self):
        spec = self.spec
        define = self.define
        from_variant = self.define_from_variant

        python = spec["python"]
        cmake_args = [
            define("LLVM_REQUIRES_RTTI", True),
            define("LLVM_ENABLE_RTTI", True),
            define("LLVM_ENABLE_LIBXML2", False),
            define("CLANG_DEFAULT_OPENMP_RUNTIME", "libomp"),
            define("PYTHON_EXECUTABLE", python.command.path),
            define("LIBOMP_USE_HWLOC", True),
            define("LIBOMP_HWLOC_INSTALL_DIR", spec["hwloc"].prefix),
            from_variant("LLVM_ENABLE_ZSTD", "zstd"),
        ]

        # Flang does not support exceptions from core llvm.
        # LLVM_ENABLE_EH=True when building flang will soon
        # fail (with changes at the llvm-project level).
        # Only enable exceptions in LLVM if we are *not*
        # building flang.  FYI: LLVM <= 16.x will build flang
        # successfully but the executable will suffer from
        # link errors looking for C++ EH support.
        if "+flang" not in spec:
            cmake_args.append(define("LLVM_ENABLE_EH", True))

        version_suffix = spec.variants["version_suffix"].value
        if version_suffix != "none":
            cmake_args.append(define("LLVM_VERSION_SUFFIX", version_suffix))

        shlib_symbol_version = spec.variants.get("shlib_symbol_version", None)
        if shlib_symbol_version is not None and shlib_symbol_version.value != "none":
            cmake_args.append(define("LLVM_SHLIB_SYMBOL_VERSION", shlib_symbol_version.value))

        if python.version >= Version("3"):
            cmake_args.append(define("Python3_EXECUTABLE", python.command.path))
        else:
            cmake_args.append(define("Python2_EXECUTABLE", python.command.path))

        projects = []
        runtimes = []

        if "+cuda" in spec:
            cmake_args.extend(
                [
                    define("CUDA_TOOLKIT_ROOT_DIR", spec["cuda"].prefix),
                    define(
                        "LIBOMPTARGET_NVPTX_COMPUTE_CAPABILITIES",
                        ",".join(spec.variants["cuda_arch"].value),
                    ),
                    define(
                        "CLANG_OPENMP_NVPTX_DEFAULT_ARCH",
                        "sm_{0}".format(spec.variants["cuda_arch"].value[-1]),
                    ),
                ]
            )
            if "openmp=runtime" in spec:
                cmake_args.append(define("LIBOMPTARGET_NVPTX_ENABLE_BCLIB", True))
        else:
            # still build libomptarget but disable cuda
            cmake_args.extend(
                [
                    define("CUDA_TOOLKIT_ROOT_DIR", "IGNORE"),
                    define("CUDA_SDK_ROOT_DIR", "IGNORE"),
                    define("CUDA_NVCC_EXECUTABLE", "IGNORE"),
                    define("LIBOMPTARGET_DEP_CUDA_DRIVER_LIBRARIES", "IGNORE"),
                ]
            )

        cmake_args.append(from_variant("LIBOMPTARGET_ENABLE_DEBUG", "libomptarget_debug"))

        if "+lldb" in spec:
            projects.append("lldb")
            cmake_args.extend(
                [
                    define("LLDB_ENABLE_LIBEDIT", True),
                    define("LLDB_ENABLE_CURSES", True),
                    define("LLDB_ENABLE_LIBXML2", True),
                    from_variant("LLDB_ENABLE_LUA", "lua"),
                    define("LLDB_ENABLE_LZMA", True),
                ]
            )
            if spec["ncurses"].satisfies("+termlib"):
                cmake_args.append(define("LLVM_ENABLE_TERMINFO", True))
            else:
                cmake_args.append(define("LLVM_ENABLE_TERMINFO", False))
            if spec.version >= Version("10"):
                cmake_args.append(from_variant("LLDB_ENABLE_PYTHON", "python"))
            else:
                cmake_args.append(define("LLDB_DISABLE_PYTHON", "~python" in spec))
            if spec.satisfies("@5.0.0: +python"):
                cmake_args.append(define("LLDB_USE_SYSTEM_SIX", True))
        else:
            cmake_args.append(define("LLVM_ENABLE_TERMINFO", False))

        if "+gold" in spec:
            cmake_args.append(define("LLVM_BINUTILS_INCDIR", spec["binutils"].prefix.include))

        if "+clang" in spec:
            projects.append("clang")
            projects.append("clang-tools-extra")
            if "openmp=runtime" in spec:
                runtimes.append("openmp")
            elif "openmp=project" in spec:
                projects.append("openmp")

            if "+libomptarget" in spec:
                cmake_args.append(define("OPENMP_ENABLE_LIBOMPTARGET", True))
            else:
                cmake_args.append(define("OPENMP_ENABLE_LIBOMPTARGET", False))

            if "@8" in spec:
                cmake_args.append(from_variant("CLANG_ANALYZER_ENABLE_Z3_SOLVER", "z3"))
            elif "@9:" in spec:
                cmake_args.append(from_variant("LLVM_ENABLE_Z3_SOLVER", "z3"))

        if "+flang" in spec:
            projects.append("flang")
        if "+lld" in spec:
            projects.append("lld")
        if "compiler-rt=runtime" in spec:
            runtimes.append("compiler-rt")
        elif "compiler-rt=project" in spec:
            projects.append("compiler-rt")
        if "libcxx=runtime" in spec:
            runtimes.extend(["libcxx", "libcxxabi"])
        elif "libcxx=project" in spec:
            projects.extend(["libcxx", "libcxxabi"])
        if "+mlir" in spec:
            projects.append("mlir")
        if "libunwind=runtime" in spec:
            runtimes.append("libunwind")
        elif "libunwind=project" in spec:
            projects.append("libunwind")
        if "+polly" in spec:
            projects.append("polly")
            cmake_args.append(define("LINK_POLLY_INTO_TOOLS", True))

        cmake_args.extend(
            [
                define("BUILD_SHARED_LIBS", False),
                from_variant("LLVM_BUILD_LLVM_DYLIB", "llvm_dylib"),
                from_variant("LLVM_LINK_LLVM_DYLIB", "link_llvm_dylib"),
                from_variant("LLVM_USE_SPLIT_DWARF", "split_dwarf"),
                # By default on Linux, libc++.so is a ldscript. CMake fails to add
                # CMAKE_INSTALL_RPATH to it, which fails. Statically link libc++abi.a
                # into libc++.so, linking with -lc++ or -stdlib=libc++ is enough.
                define("LIBCXX_ENABLE_STATIC_ABI_LIBRARY", True),
            ]
        )

        cmake_args.append(define("LLVM_TARGETS_TO_BUILD", get_llvm_targets_to_build(spec)))

        cmake_args.append(from_variant("LIBOMP_TSAN_SUPPORT", "libomp_tsan"))

        if self.compiler.name == "gcc":
            cmake_args.append(define("GCC_INSTALL_PREFIX", self.compiler.prefix))

        if self.spec.satisfies("~code_signing platform=darwin"):
            cmake_args.append(define("LLDB_USE_SYSTEM_DEBUGSERVER", True))

        # LLDB test suite requires libc++
        if "libcxx=none" in spec:
            cmake_args.append(define("LLDB_INCLUDE_TESTS", False))

        # Enable building with CLT [and not require full Xcode]
        # https://github.com/llvm/llvm-project/issues/57037
        if self.spec.satisfies("@15.0.0: platform=darwin"):
            cmake_args.append(define("BUILTINS_CMAKE_ARGS", "-DCOMPILER_RT_ENABLE_IOS=OFF"))

        # Semicolon seperated list of projects to enable
        cmake_args.append(define("LLVM_ENABLE_PROJECTS", projects))

        # Semicolon seperated list of runtimes to enable
        if runtimes:
            # The older versions are not careful enough with the order of the runtimes.
            # Instead of applying
            # https://github.com/llvm/llvm-project/commit/06400a0142af8297b5d39b8f34a7c59db6f9910c,
            # which might be incompatible with the version that we install,
            # we sort the runtimes here according to the same order as
            # in the aforementioned commit:
            if self.spec.satisfies("@:14"):
                runtimes_order = [
                    "libc",
                    "libunwind",
                    "libcxxabi",
                    "libcxx",
                    "compiler-rt",
                    "openmp",
                ]
                runtimes.sort(
                    key=lambda x: runtimes_order.index(x)
                    if x in runtimes_order
                    else len(runtimes_order)
                )
            cmake_args.extend(
                [
                    define("LLVM_ENABLE_RUNTIMES", runtimes),
                    define(
                        "RUNTIMES_CMAKE_ARGS", [define("CMAKE_INSTALL_RPATH_USE_LINK_PATH", True)]
                    ),
                ]
            )

        return cmake_args

    @run_after("install")
    def post_install(self):
        spec = self.spec
        define = self.define

        # unnecessary if we build openmp via LLVM_ENABLE_RUNTIMES
        if "+cuda openmp=project" in self.spec:
            ompdir = "build-bootstrapped-omp"
            prefix_paths = spack.build_environment.get_cmake_prefix_path(self)
            prefix_paths.append(str(spec.prefix))
            # rebuild libomptarget to get bytecode runtime library files
            with working_dir(ompdir, create=True):
                cmake_args = [
                    "-G",
                    "Ninja",
                    define("CMAKE_BUILD_TYPE", spec.variants["build_type"].value),
                    define("CMAKE_C_COMPILER", spec.prefix.bin + "/clang"),
                    define("CMAKE_CXX_COMPILER", spec.prefix.bin + "/clang++"),
                    define("CMAKE_INSTALL_PREFIX", spec.prefix),
                    define("CMAKE_PREFIX_PATH", prefix_paths),
                ]
                cmake_args.extend(self.cmake_args())
                cmake_args.extend(
                    [
                        define("LIBOMPTARGET_NVPTX_ENABLE_BCLIB", True),
                        self.stage.source_path + "/openmp",
                    ]
                )

                cmake(*cmake_args)
                ninja()
                ninja("install")
        if "+python" in self.spec:
            if spec.version < Version("17.0.0"):
                # llvm bindings were removed in v17:
                # https://releases.llvm.org/17.0.1/docs/ReleaseNotes.html#changes-to-the-python-bindings
                install_tree("llvm/bindings/python", python_platlib)

            if "+clang" in self.spec:
                install_tree("clang/bindings/python", python_platlib)

        with working_dir(self.build_directory):
            install_tree("bin", join_path(self.prefix, "libexec", "llvm"))

    def llvm_config(self, *args, **kwargs):
        lc = Executable(self.prefix.bin.join("llvm-config"))
        if not kwargs.get("output"):
            kwargs["output"] = str
        ret = lc(*args, **kwargs)
        if kwargs.get("result") == "list":
            return ret.split()
        else:
            return ret


def get_llvm_targets_to_build(spec):
    targets = spec.variants["targets"].value

    # Build everything?
    if "all" in targets:
        return "all"

    # Convert targets variant values to CMake LLVM_TARGETS_TO_BUILD array.
    spack_to_cmake = {
        "aarch64": "AArch64",
        "amdgpu": "AMDGPU",
        "arm": "ARM",
        "avr": "AVR",
        "bpf": "BPF",
        "cppbackend": "CppBackend",
        "hexagon": "Hexagon",
        "lanai": "Lanai",
        "mips": "Mips",
        "msp430": "MSP430",
        "nvptx": "NVPTX",
        "powerpc": "PowerPC",
        "riscv": "RISCV",
        "sparc": "Sparc",
        "systemz": "SystemZ",
        "webassembly": "WebAssembly",
        "x86": "X86",
        "xcore": "XCore",
    }

    if "none" in targets:
        llvm_targets = set()
    else:
        llvm_targets = set(spack_to_cmake[target] for target in targets)

    if spec.target.family in ("x86", "x86_64"):
        llvm_targets.add("X86")
    elif spec.target.family == "arm":
        llvm_targets.add("ARM")
    elif spec.target.family == "aarch64":
        llvm_targets.add("AArch64")
    elif spec.target.family in ("sparc", "sparc64"):
        llvm_targets.add("Sparc")
    elif spec.target.family in ("ppc64", "ppc64le", "ppc", "ppcle"):
        llvm_targets.add("PowerPC")

    return list(llvm_targets)<|MERGE_RESOLUTION|>--- conflicted
+++ resolved
@@ -572,9 +572,8 @@
     patch("add-include-for-libelf-llvm-12-14.patch", when="@12:14")
     patch("add-include-for-libelf-llvm-15.patch", when="@15")
 
-<<<<<<< HEAD
     patch("sanitizer-platform-limits-posix-xdr-macos.patch", when="@10:14 platform=darwin")
-=======
+
     @when("@14:17")
     def patch(self):
         # https://github.com/llvm/llvm-project/pull/69458
@@ -584,7 +583,6 @@
             "lldb/source/Core/CMakeLists.txt",
             string=True,
         )
->>>>>>> 0da1fae7
 
     # The functions and attributes below implement external package
     # detection for LLVM. See:
