##############################################################################
# Copyright (c) 2013-2016, Lawrence Livermore National Security, LLC.
# Produced at the Lawrence Livermore National Laboratory.
#
# This file is part of Spack.
# Created by Todd Gamblin, tgamblin@llnl.gov, All rights reserved.
# LLNL-CODE-647188
#
# For details, see https://github.com/llnl/spack
# Please also see the LICENSE file for our notice and the LGPL.
#
# This program is free software; you can redistribute it and/or modify
# it under the terms of the GNU Lesser General Public License (as
# published by the Free Software Foundation) version 2.1, February 1999.
#
# This program is distributed in the hope that it will be useful, but
# WITHOUT ANY WARRANTY; without even the IMPLIED WARRANTY OF
# MERCHANTABILITY or FITNESS FOR A PARTICULAR PURPOSE. See the terms and
# conditions of the GNU Lesser General Public License for more details.
#
# You should have received a copy of the GNU Lesser General Public
# License along with this program; if not, write to the Free Software
# Foundation, Inc., 59 Temple Place, Suite 330, Boston, MA 02111-1307 USA
##############################################################################
from spack import *


class Llvm(CMakePackage):
    """The LLVM Project is a collection of modular and reusable compiler and
       toolchain technologies. Despite its name, LLVM has little to do
       with traditional virtual machines, though it does provide helpful
       libraries that can be used to build them. The name "LLVM" itself
       is not an acronym; it is the full name of the project.
    """

    homepage = 'http://llvm.org/'
    url = 'http://llvm.org/releases/3.7.1/llvm-3.7.1.src.tar.xz'
    list_url = 'http://releases.llvm.org/download.html'

    family = 'compiler'  # Used by lmod

    # currently required by mesa package
    version('3.0', 'a8e5f5f1c1adebae7b4a654c376a6005',
            url='http://llvm.org/releases/3.0/llvm-3.0.tar.gz')

    variant('debug', default=False,
            description="Build a debug version of LLVM, this increases "
            "binary size by an order of magnitude, make sure you have "
            "20-30gb of space available to build this")
    variant('clang', default=True,
            description="Build the LLVM C/C++/Objective-C compiler frontend")
    variant('lldb', default=True, description="Build the LLVM debugger")
    variant('internal_unwind', default=True,
            description="Build the libcxxabi libunwind")
    variant('polly', default=True,
            description="Build the LLVM polyhedral optimization plugin, "
            "only builds for 3.7.0+")
    variant('libcxx', default=True,
            description="Build the LLVM C++ standard library")
    variant('compiler-rt', default=True,
            description="Build LLVM compiler runtime, including sanitizers")
    variant('gold', default=True,
            description="Add support for LTO with the gold linker plugin")
    variant('shared_libs', default=False,
            description="Build all components as shared libraries, faster, "
            "less memory to build, less stable")
    variant('link_dylib', default=False,
            description="Build and link the libLLVM shared library rather "
            "than static")
    variant('all_targets', default=True,
            description="Build all supported targets, default targets "
            "<current arch>,NVPTX,AMDGPU,CppBackend")

    # Build dependency
    depends_on('cmake@3.4.3:', type='build')

    # Universal dependency
    depends_on('python@2.7:2.8')  # Seems not to support python 3.X.Y
    depends_on('py-lit', type=('build', 'run'))

    # lldb dependencies
    depends_on('ncurses', when='+lldb')
    depends_on('swig', when='+lldb')
    depends_on('libedit', when='+lldb')

    # gold support
    depends_on('binutils+gold', when='+gold')

    # polly plugin
    depends_on('gmp', when='@:3.6.999 +polly')
    depends_on('isl', when='@:3.6.999 +polly')

    base_url = 'http://llvm.org/releases/%%(version)s/%(pkg)s-%%(version)s.src.tar.xz'
    llvm_url = base_url % {'pkg': 'llvm'}

    resources = {
        'compiler-rt': {
            'url': base_url % {'pkg': 'compiler-rt'},
            'destination': 'projects',
            'placement': 'compiler-rt',
            'variant': '+compiler-rt',
        },
        'openmp': {
            'url': base_url % {'pkg': 'openmp'},
            'destination': 'projects',
            'placement': 'openmp',
            'variant': '+clang',
        },
        'libcxx': {
            'url': base_url % {'pkg': 'libcxx'},
            'destination': 'projects',
            'placement': 'libcxx',
            'variant': '+libcxx',
        },
        'libcxxabi': {
            'url':  base_url % {'pkg': 'libcxxabi'},
            'destination': 'projects',
            'placement': 'libcxxabi',
            'variant': '+libcxx',
        },
        'cfe': {
            'url':  base_url % {'pkg': 'cfe'},
            'destination': 'tools',
            'placement': 'clang',
            'variant': '+clang',
        },
        'clang-tools-extra': {
            'url':  base_url % {'pkg': 'clang-tools-extra'},
            'destination': 'tools/clang/tools',
            'placement': 'extra',
            'variant': '+clang',
        },
        'lldb': {
            'url':  base_url % {'pkg': 'lldb'},
            'destination': 'tools',
            'placement': 'lldb',
            'variant': '+lldb',
        },
        'polly': {
            'url':  base_url % {'pkg': 'polly'},
            'destination': 'tools',
            'placement': 'polly',
            'variant': '+polly',
        },
        'libunwind': {
            'url':  base_url % {'pkg': 'libunwind'},
            'destination': 'projects',
            'placement': 'libunwind',
            'variant': '+internal_unwind',
        },
    }
    releases = [
        {
            'version': 'trunk',
            'repo': 'http://llvm.org/svn/llvm-project/llvm/trunk',
            'resources': {
                'compiler-rt': 'http://llvm.org/svn/llvm-project/compiler-rt/trunk',
                'openmp': 'http://llvm.org/svn/llvm-project/openmp/trunk',
                'polly': 'http://llvm.org/svn/llvm-project/polly/trunk',
                'libcxx': 'http://llvm.org/svn/llvm-project/libcxx/trunk',
                'libcxxabi': 'http://llvm.org/svn/llvm-project/libcxxabi/trunk',
                'cfe': 'http://llvm.org/svn/llvm-project/cfe/trunk',
                'clang-tools-extra': 'http://llvm.org/svn/llvm-project/clang-tools-extra/trunk',
                'lldb': 'http://llvm.org/svn/llvm-project/lldb/trunk',
                'libunwind': 'http://llvm.org/svn/llvm-project/libunwind/trunk',
                }
            },
            {
                'version': '4.0.0',
                'md5': 'ea9139a604be702454f6acf160b4f3a2',
                'resources': {
                    'compiler-rt': '2ec11fb7df827b086341131c5d7f1814',
                    'openmp': '3d06d2801dd4808f551a1a70068e01f5',
                    'polly': 'f36e4e7cf872f8b3bbb9cdcddc5fd964',
                    'libcxx': '4cf7df466e6f803ec4611ee410ff6781',
                    'libcxxabi': '8b5d7b9bfcf7dec2dc901c8a6746f97c',
                    'cfe': '756e17349fdc708c62974b883bf72d37',
                    'clang-tools-extra': '99e711337ec3e9a8bb36e8dd62b2cd6e',
                    'lldb': 'bd41ba7fcca55d2a554409bbccd34d2d',
                    'libunwind': '0c3534eaa11c0cae33a1dcf5f36ce287',
                    }
                },
            {
                'version': '3.9.1',
                'md5': '3259018a7437e157f3642df80f1983ea',
                'resources': {
                    'compiler-rt': 'aadc76e7e180fafb10fb729444e287a3',
                    'openmp': 'f076916bf2f49229b4df9fa0bb002599',
                    'polly': '2cc7fe2bd9539775ba140abfd375bec6',
                    'libcxx': '75a3214224301fc543fa6a38bdf7efe0',
                    'libcxxabi': '62fd584b38cc502172c2ffab041b5fcc',
                    'cfe': '45713ec5c417ed9cad614cd283d786a1',
                    'clang-tools-extra': '1a01d545a064fcbc46a2f05f6880d3d7',
                    'lldb': '91399402f287d3f637db1207113deecb',
                    'libunwind': 'f273dd0ed638ad0601b23176a36f187b',
                    }
                },
            {
                'version': '3.9.0',
                'md5': 'f2093e98060532449eb7d2fcfd0bc6c6',
                'resources': {
                    'compiler-rt': 'b7ea34c9d744da16ffc0217b6990d095',
                    'openmp': '5390164f2374e1444e82393541ecf6c7',
                    'polly': '1cf328cbae25267749b68cfa6f113674',
                    'libcxx': '0a11efefd864ce6f321194e441f7e569',
                    'libcxxabi': 'd02642308e22e614af6b061b9b4fedfa',
                    'cfe': '29e1d86bee422ab5345f5e9fb808d2dc',
                    'clang-tools-extra': 'f4f663068c77fc742113211841e94d5e',
                    'lldb': '968d053c3c3d7297983589164c6999e9',
                    'libunwind': '3e5c87c723a456be599727a444b1c166',
                    }
                },
            {
                'version': '3.8.1',
                'md5': '538467e6028bbc9259b1e6e015d25845',
                'resources': {
                    'compiler-rt': 'f140db073d2453f854fbe01cc46f3110',
                    'openmp': '078b8d4c51ad437a4f8b5989f5ec4156',
                    'polly': '8a40e697a4ba1c8b640b85d074bd6e25',
                    'libcxx': '1bc60150302ff76a0d79d6f9db22332e',
                    'libcxxabi': '3c63b03ba2f30a01279ca63384a67773',
                    'cfe': '4ff2f8844a786edb0220f490f7896080',
                    'clang-tools-extra': '6e49f285d0b366cc3cab782d8c92d382',
                    'lldb': '9e4787b71be8e432fffd31e13ac87623',
                    'libunwind': 'd66e2387e1d37a8a0c8fe6a0063a3bab',
                    }
                },
            {
                'version': '3.8.0',
                'md5': '07a7a74f3c6bd65de4702bf941b511a0',
                'resources': {
                    'compiler-rt': 'd6fcbe14352ffb708e4d1ac2e48bb025',
                    'openmp': '8fd7cc35d48051613cf1e750e9f22e40',
                    'polly': '1b3b20f52d34a4024e21a4ea7112caa7',
                    'libcxx': 'd6e0bdbbee39f7907ad74fd56d03b88a',
                    'libcxxabi': 'bbe6b4d72c7c5978550d370af529bcf7',
                    'cfe': 'cc99e7019bb74e6459e80863606250c5',
                    'clang-tools-extra': 'c2344f50e0eea0b402f0092a80ddc036',
                    'lldb': 'a5da35ed9cc8c8817ee854e3dbfba00e',
                    'libunwind': '162ade468607f153cca12be90b5194fa',
                    }
                },
            {
                'version': '3.7.1',
                'md5': 'bf8b3a2c79e61212c5409041dfdbd319',
                'resources': {
                    'compiler-rt': '1c6975daf30bb3b0473b53c3a1a6ff01',
                    'openmp': 'b4ad08cda4e5c22e42b66062b140438e',
                    'polly': '3a2a7367002740881637f4d47bca4dc3',
                    'libcxx': 'f9c43fa552a10e14ff53b94d04bea140',
                    'libcxxabi': '52d925afac9f97e9dcac90745255c169',
                    'cfe': '0acd026b5529164197563d135a8fd83e',
                    'clang-tools-extra': '5d49ff745037f061a7c86aeb6a24c3d2',
                    'lldb': 'a106d8a0d21fc84d76953822fbaf3398',
                    'libunwind': '814bd52c9247c5d04629658fbcb3ab8c',
                    }
                },
            {
                'version': '3.7.0',
                'md5': 'b98b9495e5655a672d6cb83e1a180f8e',
                'resources': {
                    'compiler-rt': '383c10affd513026f08936b5525523f5',
                    'openmp': 'f482c86fdead50ba246a1a2b0bbf206f',
                    'polly': '32f93ffc9cc7e042df22089761558f8b',
                    'libcxx': '46aa5175cbe1ad42d6e9c995968e56dd',
                    'libcxxabi': '5aa769e2fca79fa5335cfae8f6258772',
                    'cfe': '8f9d27335e7331cf0a4711e952f21f01',
                    'clang-tools-extra': 'd5a87dacb65d981a427a536f6964642e',
                    'lldb': 'e5931740400d1dc3e7db4c7ba2ceff68',
                    'libunwind': '9a75392eb7eb8ed5c0840007e212baf5',
                    }
                },
        {
            'version': '3.6.2',
            'md5': '0c1ee3597d75280dee603bae9cbf5cc2',
            'resources': {
                'compiler-rt': 'e3bc4eb7ba8c39a6fe90d6c988927f3c',
                'openmp': '65dd5863b9b270960a96817e9152b123',
                'libcxx': '22214c90697636ef960a49aef7c1823a',
                'libcxxabi': '17518e361e4e228f193dd91e8ef54ba2',
                'cfe': 'ff862793682f714bb7862325b9c06e20',
                'clang-tools-extra': '3ebc1dc41659fcec3db1b47d81575e06',
                'lldb': '51e5eb552f777b950bb0ff326e60d5f0',
            }
        },
        {
            'version': '3.5.1',
            'md5': '2d3d8004f38852aa679e5945b8ce0b14',
            'resources': {
                'compiler-rt': 'd626cfb8a9712cb92b820798ab5bc1f8',
                'openmp': '121ddb10167d7fc38b1f7e4b029cf059',
                'libcxx': '406f09b1dab529f3f7879f4d548329d2',
                'libcxxabi': 'b22c707e8d474a99865ad3c521c3d464',
                'cfe': '93f9532f8f7e6f1d8e5c1116907051cb',
                'clang-tools-extra': 'f13f31ed3038acadc6fa63fef812a246',
                'lldb': 'cc5ea8a414c62c33e760517f8929a204',
            }
        },
    ]

    for release in releases:
        if release['version'] == 'trunk':
            version(release['version'], svn=release['repo'])

            for name, repo in release['resources'].items():
                resource(name=name,
                         svn=repo,
                         destination=resources[name]['destination'],
                         when='@%s%s' % (release['version'],
                             resources[name].get('variant', "")),
                         placement=resources[name].get('placement', None))
        else:
            version(release['version'], release['md5'], url=llvm_url % release)

            for name, md5 in release['resources'].items():
                resource(name=name,
                         url=resources[name]['url'] % release,
                         md5=md5,
                         destination=resources[name]['destination'],
                         when='@%s%s' % (release['version'],
                             resources[name].get('variant', "")),
                         placement=resources[name].get('placement', None))

    conflicts('+clang_extra', when='~clang')
    conflicts('+lldb',        when='~clang')

    def setup_environment(self, spack_env, run_env):
        spack_env.set('CXXFLAGS', self.compiler.cxx11_flag)

    def build_type(self):
        if '+debug' in self.spec:
            return 'RelWithDebInfo'
        else:
            return 'Release'

    def cmake_args(self):
        spec = self.spec

        cmake_args = [
            '-DLLVM_REQUIRES_RTTI:BOOL=ON',
            '-DCLANG_DEFAULT_OPENMP_RUNTIME:STRING=libomp',
<<<<<<< HEAD
            '-DPYTHON_EXECUTABLE:PATH=%s' % spec['python'].executable
        ])
=======
            '-DPYTHON_EXECUTABLE:PATH=%s/bin/python' % spec['python'].prefix
        ]
>>>>>>> 281ba994

        if '+gold' in spec:
            cmake_args.append('-DLLVM_BINUTILS_INCDIR=' +
                              spec['binutils'].prefix.include)
        if '+polly' in spec:
            cmake_args.append('-DLINK_POLLY_INTO_TOOLS:Bool=ON')
        else:
            cmake_args.extend(['-DLLVM_EXTERNAL_POLLY_BUILD:Bool=OFF',
                               '-DLLVM_TOOL_POLLY_BUILD:Bool=OFF',
                               '-DLLVM_POLLY_BUILD:Bool=OFF',
                               '-DLLVM_POLLY_LINK_INTO_TOOLS:Bool=OFF'])

        if '+clang' not in spec:
            cmake_args.append('-DLLVM_EXTERNAL_CLANG_BUILD:Bool=OFF')
        if '+lldb' not in spec:
            cmake_args.extend(['-DLLVM_EXTERNAL_LLDB_BUILD:Bool=OFF',
                               '-DLLVM_TOOL_LLDB_BUILD:Bool=OFF'])
        if '+internal_unwind' not in spec:
            cmake_args.append('-DLLVM_EXTERNAL_LIBUNWIND_BUILD:Bool=OFF')
        if '+libcxx' not in spec:
            cmake_args.append('-DLLVM_EXTERNAL_LIBCXX_BUILD:Bool=OFF')
            cmake_args.append('-DLLVM_EXTERNAL_LIBCXXABI_BUILD:Bool=OFF')
        if '+compiler-rt' not in spec:
            cmake_args.append('-DLLVM_EXTERNAL_COMPILER_RT_BUILD:Bool=OFF')

        if '+shared_libs' in spec:
            cmake_args.append('-DBUILD_SHARED_LIBS:Bool=ON')

        if '+link_dylib' in spec:
            cmake_args.append('-DLLVM_LINK_LLVM_DYLIB:Bool=ON')

        if '+all_targets' not in spec:  # all is default on cmake
            targets = ['CppBackend', 'NVPTX', 'AMDGPU']
            if 'x86' in spec.architecture.target.lower():
                targets.append('X86')
            elif 'arm' in spec.architecture.target.lower():
                targets.append('ARM')
            elif 'aarch64' in spec.architecture.target.lower():
                targets.append('AArch64')
            elif 'sparc' in spec.architecture.target.lower():
                targets.append('sparc')
            elif ('ppc' in spec.architecture.target.lower() or
                  'power' in spec.architecture.target.lower()):
                targets.append('PowerPC')

            cmake_args.append(
                '-DLLVM_TARGETS_TO_BUILD:Bool=' + ';'.join(targets))

        if spec.satisfies('@4.0.0:') and spec.satisfies('platform=linux'):
            cmake_args.append('-DCMAKE_BUILD_WITH_INSTALL_RPATH=1')

        return cmake_args

    @run_after('install')
    def post_install(self):
        with working_dir(self.build_directory):
            install_tree('bin', join_path(self.prefix, 'libexec', 'llvm'))<|MERGE_RESOLUTION|>--- conflicted
+++ resolved
@@ -339,13 +339,8 @@
         cmake_args = [
             '-DLLVM_REQUIRES_RTTI:BOOL=ON',
             '-DCLANG_DEFAULT_OPENMP_RUNTIME:STRING=libomp',
-<<<<<<< HEAD
-            '-DPYTHON_EXECUTABLE:PATH=%s' % spec['python'].executable
-        ])
-=======
-            '-DPYTHON_EXECUTABLE:PATH=%s/bin/python' % spec['python'].prefix
+            '-DPYTHON_EXECUTABLE:PATH={0}'.format(spec['python'].executable),
         ]
->>>>>>> 281ba994
 
         if '+gold' in spec:
             cmake_args.append('-DLLVM_BINUTILS_INCDIR=' +
