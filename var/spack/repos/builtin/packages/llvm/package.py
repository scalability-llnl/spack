--- conflicted
+++ resolved
@@ -36,12 +36,12 @@
     @classmethod
     def filter_detected_exes(cls, prefix, exes_in_prefix):
         # Executables like lldb-vscode-X are daemon listening on some port and would hang Spack
-<<<<<<< HEAD
         # during detection. clang-cpp, etc. are dev tools that we don't need to test. clang-cl
         # should only be found on Windows.
         reject_list = [
             r"vscode",
             r"cpp",
+            r"ocl",
             r"gpu",
             r"tidy",
             r"rename",
@@ -66,14 +66,6 @@
             reject_list.append(r"cl")
 
         reject = re.compile(rf"-({'|'.join(reject_list)})")
-=======
-        # during detection. clang-cl, clang-cpp, etc. are dev tools that we don't need to test
-        reject = re.compile(
-            r"-(vscode|cpp|cl|ocl|gpu|tidy|rename|scan-deps|format|refactor|offload|"
-            r"check|query|doc|move|extdef|apply|reorder|change-namespace|"
-            r"include-fixer|import-test|dap|server)"
-        )
->>>>>>> 94bd7b9a
         return [x for x in exes_in_prefix if not reject.search(x)]
 
 
