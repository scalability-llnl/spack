--- conflicted
+++ resolved
@@ -393,8 +393,4 @@
             cmake(*cmake_args)
             make()
             make("install")
-<<<<<<< HEAD
-            cp('-a', 'bin/', prefix)
-=======
-            install_tree("bin", join_path(prefix, "libexec", "llvm"))
->>>>>>> e12e9996
+            install_tree("bin", join_path(prefix, "libexec", "llvm"))