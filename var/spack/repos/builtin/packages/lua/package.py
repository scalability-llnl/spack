# Copyright 2013-2022 Lawrence Livermore National Security, LLC and other
# Spack Project Developers. See the top-level COPYRIGHT file for details.
#
# SPDX-License-Identifier: (Apache-2.0 OR MIT)

import glob
import os

import spack.build_environment
from spack.pkgkit import *
from spack.util.executable import Executable

<<<<<<< HEAD
from spack.util.package import *
=======
>>>>>>> 72e594fb

class LuaImplPackage(MakefilePackage):
    """Specialized class for lua *implementations*

    This exists to ensure that lua, luajit and luajit-openresty all initialize extension
    packages the same way and provide luarocks the same way."""

    extendable = True

    variant(
        "fetcher",
        default="curl",
        values=("curl", "wget"),
        description="Fetcher to use in the LuaRocks package manager",
    )

    phases = MakefilePackage.phases + ["add_luarocks"]
    #: This attribute is used in UI queries that need to know the build
    #: system base class
    build_system_class = "LuaImplPackage"

    lua_version_override = None

    def __init__(self, *args, **kwargs):
        super(LuaImplPackage, self).__init__(*args, **kwargs)
        self.lua_dir_name = "lua"
        pass

    def __verdir(self):
        return (
            str(self.version.up_to(2))
            if self.lua_version_override is None
            else self.lua_version_override
        )

    @property
    def lua_lib_dir(self):
        return os.path.join("lib", self.lua_dir_name, self.__verdir())

    @property
    def lua_lib64_dir(self):
        return os.path.join("lib64", self.lua_dir_name, self.__verdir())

    @property
    def lua_share_dir(self):
        return os.path.join("share", self.lua_dir_name, self.__verdir())

    # luarocks needs unzip for some packages (e.g. lua-luaposix)
    depends_on("unzip", type="run")

    # luarocks needs a fetcher (curl/wget), unfortunately I have not found
    # how to force a choice for curl or wget, but curl seems the default.
    depends_on("curl", when="fetcher=curl", type="run")
    depends_on("wget", when="fetcher=wget", type="run")

    resource(
        name="luarocks",
        url="https://luarocks.github.io/luarocks/releases/" "luarocks-3.8.0.tar.gz",
        sha256="56ab9b90f5acbc42eb7a94cf482e6c058a63e8a1effdf572b8b2a6323a06d923",
        destination="luarocks",
        placement="luarocks",
    )

    def symlink_luajit(self):
        """helper for luajit-like packages that need symlinks"""
        if not self.spec.satisfies("+lualinks"):
            return

        with working_dir(self.prefix.bin):
            if not os.path.exists(self.prefix.bin.lua):
                luajits = find(self.prefix.bin, "luajit*")
                assert len(luajits) >= 1
                luajit = luajits[0]
                if os.path.islink(luajit):
                    luajit = os.readlink(luajit)
                symlink(luajit, "lua")

        with working_dir(self.prefix.include):
            if not os.path.exists(self.prefix.include.lua):
                luajit_include_subdirs = glob.glob(
                    os.path.join(self.prefix.include, "luajit*")
                )
                assert len(luajit_include_subdirs) == 1
                symlink(luajit_include_subdirs[0], "lua")

        with working_dir(self.prefix.lib):
            for ext in ("." + spack.build_environment.dso_suffix, ".a"):
                luajit_libnames = glob.glob(
                    os.path.join(self.prefix.lib, "libluajit") + "*" + ext + "*"
                )
                real_lib = next(
                    lib
                    for lib in luajit_libnames
                    if os.path.isfile(lib) and not os.path.islink(lib)
                )
                symlink(real_lib, "liblua" + ext)

    def add_luarocks(self, spec, prefix):
        with working_dir(os.path.join("luarocks", "luarocks")):
            configure("--prefix=" + prefix, "--with-lua=" + prefix)
            make("build")
            make("install")

    def append_paths(self, paths, cpaths, path):
        paths.append(os.path.join(path, "?.lua"))
        paths.append(os.path.join(path, "?", "init.lua"))
        cpaths.append(os.path.join(path, "?.so"))

    def _setup_dependent_env_helper(self, env, dependent_spec):
        lua_paths = []
        for d in dependent_spec.traverse(
                deptypes=("build", "run"), deptype_query="run"
        ):
            if d.package.extends(self.spec):
                lua_paths.append(os.path.join(d.prefix, self.lua_lib_dir))
                lua_paths.append(os.path.join(d.prefix, self.lua_lib64_dir))
                lua_paths.append(os.path.join(d.prefix, self.lua_share_dir))

        lua_patterns = []
        lua_cpatterns = []
        for p in lua_paths:
            if os.path.isdir(p):
                self.append_paths(lua_patterns, lua_cpatterns, p)

        # Always add this package's paths
        for p in (
                os.path.join(self.spec.prefix, self.lua_lib_dir),
                os.path.join(self.spec.prefix, self.lua_lib64_dir),
                os.path.join(self.spec.prefix, self.lua_share_dir),
        ):
            self.append_paths(lua_patterns, lua_cpatterns, p)

        return lua_patterns, lua_cpatterns

    def setup_dependent_build_environment(self, env, dependent_spec):
        lua_patterns, lua_cpatterns = self._setup_dependent_env_helper(
            env, dependent_spec
        )

        env.prepend_path("LUA_PATH", ";".join(lua_patterns), separator=";")
        env.prepend_path("LUA_CPATH", ";".join(lua_cpatterns), separator=";")

    def setup_dependent_run_environment(self, env, dependent_spec):
        # For run time environment set only the path for dependent_spec and
        # prepend it to LUAPATH
        lua_patterns, lua_cpatterns = self._setup_dependent_env_helper(
            env, dependent_spec
        )

        if dependent_spec.package.extends(self.spec):
            env.prepend_path("LUA_PATH", ";".join(lua_patterns), separator=";")
            env.prepend_path("LUA_CPATH", ";".join(lua_cpatterns), separator=";")

    def setup_run_environment(self, env):
        env.prepend_path(
            "LUA_PATH",
            os.path.join(self.spec.prefix, self.lua_share_dir, "?.lua"),
            separator=";",
        )
        env.prepend_path(
            "LUA_PATH",
            os.path.join(self.spec.prefix, self.lua_share_dir, "?", "init.lua"),
            separator=";",
        )
        env.prepend_path(
            "LUA_PATH",
            os.path.join(self.spec.prefix, self.lua_lib_dir, "?.lua"),
            separator=";",
        )
        env.prepend_path(
            "LUA_PATH",
            os.path.join(self.spec.prefix, self.lua_lib_dir, "?", "init.lua"),
            separator=";",
        )
        env.prepend_path(
            "LUA_CPATH",
            os.path.join(self.spec.prefix, self.lua_lib_dir, "?.so"),
            separator=";",
        )

    @property
    def lua(self):
        return Executable(self.spec.prefix.bin.lua)

    @property
    def luarocks(self):
        return Executable(self.spec.prefix.bin.luarocks)

    def setup_dependent_package(self, module, dependent_spec):
        """
        Called before lua modules's install() methods.

        In most cases, extensions will only need to have two lines::

            luarocks('--tree=' + prefix, 'install', rock_spec_path)
        """
        # Lua extension builds can have lua and luarocks executable functions
        module.lua = Executable(self.spec.prefix.bin.lua)
        module.luarocks = Executable(self.spec.prefix.bin.luarocks)


class Lua(LuaImplPackage):
    """The Lua programming language interpreter and library."""

    homepage = "https://www.lua.org"
    url = "https://www.lua.org/ftp/lua-5.3.4.tar.gz"

    version('5.3.5', sha256='0c2eed3f960446e1a3e4b9a1ca2f3ff893b6ce41942cf54d5dd59ab4b3b058ac')
    version('5.3.4', sha256='f681aa518233bc407e23acf0f5887c884f17436f000d453b2491a9f11a52400c')
    version('5.3.2', sha256='c740c7bb23a936944e1cc63b7c3c5351a8976d7867c5252c8854f7b2af9da68f')
    version('5.3.1', sha256='072767aad6cc2e62044a66e8562f51770d941e972dc1e4068ba719cd8bffac17')
    version('5.3.0', sha256='ae4a5eb2d660515eb191bfe3e061f2b8ffe94dce73d32cfd0de090ddcc0ddb01')
    version('5.2.4', sha256='b9e2e4aad6789b3b63a056d442f7b39f0ecfca3ae0f1fc0ae4e9614401b69f4b')
    version('5.2.3', sha256='13c2fb97961381f7d06d5b5cea55b743c163800896fd5c5e2356201d3619002d')
    version('5.2.2', sha256='3fd67de3f5ed133bf312906082fa524545c6b9e1b952e8215ffbd27113f49f00')
    version('5.2.1', sha256='64304da87976133196f9e4c15250b70f444467b6ed80d7cfd7b3b982b5177be5')
    version('5.2.0', sha256='cabe379465aa8e388988073d59b69e76ba0025429d2c1da80821a252cdf6be0d')
    version('5.1.5', sha256='2640fc56a795f29d28ef15e13c34a47e223960b0240e8cb0a82d9b0738695333')
    version('5.1.4', sha256='b038e225eaf2a5b57c9bcc35cd13aa8c6c8288ef493d52970c9545074098af3a')
    version('5.1.3', sha256='6b5df2edaa5e02bf1a2d85e1442b2e329493b30b0c0780f77199d24f087d296d')

    variant("pcfile", default=False, description="Add patch for lua.pc generation")
    variant('shared', default=True,
            description='Builds a shared version of the library')

    provides('lua-lang@5.1', when='@5.1:5.1.99')
    provides('lua-lang@5.2', when='@5.2:5.2.99')
    provides('lua-lang@5.3', when='@5.3:5.3.99')

    depends_on('ncurses+termlib')
    depends_on('readline')

    patch(
        "http://lua.2524044.n2.nabble.com/attachment/7666421/0/pkg-config.patch",
        sha256="208316c2564bdd5343fa522f3b230d84bd164058957059838df7df56876cb4ae",
        when="+pcfile"
    )

    def install(self, spec, prefix):
        if spec.satisfies("platform=darwin"):
            target = 'macosx'
        else:
            target = 'linux'
        make('INSTALL_TOP=%s' % prefix,
             'MYLDFLAGS=' + ' '.join((
                 spec['readline'].libs.search_flags,
                 spec['ncurses'].libs.search_flags)),
             'MYLIBS=%s' % spec['ncurses'].libs.link_flags,
             'CC=%s -std=gnu99 %s' % (spack_cc,
                                      self.compiler.cc_pic_flag),
             target)
        make('INSTALL_TOP=%s' % prefix,
             'install')

        if '+shared' in spec:
            static_to_shared_library(join_path(prefix.lib, 'liblua.a'),
                                     arguments=['-lm', '-ldl'],
                                     version=self.version,
                                     compat_version=self.version.up_to(2))

        # compatibility with ax_lua.m4 from autoconf-archive
        # https://www.gnu.org/software/autoconf-archive/ax_lua.html
        if '+shared' in spec:
            with working_dir(prefix.lib):
                # e.g., liblua.so.5.1.5
                src_path = 'liblua.{0}.{1}'.format(dso_suffix,
                                                   str(self.version.up_to(3)))

                # For lua version 5.1.X, the symlinks should be:
                # liblua5.1.so
                # liblua51.so
                # liblua-5.1.so
                # liblua-51.so
                version_formats = [str(self.version.up_to(2)),
                                   Version(str(self.version.up_to(2))).joined]
                for version_str in version_formats:
                    for joiner in ['', '-']:
                        dest_path = 'liblua{0}{1}.{2}'.format(joiner,
                                                              version_str,
                                                              dso_suffix)
                        os.symlink(src_path, dest_path)

    @run_after('install')
    def link_pkg_config(self):
        if "+pcfile" in self.spec:
            symlink(join_path(self.prefix.lib, 'pkgconfig', 'lua5.3.pc'),
                    join_path(self.prefix.lib, 'pkgconfig', 'lua.pc'))<|MERGE_RESOLUTION|>--- conflicted
+++ resolved
@@ -6,14 +6,12 @@
 import glob
 import os
 
+from llnl.util.filesystem import join_path
+
 import spack.build_environment
-from spack.pkgkit import *
+from spack.util.package import *
 from spack.util.executable import Executable
 
-<<<<<<< HEAD
-from spack.util.package import *
-=======
->>>>>>> 72e594fb
 
 class LuaImplPackage(MakefilePackage):
     """Specialized class for lua *implementations*
