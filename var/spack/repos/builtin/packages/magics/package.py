--- conflicted
+++ resolved
@@ -6,12 +6,7 @@
 import glob
 import os
 
-<<<<<<< HEAD
 from spack.package import *
-from spack.pkg.builtin.boost import Boost
-=======
-from spack import *
->>>>>>> 97792f04
 
 
 class Magics(CMakePackage):
