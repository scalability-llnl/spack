# Copyright 2013-2021 Lawrence Livermore National Security, LLC and other
# Spack Project Developers. See the top-level COPYRIGHT file for details.
#
# SPDX-License-Identifier: (Apache-2.0 OR MIT)


from spack import *


class Magma(CMakePackage, CudaPackage, ROCmPackage):
    """The MAGMA project aims to develop a dense linear algebra library similar
       to LAPACK but for heterogeneous/hybrid architectures, starting with
       current "Multicore+GPU" systems.
    """

    homepage = "http://icl.cs.utk.edu/magma/"
    git = 'https://bitbucket.org/icl/magma'
    url = "http://icl.cs.utk.edu/projectsfiles/magma/downloads/magma-2.2.0.tar.gz"
    maintainers = ['stomov', 'luszczek', 'G-Ragghianti']

    test_requires_compiler = True

<<<<<<< HEAD
    version('devel', git='https://bitbucket.org/icl/magma')
    version('2.6.0', sha256='b97cfd67a6ac534a4d20ac5bb561ec6c2286c6d0ec04cdb4ad5f0d44a47cc003')
=======
    version('master', branch='master')
    version('2.6.0', sha256='1758c9347a7e5e98236d1a23aa9db4b5fcbb2bcd0c4784191a1fedd10c3d8df0')
>>>>>>> f859ece3
    version('2.5.4', sha256='7734fb417ae0c367b418dea15096aef2e278a423e527c615aab47f0683683b67')
    version('2.5.3', sha256='c602d269a9f9a3df28f6a4f593be819abb12ed3fa413bba1ff8183de721c5ef6')
    version('2.5.2', sha256='065feb85558f9dd6f4cc4db36ac633a3f787827fc832d0b578a049a43a195620')
    version('2.5.1', sha256='ce32c199131515336b30c92a907effe0c441ebc5c5bdb255e4b06b2508de109f')
    version('2.5.0', sha256='4fd45c7e46bd9d9124253e7838bbfb9e6003c64c2c67ffcff02e6c36d2bcfa33')
    version('2.4.0', sha256='4eb839b1295405fd29c8a6f5b4ed578476010bf976af46573f80d1169f1f9a4f')
    version('2.3.0', sha256='010a4a057d7aa1e57b9426bffc0958f3d06913c9151463737e289e67dd9ea608')
    version('2.2.0', sha256='df5d4ace417e5bf52694eae0d91490c6bde4cde1b0da98e8d400c5c3a70d83a2')

    variant('fortran', default=True,
            description='Enable Fortran bindings support')
    variant('shared', default=True,
            description='Enable shared library')
    variant('cuda', default=True, description='Build with CUDA')
    variant('cuda_arch', default='none', multi=True,
            description='Specify CUDA architecture(s)')

    depends_on('blas')
    depends_on('lapack')
    depends_on('cuda@8:', when='@2.5.1:')  # See PR #14471
<<<<<<< HEAD
    depends_on('hip@:4.0.0', when='+rocm')
    depends_on('hsa-rocr-dev@:4.0.0', when='+rocm')
    depends_on('llvm-amdgpu@:4.0.0', when='+rocm')
=======
>>>>>>> f859ece3
    depends_on('rocblas', when='+rocm')

    conflicts('~cuda', when='~rocm', msg='Either CUDA or HIP support must be enabled')
    conflicts('+rocm', when='+cuda', msg='CUDA must be disabled to support HIP (ROCm)')
    conflicts('+rocm', when='@:2.5.4', msg='HIP support starts in version 2.6.0')
    conflicts('cuda_arch=none', when='+cuda',
              msg='Please indicate a CUDA arch value or values')

    # currently not compatible with CUDA-11
    # https://bitbucket.org/icl/magma/issues/22/cuda-11-changes-issue
    # https://bitbucket.org/icl/magma/issues/25/error-cusparsesolveanalysisinfo_t-does-not
    conflicts('^cuda@11:', when='@:2.5.3')

    patch('ibm-xl.patch', when='@2.2:2.5.0%xl')
    patch('ibm-xl.patch', when='@2.2:2.5.0%xl_r')
    patch('magma-2.3.0-gcc-4.8.patch', when='@2.3.0%gcc@:4.8')
    patch('magma-2.5.0.patch', when='@2.5.0')
    patch('magma-2.5.0-cmake.patch', when='@2.5.0')
    patch('cmake-W.patch', when='@2.5.0:%nvhpc')
    patch('sm_37.patch', when='@2.5.4 cuda_arch=37')

    @run_before('cmake')
    def generate_cuda(self):
        backend = 'cuda'
        cuda_arch = self.spec.variants['cuda_arch'].value
        gpu_target = ' '.join('sm_{0}'.format(i) for i in cuda_arch)
        if '+rocm' in self.spec:
            backend = 'hip'
            gpu_target = self.spec.variants['amdgpu_target'].value
        with open('make.inc', 'w') as inc:
            inc.write('FORT = true\n')
            inc.write('GPU_TARGET = %s\n' % gpu_target)
            inc.write('BACKEND = %s\n' % backend)
        make('generate')
    

    def cmake_args(self):
        spec = self.spec
        options = []

        options.extend([
            '-DCMAKE_INSTALL_PREFIX=%s' % self.prefix,
            '-DCMAKE_INSTALL_NAME_DIR:PATH=%s/lib' % self.prefix,
            '-DBLAS_LIBRARIES=%s' % spec['blas'].libs.joined(';'),
            # As of MAGMA v2.3.0, CMakeLists.txt does not use the variable
            # BLAS_LIBRARIES, but only LAPACK_LIBRARIES, so we need to
            # explicitly add blas to LAPACK_LIBRARIES.
            '-DLAPACK_LIBRARIES=%s' %
            (spec['lapack'].libs + spec['blas'].libs).joined(';')
        ])

        options += ['-DBUILD_SHARED_LIBS=%s' %
                    ('ON' if ('+shared' in spec) else 'OFF')]

        if spec.satisfies('%cce'):
            options += ['-DCUDA_NVCC_FLAGS=-allow-unsupported-compiler']

        if '+fortran' in spec:
            options.extend([
                '-DUSE_FORTRAN=yes'
            ])
            if spec.satisfies('%xl') or spec.satisfies('%xl_r'):
                options.extend([
                    '-DCMAKE_Fortran_COMPILER=%s' % self.compiler.f77
                ])

            if spec.satisfies('%cce'):
                options.append('-DCMAKE_Fortran_FLAGS=-ef')

        if spec.satisfies('^cuda'):
            cuda_arch = self.spec.variants['cuda_arch'].value
            if '@:2.2.0' in spec:
                capabilities = ' '.join('sm{0}'.format(i) for i in cuda_arch)
                options.extend(['-DGPU_TARGET=' + capabilities])
            else:
                capabilities = ' '.join('sm_{0}'.format(i) for i in cuda_arch)
                options.extend(['-DGPU_TARGET=' + capabilities])

        if '@2.5.0' in spec:
            options.extend(['-DMAGMA_SPARSE=OFF'])
            if spec.compiler.name in ['xl', 'xl_r']:
                options.extend(['-DCMAKE_DISABLE_FIND_PACKAGE_OpenMP=TRUE'])

        if '+rocm' in spec:
            options.extend(['-DMAGMA_ENABLE_HIP=ON'])
            options.extend(['-DCMAKE_CXX_COMPILER=hipcc'])
        else:
            options.extend(['-DMAGMA_ENABLE_CUDA=ON'])

        return options

    @run_after('install')
    def post_install(self):
        install('magmablas/atomics.cuh', self.prefix.include)
        install('control/magma_threadsetting.h', self.prefix.include)
        install('control/pthread_barrier.h', self.prefix.include)
        install('control/magma_internal.h', self.prefix.include)

    test_src_dir = 'example'

    @run_after('install')
    def cache_test_sources(self):
        """Copy the example source files after the package is installed to an
        install test subdirectory for use during `spack test run`."""
        self.cache_extra_test_sources([self.test_src_dir])

    def test(self):
        test_dir = join_path(self.install_test_root, self.test_src_dir)
        with working_dir(test_dir, create=False):
            magma_dir = 'MAGMADIR={0}'.format(self.prefix)
            cuda_dir = 'CUDADIR={0}'.format(self.spec['cuda'].prefix)
            blas_dir = 'OPENBLASDIR={0}'.format(self.spec['blas'].prefix)
            make(magma_dir, cuda_dir, blas_dir, 'c')
            self.run_test('./example_sparse',
                          purpose='MAGMA smoke test - sparse solver')
            self.run_test('./example_sparse_operator',
                          purpose='MAGMA smoke test - sparse operator')
            self.run_test('./example_v1',
                          purpose='MAGMA smoke test - legacy v1 interface')
            self.run_test('./example_v2',
                          purpose='MAGMA smoke test - v2 interface')
            if '+fortran' in self.spec:
                make(magma_dir, cuda_dir, blas_dir, 'fortran')
                self.run_test('./example_f',
                              purpose='MAGMA smoke test - Fortran interface')
            make('clean')<|MERGE_RESOLUTION|>--- conflicted
+++ resolved
@@ -20,13 +20,7 @@
 
     test_requires_compiler = True
 
-<<<<<<< HEAD
-    version('devel', git='https://bitbucket.org/icl/magma')
-    version('2.6.0', sha256='b97cfd67a6ac534a4d20ac5bb561ec6c2286c6d0ec04cdb4ad5f0d44a47cc003')
-=======
     version('master', branch='master')
-    version('2.6.0', sha256='1758c9347a7e5e98236d1a23aa9db4b5fcbb2bcd0c4784191a1fedd10c3d8df0')
->>>>>>> f859ece3
     version('2.5.4', sha256='7734fb417ae0c367b418dea15096aef2e278a423e527c615aab47f0683683b67')
     version('2.5.3', sha256='c602d269a9f9a3df28f6a4f593be819abb12ed3fa413bba1ff8183de721c5ef6')
     version('2.5.2', sha256='065feb85558f9dd6f4cc4db36ac633a3f787827fc832d0b578a049a43a195620')
@@ -47,12 +41,6 @@
     depends_on('blas')
     depends_on('lapack')
     depends_on('cuda@8:', when='@2.5.1:')  # See PR #14471
-<<<<<<< HEAD
-    depends_on('hip@:4.0.0', when='+rocm')
-    depends_on('hsa-rocr-dev@:4.0.0', when='+rocm')
-    depends_on('llvm-amdgpu@:4.0.0', when='+rocm')
-=======
->>>>>>> f859ece3
     depends_on('rocblas', when='+rocm')
 
     conflicts('~cuda', when='~rocm', msg='Either CUDA or HIP support must be enabled')
