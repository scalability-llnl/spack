--- conflicted
+++ resolved
@@ -17,10 +17,6 @@
     url = "http://icl.cs.utk.edu/projectsfiles/magma/downloads/magma-2.2.0.tar.gz"
     maintainers = ['stomov', 'luszczek']
 
-<<<<<<< HEAD
-    version('2.3.0', '9aaf85a338d3a17303e0c69f86f0ec52')
-    version('2.2.0', '6c1ebf4cdf63eb302ff6258ff8c49217')
-=======
     version('2.5.4', sha256='7734fb417ae0c367b418dea15096aef2e278a423e527c615aab47f0683683b67')
     version('2.5.3', sha256='c602d269a9f9a3df28f6a4f593be819abb12ed3fa413bba1ff8183de721c5ef6')
     version('2.5.2', sha256='065feb85558f9dd6f4cc4db36ac633a3f787827fc832d0b578a049a43a195620')
@@ -29,7 +25,6 @@
     version('2.4.0', sha256='4eb839b1295405fd29c8a6f5b4ed578476010bf976af46573f80d1169f1f9a4f')
     version('2.3.0', sha256='010a4a057d7aa1e57b9426bffc0958f3d06913c9151463737e289e67dd9ea608')
     version('2.2.0', sha256='df5d4ace417e5bf52694eae0d91490c6bde4cde1b0da98e8d400c5c3a70d83a2')
->>>>>>> 60f4621a
 
     variant('fortran', default=True,
             description='Enable Fortran bindings support')
@@ -85,12 +80,6 @@
                     '-DCMAKE_Fortran_COMPILER=%s' % self.compiler.f77
                 ])
 
-<<<<<<< HEAD
-        if spec.satisfies('^cuda@9.0:'):
-            options.extend([
-                '-DGPU_TARGET=sm_30'
-            ])
-=======
         if spec.satisfies('^cuda'):
             cuda_arch = self.spec.variants['cuda_arch'].value
             if '@:2.2.0' in spec:
@@ -106,7 +95,6 @@
                 options.extend(['-DCMAKE_DISABLE_FIND_PACKAGE_OpenMP=TRUE'])
 
         return options
->>>>>>> 60f4621a
 
     @run_after('install')
     def post_install(self):
