--- conflicted
+++ resolved
@@ -45,14 +45,10 @@
     # other version.
     version('develop', branch='master')
 
-<<<<<<< HEAD
-    version('4.0.2', commit='f77a8b4fbd0d0fa016682db81aeb42a27bc9e9b9')
-=======
     version('4.1.0',
             '4c83fdcf083f8e2f5b37200a755db843cdb858811e25a8486ad36b2cbec0e11d',
             url='https://bit.ly/mfem-4-1', extension='.tar.gz',
             preferred=True)
->>>>>>> d0f5b69a
 
     # Tagged development version used by xSDK
     version('4.0.1-xsdk', commit='c55c80d17b82d80de04b849dd526e17044f8c99a')
