--- conflicted
+++ resolved
@@ -51,13 +51,8 @@
     # If this quick verification procedure fails, additional discussion
     # will be required to verify the new version.
 
-<<<<<<< HEAD
-    version('3.3.2-rc3', git='https://github.com/mfem/mfem',
-            tag='v3.3.2-rc3')
-=======
     version('3.3.2-rc4', git='https://github.com/mfem/mfem',
             tag='v3.3.2-rc4')
->>>>>>> 64c9c257
 
     version('laghos-v1.0', git='https://github.com/mfem/mfem',
             tag='laghos-v1.0')
