# Copyright 2013-2023 Lawrence Livermore National Security, LLC and other
# Spack Project Developers. See the top-level COPYRIGHT file for details.
#
# SPDX-License-Identifier: (Apache-2.0 OR MIT)

import re

from spack.package import *


class Migraphx(CMakePackage):
    """AMD's graph optimization engine."""

    homepage = "https://github.com/ROCmSoftwarePlatform/AMDMIGraphX"
    git = "https://github.com/ROCmSoftwarePlatform/AMDMIGraphX.git"
    url = "https://github.com/ROCmSoftwarePlatform/AMDMIGraphX/archive/rocm-5.5.0.tar.gz"
    tags = ["rocm"]

    maintainers("srekolam", "renjithravindrankannath")
    libraries = ["libmigraphx"]

    version("5.7.1", sha256="3e58c043a5a7d1357ee05725fd6cd41e190b070f1ba57f61300128429902089c")
    version("5.7.0", sha256="14f13554367d2d6490d66f8b5b739203225e7acce25085559e7c4acf29e2a4d5")
    version("5.6.1", sha256="b108c33f07572ffd880b20f6de06f1934ab2a1b41ae69095612322ac412fa91c")
    version("5.6.0", sha256="eaec90535d62002fd5bb264677ad4a7e30c55f18d2a287680d0495c7e60432b2")
    version("5.5.1", sha256="e71c4744f8ef6a1a99c179bbad94b8fe9bd7686eaa9397f376b70988c3341f0c")
    version("5.5.0", sha256="6084eb596b170f5e38f22b5fa37e66aa43a8cbc626712c9f03cde48c8fecfc8f")
    version("5.4.3", sha256="f83e7bbe5d6d0951fb2cf0abf7e8b3530e9a5e45f7cec6d760da055d6905d568")
    version("5.4.0", sha256="b6e7f4a1bf445ea0dae644ed5722369cde66fbee82a5917722f5d3f8c48b0a8c")
    version("5.3.3", sha256="91d91902bbedd5e1951a231e8e5c9a328360b128c731912ed17c8059df38e02a")
    version("5.3.0", sha256="d0b7283f42e03fb38b612868b8c94f46f27a6e0b019ae95fde5b9086582a1c69")
    version("5.2.3", sha256="03f7d49f2efdd2c7a6afcaa5a5db5103edc15047b0ff5e146a775cfb36b36af2")
    version("5.2.1", sha256="300d990e1b92ad27c3eba3e94ef34538730ca9556398b8b9f7d61d28bf66c57d")
    version("5.2.0", sha256="33afcdf52c6e0e3a2f939fcf30e87f712b8e8ef3633a3dc03a19fea359704925")
    version("5.1.3", sha256="686e068774500a46b6e6488370bbf5bd0bba6d19ecdb00636f951704d19c9ef2")
    version("5.1.0", sha256="6398efaef18a74f2a475aa21bd34bc7c077332a430ee3f6ba4fde6e6a6aa9f89")
    version(
        "5.0.2",
        sha256="3ef48ac03b909d1a1aa1f91f365ce64af2ce66635b6efb5ad0b207dc51ff2fd6",
        deprecated=True,
    )
    version(
        "5.0.0",
        sha256="779a91ccfa4c2576251189f0c646ff7707c3646319c7d5dd137872beb52d2953",
        deprecated=True,
    )
    version(
        "4.5.2",
        sha256="ecfd9a8e7967076f056d5b6a90b22f8919b82226443769b181193f16ebf58b83",
        deprecated=True,
    )
    version(
        "4.5.0",
        sha256="8d243a48406af7f960c03bc28a16fad931de8e008ae848799adae504cc5f1355",
        deprecated=True,
    )
    version(
        "4.3.1",
        sha256="e0b04da37aed937a2b2218059c189559a15460c191b5e9b00c7366c81c90b06e",
        deprecated=True,
    )
    version(
        "4.3.0",
        sha256="99cf202a5e86cf5502b0f8bf12f152dbd5a6aacc204b3d9d5efca67a54793408",
        deprecated=True,
    )
    version(
        "4.2.0",
        sha256="93f22f6c641dde5d7fb8abcbd99621b3c81e332e125a6f3a258d5e4cf2055f55",
        deprecated=True,
    )
    version(
        "4.1.0",
        sha256="f9b1d2e25cdbaf5d0bfb07d4c8ccef0abaa291757c4bce296c3b5b9488174045",
        deprecated=True,
    )
    version(
        "4.0.0",
        sha256="b8b845249626e9169353dbfa2530db468972a7569b248c8118ff19e029a12e55",
        deprecated=True,
    )
    version(
        "3.10.0",
        sha256="eda22b9af286afb7806e6b5d5ebb0d612dce87c9bad64ba5176fda1c2ed9c9b7",
        deprecated=True,
    )
    version(
        "3.9.0",
        sha256="7649689e06522302c07b39abb88bdcc3d4de18a7559d4f6a9e238e92b2074032",
        deprecated=True,
    )
    version(
        "3.8.0",
        sha256="08fa991349a2b95364b0a69be7960580c3e3fde2fda0f0c67bc41429ea2d67a0",
        deprecated=True,
    )
    version(
        "3.7.0",
        sha256="697c3c7babaa025eaabec630dbd8a87d10dc4fe35fafa3b0d3463aaf1fc46399",
        deprecated=True,
    )
    version(
        "3.5.0",
        sha256="5766f3b262468c500be5051a056811a8edfa741734a5c08c4ecb0337b7906377",
        deprecated=True,
    )

    def url_for_version(self, version):
        url = "https://github.com/ROCmSoftwarePlatform/AMDMIGraphX/archive/"
        if version <= Version("3.5.0"):
            url += "{0}.tar.gz".format(version)
        else:
            url += "rocm-{0}.tar.gz".format(version)

        return url

    patch("0001-Adding-nlohmann-json-include-directory.patch", when="@3.9.0:5.5")
    # Restrict Python 2.7 usage to fix the issue below
    # https://github.com/spack/spack/issues/24429
    patch("0002-restrict-python-2.7-usage.patch", when="@3.9.0:5.1.3")
    patch("0003-restrict-python-2.7-usage.patch", when="@5.2.0:5.4")
    patch("0004-restrict-python2.7-usage-for-5.5.0.patch", when="@5.5.0")
    patch("0005-Adding-half-include-directory-path-migraphx.patch", when="@5.6.0:")
    patch("0006-add-option-to-turn-off-ck.patch", when="@5.7")

    depends_on("cmake@3.5:", type="build")
    depends_on("protobuf", type="link")
    depends_on("blaze", type="build")
    depends_on("nlohmann-json", type="link")
    depends_on("msgpack-c", type="link")
    depends_on("half@1.12.0", type="link", when="@:5.5")
    depends_on("half@2:", when="@5.6:")
    depends_on("python@3.5:", type="build")
    depends_on("py-pybind11", type="build", when="@:4.0.0")
    depends_on("py-pybind11@2.6:", type="build", when="@4.1.0:")
    depends_on("pkgconfig", type="build", when="@5.3.0:")
<<<<<<< HEAD
=======
    depends_on("abseil-cpp")

>>>>>>> edda2ef4
    for ver in [
        "3.5.0",
        "3.7.0",
        "3.8.0",
        "3.9.0",
        "3.10.0",
        "4.0.0",
        "4.1.0",
        "4.2.0",
        "4.3.0",
        "4.3.1",
        "4.5.0",
        "4.5.2",
        "5.0.0",
        "5.0.2",
        "5.1.0",
        "5.1.3",
        "5.2.0",
        "5.2.1",
        "5.2.3",
        "5.3.0",
        "5.3.3",
        "5.4.0",
        "5.4.3",
        "5.5.0",
        "5.5.1",
        "5.6.0",
        "5.6.1",
        "5.7.0",
        "5.7.1",
    ]:
        depends_on("rocm-cmake@%s:" % ver, type="build", when="@" + ver)
        depends_on("hip@" + ver, when="@" + ver)
        depends_on("llvm-amdgpu@" + ver, when="@" + ver)
        depends_on("rocblas@" + ver, when="@" + ver)
        depends_on("miopen-hip@" + ver, when="@" + ver)

    for ver in ["5.7.0", "5.7.1"]:
        depends_on("composable-kernel@" + ver, when="@" + ver)

    @property
    def cmake_python_hints(self):
        """Include the python include path to the
        CMake based on current spec
        """
        python = self.spec["python"]
        return [self.define("Python_INCLUDE_DIR", python.package.config_vars["include"])]

    @classmethod
    def determine_version(cls, lib):
        match = re.search(r"lib\S*\.so\.\d+\.\d+\.(\d)(\d\d)(\d\d)", lib)
        if match:
            ver = "{0}.{1}.{2}".format(
                int(match.group(1)), int(match.group(2)), int(match.group(3))
            )
        else:
            ver = None
        return ver

    def cmake_args(self):
        spec = self.spec
        abspath = spec["abseil-cpp"].prefix.include
        args = ["-DCMAKE_CXX_COMPILER={0}/bin/clang++".format(self.spec["llvm-amdgpu"].prefix)]
        if "@3.9.0:" in self.spec:
            args.append(
                "-DNLOHMANN_JSON_INCLUDE={0}".format(self.spec["nlohmann-json"].prefix.include)
            )
        if self.spec["cmake"].satisfies("@3.16.0:"):
            args += self.cmake_python_hints
        if "@5.5.0:" in self.spec:
            args.append(self.define("CMAKE_CXX_FLAGS", "-I{0}".format(abspath)))
        if "@5.7" in self.spec:
            args.append(self.define("MIGRAPHX_USE_COMPOSABLEKERNEL", "OFF"))
        return args

    def test(self):
        if self.spec.satisfies("@:5.5.0"):
            print("Skipping: stand-alone tests")
            return
        test_dir = join_path(self.spec["migraphx"].prefix, "bin")
        with working_dir(test_dir, create=True):
            self.run_test("UnitTests")<|MERGE_RESOLUTION|>--- conflicted
+++ resolved
@@ -134,11 +134,8 @@
     depends_on("py-pybind11", type="build", when="@:4.0.0")
     depends_on("py-pybind11@2.6:", type="build", when="@4.1.0:")
     depends_on("pkgconfig", type="build", when="@5.3.0:")
-<<<<<<< HEAD
-=======
     depends_on("abseil-cpp")
 
->>>>>>> edda2ef4
     for ver in [
         "3.5.0",
         "3.7.0",
