# Copyright 2013-2024 Lawrence Livermore National Security, LLC and other
# Spack Project Developers. See the top-level COPYRIGHT file for details.
#
# SPDX-License-Identifier: (Apache-2.0 OR MIT)

import re

from spack.package import *


class Migraphx(CMakePackage):
    """AMD's graph optimization engine."""

    homepage = "https://github.com/ROCm/AMDMIGraphX"
    git = "https://github.com/ROCm/AMDMIGraphX.git"
    url = "https://github.com/ROCm/AMDMIGraphX/archive/rocm-6.1.2.tar.gz"
    tags = ["rocm"]

    maintainers("srekolam", "renjithravindrankannath")
    libraries = ["libmigraphx"]

    license("MIT")
    version("6.1.2", sha256="829f4a2bd9fe3dee130dfcca103ddc7691da18382f5b683aaca8f3ceceaef355")
    version("6.1.1", sha256="e14a62678e97356236b45921e24f28ff430d670fb70456c3e5ebfeeb22160811")
    version("6.1.0", sha256="2ba44146397624845c64f3898bb1b08837ad7a49f133329e58eb04c05d1f36ac")
    version("6.0.2", sha256="13f393f8fdf25275994dda07091a93eec867233cd2f99f9cb0df16fbabd53483")
    version("6.0.0", sha256="7bb3f5011da9b1f3b79707b06118c523c1259215f650c2ffa5622a7e1d88868f")
    version("5.7.1", sha256="3e58c043a5a7d1357ee05725fd6cd41e190b070f1ba57f61300128429902089c")
    version("5.7.0", sha256="14f13554367d2d6490d66f8b5b739203225e7acce25085559e7c4acf29e2a4d5")
    version("5.6.1", sha256="b108c33f07572ffd880b20f6de06f1934ab2a1b41ae69095612322ac412fa91c")
    version("5.6.0", sha256="eaec90535d62002fd5bb264677ad4a7e30c55f18d2a287680d0495c7e60432b2")
    version("5.5.1", sha256="e71c4744f8ef6a1a99c179bbad94b8fe9bd7686eaa9397f376b70988c3341f0c")
    version("5.5.0", sha256="6084eb596b170f5e38f22b5fa37e66aa43a8cbc626712c9f03cde48c8fecfc8f")
    with default_args(deprecated=True):
        version("5.4.3", sha256="f83e7bbe5d6d0951fb2cf0abf7e8b3530e9a5e45f7cec6d760da055d6905d568")
        version("5.4.0", sha256="b6e7f4a1bf445ea0dae644ed5722369cde66fbee82a5917722f5d3f8c48b0a8c")
        version("5.3.3", sha256="91d91902bbedd5e1951a231e8e5c9a328360b128c731912ed17c8059df38e02a")
        version("5.3.0", sha256="d0b7283f42e03fb38b612868b8c94f46f27a6e0b019ae95fde5b9086582a1c69")

<<<<<<< HEAD
    variant("asan", default=False, description="Build with address-sanitizer enabled or disabled")
=======
    depends_on("c", type="build")  # generated
    depends_on("cxx", type="build")  # generated
>>>>>>> 00ae96a7

    patch("0001-Adding-nlohmann-json-include-directory.patch", when="@:5.5")
    # Restrict Python 2.7 usage to fix the issue below
    # https://github.com/spack/spack/issues/24429
    patch("0003-restrict-python-2.7-usage.patch", when="@5.2.0:5.4")
    patch("0004-restrict-python2.7-usage-for-5.5.0.patch", when="@5.5.0")
    patch("0005-Adding-half-include-directory-path-migraphx.patch", when="@5.6.0:5.7")
    patch("0006-add-option-to-turn-off-ck.patch", when="@5.7")
    patch(
        "https://github.com/ROCm/AMDMIGraphX/commit/728bea3489c97c9e1ddda0a0ae527ffd2d70cb97.patch?full_index=1",
        sha256="3a8afd32208aa4f59fb31f898d243287771ebd409c7af7a4a785c586081e3711",
        when="@6.0",
    )

    patch(
        "https://github.com/ROCm/AMDMIGraphX/commit/624f8ef549522f64fdddad7f49a2afe1890b0b79.patch?full_index=1",
        sha256="410d0fd49f5f65089cd4f540c530c85896708b4fd94c67d15c2c279158aea85d",
        when="@6.0",
    )
    patch("0003-add-half-include-directory-migraphx-6.0.patch", when="@6.0:")

    depends_on("cmake@3.5:", type="build")
    depends_on("protobuf", type="link")
    depends_on("blaze", type="build")
    depends_on("nlohmann-json", type="link")
    depends_on("msgpack-c", type="link")
    depends_on("half@1.12.0", type="link", when="@:5.5")
    depends_on("half@2:", when="@5.6:")
    depends_on("python@3.5:", type="build")
    depends_on("py-pybind11@2.6:", type="build", when="@4.1.0:")
    depends_on("pkgconfig", type="build", when="@5.3.0:")
    depends_on("abseil-cpp")

    for ver in [
        "5.3.0",
        "5.3.3",
        "5.4.0",
        "5.4.3",
        "5.5.0",
        "5.5.1",
        "5.6.0",
        "5.6.1",
        "5.7.0",
        "5.7.1",
        "6.0.0",
        "6.0.2",
        "6.1.0",
        "6.1.1",
        "6.1.2",
    ]:
        depends_on(f"rocm-cmake@{ver}:", type="build", when=f"@{ver}")
        depends_on(f"hip@{ver}", when=f"@{ver}")
        depends_on(f"llvm-amdgpu@{ver}", when=f"@{ver}")
        depends_on(f"rocblas@{ver}", when=f"@{ver}")
        depends_on(f"miopen-hip@{ver}", when=f"@{ver}")

    for ver in ["6.0.0", "6.0.2", "6.1.0", "6.1.1", "6.1.2"]:
        depends_on(f"rocmlir@{ver}", when=f"@{ver}")

    @property
    def cmake_python_hints(self):
        """Include the python include path to the
        CMake based on current spec
        """
        python = self.spec["python"]
        return [self.define("Python_INCLUDE_DIR", python.package.config_vars["include"])]

    @classmethod
    def determine_version(cls, lib):
        match = re.search(r"lib\S*\.so\.\d+\.\d+\.(\d)(\d\d)(\d\d)", lib)
        if match:
            ver = "{0}.{1}.{2}".format(
                int(match.group(1)), int(match.group(2)), int(match.group(3))
            )
        else:
            ver = None
        return ver

    def setup_build_environment(self, env):
        if self.spec.satisfies("+asan"):
            env.set("CC", self.spec["llvm-amdgpu"].prefix.bin + "/clang")
            env.set("CXX", self.spec["llvm-amdgpu"].prefix.bin + "/clang++")
            env.set("ASAN_OPTIONS", "detect_leaks=0")
            env.set("CFLAGS", "-fsanitize=address -shared-libasan")
            env.set("CXXFLAGS", "-fsanitize=address -shared-libasan")
            env.set("LDFLAGS", "-fuse-ld=lld")

    def cmake_args(self):
        spec = self.spec
        abspath = spec["abseil-cpp"].prefix.include
        args = [
            self.define("CMAKE_CXX_COMPILER", f"{self.spec['llvm-amdgpu'].prefix}/bin/clang++"),
            self.define("NLOHMANN_JSON_INCLUDE", self.spec["nlohmann-json"].prefix.include),
        ]
        if self.spec["cmake"].satisfies("@3.16.0:"):
            args += self.cmake_python_hints
        if "@5.5.0:" in self.spec:
            args.append(self.define("CMAKE_CXX_FLAGS", "-I{0}".format(abspath)))
            args.append(self.define("MIGRAPHX_ENABLE_PYTHON", "OFF"))
        if "@5.7:" in self.spec:
            args.append(self.define("MIGRAPHX_USE_COMPOSABLEKERNEL", "OFF"))
            args.append(
                self.define("GPU_TARGETS", "gfx906;gfx908;gfx90a;gfx1030;gfx1100;gfx1101;gfx1102")
            )
        if self.spec.satisfies("@6.1:") and self.spec.satisfies("+asan"):
            args.append(
                self.define(
                    "CMAKE_CXX_FLAGS", "-fsanitize=address -shared-libasan -I{0}".format(abspath)
                )
            )
        return args

    def test(self):
        if self.spec.satisfies("@:5.5.0"):
            print("Skipping: stand-alone tests")
            return
        test_dir = join_path(self.spec["migraphx"].prefix, "bin")
        with working_dir(test_dir, create=True):
            self.run_test("UnitTests")<|MERGE_RESOLUTION|>--- conflicted
+++ resolved
@@ -37,12 +37,10 @@
         version("5.3.3", sha256="91d91902bbedd5e1951a231e8e5c9a328360b128c731912ed17c8059df38e02a")
         version("5.3.0", sha256="d0b7283f42e03fb38b612868b8c94f46f27a6e0b019ae95fde5b9086582a1c69")
 
-<<<<<<< HEAD
     variant("asan", default=False, description="Build with address-sanitizer enabled or disabled")
-=======
+
     depends_on("c", type="build")  # generated
     depends_on("cxx", type="build")  # generated
->>>>>>> 00ae96a7
 
     patch("0001-Adding-nlohmann-json-include-directory.patch", when="@:5.5")
     # Restrict Python 2.7 usage to fix the issue below
