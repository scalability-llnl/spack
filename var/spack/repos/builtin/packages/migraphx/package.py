# Copyright 2013-2023 Lawrence Livermore National Security, LLC and other
# Spack Project Developers. See the top-level COPYRIGHT file for details.
#
# SPDX-License-Identifier: (Apache-2.0 OR MIT)

import re

from spack.package import *


class Migraphx(CMakePackage):
    """AMD's graph optimization engine."""

    homepage = "https://github.com/ROCmSoftwarePlatform/AMDMIGraphX"
    git = "https://github.com/ROCmSoftwarePlatform/AMDMIGraphX.git"
    url = "https://github.com/ROCmSoftwarePlatform/AMDMIGraphX/archive/rocm-5.5.0.tar.gz"
    tags = ["rocm"]

    maintainers("srekolam", "renjithravindrankannath")
    libraries = ["libmigraphx"]

    version("5.7.1", sha256="3e58c043a5a7d1357ee05725fd6cd41e190b070f1ba57f61300128429902089c")
    version("5.7.0", sha256="14f13554367d2d6490d66f8b5b739203225e7acce25085559e7c4acf29e2a4d5")
    version("5.6.1", sha256="b108c33f07572ffd880b20f6de06f1934ab2a1b41ae69095612322ac412fa91c")
    version("5.6.0", sha256="eaec90535d62002fd5bb264677ad4a7e30c55f18d2a287680d0495c7e60432b2")
    version("5.5.1", sha256="e71c4744f8ef6a1a99c179bbad94b8fe9bd7686eaa9397f376b70988c3341f0c")
    version("5.5.0", sha256="6084eb596b170f5e38f22b5fa37e66aa43a8cbc626712c9f03cde48c8fecfc8f")
    version("5.4.3", sha256="f83e7bbe5d6d0951fb2cf0abf7e8b3530e9a5e45f7cec6d760da055d6905d568")
    version("5.4.0", sha256="b6e7f4a1bf445ea0dae644ed5722369cde66fbee82a5917722f5d3f8c48b0a8c")
    version("5.3.3", sha256="91d91902bbedd5e1951a231e8e5c9a328360b128c731912ed17c8059df38e02a")
    version("5.3.0", sha256="d0b7283f42e03fb38b612868b8c94f46f27a6e0b019ae95fde5b9086582a1c69")
    version("5.2.3", sha256="03f7d49f2efdd2c7a6afcaa5a5db5103edc15047b0ff5e146a775cfb36b36af2")
    version("5.2.1", sha256="300d990e1b92ad27c3eba3e94ef34538730ca9556398b8b9f7d61d28bf66c57d")
    version("5.2.0", sha256="33afcdf52c6e0e3a2f939fcf30e87f712b8e8ef3633a3dc03a19fea359704925")
    version("5.1.3", sha256="686e068774500a46b6e6488370bbf5bd0bba6d19ecdb00636f951704d19c9ef2")
    version("5.1.0", sha256="6398efaef18a74f2a475aa21bd34bc7c077332a430ee3f6ba4fde6e6a6aa9f89")
    version(
        "5.0.2",
        sha256="3ef48ac03b909d1a1aa1f91f365ce64af2ce66635b6efb5ad0b207dc51ff2fd6",
        deprecated=True,
    )
    version(
        "5.0.0",
        sha256="779a91ccfa4c2576251189f0c646ff7707c3646319c7d5dd137872beb52d2953",
        deprecated=True,
    )
    version(
        "4.5.2",
        sha256="ecfd9a8e7967076f056d5b6a90b22f8919b82226443769b181193f16ebf58b83",
        deprecated=True,
    )
    version(
        "4.5.0",
        sha256="8d243a48406af7f960c03bc28a16fad931de8e008ae848799adae504cc5f1355",
        deprecated=True,
    )
    version(
        "4.3.1",
        sha256="e0b04da37aed937a2b2218059c189559a15460c191b5e9b00c7366c81c90b06e",
        deprecated=True,
    )
    version(
        "4.3.0",
        sha256="99cf202a5e86cf5502b0f8bf12f152dbd5a6aacc204b3d9d5efca67a54793408",
        deprecated=True,
    )
    version(
        "4.2.0",
        sha256="93f22f6c641dde5d7fb8abcbd99621b3c81e332e125a6f3a258d5e4cf2055f55",
        deprecated=True,
    )
    version(
        "4.1.0",
        sha256="f9b1d2e25cdbaf5d0bfb07d4c8ccef0abaa291757c4bce296c3b5b9488174045",
        deprecated=True,
    )
    version(
        "4.0.0",
        sha256="b8b845249626e9169353dbfa2530db468972a7569b248c8118ff19e029a12e55",
        deprecated=True,
    )
    version(
        "3.10.0",
        sha256="eda22b9af286afb7806e6b5d5ebb0d612dce87c9bad64ba5176fda1c2ed9c9b7",
        deprecated=True,
    )
    version(
        "3.9.0",
        sha256="7649689e06522302c07b39abb88bdcc3d4de18a7559d4f6a9e238e92b2074032",
        deprecated=True,
    )
    version(
        "3.8.0",
        sha256="08fa991349a2b95364b0a69be7960580c3e3fde2fda0f0c67bc41429ea2d67a0",
        deprecated=True,
    )
    version(
        "3.7.0",
        sha256="697c3c7babaa025eaabec630dbd8a87d10dc4fe35fafa3b0d3463aaf1fc46399",
        deprecated=True,
    )
    version(
        "3.5.0",
        sha256="5766f3b262468c500be5051a056811a8edfa741734a5c08c4ecb0337b7906377",
        deprecated=True,
    )

    def url_for_version(self, version):
        url = "https://github.com/ROCmSoftwarePlatform/AMDMIGraphX/archive/"
        if version <= Version("3.5.0"):
            url += "{0}.tar.gz".format(version)
        else:
            url += "rocm-{0}.tar.gz".format(version)

        return url

    patch("0001-Adding-nlohmann-json-include-directory.patch", when="@3.9.0:5.5")
    # Restrict Python 2.7 usage to fix the issue below
    # https://github.com/spack/spack/issues/24429
    patch("0002-restrict-python-2.7-usage.patch", when="@3.9.0:5.1.3")
    patch("0003-restrict-python-2.7-usage.patch", when="@5.2.0:5.4")
    patch("0004-restrict-python2.7-usage-for-5.5.0.patch", when="@5.5.0")
    patch("0005-Adding-half-include-directory-path-migraphx.patch", when="@5.6.0:")
    patch("0006-add-option-to-turn-off-ck.patch", when="@5.7")

    depends_on("cmake@3.5:", type="build")
    depends_on("protobuf", type="link")
    depends_on("blaze", type="build")
    depends_on("nlohmann-json", type="link")
    depends_on("msgpack-c", type="link")
    depends_on("half@1.12.0", type="link", when="@:5.5")
    depends_on("half@2:", when="@5.6:")
    depends_on("python@3.5:", type="build")
    depends_on("py-pybind11", type="build", when="@:4.0.0")
    depends_on("py-pybind11@2.6:", type="build", when="@4.1.0:")
    depends_on("pkgconfig", type="build", when="@5.3.0:")
    depends_on("abseil-cpp")

    for ver in [
        "3.5.0",
        "3.7.0",
        "3.8.0",
        "3.9.0",
        "3.10.0",
        "4.0.0",
        "4.1.0",
        "4.2.0",
        "4.3.0",
        "4.3.1",
        "4.5.0",
        "4.5.2",
        "5.0.0",
        "5.0.2",
        "5.1.0",
        "5.1.3",
        "5.2.0",
        "5.2.1",
        "5.2.3",
        "5.3.0",
        "5.3.3",
        "5.4.0",
        "5.4.3",
        "5.5.0",
        "5.5.1",
        "5.6.0",
        "5.6.1",
        "5.7.0",
        "5.7.1",
    ]:
        depends_on("rocm-cmake@%s:" % ver, type="build", when="@" + ver)
        depends_on("hip@" + ver, when="@" + ver)
        depends_on("llvm-amdgpu@" + ver, when="@" + ver)
        depends_on("rocblas@" + ver, when="@" + ver)
        depends_on("miopen-hip@" + ver, when="@" + ver)

    for ver in ["5.7.0", "5.7.1"]:
        depends_on("composable-kernel@" + ver, when="@" + ver)

    @property
    def cmake_python_hints(self):
        """Include the python include path to the
        CMake based on current spec
        """
        python = self.spec["python"]
        return [self.define("Python_INCLUDE_DIR", python.package.config_vars["include"])]

    @classmethod
    def determine_version(cls, lib):
        match = re.search(r"lib\S*\.so\.\d+\.\d+\.(\d)(\d\d)(\d\d)", lib)
        if match:
            ver = "{0}.{1}.{2}".format(
                int(match.group(1)), int(match.group(2)), int(match.group(3))
            )
        else:
            ver = None
        return ver

    def cmake_args(self):
        spec = self.spec
        abspath = spec["abseil-cpp"].prefix.include
        args = ["-DCMAKE_CXX_COMPILER={0}/bin/clang++".format(self.spec["llvm-amdgpu"].prefix)]
        if "@3.9.0:" in self.spec:
            args.append(
                "-DNLOHMANN_JSON_INCLUDE={0}".format(self.spec["nlohmann-json"].prefix.include)
            )
        if self.spec["cmake"].satisfies("@3.16.0:"):
            args += self.cmake_python_hints
        if "@5.5.0:" in self.spec:
            args.append(self.define("CMAKE_CXX_FLAGS", "-I{0}".format(abspath)))
<<<<<<< HEAD
        if "@5.7" in self.spec:
            args.append(self.define("MIGRAPHX_USE_COMPOSABLEKERNEL", "OFF"))
=======
            args.append(self.define("MIGRAPHX_ENABLE_PYTHON", "OFF"))
>>>>>>> de64ce55
        return args

    def test(self):
        if self.spec.satisfies("@:5.5.0"):
            print("Skipping: stand-alone tests")
            return
        test_dir = join_path(self.spec["migraphx"].prefix, "bin")
        with working_dir(test_dir, create=True):
            self.run_test("UnitTests")<|MERGE_RESOLUTION|>--- conflicted
+++ resolved
@@ -207,12 +207,9 @@
             args += self.cmake_python_hints
         if "@5.5.0:" in self.spec:
             args.append(self.define("CMAKE_CXX_FLAGS", "-I{0}".format(abspath)))
-<<<<<<< HEAD
+            args.append(self.define("MIGRAPHX_ENABLE_PYTHON", "OFF"))
         if "@5.7" in self.spec:
             args.append(self.define("MIGRAPHX_USE_COMPOSABLEKERNEL", "OFF"))
-=======
-            args.append(self.define("MIGRAPHX_ENABLE_PYTHON", "OFF"))
->>>>>>> de64ce55
         return args
 
     def test(self):
