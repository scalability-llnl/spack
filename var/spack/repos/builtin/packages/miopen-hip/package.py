# Copyright 2013-2024 Lawrence Livermore National Security, LLC and other
# Spack Project Developers. See the top-level COPYRIGHT file for details.
#
# SPDX-License-Identifier: (Apache-2.0 OR MIT)

import re

from spack.package import *
from spack.pkg.builtin.boost import Boost


class MiopenHip(CMakePackage):
    """AMD's library for high performance machine learning primitives."""

    homepage = "https://github.com/ROCm/MIOpen"
    git = "https://github.com/ROCm/MIOpen.git"
    url = "https://github.com/ROCm/MIOpen/archive/rocm-6.0.2.tar.gz"
    tags = ["rocm"]

    maintainers("srekolam", "renjithravindrankannath")
    libraries = ["libMIOpen"]

    license("MIT")
    version("6.0.2", sha256="e6f671bd6af59f7470f42cda2ff9e77441d8f6c2105772bbf855d31da1085ffa")
    version("6.0.0", sha256="a0718a48353be30ff98118ade511f0c1b454e394d8f934aefe7dd6946562b2e9")
    version("5.7.1", sha256="912a658fe21ce6f1982b0f2ff251c3f7bb618f2e7e9876d983bcb54e3cd7129e")
    version("5.7.0", sha256="5cd0b62254469e1c246d5890d2b78f8aedcf42cf8a327eabc1a391b83bcd14e1")
    version("5.6.1", sha256="ff627d68ed9e52433a3c808b5d3ff179a398b77ce81b00cfea7b2c4da5162c6c")
    version("5.6.0", sha256="d620ddab5b488bdf81242654fefa337c6b71dc410c2ff26d30a4ee86a8d22d11")
    version("5.5.1", sha256="2cd75071b8ee876c69a94f028b6c8a9346d6d2fde7d4b64e6d635f3b6c994262")
    version("5.5.0", sha256="791087242551669e546225e36123c21663f0dad14dbcfd6d0ce0e7bad0ab0de1")
    version("5.4.3", sha256="37ffe2ed3d7942da8ea2f6bdb85c7a2f58e3ccd31767db158a322769d3604efd")
    version("5.4.0", sha256="b4153791f9eeee4cbc5534bc6ad8b32c0947bcd38e08b77ebe144065a4fa5456")
    version("5.3.3", sha256="7efc98215d23a2caaf212378c37e9a6484f54a4ed3e9660719286e4f287d3715")
    version("5.3.0", sha256="c5819f593d71beeda2eb24b89182912240cc40f83b2b8f9de695a8e230aa4ea6")
    with default_args(deprecated=True):
        version("5.2.3", sha256="28747847446955b3bab24f7fc65c1a6b863a12f12ad3a35e0312072482d38122")
        version("5.2.1", sha256="0977a8876d41bbd2fa268341c93892f35878d7efc1711194ad87582f877ff500")
        version("5.2.0", sha256="5fda69426e81df9f8fb6658e579176b9c4fcce3516fc8488d3cfd2b6f6f2b3b4")
        version("5.1.3", sha256="510461f5c5bdbcf8dc889099d1e5960b9f84bd845a9fc9154588a9898c701c1d")
        version("5.1.0", sha256="bb50201334d68addf153b84b88ab803027c4913d71bdbda6f5ccde3f672f6fdd")

    depends_on("cmake@3.5:", type="build")
    depends_on("pkgconfig", type="build")

    # TODO: replace this with an explicit list of components of Boost,
    # for instance depends_on('boost +filesystem')
    # See https://github.com/spack/spack/pull/22303 for reference
    depends_on(Boost.with_default_variants)
    depends_on("boost@1.67.0:1.73.0")
    depends_on("bzip2")
    depends_on("sqlite")
    depends_on("half")
    depends_on("zlib-api")

<<<<<<< HEAD
    patch("0001-Add-rocm-path-and-rocm-device-lib-path-flags.patch", when="@3.9.0:5.0.2")
    patch("miopen-hip-include-nlohmann-include-directory.patch", when="@5.4.0:5.7")
    patch("0002-add-include-dir-miopen-hip-6.0.0.patch", when="@6.0")

=======
    patch("miopen-hip-include-nlohmann-include-directory.patch", when="@5.4.0:")
>>>>>>> 3290e2c1
    patch(
        "https://github.com/ROCm/MIOpen/pull/2276/commits/f60aa1ff89f8fb596b4a6a4c70aa7d557803db87.patch?full_index=1",
        sha256="c777d9f4cd2bbfec632b38620c0f70bb0cce8da1",
        when="@5.7",
    )

    for ver in [
        "5.1.0",
        "5.1.3",
        "5.2.0",
        "5.2.1",
        "5.2.3",
        "5.3.0",
        "5.3.3",
        "5.4.0",
        "5.4.3",
        "5.5.0",
        "5.5.1",
        "5.6.0",
        "5.6.1",
        "5.7.0",
        "5.7.1",
        "6.0.0",
        "6.0.2",
    ]:
        depends_on(f"rocm-cmake@{ver}:", type="build", when=f"@{ver}")
        depends_on(f"hip@{ver}", when=f"@{ver}")
        depends_on(f"rocm-clang-ocl@{ver}", when=f"@{ver}")
        depends_on(f"rocblas@{ver}", when=f"@{ver}")

    for ver in ["5.1.0", "5.1.3", "5.2.0", "5.2.1", "5.2.3", "5.3.0", "5.3.3"]:
        depends_on(f"mlirmiopen@{ver}", when=f"@{ver}")

    for ver in ["5.5.1", "5.6.0", "5.6.1", "5.7.0", "5.7.1", "6.0.0", "6.0.2"]:
        depends_on("nlohmann-json", type="link")
        depends_on(f"composable-kernel@{ver}", when=f"@{ver}")
    for ver in ["5.4.0", "5.4.3", "5.5.0"]:
        depends_on("nlohmann-json", type="link")
<<<<<<< HEAD
        depends_on("rocmlir@" + ver, when="@" + ver)
    for ver in ["6.0.0", "6.0.2"]:
        depends_on("roctracer-dev@" + ver, when="@" + ver)
=======
        depends_on(f"rocmlir@{ver}", when=f"@{ver}")
>>>>>>> 3290e2c1

    def setup_build_environment(self, env):
        lib_dir = self.spec["zlib-api"].libs.directories[0]
        env.prepend_path("LIBRARY_PATH", lib_dir)

    def get_bitcode_dir(self):
        return self.spec["llvm-amdgpu"].prefix.amdgcn.bitcode

    @classmethod
    def determine_version(cls, lib):
        match = re.search(r"lib\S*\.so\.\d+\.\d+\.(\d)(\d\d)(\d\d)", lib)
        if match:
            ver = "{0}.{1}.{2}".format(
                int(match.group(1)), int(match.group(2)), int(match.group(3))
            )
        else:
            ver = None
        return ver

    def cmake_args(self):
        spec = self.spec

        args = [
            self.define("MIOPEN_BACKEND", "HIP"),
            self.define(
                "CMAKE_CXX_COMPILER", "{0}/bin/clang++".format(spec["llvm-amdgpu"].prefix)
            ),
            self.define(
                "MIOPEN_AMDGCN_ASSEMBLER", "{0}/bin/clang".format(spec["llvm-amdgpu"].prefix)
            ),
            self.define("Boost_USE_STATIC_LIBS", "Off"),
            self.define("HIP_PREFIX_PATH", spec["hip"].prefix),
            self.define("DEVICELIBS_PREFIX_PATH", self.get_bitcode_dir()),
        ]
        if self.spec.satisfies("@5.1.0:5.3"):
            mlir_inc = spec["mlirmiopen"].prefix.include
            args.append(self.define("CMAKE_CXX_FLAGS", "-I{0}".format(mlir_inc)))
        if self.spec.satisfies("@5.4.0:"):
            args.append(
                "-DNLOHMANN_JSON_INCLUDE={0}".format(self.spec["nlohmann-json"].prefix.include)
            )
        if self.spec.satisfies("@5.4.0:5.5.0"):
            args.append(self.define("MIOPEN_USE_COMPOSABLEKERNEL", "OFF"))
            args.append(self.define("MIOPEN_USE_MLIR", "ON"))
            args.append(self.define("MIOPEN_ENABLE_AI_KERNEL_TUNING", "OFF"))
        if self.spec.satisfies("@5.5.1:"):
            args.append(self.define("MIOPEN_USE_COMPOSABLEKERNEL", "ON"))
            args.append(self.define("MIOPEN_ENABLE_AI_KERNEL_TUNING", "OFF"))
            args.append(self.define("MIOPEN_USE_MLIR", "OFF"))
        if self.spec.satisfies("@5.7.0:"):
            args.append(self.define("MIOPEN_ENABLE_AI_IMMED_MODE_FALLBACK", "OFF"))
        args.append(
            "-DNLOHMANN_JSON_INCLUDE={0}".format(self.spec["nlohmann-json"].prefix.include)
        )
        if self.spec.satisfies("@6.0.0:"):
            args.append(
                "-DROCTRACER_INCLUDE_DIR={0}".format(self.spec["roctracer-dev"].prefix.include)
            )
            args.append("-DROCTRACER_LIB_DIR={0}".format(self.spec["roctracer-dev"].prefix.lib))
        return args<|MERGE_RESOLUTION|>--- conflicted
+++ resolved
@@ -53,14 +53,8 @@
     depends_on("half")
     depends_on("zlib-api")
 
-<<<<<<< HEAD
-    patch("0001-Add-rocm-path-and-rocm-device-lib-path-flags.patch", when="@3.9.0:5.0.2")
     patch("miopen-hip-include-nlohmann-include-directory.patch", when="@5.4.0:5.7")
     patch("0002-add-include-dir-miopen-hip-6.0.0.patch", when="@6.0")
-
-=======
-    patch("miopen-hip-include-nlohmann-include-directory.patch", when="@5.4.0:")
->>>>>>> 3290e2c1
     patch(
         "https://github.com/ROCm/MIOpen/pull/2276/commits/f60aa1ff89f8fb596b4a6a4c70aa7d557803db87.patch?full_index=1",
         sha256="c777d9f4cd2bbfec632b38620c0f70bb0cce8da1",
@@ -99,13 +93,9 @@
         depends_on(f"composable-kernel@{ver}", when=f"@{ver}")
     for ver in ["5.4.0", "5.4.3", "5.5.0"]:
         depends_on("nlohmann-json", type="link")
-<<<<<<< HEAD
-        depends_on("rocmlir@" + ver, when="@" + ver)
+        depends_on(f"rocmlir@{ver}", when=f"@{ver}")
     for ver in ["6.0.0", "6.0.2"]:
         depends_on("roctracer-dev@" + ver, when="@" + ver)
-=======
-        depends_on(f"rocmlir@{ver}", when=f"@{ver}")
->>>>>>> 3290e2c1
 
     def setup_build_environment(self, env):
         lib_dir = self.spec["zlib-api"].libs.directories[0]
