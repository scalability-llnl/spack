# Copyright 2013-2022 Lawrence Livermore National Security, LLC and other
# Spack Project Developers. See the top-level COPYRIGHT file for details.
#
# SPDX-License-Identifier: (Apache-2.0 OR MIT)

import re

from spack.package import *


class Miopengemm(CMakePackage):
    """An OpenCL general matrix multiplication (GEMM) API
    and kernel generator"""

    homepage = "https://github.com/ROCmSoftwarePlatform/MIOpenGEMM"
    git = "https://github.com/ROCmSoftwarePlatform/MIOpenGEMM.git"
<<<<<<< HEAD
    url = "https://github.com/ROCmSoftwarePlatform/MIOpenGEMM/archive/rocm-5.3.3.tar.gz"
=======
    url = "https://github.com/ROCmSoftwarePlatform/MIOpenGEMM/archive/rocm-5.3.0.tar.gz"
>>>>>>> 0f7f600d
    tags = ["rocm"]

    maintainers = ["srekolam", "renjithravindrankannath"]
    libraries = ["libmiopengemm"]

    def url_for_version(self, version):
        if version == Version("1.1.6"):
            return "https://github.com/ROCmSoftwarePlatform/MIOpenGEMM/archive/1.1.6.tar.gz"
        url = "https://github.com/ROCmSoftwarePlatform/MIOpenGEMM/archive/rocm-{0}.tar.gz"
        return url.format(version)

<<<<<<< HEAD
    version("5.3.3", sha256="4a9c92bebe59bf6e08bd48861b68b1801d9e8dc406250dc8637d36614a5884c8")
=======
    version("5.3.0", sha256="7e299daaca8e514bdb5b5efd9d9d3fc5cbfda68ad0117fe7cdbbf946b3f842cd")
>>>>>>> 0f7f600d
    version("5.2.3", sha256="de9eecf39e6620be1511923e990101e64c63c2f56d8491c8bf9ffd1033709c00")
    version("5.2.1", sha256="9cea190ee0a6645b6d3ce3e136a8e7d07cf4044e98014ccc82b5e5f8b468b1c1")
    version("5.2.0", sha256="10458fb07b56a7fbe165595d588b7bf5f1300c57bda2f3133c3687c7bae39ea8")
    version("5.1.3", sha256="c70fc9e2a6d47356a612e24f5757bf16fdf26e671bd53a0975c1a0978da740b6")
    version("5.1.0", sha256="e2b20cdc20a745bcb7a554852e6b4bd39274c7dcc13fc19a81a282fb4dfa475f")
    version(
        "5.0.2",
        sha256="64a6bf7c902af63d85563e29361763e9daa1fd3699490a91c222b057673612cc",
        deprecated=True,
    )
    version(
        "5.0.0",
        sha256="122cfb4e79476092e84f73f48540701c90fb87e0dc20cdf39f202d92e9ff5544",
        deprecated=True,
    )
    version(
        "4.5.2",
        sha256="e778e0ccb123cd637ac459b2aecdf0fdead158580479bc0adfc9a28879e1d1c9",
        deprecated=True,
    )
    version(
        "4.5.0",
        sha256="54ec908109a91f9022b61e63e3a1b9706cdcf133ba6fb3b39a65ca0e79be7747",
        deprecated=True,
    )
    version(
        "4.3.1",
        sha256="0aee2281d9b8c625e9bda8efff3067237d6155a53f6c720dcb4e3b3ec8bf8d14",
        deprecated=True,
    )
    version(
        "4.3.0",
        sha256="d32b3b98e695b7db2fd2faa6587a57728d1252d6d649dcb2db3102f98cd5930e",
        deprecated=True,
    )
    version(
        "4.2.0",
        sha256="a11fa063248ed339fe897ab4c5d338b7279035fa37fcbe0909e2c4c352aaefb1",
        deprecated=True,
    )
    version(
        "4.1.0",
        sha256="389328eb4a16565853691bd5b01a0eab978d99e3217329236ddc63a38b8dd4eb",
        deprecated=True,
    )
    version(
        "4.0.0",
        sha256="366d03facb1ec5f6f4894aa88859df1d7fea00fee0cbac5173d7577e9a8ba799",
        deprecated=True,
    )
    version(
        "3.10.0",
        sha256="66d844a17729ab25c1c2a243667d9714eb89fd51e42bfc014e2faf54a8642064",
        deprecated=True,
    )
    version(
        "3.9.0",
        sha256="8e1273c35d50e9fd92e303d9bcbdd42ddbfda20844b3248428e16b54928f6dc2",
        deprecated=True,
    )
    version(
        "3.8.0",
        sha256="d76f5b4b3b9d1e3589a92f667f39eab5b5ab54ec3c4e04d412035be3ec623547",
        deprecated=True,
    )
    version(
        "3.7.0",
        sha256="392b280ca564b120f6b24ec1fe8782cba08a8a5fb52938e8bc3dc887d3fd08fa",
        deprecated=True,
    )
    version(
        "1.1.6",
        sha256="9ab04903794c6a59432928eaec92c687d51e2b4fd29630cf227cbc49d56dc69b",
        deprecated=True,
    )

    variant(
        "build_type",
        default="Release",
        values=("Release", "Debug", "RelWithDebInfo"),
        description="CMake build type",
    )

    depends_on("cmake@3:", type="build")
    depends_on("rocm-cmake@3.5.0", type="build", when="@1.1.6")
    depends_on("rocm-opencl@3.5.0", when="@1.1.6")

    for ver in [
        "3.7.0",
        "3.8.0",
        "3.9.0",
        "3.10.0",
        "4.0.0",
        "4.1.0",
        "4.2.0",
        "4.3.0",
        "4.3.1",
        "4.5.0",
        "4.5.2",
        "5.0.0",
        "5.0.2",
        "5.1.0",
        "5.1.3",
        "5.2.0",
        "5.2.1",
        "5.2.3",
<<<<<<< HEAD
        "5.3.3",
=======
        "5.3.0",
>>>>>>> 0f7f600d
    ]:
        depends_on("rocm-cmake@" + ver, type="build", when="@" + ver)
        depends_on("rocm-opencl@" + ver, when="@" + ver)

    @classmethod
    def determine_version(cls, lib):
        match = re.search(r"lib\S*\.so\.\d+\.\d+\.(\d)(\d\d)(\d\d)", lib)
        if match:
            ver = "{0}.{1}.{2}".format(
                int(match.group(1)), int(match.group(2)), int(match.group(3))
            )
        else:
            ver = None
        return ver<|MERGE_RESOLUTION|>--- conflicted
+++ resolved
@@ -14,11 +14,7 @@
 
     homepage = "https://github.com/ROCmSoftwarePlatform/MIOpenGEMM"
     git = "https://github.com/ROCmSoftwarePlatform/MIOpenGEMM.git"
-<<<<<<< HEAD
     url = "https://github.com/ROCmSoftwarePlatform/MIOpenGEMM/archive/rocm-5.3.3.tar.gz"
-=======
-    url = "https://github.com/ROCmSoftwarePlatform/MIOpenGEMM/archive/rocm-5.3.0.tar.gz"
->>>>>>> 0f7f600d
     tags = ["rocm"]
 
     maintainers = ["srekolam", "renjithravindrankannath"]
@@ -30,11 +26,8 @@
         url = "https://github.com/ROCmSoftwarePlatform/MIOpenGEMM/archive/rocm-{0}.tar.gz"
         return url.format(version)
 
-<<<<<<< HEAD
     version("5.3.3", sha256="4a9c92bebe59bf6e08bd48861b68b1801d9e8dc406250dc8637d36614a5884c8")
-=======
     version("5.3.0", sha256="7e299daaca8e514bdb5b5efd9d9d3fc5cbfda68ad0117fe7cdbbf946b3f842cd")
->>>>>>> 0f7f600d
     version("5.2.3", sha256="de9eecf39e6620be1511923e990101e64c63c2f56d8491c8bf9ffd1033709c00")
     version("5.2.1", sha256="9cea190ee0a6645b6d3ce3e136a8e7d07cf4044e98014ccc82b5e5f8b468b1c1")
     version("5.2.0", sha256="10458fb07b56a7fbe165595d588b7bf5f1300c57bda2f3133c3687c7bae39ea8")
@@ -141,11 +134,8 @@
         "5.2.0",
         "5.2.1",
         "5.2.3",
-<<<<<<< HEAD
+        "5.3.0",
         "5.3.3",
-=======
-        "5.3.0",
->>>>>>> 0f7f600d
     ]:
         depends_on("rocm-cmake@" + ver, type="build", when="@" + ver)
         depends_on("rocm-opencl@" + ver, when="@" + ver)
