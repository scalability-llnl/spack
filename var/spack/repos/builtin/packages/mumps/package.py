--- conflicted
+++ resolved
@@ -228,11 +228,7 @@
         # As of version 5.2.0, MUMPS is able to take advantage
         # of the GEMMT BLAS extension. MKL and amdblis are the only
         # known BLAS implementation supported.
-<<<<<<< HEAD
-        if self.spec["blas"].name in INTEL_MATH_LIBRARIES and self.spec.satifies("@5.2.0:"):
-=======
         if self.spec["blas"].name in INTEL_MATH_LIBRARIES and self.spec.satisfies("@5.2.0:"):
->>>>>>> 29d784e5
             optf.append("-DGEMMT_AVAILABLE")
 
         if "@5.2.0: ^amdblis@3.0:" in self.spec:
