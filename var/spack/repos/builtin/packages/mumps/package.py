##############################################################################
# Copyright (c) 2013-2016, Lawrence Livermore National Security, LLC.
# Produced at the Lawrence Livermore National Laboratory.
#
# This file is part of Spack.
# Created by Todd Gamblin, tgamblin@llnl.gov, All rights reserved.
# LLNL-CODE-647188
#
# For details, see https://github.com/llnl/spack
# Please also see the LICENSE file for our notice and the LGPL.
#
# This program is free software; you can redistribute it and/or modify
# it under the terms of the GNU Lesser General Public License (as
# published by the Free Software Foundation) version 2.1, February 1999.
#
# This program is distributed in the hope that it will be useful, but
# WITHOUT ANY WARRANTY; without even the IMPLIED WARRANTY OF
# MERCHANTABILITY or FITNESS FOR A PARTICULAR PURPOSE. See the terms and
# conditions of the GNU Lesser General Public License for more details.
#
# You should have received a copy of the GNU Lesser General Public
# License along with this program; if not, write to the Free Software
# Foundation, Inc., 59 Temple Place, Suite 330, Boston, MA 02111-1307 USA
##############################################################################
from spack import *
import os
import sys
import glob


class Mumps(Package):
    """MUMPS: a MUltifrontal Massively Parallel sparse direct Solver"""

    homepage = "http://mumps.enseeiht.fr"
    url      = "http://mumps.enseeiht.fr/MUMPS_5.0.1.tar.gz"

<<<<<<< HEAD
    version('5.0.1', 'b477573fdcc87babe861f62316833db0', url='http://pkgs.fedoraproject.org/repo/pkgs/MUMPS/MUMPS_5.0.1.tar.gz/md5/b477573fdcc87babe861f62316833db0/MUMPS_5.0.1.tar.gz')
=======
    # Alternate location if main server is down.
    # version('5.0.1', 'b477573fdcc87babe861f62316833db0', url='http://pkgs.fedoraproject.org/repo/pkgs/MUMPS/MUMPS_5.0.1.tar.gz/md5/b477573fdcc87babe861f62316833db0/MUMPS_5.0.1.tar.gz')
    version('5.0.1', 'b477573fdcc87babe861f62316833db0')
>>>>>>> 83a074ee

    variant('mpi', default=True,
            description='Compile MUMPS with MPI support')
    variant('scotch', default=False,
            description='Activate Scotch as a possible ordering library')
    variant('ptscotch', default=False,
            description='Activate PT-Scotch as a possible ordering library')
    variant('metis', default=False,
            description='Activate Metis as a possible ordering library')
    variant('parmetis', default=False,
            description='Activate Parmetis as a possible ordering library')
    variant('double', default=True,
            description='Activate the compilation of dmumps')
    variant('float', default=True,
            description='Activate the compilation of smumps')
    variant('complex', default=True,
            description='Activate the compilation of cmumps and/or zmumps')
    variant('idx64', default=False,
            description='Use int64_t/integer*8 as default index type')
    variant('shared', default=True, description='Build shared libraries')

    depends_on('scotch + esmumps', when='~ptscotch+scotch')
    depends_on('scotch + esmumps + mpi', when='+ptscotch')
    depends_on('metis@5:', when='+metis')
    depends_on('parmetis', when="+parmetis")
    depends_on('blas')
    depends_on('scalapack', when='+mpi')
    depends_on('mpi', when='+mpi')

    # this function is not a patch function because in case scalapack
    # is needed it uses self.spec['scalapack'].fc_link set by the
    # setup_dependent_environment in scalapck. This happen after patch
    # end before install
    # def patch(self):
    def write_makefile_inc(self):
        if ('+parmetis' in self.spec or '+ptscotch' in self.spec) and (
                '+mpi' not in self.spec):
            raise RuntimeError(
                'You cannot use the variants parmetis or ptscotch without mpi')

        blas = self.spec['blas'].blas_libs
        makefile_conf = ["LIBBLAS = %s" % blas.ld_flags]

        orderings = ['-Dpord']

        if '+ptscotch' in self.spec or '+scotch' in self.spec:
            join_lib = ' -l%s' % ('pt' if '+ptscotch' in self.spec else '')
            makefile_conf.extend([
                "ISCOTCH = -I%s" % self.spec['scotch'].prefix.include,
                "LSCOTCH = -L%s %s%s" % (self.spec['scotch'].prefix.lib,
                                         join_lib,
                                         join_lib.join(['esmumps',
                                                        'scotch',
                                                        'scotcherr']))
            ])

            orderings.append('-Dscotch')
            if '+ptscotch' in self.spec:
                orderings.append('-Dptscotch')

        if '+parmetis' in self.spec and '+metis' in self.spec:
            makefile_conf.extend([
                "IMETIS = -I%s" % self.spec['parmetis'].prefix.include,
                "LMETIS = -L%s -l%s -L%s -l%s" % (
                    self.spec['parmetis'].prefix.lib, 'parmetis',
                    self.spec['metis'].prefix.lib, 'metis')
            ])

            orderings.append('-Dparmetis')
        elif '+metis' in self.spec:
            makefile_conf.extend([
                "IMETIS = -I%s" % self.spec['metis'].prefix.include,
                "LMETIS = -L%s -l%s" % (self.spec['metis'].prefix.lib, 'metis')
            ])

            orderings.append('-Dmetis')

        makefile_conf.append("ORDERINGSF = %s" % (' '.join(orderings)))

        # when building shared libs need -fPIC, otherwise
        # /usr/bin/ld: graph.o: relocation R_X86_64_32 against `.rodata.str1.1'
        # can not be used when making a shared object; recompile with -fPIC
        fpic = '-fPIC' if '+shared' in self.spec else ''
        # TODO: test this part, it needs a full blas, scalapack and
        # partitionning environment with 64bit integers
        if '+idx64' in self.spec:
            makefile_conf.extend(
                # the fortran compilation flags most probably are
                # working only for intel and gnu compilers this is
                # perhaps something the compiler should provide
                ['OPTF    = %s -O  -DALLOW_NON_INIT %s' % (fpic, '-fdefault-integer-8' if self.compiler.name == "gcc" else '-i8'),  # noqa
                 'OPTL    = %s -O ' % fpic,
                 'OPTC    = %s -O -DINTSIZE64' % fpic])
        else:
            makefile_conf.extend(
                ['OPTF    = %s -O  -DALLOW_NON_INIT' % fpic,
                 'OPTL    = %s -O ' % fpic,
                 'OPTC    = %s -O ' % fpic])

        if '+mpi' in self.spec:
            scalapack = self.spec['scalapack'].scalapack_libs
            makefile_conf.extend(
                ["CC = %s" % join_path(self.spec['mpi'].prefix.bin, 'mpicc'),
                 "FC = %s" % join_path(self.spec['mpi'].prefix.bin, 'mpif90'),
                 "FL = %s" % join_path(self.spec['mpi'].prefix.bin, 'mpif90'),
                 "SCALAP = %s" % scalapack.ld_flags,
                 "MUMPS_TYPE = par"])
        else:
            makefile_conf.extend(
                ["CC = cc",
                 "FC = fc",
                 "FL = fc",
                 "MUMPS_TYPE = seq"])

        # TODO: change the value to the correct one according to the
        # compiler possible values are -DAdd_, -DAdd__ and/or -DUPPER
        makefile_conf.append("CDEFS   = -DAdd_")

        if '+shared' in self.spec:
            if sys.platform == 'darwin':
                # Building dylibs with mpif90 causes segfaults on 10.8 and
                # 10.10. Use gfortran. (Homebrew)
                makefile_conf.extend([
                    'LIBEXT=.dylib',
                    'AR=%s -dynamiclib -Wl,-install_name -Wl,%s/$(notdir $@) -undefined dynamic_lookup -o ' % (os.environ['FC'], prefix.lib),  # noqa
                    'RANLIB=echo'
                ])
            else:
                makefile_conf.extend([
                    'LIBEXT=.so',
                    'AR=$(FL) -shared -Wl,-soname -Wl,%s/$(notdir $@) -o' % prefix.lib,  # noqa
                    'RANLIB=echo'
                ])
        else:
            makefile_conf.extend([
                'LIBEXT  = .a',
                'AR = ar vr',
                'RANLIB = ranlib'
            ])

        makefile_inc_template = join_path(
            os.path.dirname(self.module.__file__), 'Makefile.inc')
        with open(makefile_inc_template, "r") as fh:
            makefile_conf.extend(fh.read().split('\n'))

        with working_dir('.'):
            with open("Makefile.inc", "w") as fh:
                makefile_inc = '\n'.join(makefile_conf)
                fh.write(makefile_inc)

    def install(self, spec, prefix):
        make_libs = []

        # the choice to compile ?examples is to have kind of a sanity
        # check on the libraries generated.
        if '+float' in spec:
            make_libs.append('sexamples')
            if '+complex' in spec:
                make_libs.append('cexamples')

        if '+double' in spec:
            make_libs.append('dexamples')
            if '+complex' in spec:
                make_libs.append('zexamples')

        self.write_makefile_inc()

        # Build fails in parallel
        make(*make_libs, parallel=False)

        install_tree('lib', prefix.lib)
        install_tree('include', prefix.include)

        if '~mpi' in spec:
            lib_dsuffix = '.dylib' if sys.platform == 'darwin' else '.so'
            lib_suffix = lib_dsuffix if '+shared' in spec else '.a'
            install('libseq/libmpiseq%s' % lib_suffix, prefix.lib)
            for f in glob.glob(join_path('libseq', '*.h')):
                install(f, prefix.include)

        # FIXME: extend the tests to mpirun -np 2 when build with MPI
        # FIXME: use something like numdiff to compare output files
        with working_dir('examples'):
            if '+float' in spec:
                os.system('./ssimpletest < input_simpletest_real')
                if '+complex' in spec:
                    os.system('./csimpletest < input_simpletest_real')
            if '+double' in spec:
                os.system('./dsimpletest < input_simpletest_real')
                if '+complex' in spec:
                    os.system('./zsimpletest < input_simpletest_cmplx')<|MERGE_RESOLUTION|>--- conflicted
+++ resolved
@@ -34,13 +34,9 @@
     homepage = "http://mumps.enseeiht.fr"
     url      = "http://mumps.enseeiht.fr/MUMPS_5.0.1.tar.gz"
 
-<<<<<<< HEAD
-    version('5.0.1', 'b477573fdcc87babe861f62316833db0', url='http://pkgs.fedoraproject.org/repo/pkgs/MUMPS/MUMPS_5.0.1.tar.gz/md5/b477573fdcc87babe861f62316833db0/MUMPS_5.0.1.tar.gz')
-=======
     # Alternate location if main server is down.
     # version('5.0.1', 'b477573fdcc87babe861f62316833db0', url='http://pkgs.fedoraproject.org/repo/pkgs/MUMPS/MUMPS_5.0.1.tar.gz/md5/b477573fdcc87babe861f62316833db0/MUMPS_5.0.1.tar.gz')
     version('5.0.1', 'b477573fdcc87babe861f62316833db0')
->>>>>>> 83a074ee
 
     variant('mpi', default=True,
             description='Compile MUMPS with MPI support')
