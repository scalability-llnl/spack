--- conflicted
+++ resolved
@@ -21,38 +21,6 @@
 
     maintainers = ["natshineman", "harisubramoni", "ndcontini"]
 
-<<<<<<< HEAD
-    executables = ['^mpiname$', '^mpichversion$']
-
-    # Prefer the latest stable release
-    version('2.3.7', sha256='4b6ad2c8c270e1fabcd073c49edb6bf95af93780f4a487bc48404a8ca384f34e')
-    version('2.3.6', sha256='b3a62f2a05407191b856485f99da05f5e769d6381cd63e2fcb83ee98fc46a249')
-    version('2.3.5', sha256='f9f467fec5fc981a89a7beee0374347b10c683023c76880f92a1a0ad4b961a8c')
-    version('2.3.4', sha256='7226a45c7c98333c8e5d2888119cce186199b430c13b7b1dca1769909e68ea7a')
-    version('2.3.3', sha256='41d3261be57e5bc8aabf4e32981543c015c5443ff032a26f18205985e18c2b73')
-    version('2.3.2', sha256='30cc0d7bcaa075d204692f76bca4d65a539e0f661c7460ffa9f835d6249e1ebf')
-    version('2.3.1', sha256='314e12829f75f3ed83cd4779a972572d1787aac6543a3d024ea7c6080e0ee3bf')
-    version('2.3', sha256='01d5fb592454ddd9ecc17e91c8983b6aea0e7559aa38f410b111c8ef385b50dd')
-    version('2.3rc2', sha256='dc3801f879a54358d17002a56afd45186e2e83edc5b8367b5c317e282eb6d6bf')
-    version('2.3rc1', sha256='607d309c864a6d57f5fa78fe6dd02368919736b8be0f4ddb938aba303ef9c45c')
-    version('2.3a', sha256='7f0bc94265de9f66af567a263b1be6ef01755f7f6aedd25303d640cc4d8b1cff')
-    version('2.2', sha256='791a6fc2b23de63b430b3e598bf05b1b25b82ba8bf7e0622fc81ba593b3bb131')
-    version('2.1', sha256='49f3225ad17d2f3b6b127236a0abdc979ca8a3efb8d47ab4b6cd4f5252d05d29')
-
-    provides('mpi')
-    provides('mpi@:3.1', when='@2.3:')
-    provides('mpi@:3.0', when='@2.1:')
-
-    variant('wrapperrpath', default=True, description='Enable wrapper rpath')
-    variant('debug', default=False,
-            description='Enable debug info and error messages at run-time')
-
-    variant('cuda', default=False,
-            description='Enable CUDA extension')
-
-    variant('regcache', default=True,
-            description='Enable memory registration cache')
-=======
     executables = ["^mpiname$", "^mpichversion$"]
 
     # Prefer the latest stable release
@@ -80,7 +48,6 @@
     variant("cuda", default=False, description="Enable CUDA extension")
 
     variant("regcache", default=True, description="Enable memory registration cache")
->>>>>>> a8691124
 
     # Accepted values are:
     #   single      - No threads (MPI_THREAD_SINGLE)
@@ -169,21 +136,12 @@
 
     @classmethod
     def determine_version(cls, exe):
-<<<<<<< HEAD
-        if exe.endswith('mpichversion'):
-            output = Executable(exe)(output=str, error=str)
-            match = re.search(r'^MVAPICH2 Version:\s*(\S+)', output)
-        elif exe.endswith('mpiname'):
-            output = Executable(exe)('-a', output=str, error=str)
-            match = re.search(r'^MVAPICH2 (\S+)', output)
-=======
         if exe.endswith("mpichversion"):
             output = Executable(exe)(output=str, error=str)
             match = re.search(r"^MVAPICH2 Version:\s*(\S+)", output)
         elif exe.endswith("mpiname"):
             output = Executable(exe)("-a", output=str, error=str)
             match = re.search(r"^MVAPICH2 (\S+)", output)
->>>>>>> a8691124
         return match.group(1) if match else None
 
     @classmethod
@@ -197,16 +155,6 @@
 
         results = []
         for exe in exes:
-<<<<<<< HEAD
-            variants = ''
-            if exe.endswith('mpichversion'):
-                output = Executable(exe)(output=str, error=str)
-            elif exe.endswith('mpiname'):
-                output = Executable(exe)('-a', output=str, error=str)
-
-            if re.search(r'--enable-wrapper-rpath=yes', output):
-                variants += '+wrapperrpath'
-=======
             variants = ""
             if exe.endswith("mpichversion"):
                 output = Executable(exe)(output=str, error=str)
@@ -215,7 +163,6 @@
 
             if re.search(r"--enable-wrapper-rpath=yes", output):
                 variants += "+wrapperrpath"
->>>>>>> a8691124
             else:
                 variants += "~wrapperrpath"
 
@@ -394,8 +341,6 @@
 
         env.set("MPI_ROOT", self.prefix)
 
-        env.set('MPI_ROOT', self.prefix)
-
         # Because MPI functions as a compiler, we need to treat it as one and
         # add its compiler paths to the run environment.
         self.setup_compiler_environment(env)
