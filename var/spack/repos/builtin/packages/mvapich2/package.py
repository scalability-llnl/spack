# Copyright 2013-2019 Lawrence Livermore National Security, LLC and other
# Spack Project Developers. See the top-level COPYRIGHT file for details.
#
# SPDX-License-Identifier: (Apache-2.0 OR MIT)

import sys

from spack import *


class Mvapich2(AutotoolsPackage):
    """MVAPICH2 is an MPI implementation for Infiniband networks."""
    homepage = "http://mvapich.cse.ohio-state.edu/"
    url = "http://mvapich.cse.ohio-state.edu/download/mvapich/mv2/mvapich2-2.2.tar.gz"
    list_url = "http://mvapich.cse.ohio-state.edu/downloads/"

    # Prefer the latest stable release
    version('2.3.1', sha256='314e12829f75f3ed83cd4779a972572d1787aac6543a3d024ea7c6080e0ee3bf', preferred=True)
    version('2.3', sha256='01d5fb592454ddd9ecc17e91c8983b6aea0e7559aa38f410b111c8ef385b50dd')
<<<<<<< HEAD
    version('2.3rc2', '6fcf22fe2a16023b462ef57614daa357')
    version('2.3rc1', '386d79ae36b2136d203826465ad8b6cc')
    version('2.3a', '87c3fbf8a755b53806fa9ecb21453445')

    # hpe-ddn specific external versions for ime
    version('ime', 'nonexistenthash')

    # Prefer the latest stable release
    version('2.3', sha256='01d5fb592454ddd9ecc17e91c8983b6aea0e7559aa38f410b111c8ef385b50dd', preferred=True)
    version('2.2', '939b65ebe5b89a5bc822cdab0f31f96e')
    version('2.1', '0095ceecb19bbb7fb262131cb9c2cdd6')
    version('2.0', '9fbb68a4111a8b6338e476dc657388b4')
=======
    version('2.3rc2', sha256='dc3801f879a54358d17002a56afd45186e2e83edc5b8367b5c317e282eb6d6bf')
    version('2.3rc1', sha256='607d309c864a6d57f5fa78fe6dd02368919736b8be0f4ddb938aba303ef9c45c')
    version('2.3a', sha256='7f0bc94265de9f66af567a263b1be6ef01755f7f6aedd25303d640cc4d8b1cff')
    version('2.2', sha256='791a6fc2b23de63b430b3e598bf05b1b25b82ba8bf7e0622fc81ba593b3bb131')
    version('2.1', sha256='49f3225ad17d2f3b6b127236a0abdc979ca8a3efb8d47ab4b6cd4f5252d05d29')
>>>>>>> 74e04b7e

    provides('mpi')
    provides('mpi@:3.0')

    variant('debug', default=False,
            description='Enable debug info and error messages at run-time')

    variant('cuda', default=False,
            description='Enable CUDA extension')

    variant('regcache', default=True,
            description='Enable memory registration cache')

    # Accepted values are:
    #   single      - No threads (MPI_THREAD_SINGLE)
    #   funneled    - Only the main thread calls MPI (MPI_THREAD_FUNNELED)
    #   serialized  - User serializes calls to MPI (MPI_THREAD_SERIALIZED)
    #   multiple    - Fully multi-threaded (MPI_THREAD_MULTIPLE)
    #   runtime     - Alias to "multiple"
    variant(
        'threads',
        default='multiple',
        values=('single', 'funneled', 'serialized', 'multiple'),
        multi=False,
        description='Control the level of thread support'
    )

    # 32 is needed when job size exceeds 32768 cores
    variant(
        'ch3_rank_bits',
        default='32',
        values=('16', '32'),
        multi=False,
        description='Number of bits allocated to the rank field (16 or 32)'
    )

    variant(
        'process_managers',
        description='List of the process managers to activate',
        values=disjoint_sets(
            ('auto',), ('slurm',), ('hydra', 'gforker', 'remshell')
        ).prohibit_empty_set().with_error(
            "'slurm' or 'auto' cannot be activated along with "
            "other process managers"
        ).with_default('auto').with_non_feature_values('auto'),
    )

    variant(
        'fabrics',
        description='The fabric enabled for this build',
        default='psm',
        values=(
            'psm', 'psm2', 'sock', 'nemesisib', 'nemesis', 'mrail',
            'nemesisibtcp', 'nemesistcpib', 'nemesisofi'
        )
    )

    variant(
        'alloca',
        default=False,
        description='Use alloca to allocate temporary memory if available'
    )

    variant(
        'file_systems',
        description='List of the ROMIO file systems to activate',
        values=auto_or_any_combination_of('lustre', 'gpfs', 'nfs', 'ufs'),
    )

    depends_on('findutils', type='build')
    depends_on('bison', type='build')
    depends_on('pkgconfig', type='build')
    depends_on('zlib')
    depends_on('libpciaccess', when=(sys.platform != 'darwin'))
    depends_on('libxml2')
    depends_on('cuda', when='+cuda')
    depends_on('psm', when='fabrics=psm')
    depends_on('opa-psm2', when='fabrics=psm2')
    depends_on('rdma-core', when='fabrics=mrail')
    depends_on('rdma-core', when='fabrics=nemesisib')
    depends_on('rdma-core', when='fabrics=nemesistcpib')
    depends_on('rdma-core', when='fabrics=nemesisibtcp')
    depends_on('libfabric', when='fabrics=nemesisofi')
    depends_on('slurm', when='process_managers=slurm')

    conflicts('fabrics=psm2', when='@:2.1')  # psm2 support was added at version 2.2

    filter_compiler_wrappers(
        'mpicc', 'mpicxx', 'mpif77', 'mpif90', 'mpifort', relative_root='bin'
    )

    @property
    def libs(self):
        query_parameters = self.spec.last_query.extra_parameters
        libraries = ['libmpi']

        if 'cxx' in query_parameters:
            libraries = ['libmpicxx'] + libraries

        return find_libraries(
            libraries, root=self.prefix, shared=True, recursive=True
        )

    @property
    def process_manager_options(self):
        spec = self.spec

        other_pms = []
        for x in ('hydra', 'gforker', 'remshell'):
            if 'process_managers={0}'.format(x) in spec:
                other_pms.append(x)

        opts = []
        if len(other_pms) > 0:
            opts = ['--with-pm=%s' % ':'.join(other_pms)]

        # See: http://slurm.schedmd.com/mpi_guide.html#mvapich2
        if 'process_managers=slurm' in spec:
            opts = [
                '--with-pmi=pmi2',
                '--with-pm=slurm',
                '--with-slurm={0}'.format(spec['slurm'].prefix),
            ]

        return opts

    @property
    def network_options(self):
        opts = []
        # From here on I can suppose that only one variant has been selected
        if 'fabrics=psm' in self.spec:
            opts = [
                "--with-device=ch3:psm",
                "--with-psm={0}".format(self.spec['psm'].prefix)
            ]
        elif 'fabrics=psm2' in self.spec:
            opts = [
                "--with-device=ch3:psm",
                "--with-psm2={0}".format(self.spec['opa-psm2'].prefix)
            ]
        elif 'fabrics=sock' in self.spec:
            opts = ["--with-device=ch3:sock"]
        elif 'fabrics=nemesistcpib' in self.spec:
            opts = ["--with-device=ch3:nemesis:tcp,ib"]
        elif 'fabrics=nemesisibtcp' in self.spec:
            opts = ["--with-device=ch3:nemesis:ib,tcp"]
        elif 'fabrics=nemesisib' in self.spec:
            opts = ["--with-device=ch3:nemesis:ib"]
        elif 'fabrics=nemesis' in self.spec:
            opts = ["--with-device=ch3:nemesis"]
        elif 'fabrics=mrail' in self.spec:
            opts = ["--with-device=ch3:mrail", "--with-rdma=gen2",
                    "--disable-mcast"]
        elif 'fabrics=nemesisofi' in self.spec:
            opts = ["--with-device=ch3:nemesis:ofi",
                    "--with-ofi={0}".format(self.spec['libfabric'].prefix)]
        return opts

    @property
    def file_system_options(self):
        spec = self.spec

        fs = []
        for x in ('lustre', 'gpfs', 'nfs', 'ufs'):
            if 'file_systems={0}'.format(x) in spec:
                fs.append(x)

        opts = []
        if len(fs) > 0:
            opts.append('--with-file-system=%s' % '+'.join(fs))

        return opts

    def setup_environment(self, spack_env, run_env):
        spec = self.spec
        # mvapich2 configure fails when F90 and F90FLAGS are set
        spack_env.unset('F90')
        spack_env.unset('F90FLAGS')
        if 'process_managers=slurm' in spec:
            run_env.set('SLURM_MPI_TYPE', 'pmi2')

    def setup_dependent_environment(self, spack_env, run_env, dependent_spec):
        spack_env.set('MPICC',  join_path(self.prefix.bin, 'mpicc'))
        spack_env.set('MPICXX', join_path(self.prefix.bin, 'mpicxx'))
        spack_env.set('MPIF77', join_path(self.prefix.bin, 'mpif77'))
        spack_env.set('MPIF90', join_path(self.prefix.bin, 'mpif90'))

        spack_env.set('MPICH_CC', spack_cc)
        spack_env.set('MPICH_CXX', spack_cxx)
        spack_env.set('MPICH_F77', spack_f77)
        spack_env.set('MPICH_F90', spack_fc)
        spack_env.set('MPICH_FC', spack_fc)

    def setup_dependent_package(self, module, dependent_spec):
        self.spec.mpicc  = join_path(self.prefix.bin, 'mpicc')
        self.spec.mpicxx = join_path(self.prefix.bin, 'mpicxx')
        self.spec.mpifc  = join_path(self.prefix.bin, 'mpif90')
        self.spec.mpif77 = join_path(self.prefix.bin, 'mpif77')
        self.spec.mpicxx_shared_libs = [
            join_path(self.prefix.lib, 'libmpicxx.{0}'.format(dso_suffix)),
            join_path(self.prefix.lib, 'libmpi.{0}'.format(dso_suffix))
        ]

    @run_before('configure')
    def die_without_fortran(self):
        # Until we can pass variants such as +fortran through virtual
        # dependencies depends_on('mpi'), require Fortran compiler to
        # avoid delayed build errors in dependents.
        if (self.compiler.f77 is None) or (self.compiler.fc is None):
            raise InstallError(
                'Mvapich2 requires both C and Fortran compilers!'
            )

    def configure_args(self):
        spec = self.spec
        args = [
            '--enable-shared',
            '--enable-romio',
            '--disable-silent-rules',
            '--disable-new-dtags',
            '--enable-fortran=all',
            "--enable-threads={0}".format(spec.variants['threads'].value),
            "--with-ch3-rank-bits={0}".format(
                spec.variants['ch3_rank_bits'].value),
        ]

        args.extend(self.enable_or_disable('alloca'))

        if '+debug' in self.spec:
            args.extend([
                '--disable-fast',
                '--enable-error-checking=runtime',
                '--enable-error-messages=all',
                # Permits debugging with TotalView
                '--enable-g=dbg',
                '--enable-debuginfo'
            ])
        else:
            args.append('--enable-fast=all')

        if '+cuda' in self.spec:
            args.extend([
                '--enable-cuda',
                '--with-cuda={0}'.format(spec['cuda'].prefix)
            ])
        else:
            args.append('--disable-cuda')

        if '+regcache' in self.spec:
            args.append('--enable-registration-cache')
        else:
            args.append('--disable-registration-cache')

        args.extend(self.process_manager_options)
        args.extend(self.network_options)
        args.extend(self.file_system_options)
        return args<|MERGE_RESOLUTION|>--- conflicted
+++ resolved
@@ -17,26 +17,14 @@
     # Prefer the latest stable release
     version('2.3.1', sha256='314e12829f75f3ed83cd4779a972572d1787aac6543a3d024ea7c6080e0ee3bf', preferred=True)
     version('2.3', sha256='01d5fb592454ddd9ecc17e91c8983b6aea0e7559aa38f410b111c8ef385b50dd')
-<<<<<<< HEAD
-    version('2.3rc2', '6fcf22fe2a16023b462ef57614daa357')
-    version('2.3rc1', '386d79ae36b2136d203826465ad8b6cc')
-    version('2.3a', '87c3fbf8a755b53806fa9ecb21453445')
-
-    # hpe-ddn specific external versions for ime
-    version('ime', 'nonexistenthash')
-
-    # Prefer the latest stable release
-    version('2.3', sha256='01d5fb592454ddd9ecc17e91c8983b6aea0e7559aa38f410b111c8ef385b50dd', preferred=True)
-    version('2.2', '939b65ebe5b89a5bc822cdab0f31f96e')
-    version('2.1', '0095ceecb19bbb7fb262131cb9c2cdd6')
-    version('2.0', '9fbb68a4111a8b6338e476dc657388b4')
-=======
     version('2.3rc2', sha256='dc3801f879a54358d17002a56afd45186e2e83edc5b8367b5c317e282eb6d6bf')
     version('2.3rc1', sha256='607d309c864a6d57f5fa78fe6dd02368919736b8be0f4ddb938aba303ef9c45c')
     version('2.3a', sha256='7f0bc94265de9f66af567a263b1be6ef01755f7f6aedd25303d640cc4d8b1cff')
     version('2.2', sha256='791a6fc2b23de63b430b3e598bf05b1b25b82ba8bf7e0622fc81ba593b3bb131')
     version('2.1', sha256='49f3225ad17d2f3b6b127236a0abdc979ca8a3efb8d47ab4b6cd4f5252d05d29')
->>>>>>> 74e04b7e
+
+    # hpe-ddn specific external versions for ime
+    version('ime', 'nonexistenthash')
 
     provides('mpi')
     provides('mpi@:3.0')
