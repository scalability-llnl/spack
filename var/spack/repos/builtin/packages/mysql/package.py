# Copyright 2013-2024 Lawrence Livermore National Security, LLC and other
# Spack Project Developers. See the top-level COPYRIGHT file for details.
#
# SPDX-License-Identifier: (Apache-2.0 OR MIT)

import os
import tempfile

from spack.package import *
from spack.pkg.builtin.boost import Boost


class Mysql(CMakePackage):
    """MySQL is an open source relational database management system."""

    homepage = "https://www.mysql.com/"
    url = "https://dev.mysql.com/get/Downloads/MySQL-8.0/mysql-8.0.15.tar.gz"

<<<<<<< HEAD
    version("8.2.0", sha256="8ad3e3f1c5ae2154be638acf556e8981f702d052acc5957e776df1722c211979")
=======
    version("8.0.35", sha256="917c5ed38704e99211185ce4be24e33a8c19c91241ed73af4181a6f38d1574c2")
>>>>>>> 29d784e5
    version("8.0.29", sha256="512170fa6f78a694d6f18d197e999d2716ee68dc541d7644dd922a3663407266")
    version("8.0.19", sha256="a62786d67b5e267eef928003967b4ccfe362d604b80f4523578e0688f5b9f834")
    version("8.0.18", sha256="4cb39a315298eb243c25c53c184b3682b49c2a907a1d8432ba0620534806ade8")
    version("8.0.17", sha256="c6e3f38199a77bfd8a4925ca00b252d3b6159b90e4980c7232f1c58d6ca759d6")
    version("8.0.16", sha256="8d9fe89920dc8bbbde2857b7b877ad2fa5ec2f231c68e941d484f3b72735eaea")
    version("8.0.15", sha256="bb1bca2dc2f23ee9dd395cc4db93b64561d4ac20b53be5d1dae563f7be64825e")
    version("8.0.14", sha256="bc53f4c914fb39650289700d144529121d71f38399d2d24a0f5c76e5a8abd204")
    version("8.0.13", sha256="d85eb7f98b6aa3e2c6fe38263bf40b22acb444a4ce1f4668473e9e59fb98d62e")
    version("8.0.12", sha256="69f16e20834dbc60cb28d6df7351deda323330b9de685d22415f135bcedd1b20")
    version("8.0.11", sha256="3bde3e30d5d4afcedfc6db9eed5c984237ac7db9480a9cc3bddc026d50700bf9")
    version("5.7.27", sha256="f8b65872a358d6f5957de86715c0a3ef733b60451dad8d64a8fd1a92bf091bba")
    version("5.7.26", sha256="5f01d579a20199e06fcbc28f0801c3cb545a54a2863ed8634f17fe526480b9f1")
    version("5.7.25", sha256="53751c6243806103114567c1a8b6a3ec27f23c0e132f377a13ce1eb56c63723f")
    version("5.7.24", sha256="05bf0c92c6a97cf85b67fff1ac83ca7b3467aea2bf306374d727fa4f18431f87")
    version("5.7.23", sha256="0730f2d5520bfac359e9272da6c989d0006682eacfdc086a139886c0741f6c65")
    version("5.7.22", sha256="4eb8405b0a9acb0381eae94c1741b2850dfc6467742b24b676e62b566409cff2")
    version("5.7.21", sha256="fa205079c27a39c24f3485e7498dd0906a6e0b379b4f99ebc0ec38a9ec5b09b7")
    version("5.7.20", sha256="5397549bb7c238f396c123db2df4cad2191b11adf8986de7fe63bff8e2786487")
    version("5.7.19", sha256="3e51e76f93179ca7b165a7008a6cc14d56195b3aef35d26d3ac194333d291eb1")
    version("5.7.18", sha256="0b5d71ed608656cd8181d3bb0434d3e36bac192899038dbdddf5a7594aaea1a2")
    version("5.7.17", sha256="cebf23e858aee11e354c57d30de7a079754bdc2ef85eb684782458332a4b9651")
    version("5.7.16", sha256="4935b59974edb275629f6724a0fcf72265a5845faf1e30eeb50ed4b6528318a5")
    version("5.7.15", sha256="9085353143bfda59c90aa959e79a35622a22aa592e710993416e193b37eb9956")
    version("5.7.14", sha256="f7415bdac2ca8bbccd77d4f22d8a0bdd7280b065bd646a71a506b77c7a8bd169")
    version("5.7.13", sha256="50bf1a1635a61235fc43fd4876df2f77163de109372679e29c1ff8dbc38a0b87")
    version("5.7.12", sha256="32843cb6d22ab22cd2340262b53c0d6009b5bd41b1fa4102beda19635a5c1c87")
    version("5.7.11", sha256="54f8c7af87d3d8084419bde2b9f0d8970b3dada0757b015981b02f35a3681f0e")
    version("5.7.10", sha256="1ea1644884d086a23eafd8ccb04d517fbd43da3a6a06036f23c5c3a111e25c74")
    version("5.7.9", sha256="315342f5bee1179548cecad2d776cd7758092fd2854024e60a3a5007feba34e0")
    version("5.6.44", sha256="c031c92c3f226856b09bf929d8a26b0cd8600036cb9db4e0fdf6b6f032ced336")
    version("5.6.43", sha256="1c95800bf0e1b7a19a37d37fbc5023af85c6bc0b41532433b3a886263a1673ef")
    version("5.5.62", sha256="b1e7853bc1f04aabf6771e0ad947f35ac8d237f4b35d0706d1095c9526ff99d7")

    variant("client_only", default=False, description="Build and install client only.")
    variant(
        "cxxstd",
        default="17",
        values=("98", "11", "14", "17"),
        multi=False,
        description="Use the specified C++ standard when building.",
    )
    variant("download_boost", default=False, description="Download own boost libs", when="@5.7:")

    # 5.7.X cannot be compiled client-only.
    conflicts("+client_only", when="@5.7.0:5.7")
    # Server code has a macro 'byte', which conflicts with C++17's
    # std::byte.
    conflicts("cxxstd=17", when="@8.0.0:~client_only")

    requires("cxxstd=17", when="@8.2:")

    provides("mysql-client")

    # https://dev.mysql.com/doc/refman/8.0/en/source-installation.html
    # https://dev.mysql.com/doc/refman/8.0/en/source-configuration-options.html

    # See CMAKE_MINIMUM_REQUIRED in CMakeLists.txt
    depends_on("cmake@3.1.0:", type="build", when="@5.7.0:5.7 platform=win32")
    depends_on("cmake@3.8.0:", type="build", when="@8.0.0: platform=win32")
    depends_on("cmake@3.9.2:", type="build", when="@8.0.0: platform=darwin")
    depends_on("cmake@3.4.0:", type="build", when="@8.0.0: platform=solaris")
    depends_on("cmake@2.6:", type="build", when="@:5.6")
    depends_on("cmake@2.8.9:", type="build", when="@5.7.0:5.7")
    depends_on("cmake@2.8.12:", type="build", when="@8.0.0:")

    depends_on("gmake@3.75:", type="build")
    depends_on("pkgconfig", type="build", when="@5.7.0:")
    depends_on("doxygen", type="build", when="@8.0.0:")

<<<<<<< HEAD
    with when("~download_boost"):
        # Each version of MySQL requires a specific version of boost
        # See BOOST_PACKAGE_NAME in cmake/boost.cmake
        # 8.0.29
        depends_on("boost@1.77.0 cxxstd=98", type="build", when="@8.0.29: cxxstd=98")
        depends_on("boost@1.77.0 cxxstd=11", type="build", when="@8.0.29: cxxstd=11")
        depends_on("boost@1.77.0 cxxstd=14", type="build", when="@8.0.29: cxxstd=14")
        depends_on("boost@1.77.0 cxxstd=17", type="build", when="@8.0.29: cxxstd=17")
        # 8.0.19
        depends_on("boost@1.70.0 cxxstd=98", type="build", when="@8.0.19 cxxstd=98")
        depends_on("boost@1.70.0 cxxstd=11", type="build", when="@8.0.19 cxxstd=11")
        depends_on("boost@1.70.0 cxxstd=14", type="build", when="@8.0.19 cxxstd=14")
        depends_on("boost@1.70.0 cxxstd=17", type="build", when="@8.0.19 cxxstd=17")
        # 8.0.16--8.0.18
        depends_on("boost@1.69.0 cxxstd=98", type="build", when="@8.0.16:8.0.18 cxxstd=98")
        depends_on("boost@1.69.0 cxxstd=11", type="build", when="@8.0.16:8.0.18 cxxstd=11")
        depends_on("boost@1.69.0 cxxstd=14", type="build", when="@8.0.16:8.0.18 cxxstd=14")
        depends_on("boost@1.69.0 cxxstd=17", type="build", when="@8.0.16:8.0.18 cxxstd=17")
        # 8.0.14--8.0.15
        depends_on("boost@1.68.0 cxxstd=98", type="build", when="@8.0.14:8.0.15 cxxstd=98")
        depends_on("boost@1.68.0 cxxstd=11", type="build", when="@8.0.14:8.0.15 cxxstd=11")
        depends_on("boost@1.68.0 cxxstd=14", type="build", when="@8.0.14:8.0.15 cxxstd=14")
        depends_on("boost@1.68.0 cxxstd=17", type="build", when="@8.0.14:8.0.15 cxxstd=17")
        # 8.0.12--8.0.13
        depends_on("boost@1.67.0 cxxstd=98", type="build", when="@8.0.12:8.0.13 cxxstd=98")
        depends_on("boost@1.67.0 cxxstd=11", type="build", when="@8.0.12:8.0.13 cxxstd=11")
        depends_on("boost@1.67.0 cxxstd=14", type="build", when="@8.0.12:8.0.13 cxxstd=14")
        depends_on("boost@1.67.0 cxxstd=17", type="build", when="@8.0.12:8.0.13 cxxstd=17")
        # 8.0.11
        depends_on("boost@1.66.0 cxxstd=98", type="build", when="@8.0.11 cxxstd=98")
        depends_on("boost@1.66.0 cxxstd=11", type="build", when="@8.0.11 cxxstd=11")
        depends_on("boost@1.66.0 cxxstd=14", type="build", when="@8.0.11 cxxstd=14")
        depends_on("boost@1.66.0 cxxstd=17", type="build", when="@8.0.11 cxxstd=17")
        # 5.7.X
        depends_on("boost@1.59.0 cxxstd=98", when="@5.7.0:5.7 cxxstd=98")
        depends_on("boost@1.59.0 cxxstd=11", when="@5.7.0:5.7 cxxstd=11")
        depends_on("boost@1.59.0 cxxstd=14", when="@5.7.0:5.7 cxxstd=14")
        depends_on("boost@1.59.0 cxxstd=17", when="@5.7.0:5.7 cxxstd=17")

        # TODO: replace this with an explicit list of components of Boost,
        # for instance depends_on('boost +filesystem')
        # See https://github.com/spack/spack/pull/22303 for reference
        depends_on(Boost.with_default_variants, when="@5.7:")
=======
    # Each version of MySQL requires a specific version of boost
    # See BOOST_PACKAGE_NAME in cmake/boost.cmake
    # 8.0.35
    depends_on("boost@1.77.0 cxxstd=17", type="build", when="@8.0.35 cxxstd=17")
    # 8.0.29
    depends_on("boost@1.77.0 cxxstd=98", type="build", when="@8.0.29 cxxstd=98")
    depends_on("boost@1.77.0 cxxstd=11", type="build", when="@8.0.29 cxxstd=11")
    depends_on("boost@1.77.0 cxxstd=14", type="build", when="@8.0.29 cxxstd=14")
    depends_on("boost@1.77.0 cxxstd=17", type="build", when="@8.0.29 cxxstd=17")
    # 8.0.19
    depends_on("boost@1.70.0 cxxstd=98", type="build", when="@8.0.19 cxxstd=98")
    depends_on("boost@1.70.0 cxxstd=11", type="build", when="@8.0.19 cxxstd=11")
    depends_on("boost@1.70.0 cxxstd=14", type="build", when="@8.0.19 cxxstd=14")
    depends_on("boost@1.70.0 cxxstd=17", type="build", when="@8.0.19 cxxstd=17")
    # 8.0.16--8.0.18
    depends_on("boost@1.69.0 cxxstd=98", type="build", when="@8.0.16:8.0.18 cxxstd=98")
    depends_on("boost@1.69.0 cxxstd=11", type="build", when="@8.0.16:8.0.18 cxxstd=11")
    depends_on("boost@1.69.0 cxxstd=14", type="build", when="@8.0.16:8.0.18 cxxstd=14")
    depends_on("boost@1.69.0 cxxstd=17", type="build", when="@8.0.16:8.0.18 cxxstd=17")
    # 8.0.14--8.0.15
    depends_on("boost@1.68.0 cxxstd=98", type="build", when="@8.0.14:8.0.15 cxxstd=98")
    depends_on("boost@1.68.0 cxxstd=11", type="build", when="@8.0.14:8.0.15 cxxstd=11")
    depends_on("boost@1.68.0 cxxstd=14", type="build", when="@8.0.14:8.0.15 cxxstd=14")
    depends_on("boost@1.68.0 cxxstd=17", type="build", when="@8.0.14:8.0.15 cxxstd=17")
    # 8.0.12--8.0.13
    depends_on("boost@1.67.0 cxxstd=98", type="build", when="@8.0.12:8.0.13 cxxstd=98")
    depends_on("boost@1.67.0 cxxstd=11", type="build", when="@8.0.12:8.0.13 cxxstd=11")
    depends_on("boost@1.67.0 cxxstd=14", type="build", when="@8.0.12:8.0.13 cxxstd=14")
    depends_on("boost@1.67.0 cxxstd=17", type="build", when="@8.0.12:8.0.13 cxxstd=17")
    # 8.0.11
    depends_on("boost@1.66.0 cxxstd=98", type="build", when="@8.0.11 cxxstd=98")
    depends_on("boost@1.66.0 cxxstd=11", type="build", when="@8.0.11 cxxstd=11")
    depends_on("boost@1.66.0 cxxstd=14", type="build", when="@8.0.11 cxxstd=14")
    depends_on("boost@1.66.0 cxxstd=17", type="build", when="@8.0.11 cxxstd=17")
    # 5.7.X
    depends_on("boost@1.59.0 cxxstd=98", when="@5.7.0:5.7 cxxstd=98")
    depends_on("boost@1.59.0 cxxstd=11", when="@5.7.0:5.7 cxxstd=11")
    depends_on("boost@1.59.0 cxxstd=14", when="@5.7.0:5.7 cxxstd=14")
    depends_on("boost@1.59.0 cxxstd=17", when="@5.7.0:5.7 cxxstd=17")

    # TODO: replace this with an explicit list of components of Boost,
    # for instance depends_on('boost +filesystem')
    # See https://github.com/spack/spack/pull/22303 for reference
    depends_on(Boost.with_default_variants, when="@5.7:")
>>>>>>> 29d784e5

    with when("@8.0.35:"):
        depends_on("openssl@3:")
        requires("cxxstd=17")

    depends_on("zstd", when="@8.0.18:")

    depends_on("patchelf", type="build")
    depends_on("curl")
    depends_on("zlib-api")
    depends_on("libevent")
    depends_on("lz4")

    depends_on("rpcsvc-proto")
    depends_on("ncurses")
<<<<<<< HEAD
    depends_on("openssl")
    depends_on("openssl@1", when="@:8.0.29")
=======
    depends_on("openssl@:2", when="@:8.0.29")
>>>>>>> 29d784e5
    depends_on("libtirpc", when="@5.7.0: platform=linux")
    depends_on("libedit", type=["build", "run"])
    depends_on("perl", type=["build", "test"], when="@:7")
    depends_on("bison@2.1:", type="build")
    depends_on("m4", type="build", when="@develop platform=solaris")
    depends_on("cyrus-sasl", when="@:5.7")

    patch("fix-no-server-5.5.patch", level=1, when="@5.5.0:5.5")

    # For spack external find
    executables = ["^mysql_config$"]

    @classmethod
    def determine_version(cls, exe):
        return Executable(exe)("--version", output=str, error=str)

    @property
    def command(self):
        return Executable(self.prefix.bin.mysql_config)

    @property
    def libs(self):
        return find_libraries("libmysqlclient", root=self.prefix, recursive=True)

    def url_for_version(self, version):
        url = "https://dev.mysql.com/get/Downloads/MySQL-{0}/mysql-{1}.tar.gz"
        return url.format(version.up_to(2), version)

    def cmake_args(self):
        spec = self.spec
<<<<<<< HEAD
        options = []
        if "boost" in spec:
            options.append("-DBOOST_ROOT={0}".format(spec["boost"].prefix))
            options.append("-DWITH_BOOST={0}".format(spec["boost"].prefix))
        if spec.satisfies("+download_boost"):
            options.append(
                "-DWITH_BOOST={0}".format(os.path.join(self.build_directory, "boostdir"))
            )
            options.append("-DDOWNLOAD_BOOST=1")
        if "+client_only" in self.spec:
            options.append("-DWITHOUT_SERVER:BOOL=ON")
        options.append("-DWITH_EDITLINE=system")
        options.append("-Dlibedit_INCLUDE_DIR={0}".format(spec["libedit"].prefix.include))
        options.append("-Dlibedit_LIBRARY={0}".format(spec["libedit"].libs.directories[0]))
        options.append("-DFORCE_UNSUPPORTED_COMPILER=ON")
=======
        options = [
            self.define("REPRODUCIBLE_BUILD", True),
            self.define("WITH_CURL", spec["curl"].prefix),
            self.define("WITH_EDITLINE", "system"),
            self.define("WITH_LIBEVENT", "system"),
            self.define("WITH_LZ4", "system"),
            self.define("WITH_SSL", spec["openssl"].prefix),
            self.define("WITH_ZLIB", "system"),
            self.define_from_variant("WITHOUT_SERVER", "client_only"),
        ]

        if spec.satisfies("@5.7:"):
            options.extend(
                [
                    self.define("WITH_BOOST", spec["boost"].prefix),
                    self.define("LOCAL_BOOST_DIR", spec["boost"].prefix),
                ]
            )

        if spec.satisfies("@8.0.18:"):
            options.extend([self.define("WITH_ZSTD", "system")])

>>>>>>> 29d784e5
        return options

    def _fix_dtrace_shebang(self, env):
        # dtrace may cause build to fail because it uses
        # '/usr/bin/python' in the shebang. To work around that we copy
        # the original script into a temporary folder, and change the
        # shebang to '/usr/bin/env python'. Treatment adapted from that
        # used in glib recipe per M. Culpo @b2822b258.
        dtrace = which("dtrace").path
        dtrace_copy_path = os.path.join(tempfile.mkdtemp(), "dtrace-copy")
        dtrace_copy = os.path.join(dtrace_copy_path, "dtrace")
        mkdirp(dtrace_copy_path)
        copy(dtrace, dtrace_copy)
        filter_file(
            "^#!/usr/bin/python",
            "#!/usr/bin/env {0}".format(os.path.basename(self.spec["python"].command)),
            dtrace_copy,
        )
        # To have our own copy of dtrace in PATH, we need to
        # prepend to PATH the temporary folder where it resides.
        env.prepend_path("PATH", dtrace_copy_path)

    def setup_build_environment(self, env):
        cxxstd = self.spec.variants["cxxstd"].value
        flag = getattr(self.compiler, "cxx{0}_flag".format(cxxstd))
        if flag:
            env.append_flags("CXXFLAGS", flag)
        if cxxstd != "98":
            if int(cxxstd) > 11:
                env.append_flags("CXXFLAGS", "-Wno-deprecated-declarations")
            if int(cxxstd) > 14:
                env.append_flags("CXXFLAGS", "-Wno-error=register")

        if "python" in self.spec and self.spec.satisfies("@:7"):
            self._fix_dtrace_shebang(env)<|MERGE_RESOLUTION|>--- conflicted
+++ resolved
@@ -16,11 +16,7 @@
     homepage = "https://www.mysql.com/"
     url = "https://dev.mysql.com/get/Downloads/MySQL-8.0/mysql-8.0.15.tar.gz"
 
-<<<<<<< HEAD
-    version("8.2.0", sha256="8ad3e3f1c5ae2154be638acf556e8981f702d052acc5957e776df1722c211979")
-=======
     version("8.0.35", sha256="917c5ed38704e99211185ce4be24e33a8c19c91241ed73af4181a6f38d1574c2")
->>>>>>> 29d784e5
     version("8.0.29", sha256="512170fa6f78a694d6f18d197e999d2716ee68dc541d7644dd922a3663407266")
     version("8.0.19", sha256="a62786d67b5e267eef928003967b4ccfe362d604b80f4523578e0688f5b9f834")
     version("8.0.18", sha256="4cb39a315298eb243c25c53c184b3682b49c2a907a1d8432ba0620534806ade8")
@@ -62,15 +58,12 @@
         multi=False,
         description="Use the specified C++ standard when building.",
     )
-    variant("download_boost", default=False, description="Download own boost libs", when="@5.7:")
 
     # 5.7.X cannot be compiled client-only.
     conflicts("+client_only", when="@5.7.0:5.7")
     # Server code has a macro 'byte', which conflicts with C++17's
     # std::byte.
     conflicts("cxxstd=17", when="@8.0.0:~client_only")
-
-    requires("cxxstd=17", when="@8.2:")
 
     provides("mysql-client")
 
@@ -90,51 +83,6 @@
     depends_on("pkgconfig", type="build", when="@5.7.0:")
     depends_on("doxygen", type="build", when="@8.0.0:")
 
-<<<<<<< HEAD
-    with when("~download_boost"):
-        # Each version of MySQL requires a specific version of boost
-        # See BOOST_PACKAGE_NAME in cmake/boost.cmake
-        # 8.0.29
-        depends_on("boost@1.77.0 cxxstd=98", type="build", when="@8.0.29: cxxstd=98")
-        depends_on("boost@1.77.0 cxxstd=11", type="build", when="@8.0.29: cxxstd=11")
-        depends_on("boost@1.77.0 cxxstd=14", type="build", when="@8.0.29: cxxstd=14")
-        depends_on("boost@1.77.0 cxxstd=17", type="build", when="@8.0.29: cxxstd=17")
-        # 8.0.19
-        depends_on("boost@1.70.0 cxxstd=98", type="build", when="@8.0.19 cxxstd=98")
-        depends_on("boost@1.70.0 cxxstd=11", type="build", when="@8.0.19 cxxstd=11")
-        depends_on("boost@1.70.0 cxxstd=14", type="build", when="@8.0.19 cxxstd=14")
-        depends_on("boost@1.70.0 cxxstd=17", type="build", when="@8.0.19 cxxstd=17")
-        # 8.0.16--8.0.18
-        depends_on("boost@1.69.0 cxxstd=98", type="build", when="@8.0.16:8.0.18 cxxstd=98")
-        depends_on("boost@1.69.0 cxxstd=11", type="build", when="@8.0.16:8.0.18 cxxstd=11")
-        depends_on("boost@1.69.0 cxxstd=14", type="build", when="@8.0.16:8.0.18 cxxstd=14")
-        depends_on("boost@1.69.0 cxxstd=17", type="build", when="@8.0.16:8.0.18 cxxstd=17")
-        # 8.0.14--8.0.15
-        depends_on("boost@1.68.0 cxxstd=98", type="build", when="@8.0.14:8.0.15 cxxstd=98")
-        depends_on("boost@1.68.0 cxxstd=11", type="build", when="@8.0.14:8.0.15 cxxstd=11")
-        depends_on("boost@1.68.0 cxxstd=14", type="build", when="@8.0.14:8.0.15 cxxstd=14")
-        depends_on("boost@1.68.0 cxxstd=17", type="build", when="@8.0.14:8.0.15 cxxstd=17")
-        # 8.0.12--8.0.13
-        depends_on("boost@1.67.0 cxxstd=98", type="build", when="@8.0.12:8.0.13 cxxstd=98")
-        depends_on("boost@1.67.0 cxxstd=11", type="build", when="@8.0.12:8.0.13 cxxstd=11")
-        depends_on("boost@1.67.0 cxxstd=14", type="build", when="@8.0.12:8.0.13 cxxstd=14")
-        depends_on("boost@1.67.0 cxxstd=17", type="build", when="@8.0.12:8.0.13 cxxstd=17")
-        # 8.0.11
-        depends_on("boost@1.66.0 cxxstd=98", type="build", when="@8.0.11 cxxstd=98")
-        depends_on("boost@1.66.0 cxxstd=11", type="build", when="@8.0.11 cxxstd=11")
-        depends_on("boost@1.66.0 cxxstd=14", type="build", when="@8.0.11 cxxstd=14")
-        depends_on("boost@1.66.0 cxxstd=17", type="build", when="@8.0.11 cxxstd=17")
-        # 5.7.X
-        depends_on("boost@1.59.0 cxxstd=98", when="@5.7.0:5.7 cxxstd=98")
-        depends_on("boost@1.59.0 cxxstd=11", when="@5.7.0:5.7 cxxstd=11")
-        depends_on("boost@1.59.0 cxxstd=14", when="@5.7.0:5.7 cxxstd=14")
-        depends_on("boost@1.59.0 cxxstd=17", when="@5.7.0:5.7 cxxstd=17")
-
-        # TODO: replace this with an explicit list of components of Boost,
-        # for instance depends_on('boost +filesystem')
-        # See https://github.com/spack/spack/pull/22303 for reference
-        depends_on(Boost.with_default_variants, when="@5.7:")
-=======
     # Each version of MySQL requires a specific version of boost
     # See BOOST_PACKAGE_NAME in cmake/boost.cmake
     # 8.0.35
@@ -179,7 +127,6 @@
     # for instance depends_on('boost +filesystem')
     # See https://github.com/spack/spack/pull/22303 for reference
     depends_on(Boost.with_default_variants, when="@5.7:")
->>>>>>> 29d784e5
 
     with when("@8.0.35:"):
         depends_on("openssl@3:")
@@ -195,12 +142,7 @@
 
     depends_on("rpcsvc-proto")
     depends_on("ncurses")
-<<<<<<< HEAD
-    depends_on("openssl")
-    depends_on("openssl@1", when="@:8.0.29")
-=======
     depends_on("openssl@:2", when="@:8.0.29")
->>>>>>> 29d784e5
     depends_on("libtirpc", when="@5.7.0: platform=linux")
     depends_on("libedit", type=["build", "run"])
     depends_on("perl", type=["build", "test"], when="@:7")
@@ -231,23 +173,6 @@
 
     def cmake_args(self):
         spec = self.spec
-<<<<<<< HEAD
-        options = []
-        if "boost" in spec:
-            options.append("-DBOOST_ROOT={0}".format(spec["boost"].prefix))
-            options.append("-DWITH_BOOST={0}".format(spec["boost"].prefix))
-        if spec.satisfies("+download_boost"):
-            options.append(
-                "-DWITH_BOOST={0}".format(os.path.join(self.build_directory, "boostdir"))
-            )
-            options.append("-DDOWNLOAD_BOOST=1")
-        if "+client_only" in self.spec:
-            options.append("-DWITHOUT_SERVER:BOOL=ON")
-        options.append("-DWITH_EDITLINE=system")
-        options.append("-Dlibedit_INCLUDE_DIR={0}".format(spec["libedit"].prefix.include))
-        options.append("-Dlibedit_LIBRARY={0}".format(spec["libedit"].libs.directories[0]))
-        options.append("-DFORCE_UNSUPPORTED_COMPILER=ON")
-=======
         options = [
             self.define("REPRODUCIBLE_BUILD", True),
             self.define("WITH_CURL", spec["curl"].prefix),
@@ -270,7 +195,6 @@
         if spec.satisfies("@8.0.18:"):
             options.extend([self.define("WITH_ZSTD", "system")])
 
->>>>>>> 29d784e5
         return options
 
     def _fix_dtrace_shebang(self, env):
