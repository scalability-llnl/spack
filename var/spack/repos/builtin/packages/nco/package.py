# Copyright 2013-2024 Lawrence Livermore National Security, LLC and other
# Spack Project Developers. See the top-level COPYRIGHT file for details.
#
# SPDX-License-Identifier: (Apache-2.0 OR MIT)

from spack.package import *


class Nco(AutotoolsPackage):
    """The NCO toolkit manipulates and analyzes data stored in
    netCDF-accessible formats"""

    homepage = "http://nco.sourceforge.net/"
    url = "https://github.com/nco/nco/archive/5.0.1.tar.gz"

    license("BSD-3-Clause")

    version("5.2.4", sha256="44efa9151825487fa0562fa5c6d68837624059a8e2da9d15c83ceb4d498f7902")
    version("5.1.9", sha256="9cd90345c1e3860a690b53fd6c08b721d631a646d169431927884c99841c34e9")
    version("5.1.8", sha256="f22c63a3cbe1947fbf06160a6ed7b6d1934aa242fbe3feeb8d1964eef266b7d5")
    version("5.1.7", sha256="2b068558a605e30a465870166747e1d37726849814a5cfe41a000764b30e2ba1")
    version("5.1.6", sha256="6b217156cb14f670c80d5de5c5b88905cdb281f6e239e83397f14eaf3d0b390b")
    version("5.1.5", sha256="6a35c2d45744b427a424896d32066e483c0a49a46dba83ba90f2cc5ed3dca869")
    version("5.1.4", sha256="4b1ec67b795b985990620be7b7422ecae6da77f5ec93e4407b799f0220dffc88")
    version("5.1.0", sha256="6f0ba812e0684881a85ebf3385117761cffbba36ba842889cc96f111157f89c2")
    version("5.0.6", sha256="d4c74e0268af94bdddcb0c77189830992f61c04147c23669b66470f1a8595d60")
    version("5.0.1", sha256="37d11ffe582aa0ee89f77a7b9a176b41e41900e9ab709e780ec0caf52ad60c4b")
    version("4.9.3", sha256="eade5b79f3814b11ae3f52c34159567e76a73f05f0ab141eccaac68f0ca94aee")
    version("4.9.2", sha256="1a98c37c946c00232fa7319d00d1d80f77603adda7c9239d10d68a8a3545a4d5")
    version("4.9.1", sha256="9592efaf0dfd6ccdefd0b417d990cfccae7e89c20d90fb44ead6263009778834")
    version("4.9.0", sha256="21dd53f427793cbc52d1c007e9b7339c83f6944a937a1acfbbe733e49b65378b")
    version("4.8.1", sha256="ddae3fed46c266798ed1176d6a70b36376d2d320fa933c716a623172d1e13c68")
    version("4.8.0", sha256="91f95ebfc9baa888adaec3016ca18a6297e2881b1429d74543a27fdfbe15fcab")
    version("4.7.9", sha256="048f6298bceb40913c3ae433f875dea1e9129b1c86019128e7271d08f274a879")
    version("4.6.7", sha256="2fe2dabf14a60bface694307cbe719df57103682b715348e9d77bfe8d31487f3")
    version("4.6.6", sha256="079d83f800b73d9b12b8de1634a88c2cbe40a639aaf7bc056cd2e836c6047697")
    version("4.6.5", sha256="d5b18c9ada25d062a539e2995be445db39e8021c56cd4b20c88485cb2452c7ae")
    version("4.6.4", sha256="1c2ab906fc81f91bf8aff3e6da27ae7a4c89821c5836d787188fff5262418062")
    version("4.6.3", sha256="414ccb349ed25cb37b669fb87f9e2e4ca8d58c2f45538feda199bf895b982bf8")
    version("4.6.2", sha256="cec82e35d47a6bbf8ab9301d5ff4cf08051f489b49e8529ebf780380f2c21ed3")
    version("4.6.1", sha256="7433fe5901f48eb5170f24c6d53b484161e1c63884d9350600070573baf8b8b0")
    version("4.5.5", sha256="bc6f5b976fdfbdec51f2ebefa158fa54672442c2fd5f042ba884f9f32c2ad666")

    # https://github.com/nco/nco/issues/43
    patch("NUL-0-NULL.patch", when="@:4.6.7")

    # https://github.com/nco/nco/issues/244
    patch("nco-5_0_1-intel-omp.patch", when="@5.0.1 %intel")

    # Similar but not the same as above
    patch("nco-5_1_6-intel-omp.patch", when="@5.1.6 %intel")

    variant("doc", default=False, description="Build/install NCO TexInfo-based documentation")

    # See "Compilation Requirements" at:
    # http://nco.sourceforge.net/#bld
    depends_on("netcdf-c")
    depends_on("antlr@2.7.7+cxx")  # required for ncap2
    depends_on("gsl")  # desirable for ncap2
    depends_on("udunits")  # allows dimensional unit transformations

    depends_on("flex", type="build")
    depends_on("bison", type="build")
    depends_on("texinfo@4.12:", type="build", when="+doc")

    conflicts("%gcc@9:", when="@:4.7.8")

    # Only patched 5.0.1 and 5.1.6 for Intel
    conflicts("%intel", when="@5.0.2:5.1.5")

    def configure_args(self):
<<<<<<< HEAD
        config_args = []
        config_args.extend(self.enable_or_disable("doc"))

        # Older versions of the Intel compilers (definitely 18) can't compile
        # nco with full optimization (-O2), internal compiler error.
        if self.spec.satisfies("%intel@18"):
            config_args.append("CFLAGS=-O1")
            config_args.append("CXXFLAGS=-O1")

        ncconfig = which("nc-config")
        nc_libs = ncconfig("--static", "--libs", output=str).strip()
        config_args.append(f"LIBS={nc_libs}")

        return config_args
=======
        spec = self.spec
        return [f"--{'enable' if '+doc' in spec else 'disable'}-doc"]
>>>>>>> b79761b7

    def setup_build_environment(self, env):
        spec = self.spec
        env.set("NETCDF_INC", spec["netcdf-c"].prefix.include)
        env.set("NETCDF_LIB", spec["netcdf-c"].prefix.lib)
        env.set("ANTLR_ROOT", spec["antlr"].prefix)
        env.set("UDUNITS2_PATH", spec["udunits"].prefix)<|MERGE_RESOLUTION|>--- conflicted
+++ resolved
@@ -69,7 +69,6 @@
     conflicts("%intel", when="@5.0.2:5.1.5")
 
     def configure_args(self):
-<<<<<<< HEAD
         config_args = []
         config_args.extend(self.enable_or_disable("doc"))
 
@@ -84,10 +83,6 @@
         config_args.append(f"LIBS={nc_libs}")
 
         return config_args
-=======
-        spec = self.spec
-        return [f"--{'enable' if '+doc' in spec else 'disable'}-doc"]
->>>>>>> b79761b7
 
     def setup_build_environment(self, env):
         spec = self.spec
