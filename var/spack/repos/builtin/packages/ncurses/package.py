##############################################################################
# Copyright (c) 2013-2017, Lawrence Livermore National Security, LLC.
# Produced at the Lawrence Livermore National Laboratory.
#
# This file is part of Spack.
# Created by Todd Gamblin, tgamblin@llnl.gov, All rights reserved.
# LLNL-CODE-647188
#
# For details, see https://github.com/spack/spack
# Please also see the NOTICE and LICENSE files for our notice and the LGPL.
#
# This program is free software; you can redistribute it and/or modify
# it under the terms of the GNU Lesser General Public License (as
# published by the Free Software Foundation) version 2.1, February 1999.
#
# This program is distributed in the hope that it will be useful, but
# WITHOUT ANY WARRANTY; without even the IMPLIED WARRANTY OF
# MERCHANTABILITY or FITNESS FOR A PARTICULAR PURPOSE. See the terms and
# conditions of the GNU Lesser General Public License for more details.
#
# You should have received a copy of the GNU Lesser General Public
# License along with this program; if not, write to the Free Software
# Foundation, Inc., 59 Temple Place, Suite 330, Boston, MA 02111-1307 USA
##############################################################################
from spack import *
from glob import glob
from os.path import exists, join
from os import makedirs
from shutil import copy


class Ncurses(AutotoolsPackage):
    """The ncurses (new curses) library is a free software emulation of
    curses in System V Release 4.0, and more. It uses terminfo format,
    supports pads and color and multiple highlights and forms
    characters and function-key mapping, and has all the other
    SYSV-curses enhancements over BSD curses."""

    homepage = "http://invisible-island.net/ncurses/ncurses.html"
    url      = "http://ftp.gnu.org/pub/gnu/ncurses/ncurses-6.0.tar.gz"

    version('6.0', 'ee13d052e1ead260d7c28071f46eefb1')
    version('5.9', '8cb9c412e5f2d96bc6f459aa8c6282a1')

    variant('symlinks', default=False,
            description='Enables symlinks. Needed on AFS filesystem.')
<<<<<<< HEAD
    variant("shared", default=True,
            description="Enable shared libs")
=======
    variant('termlib', default=False,
            description='Enables termlib needs for gnutls in emacs.')
>>>>>>> a4c47396

    depends_on('pkgconfig', type='build')

    patch('patch_gcc_5.txt', when='@6.0%gcc@5.0:')
    patch('sed_pgi.patch',   when='@:6.0')

    def configure(self, spec, prefix):
        opts = [
            'CFLAGS={0}'.format(self.compiler.pic_flag),
            'CXXFLAGS={0}'.format(self.compiler.pic_flag),
            '--enable-overwrite',
            '--without-ada',
            '--enable-pc-files',
            '--with-pkg-config-libdir={0}/lib/pkgconfig'.format(self.prefix)
        ]

        nwide_opts = ['--disable-widec',
                      '--without-manpages',
                      '--without-tests']

        wide_opts = ['--enable-widec']

        if '+symlinks' in self.spec:
            opts.append('--enable-symlinks')
        if "+shared" in self.spec:
            opts.append("--with-shared")
            opts.append("--with-cxx-shared")


        if '+termlib' in self.spec:
            opts.extend(('--with-termlib',
                         '--enable-termcap',
                         '--enable-getcap',
                         '--enable-tcap-names'))

        prefix = '--prefix={0}'.format(prefix)

        configure = Executable('../configure')

        with working_dir('build_ncurses', create=True):
            configure(prefix, *(opts + nwide_opts))

        with working_dir('build_ncursesw', create=True):
            configure(prefix, *(opts + wide_opts))

    def build(self, spec, prefix):
        with working_dir('build_ncurses'):
            make()
        with working_dir('build_ncursesw'):
            make()

    def install(self, spec, prefix):
        with working_dir('build_ncurses'):
            make('install')
        with working_dir('build_ncursesw'):
            make('install')

        # fix for packages like hstr that use "#include <ncurses/ncurses.h>"
        headers = glob(join(prefix.include, '*'))
        for p_dir in ['ncurses', 'ncursesw']:
            path = join(prefix.include, p_dir)
            if not exists(path):
                makedirs(path)
            for header in headers:
                copy(header, path)

    @property
    def libs(self):
        return find_libraries(
            ['libncurses', 'libncursesw'], root=self.prefix, recurse=True)<|MERGE_RESOLUTION|>--- conflicted
+++ resolved
@@ -44,13 +44,10 @@
 
     variant('symlinks', default=False,
             description='Enables symlinks. Needed on AFS filesystem.')
-<<<<<<< HEAD
     variant("shared", default=True,
             description="Enable shared libs")
-=======
     variant('termlib', default=False,
             description='Enables termlib needs for gnutls in emacs.')
->>>>>>> a4c47396
 
     depends_on('pkgconfig', type='build')
 
