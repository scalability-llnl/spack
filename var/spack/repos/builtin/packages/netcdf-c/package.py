--- conflicted
+++ resolved
@@ -261,15 +261,12 @@
 
         return config_args
 
-<<<<<<< HEAD
     def setup_run_environment(self, env):
         if "+zstd" in self.spec:
             env.append_path("HDF5_PLUGIN_PATH", self.prefix.plugins)
 
     def setup_dependent_build_environment(self, env, dependent_spec):
         self.setup_run_environment(env)
-=======
-    def setup_dependent_build_environment(self, env, dependent_spec):
         # Some packages, e.g. ncview, refuse to build if the compiler path returned by nc-config
         # differs from the path to the compiler that the package should be built with. Therefore,
         # we have to shadow nc-config from self.prefix.bin, which references the real compiler,
@@ -284,7 +281,6 @@
         if os.path.exists(nc_config_file):
             mkdirp(self._nc_config_backup_dir)
             install(nc_config_file, self._nc_config_backup_dir)
->>>>>>> 8aa97580
 
     def check(self):
         # h5_test fails when run in parallel
