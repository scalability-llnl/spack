--- conflicted
+++ resolved
@@ -28,10 +28,6 @@
 
     version("main", branch="main")
     version("4.9.2", sha256="bc104d101278c68b303359b3dc4192f81592ae8640f1aee486921138f7f88cb7")
-<<<<<<< HEAD
-    version("4.9.1", sha256="4ee8d5f6b50a1eb4ad4c10f24531e36261fd1882410fb08435eb2ddfd49a0908")
-=======
->>>>>>> 64c6d636
     version("4.9.0", sha256="9f4cb864f3ab54adb75409984c6202323d2fc66c003e5308f3cdf224ed41c0a6")
     version("4.8.1", sha256="bc018cc30d5da402622bf76462480664c6668b55eb16ba205a0dfb8647161dd0")
     version("4.8.0", sha256="aff58f02b1c3e91dc68f989746f652fe51ff39e6270764e484920cb8db5ad092")
@@ -133,16 +129,6 @@
     variant("fsync", default=False, description="Enable fsync support")
     variant("nczarr_zip", default=False, description="Enable NCZarr zipfile format storage")
     variant("optimize", default=True, description="Enable -O2 for a more optimized lib")
-    variant("nczarr", default=True, description="Enable zarr storage support", when="@4.8.0:")
-    # New byte-range I/O option doesn't compile with 4.7.0:4.9.1, will be fixed in 4.9.2?
-    # https://github.com/Unidata/netcdf-c/issues/2614
-    variant("byterange", default=False, description="Allow byte-range I/O", when="@4.7.0:")
-    # Variant fismahigh is required for FISMA high compliance on operational supercomputers
-    variant(
-        "fismahigh",
-        default=False,
-        description="Disable network connectivity to support FISMA-high compliance",
-    )
 
     variant("szip", default=True, description="Enable Szip compression plugin")
     variant("blosc", default=True, description="Enable Blosc compression plugin")
@@ -205,13 +191,6 @@
 
     # We also need to use MPI wrappers when building against static MPI-enabled HDF5:
     depends_on("mpi", when="^hdf5+mpi~shared")
-<<<<<<< HEAD
-
-    # zlib 1.2.5 or later is required for netCDF-4 compression:
-    # http://www.unidata.ucar.edu/software/netcdf/docs/getting_and_building_netcdf.html
-    depends_on("zlib@1.2.5:")
-=======
->>>>>>> 64c6d636
 
     # High-level API of HDF5 1.8.9 or later is required for netCDF-4 support:
     # https://docs.unidata.ucar.edu/nug/current/getting_and_building_netcdf.html
@@ -280,13 +259,6 @@
     # version 4.8.1:
     conflicts("+nczarr_zip", when="@:4.8.0")
 
-<<<<<<< HEAD
-    conflicts("+dap", when="+fismahigh")
-    conflicts("+byterange", when="+fismahigh")
-    conflicts("+nczarr", when="+fismahigh")
-
-    filter_compiler_wrappers("nc-config", relative_root="bin")
-=======
     # The features were introduced in version 4.9.0:
     with when("@:4.8"):
         conflicts("+szip")
@@ -298,7 +270,6 @@
         conflicts("+szip")
         conflicts("+blosc")
         conflicts("+zstd")
->>>>>>> 64c6d636
 
     default_build_system = "cmake" if sys.platform == "win32" else "autotools"
 
@@ -418,34 +389,9 @@
         config_args += self.enable_or_disable("shared")
 
         config_args += self.enable_or_disable("dap")
-<<<<<<< HEAD
-        config_args += self.enable_or_disable("nczarr")
-        config_args += self.enable_or_disable("byterange")
-        # config_args += self.enable_or_disable('cdmremote')
-
-        # if '+dap' in self.pkg.spec or '+cdmremote' in self.pkg.spec:
-        if "+dap" in self.pkg.spec:
-            config_args.append("--enable-libxml2")
-            # Make sure Netcdf links against Spack's curl, otherwise it may
-            # pick up system's curl, which can give link errors, e.g.:
-            # undefined reference to `SSL_CTX_use_certificate_chain_file
-            curl = self.pkg.spec["curl"]
-            curl_libs = curl.libs
-            libs.append(curl_libs.link_flags)
-            ldflags.append(curl_libs.search_flags)
-            # TODO: figure out how to get correct flags via headers.cpp_flags
-            cppflags.append("-I" + curl.prefix.include)
-        elif self.pkg.spec.satisfies("@4.8.0:"):
-            # Prevent overlinking to a system installation of libcurl:
-            config_args.append("ac_cv_lib_curl_curl_easy_setopt=no")
-            # 4.9.2 configure complains about libxml2 even with ~dap:
-            if self.spec.satisfies("@4.9.1:4.9.2"):
-                config_args.append("--disable-libxml2")
-=======
         if self.spec.satisfies("@4.9.0:"):
             # Prevent linking to system libxml2:
             config_args += self.enable_or_disable("libxml2", variant="dap")
->>>>>>> 64c6d636
 
         if "+byterange" in self.spec:
             config_args.append("--enable-byterange")
@@ -455,37 +401,6 @@
         if self.spec.satisfies("@4.3.2:"):
             config_args += self.enable_or_disable("jna")
 
-<<<<<<< HEAD
-        # Starting version 4.1.3, --with-hdf5= and other such configure options
-        # are removed. Variables CPPFLAGS, LDFLAGS, and LD_LIBRARY_PATH must be
-        # used instead.
-        hdf5_hl = self.pkg.spec["hdf5:hl"]
-        cppflags.append(hdf5_hl.headers.cpp_flags)
-        ldflags.append(hdf5_hl.libs.search_flags)
-        if "~shared" in hdf5_hl:
-            zlib = self.pkg.spec["zlib"]
-            if "~shared" in zlib:
-                # If zlib is static, and some other dependency is dynamic and, as well, depends on
-                # zlib (e.g. libxml2), the latter might contain a subset of symbols of the former.
-                # If one of those symbols happens to be 'deflate', the configure script considers
-                # all zlib symbols to be available without extra linker flags. That is, however,
-                # not necessarily true for other zlib symbols (e.g. 'compress2') that are required
-                # for hdf5. Therefore, we have to help the configure script:
-                libs.append(zlib.libs.link_flags)
-
-        if "+parallel-netcdf" in self.pkg.spec:
-            config_args.append("--enable-pnetcdf")
-            pnetcdf = self.pkg.spec["parallel-netcdf"]
-            cppflags.append(pnetcdf.headers.cpp_flags)
-            # TODO: change to pnetcdf.libs.search_flags once 'parallel-netcdf'
-            # package gets custom implementation of 'libs'
-            ldflags.append("-L" + pnetcdf.prefix.lib)
-        else:
-            config_args.append("--disable-pnetcdf")
-
-        if any(s in self.pkg.spec for s in ["+mpi", "+parallel-netcdf", "^hdf5+mpi~shared"]):
-            config_args.append("CC=%s" % self.pkg.spec["mpi"].mpicc)
-=======
         config_args += self.enable_or_disable("fsync")
 
         if any(self.spec.satisfies(s) for s in ["+mpi", "+parallel-netcdf", "^hdf5+mpi~shared"]):
@@ -555,7 +470,6 @@
                 # Prevent redundant entries mentioning system bzip2 in nc-config and pkg-config
                 # files:
                 config_args.append("ac_cv_lib_bz2_BZ2_bzCompress=no")
->>>>>>> 64c6d636
 
         if "+zstd" in self.spec:
             lib_search_dirs.extend(self.spec["zstd"].libs.directories)
