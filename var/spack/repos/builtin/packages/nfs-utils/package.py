--- conflicted
+++ resolved
@@ -29,13 +29,6 @@
     depends_on("util-linux")
     depends_on("gettext")
 
-<<<<<<< HEAD
-    def setup_build_environment(self, env):
-        if "intl" in self.spec["gettext"].libs.names:
-            env.append_flags("LIBS", "-lintl")
-
-=======
->>>>>>> a94d18ad
     def configure_args(self):
         args = ["--disable-gss", "--with-rpcgen=internal"]
         if "intl" in self.spec["gettext"].libs.names:
