--- conflicted
+++ resolved
@@ -22,24 +22,9 @@
     license("Unicode-TOU")
 
     # Current (latest features) - odd major number
-<<<<<<< HEAD
-    version("22.2.0", sha256="2210ce0a40aa6aec3cc118228fdad6536607002319b1fde24260d179118c1055")
-    version("21.7.3", sha256="ce1f61347671ef219d9c2925313d629d3fef98fc8d7f5ef38dd4656f7d0f58e7")
-    version(
-        "19.9.0",
-        sha256="c9293eb40dff8e5f55ef8da7cf1b9fd71b4a6a513620d02bbd158936e85216f2",
-        deprecated=True,
-    )
-    version(
-        "19.2.0",
-        sha256="aac9d1a366fb57d68f4639f9204d1de5d6387656959a97ed929a5ba9e62c033a",
-        deprecated=True,
-    )
-=======
     version("21.7.3", sha256="ce1f61347671ef219d9c2925313d629d3fef98fc8d7f5ef38dd4656f7d0f58e7")
     version("19.2.0", sha256="aac9d1a366fb57d68f4639f9204d1de5d6387656959a97ed929a5ba9e62c033a")
     version("17.9.1", sha256="1102f5e0aafaab8014d19c6c57142caf2ba3ef69d88d7a7f0f82798051796027")
->>>>>>> eadf8727
     version(
         "15.3.0",
         sha256="cadfa384a5f14591b84ce07a1afe529f28deb0d43366fb0ae4e78afba96bfaf2",
@@ -58,25 +43,14 @@
 
     # LTS (recommended for most users) - even major number
     version(
-<<<<<<< HEAD
-        "20.13.1",
-=======
         "22.4.0",
         sha256="b62cd83c9a57a11349883f89b1727a16e66c02eb6255a4bf32714ff5d93165f5",
->>>>>>> eadf8727
         preferred=True,
         sha256="a85ee53aa0a5c2f5ca94fa414cdbceb91eb7d18a77fc498358512c14cc6c6991",
     )
-<<<<<<< HEAD
-    version("20.12.2", sha256="bc57ee721a12cc8be55bb90b4a9a2f598aed5581d5199ec3bd171a4781bfecda")
-    version("18.20.2", sha256="68c165b9ceb7bc69dcdc75c6099723edb5ff0509215959af0775ed426174c404")
-    version("18.12.1", sha256="ba8174dda00d5b90943f37c6a180a1d37c861d91e04a4cb38dc1c0c74981c186")
-    version("16.20.2", sha256="33188eb11b977113adb65b2e09d71bddd63f12168ba73ceadae6c27938dc9e93")
-=======
     version("22.3.0", sha256="6326484853093ab6b8f361a267445f4a5bff469042cda11a3585497b13136b55")
     version("20.15.0", sha256="01e2c034467a324a33e778c81f2808dff13d289eaa9307d3e9b06c171e4d932d")
     version("18.12.1", sha256="ba8174dda00d5b90943f37c6a180a1d37c861d91e04a4cb38dc1c0c74981c186")
->>>>>>> eadf8727
     version("16.18.1", sha256="3d24c9c3a953afee43edc44569045eda56cd45cd58b0539922d17da62736189c")
     version(
         "14.21.1",
@@ -103,12 +77,9 @@
         sha256="7e0d7a1aa23697415e3588a1ca4f1c47496e6c88b9cf37c66be90353d3e4ac3e",
         deprecated=True,
     )
-<<<<<<< HEAD
-=======
 
     depends_on("c", type="build")  # generated
     depends_on("cxx", type="build")  # generated
->>>>>>> eadf8727
 
     variant("debug", default=False, description="Include debugger support")
     variant("doc", default=False, description="Compile with documentation")
