--- conflicted
+++ resolved
@@ -138,14 +138,13 @@
     # and https://github.com/nodejs/node/issues/53633
     patch("fix-broken-gcc12-pr53728.patch", when="@22.2:22.5")
 
-<<<<<<< HEAD
     # https://github.com/nodejs/node/issues/55596
     # This patch is not sufficient, however, therefore
     # add a conflict with this particular version of gcc
     # until https://github.com/spack/spack/issues/48492 is resolved
     patch("wasm-compiler-gcc11p2.patch", when="@21: %gcc@11.2")
     conflicts("%gcc@11.2", when="@21:")
-=======
+
     executables = ["^node$"]
 
     @classmethod
@@ -153,7 +152,6 @@
         output = Executable(exe)("--version", output=str, error=str)
         match = re.match(r"v([\d.]+)\s*", output)
         return match.group(1) if match else None
->>>>>>> a77f903f
 
     def setup_build_environment(self, env):
         # Force use of experimental Python 3 support
