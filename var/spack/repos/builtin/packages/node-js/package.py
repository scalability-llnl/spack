# Copyright Spack Project Developers. See COPYRIGHT file for details.
#
# SPDX-License-Identifier: (Apache-2.0 OR MIT)

import re
import subprocess
import sys

from spack.package import *


class NodeJs(Package):
    """Node.js is an open-source, cross-platform JavaScript runtime environment."""

    homepage = "https://nodejs.org/"
    url = "https://nodejs.org/dist/v13.5.0/node-v13.5.0.tar.gz"
    list_url = "https://nodejs.org/dist/"
    list_depth = 1

    maintainers("cosmicexplorer")

    license("Unicode-TOU")

    # Current (latest features) - odd major number
    version("21.7.3", sha256="ce1f61347671ef219d9c2925313d629d3fef98fc8d7f5ef38dd4656f7d0f58e7")
    version("19.2.0", sha256="aac9d1a366fb57d68f4639f9204d1de5d6387656959a97ed929a5ba9e62c033a")
    version("17.9.1", sha256="1102f5e0aafaab8014d19c6c57142caf2ba3ef69d88d7a7f0f82798051796027")
    version("15.3.0", sha256="cadfa384a5f14591b84ce07a1afe529f28deb0d43366fb0ae4e78afba96bfaf2")
    with default_args(deprecated=True):
        # requires deprecated python versions
        version(
            "13.8.0", sha256="815b5e1b18114f35da89e4d98febeaba97555d51ef593bd5175db2b05f2e8be6"
        )
        version(
            "13.5.0", sha256="4b8078d896a7550d7ed399c1b4ac9043e9f883be404d9b337185c8d8479f2db8"
        )

    # LTS (recommended for most users) - even major number
    version(
        "22.11.0",
        sha256="24e5130fa7bc1eaab218a0c9cb05e03168fa381bb9e3babddc6a11f655799222",
        preferred=True,
    )
    version("22.4.0", sha256="b62cd83c9a57a11349883f89b1727a16e66c02eb6255a4bf32714ff5d93165f5")
    version("22.3.0", sha256="6326484853093ab6b8f361a267445f4a5bff469042cda11a3585497b13136b55")
    version("20.15.0", sha256="01e2c034467a324a33e778c81f2808dff13d289eaa9307d3e9b06c171e4d932d")
    version("18.12.1", sha256="ba8174dda00d5b90943f37c6a180a1d37c861d91e04a4cb38dc1c0c74981c186")
    version("16.18.1", sha256="3d24c9c3a953afee43edc44569045eda56cd45cd58b0539922d17da62736189c")
    version("14.21.1", sha256="76ba961536dc11e4dfd9b198c61ff3399e655eca959ae4b66d926f29bfcce9d3")
    version("14.16.1", sha256="5f5080427abddde7f22fd2ba77cd2b8a1f86253277a1eec54bc98a202728ce80")
    version("14.15.1", sha256="a1120472bf55aea745287693a6651e16973e1008c9d6107df350126adf9716fe")
    with default_args(deprecated=True):
        # requires deprecated python versions
        version(
            "14.13.0", sha256="8538b2e76aa06ee0e6eb1c118426c3c5ca53b2e49d66591738eacf76e89edd61"
        )
        version(
            "14.10.0", sha256="7e0d7a1aa23697415e3588a1ca4f1c47496e6c88b9cf37c66be90353d3e4ac3e"
        )

    depends_on("c", type="build")  # generated
    depends_on("cxx", type="build")  # generated

    variant("debug", default=False, description="Include debugger support")
    variant("doc", default=False, description="Compile with documentation")
    variant(
        "icu4c",
        default=False,
        description="Build with support for all locales instead of just English",
    )
    variant(
        "openssl",
        default=True,
        description="Build with Spack's OpenSSL instead of the bundled version",
    )
    variant(
        "zlib", default=True, description="Build with Spack's zlib instead of the bundled version"
    )
    variant(
        "cares",
        default=False,
        description="Build with Spack's c-ares instead of the bundled version",
    )
    variant(
        "cares",
        default=True,
        # for internal c-ares@1.27 or newer build fails on Centos7 due to older glibc
        when="@18.20.0:18,20.12:20,21.7: os=centos7",
        description="Build with Spack's c-ares instead of the bundled version",
    )
    variant(
        "libuv",
        default=False,
        description="Build with Spack's libuv instead of the bundled version",
    )

    # https://github.com/nodejs/node/blob/master/BUILDING.md#unix-and-macos
    depends_on("gmake@3.81:", type="build")
<<<<<<< HEAD
    # new internal dependency simdutf needs binutils+gas
    depends_on("binutils+gas", type="build", when="@18.14:18")
    depends_on("binutils+gas", type="build", when="@19.4:")
    depends_on("python@3.6:3.11", when="@19.1:", type="build")
    depends_on("python@3.6:3.10", when="@16.11:19.0", type="build")
    depends_on("python@3.6:3.9", when="@16.0:16.10", type="build")
    depends_on("python@2.7,3.5:3.8", when="@15", type="build")
    depends_on("python@2.7,3.6:3.10", when="@14.18.2:14", type="build")
    depends_on("python@2.7,3.5:3.8", when="@13.1:14.18.1", type="build")
=======

    # python requirements are based according to
    # https://github.com/spack/spack/pull/47942#discussion_r1875624177
    depends_on("python", type="build")
    depends_on("python@:3.7", when="@13.0.0:13.0.1", type="build")
    depends_on("python@:3.8", when="@13.1.0:14.13.1", type="build")
    depends_on("python@:3.9", when="@14.14.0:14.18.1", type="build")
    depends_on("python@:3.10", when="@14.18.2:14.21.3", type="build")
    depends_on("python@:3.9", when="@15.0.0:15.14.0", type="build")
    depends_on("python@:3.9", when="@16.0.0:16.10.0", type="build")
    depends_on("python@:3.10", when="@16.11.0:16.18.1", type="build")
    depends_on("python@:3.11", when="@16.19.0:16.20.2", type="build")
    depends_on("python@:3.10", when="@17.0.0:18.12.1", type="build")
    depends_on("python@:3.11", when="@18.13.0:18.19.1", type="build")
    depends_on("python@:3.12", when="@18.20.0:18.20.5", type="build")
    depends_on("python@:3.10", when="@19.0.0:19.0.1", type="build")
    depends_on("python@:3.11", when="@19.1.0:20.10.0", type="build")
    depends_on("python@:3.12", when="@20.11.0:20.15.1", type="build")
    depends_on("python@:3.13", when="@20.16.0:20.18.1", type="build")
    depends_on("python@:3.11", when="@21.0.0:21.1.0", type="build")
    depends_on("python@:3.12", when="@21.2.0:22.2.0", type="build")
    depends_on("python@:3.13", when="@22.3.0:22.7.0", type="build")

>>>>>>> bc28ec35
    depends_on("libtool", type="build", when=sys.platform != "darwin")
    depends_on("pkgconfig", type="build")
    # depends_on('bash-completion', when="+bash-completion")
    depends_on("icu4c", when="+icu4c")
    depends_on("openssl@1.1:", when="+openssl")
    depends_on("zlib-api", when="+zlib")
    # internal c-ares fails to build on older machines with older glibc-devel
    # hence use external lib
    depends_on("c-ares@1.18.1:", when="+cares")
    depends_on("libuv", when="+libuv")

    # https://github.com/nodejs/node/blob/main/BUILDING.md#supported-toolchains
    conflicts("%gcc@:12.1", when="@23:")
    conflicts("%gcc@:10.0", when="@20:")
    conflicts("%gcc@:8.2", when="@16:")
    conflicts("%gcc@:6.2", when="@12:")
    conflicts("%apple-clang@:11", when="@21:")
    conflicts("%apple-clang@:10", when="@16:")
    conflicts("%apple-clang@:9", when="@13:")

    phases = ["configure", "build", "install"]

    # https://github.com/spack/spack/issues/19310
    conflicts(
        "%gcc@:4.8",
        msg="fails to build with gcc 4.8 (see https://github.com/spack/spack/issues/19310)",
    )

    conflicts(
        "%gcc@14:", when="@:19", msg="fails to build with gcc 14+ due to implicit conversions"
    )

    # See https://github.com/nodejs/node/issues/52223
    patch("fix-old-glibc-random-headers.patch", when="^glibc@:2.24")

    # Work around gcc-12.[1-2] compiler bug
    # See https://github.com/nodejs/node/pull/53728
    # and https://github.com/nodejs/node/issues/53633
    patch("fix-broken-gcc12-pr53728.patch", when="@22.2:22.5")

    executables = ["^node$"]

    @classmethod
    def determine_version(cls, exe):
        output = Executable(exe)("--version", output=str, error=str)
        match = re.match(r"v([\d.]+)\s*", output)
        return match.group(1) if match else None

    def setup_build_environment(self, env):
        # Force use of experimental Python 3 support
        env.set("PYTHON", self.spec["python"].command.path)
        env.set("NODE_GYP_FORCE_PYTHON", self.spec["python"].command.path)

    def configure_args(self):
        # On macOS, the system libtool must be used
        # So, we ensure that this is the case by...
        if sys.platform == "darwin":
            # Possible output formats:
            #
            # /usr/bin/libtool
            process_pipe = subprocess.Popen(["which", "libtool"], stdout=subprocess.PIPE)
            result_which = process_pipe.communicate()[0].strip()

            # Possible output formats:
            #
            # /usr/bin/libtool
            # libtool: /usr/bin/libtool
            #
            # We specify -M -f (an empty list of man-path entries) to prevent man-page
            # searching to avoid an Illegal seek error processing manpath results in CI,
            # which prevents the last form:
            # libtool: /usr/bin/libtool /Applications/Xcode.app/.../share/man/man1/libtool.1
            process_pipe = subprocess.Popen(
                ["whereis", "-M", "-f", "libtool"], stdout=subprocess.PIPE
            )
            result_whereis_list = process_pipe.communicate()[0].strip().split()
            if len(result_whereis_list) == 1:
                result_whereis = result_whereis_list[0]
            else:
                result_whereis = result_whereis_list[1]

            assert result_which == result_whereis, (
                "On macOS the system libtool must be used. Please (temporarily) remove "
                "\n or its link to libtool from PATH"
            )

        args = [
            "--prefix={0}".format(self.prefix),
            # Note: npm is updated more regularly than node.js, so we build
            # the package instead of using the bundled version
            "--without-npm",
        ]

        if "+debug" in self.spec:
            args.append("--debug")

        if "+openssl" in self.spec:
            args.extend(
                [
                    "--shared-openssl",
                    "--shared-openssl-includes={0}".format(self.spec["openssl"].prefix.include),
                    "--shared-openssl-libpath={0}".format(self.spec["openssl"].prefix.lib),
                ]
            )

        if "+zlib" in self.spec:
            args.extend(
                [
                    "--shared-zlib",
                    "--shared-zlib-includes={0}".format(self.spec["zlib-api"].prefix.include),
                    "--shared-zlib-libpath={0}".format(self.spec["zlib-api"].prefix.lib),
                ]
            )

        if "+cares" in self.spec:
            args.extend(
                [
                    "--shared-cares",
                    "--shared-cares-includes={0}".format(self.spec["c-ares"].prefix.include),
                    "--shared-cares-libpath={0}".format(self.spec["c-ares"].prefix.lib),
                ]
            )

        if "+libuv" in self.spec:
            args.extend(
                [
                    "--shared-libuv",
                    "--shared-libuv-includes={0}".format(self.spec["libuv"].prefix.include),
                    "--shared-libuv-libpath={0}".format(self.spec["libuv"].prefix.lib),
                ]
            )

        if "+icu4c" in self.spec:
            args.append("--with-intl=full-icu")

        return args

    def configure(self, spec, prefix):
        python("configure.py", *self.configure_args())

    def build(self, spec, prefix):
        make()
        if "+doc" in spec:
            make("doc")

    @run_after("build")
    @on_package_attributes(run_tests=True)
    def build_test(self):
        make("test")
        make("test-addons")

    def install(self, spec, prefix):
        make("install")<|MERGE_RESOLUTION|>--- conflicted
+++ resolved
@@ -96,17 +96,10 @@
 
     # https://github.com/nodejs/node/blob/master/BUILDING.md#unix-and-macos
     depends_on("gmake@3.81:", type="build")
-<<<<<<< HEAD
+
     # new internal dependency simdutf needs binutils+gas
     depends_on("binutils+gas", type="build", when="@18.14:18")
     depends_on("binutils+gas", type="build", when="@19.4:")
-    depends_on("python@3.6:3.11", when="@19.1:", type="build")
-    depends_on("python@3.6:3.10", when="@16.11:19.0", type="build")
-    depends_on("python@3.6:3.9", when="@16.0:16.10", type="build")
-    depends_on("python@2.7,3.5:3.8", when="@15", type="build")
-    depends_on("python@2.7,3.6:3.10", when="@14.18.2:14", type="build")
-    depends_on("python@2.7,3.5:3.8", when="@13.1:14.18.1", type="build")
-=======
 
     # python requirements are based according to
     # https://github.com/spack/spack/pull/47942#discussion_r1875624177
@@ -130,7 +123,6 @@
     depends_on("python@:3.12", when="@21.2.0:22.2.0", type="build")
     depends_on("python@:3.13", when="@22.3.0:22.7.0", type="build")
 
->>>>>>> bc28ec35
     depends_on("libtool", type="build", when=sys.platform != "darwin")
     depends_on("pkgconfig", type="build")
     # depends_on('bash-completion', when="+bash-completion")
