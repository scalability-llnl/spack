# Copyright 2013-2022 Lawrence Livermore National Security, LLC and other
# Spack Project Developers. See the top-level COPYRIGHT file for details.
#
# SPDX-License-Identifier: (Apache-2.0 OR MIT)


<<<<<<< HEAD
from spack.package import *


class OmegaH(CMakePackage):
=======
class OmegaH(CMakePackage, CudaPackage):
>>>>>>> 4f033b15
    """Omega_h is a C++11 library providing data structures and algorithms
    for adaptive discretizations. Its specialty is anisotropic triangle and
    tetrahedral mesh adaptation. It runs efficiently on most modern HPC
    hardware including GPUs.
    """

    homepage = "https://github.com/sandialabs/omega_h"
    url      = "https://github.com/sandialabs/omega_h/archive/v9.34.1.tar.gz"
    git      = "https://github.com/sandialabs/omega_h.git"

    maintainers = ['cwsmith']
    tags = ['e4s']
    version('main', branch='main')
    version('scorec.10.1.0', commit='e88912368e101d940f006019585701a704295ab0',  git="https://github.com/SCOREC/omega_h.git")
    version('9.34.1', sha256='3a812da3b8df3e0e5d78055e91ad23333761bcd9ed9b2c8c13ee1ba3d702e46c')
    version('9.32.5', sha256='963a203e9117024cd48d829d82b8543cd9133477fdc15386113b594fdc3246d8')
    version('9.29.0', sha256='b41964b018909ffe9cea91c23a0509b259bfbcf56874fcdf6bd9f6a179938014')
    version('9.27.0', sha256='aa51f83508cbd14a41ae953bda7da98a6ad2979465c76e5b3a3d9a7a651cb34a')
    version('9.22.2', sha256='ab5636be9dc171a514a7015df472bd85ab86fa257806b41696170842eabea37d')
    version('9.19.1', sha256='60ef65c2957ce03ef9d1b995d842fb65c32c5659d064de002c071effe66b1b1f')
    version('9.19.0', sha256='4a1606c4e7287a1b67359cf6ef1c2d7e24b7dc379065566a1d2e0b0330c0abbd')
    version('9.15.0', sha256='342a506a0ff22f6cac759862efdcf34e360110f7901eb9b4c5de8afe38741522')
    version('9.14.0', sha256='035d0f47142f965a57818d1cb6c5c00b5ae6b5a0178b67b0bc9177fa99ba083d')
    version('9.13.14', sha256='f617dfd024c9cc323e56800ca23df3386bfa37e1b9bd378847d1f5d32d2b8e5d')
    version('9.13.13', sha256='753702edf4bda9ae57ea21f09ca071e341604a468d8c86468c9aebba049f581c')

    variant('shared', default=True, description='Build shared libraries')
    variant('mpi', default=True, description='Activates MPI support')
    variant('zlib', default=True, description='Activates ZLib support')
    variant('trilinos', default=True, description='Use Teuchos and Kokkos')
    variant('throw', default=False, description='Errors throw exceptions instead of abort')
    variant('examples', default=False, description='Compile examples')
    variant('optimize', default=True, description='Compile C++ with optimization')
    variant('symbols', default=True, description='Compile C++ with debug symbols')
    variant('warnings', default=False, description='Compile C++ with warnings')

    depends_on('gmsh', when='+examples', type='build')
    depends_on('mpi', when='+mpi')
    depends_on('trilinos +kokkos', when='+trilinos')
    depends_on('zlib', when='+zlib')
    # Note: '+cuda' and 'cuda_arch' variants are added by the CudaPackage
    depends_on('cuda', when='+cuda')
    conflicts('cuda@11.2:', when='@scorec.10.1.0:', msg='Thrust is broken in CUDA >= 11.2.* see https://github.com/sandialabs/omega_h/issues/366')
    # the sandia repo has a fix for cuda > 11.2 support
    #  see github.com/sandialabs/omega_h/pull/373
    conflicts('cuda@11.2:', when='@:9.34.4', msg='Thrust is broken in CUDA >= 11.2.* see https://github.com/sandialabs/omega_h/issues/366')

    # https://gcc.gnu.org/bugzilla/show_bug.cgi?id=86610
    conflicts('%gcc@8:8.2', when='@:9.22.1')

    def _bob_options(self):
        cmake_var_prefix = 'Omega_h_CXX_'
        for variant in ['optimize', 'symbols', 'warnings']:
            cmake_var = cmake_var_prefix + variant.upper()
            if '+' + variant in self.spec:
                yield '-D' + cmake_var + ':BOOL=ON'
            else:
                yield '-D' + cmake_var + ':BOOL=FALSE'

    def cmake_args(self):
        args = ['-DUSE_XSDK_DEFAULTS:BOOL=OFF']
        if '+shared' in self.spec:
            args.append('-DBUILD_SHARED_LIBS:BOOL=ON')
        else:
            args.append('-DBUILD_SHARED_LIBS:BOOL=OFF')
        if '+mpi' in self.spec:
            args.append('-DOmega_h_USE_MPI:BOOL=ON')
            ver = self.spec.version
            # old versions don't call find_package(MPI)
            if ver < Version('9.33.2') and 'scorec' not in str(ver):
                args.append('-DCMAKE_CXX_COMPILER:FILEPATH={0}'.format(
                    self.spec['mpi'].mpicxx))
        else:
            args.append('-DOmega_h_USE_MPI:BOOL=OFF')
        if '+cuda' in self.spec:
            args.append('-DOmega_h_USE_CUDA:BOOL=ON')
            cuda_arch_list = self.spec.variants['cuda_arch'].value
            cuda_arch = cuda_arch_list[0]
            if cuda_arch != 'none':
                args.append('-DOmega_h_CUDA_ARCH={0}'.format(cuda_arch))
        else:
            args.append('-DOmega_h_USE_CUDA:BOOL=OFF')
        if '+trilinos' in self.spec:
            args.append('-DOmega_h_USE_Trilinos:BOOL=ON')
        if '+zlib' in self.spec:
            args.append('-DOmega_h_USE_ZLIB:BOOL=ON')
            args.append('-DZLIB_ROOT:PATH={0}'.format(
                self.spec['zlib'].prefix))
        else:
            args.append('-DOmega_h_USE_ZLIB:BOOL=OFF')
        if '+examples' in self.spec:
            args.append('-DOmega_h_EXAMPLES:BOOL=ON')
        else:
            args.append('-DOmega_h_EXAMPLES:BOOL=OFF')
        if '+throw' in self.spec:
            args.append('-DOmega_h_THROW:BOOL=ON')
        else:
            args.append('-DOmega_h_THROW:BOOL=OFF')
        # omega-h requires empty CMAKE_BUILD_TYPE
        args.append('-DCMAKE_BUILD_TYPE:STRING=')
        args += list(self._bob_options())
        return args

    def flag_handler(self, name, flags):
        flags = list(flags)
        if name == 'cxxflags':
            flags.append(self.compiler.cxx11_flag)

            if self.spec.satisfies('%cce'):
                flags.append("-Wno-final-dtor-non-final-class")

        return (None, None, flags)

    def test(self):
        if self.spec.version < Version('9.34.1'):
            print('Skipping tests since only relevant for versions > 9.34.1')
            return

        exe = join_path(self.prefix.bin, 'osh_box')
        options = ['1', '1', '1', '2', '2', '2', 'box.osh']
        description = 'testing mesh construction'
        self.run_test(exe, options, purpose=description)

        exe = join_path(self.prefix.bin, 'osh_scale')
        options = ['box.osh', '100', 'box_100.osh']
        expected = 'adapting took'
        description = 'testing mesh adaptation'
        self.run_test(exe, options, expected, purpose=description)

        exe = join_path(self.prefix.bin, 'osh2vtk')
        options = ['box_100.osh', 'box_100_vtk']
        description = 'testing mesh to vtu conversion'
        self.run_test(exe, options, purpose=description)<|MERGE_RESOLUTION|>--- conflicted
+++ resolved
@@ -2,16 +2,10 @@
 # Spack Project Developers. See the top-level COPYRIGHT file for details.
 #
 # SPDX-License-Identifier: (Apache-2.0 OR MIT)
-
-
-<<<<<<< HEAD
 from spack.package import *
 
 
-class OmegaH(CMakePackage):
-=======
 class OmegaH(CMakePackage, CudaPackage):
->>>>>>> 4f033b15
     """Omega_h is a C++11 library providing data structures and algorithms
     for adaptive discretizations. Its specialty is anisotropic triangle and
     tetrahedral mesh adaptation. It runs efficiently on most modern HPC
