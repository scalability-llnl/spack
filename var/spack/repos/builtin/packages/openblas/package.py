--- conflicted
+++ resolved
@@ -32,11 +32,7 @@
     homepage = "http://www.openblas.net"
     url = "http://github.com/xianyi/OpenBLAS/archive/v0.2.15.tar.gz"
 
-<<<<<<< HEAD
-    version('0.2.19', git='https://github.com/xianyi/OpenBLAS.git', tag='v0.2.19')
-=======
     version('0.2.19', '28c998054fd377279741c6f0b9ea7941')
->>>>>>> cb36aada
     version('0.2.18', '805e7f660877d588ea7e3792cda2ee65')
     version('0.2.17', '664a12807f2a2a7cda4781e3ab2ae0e1')
     version('0.2.16', 'fef46ab92463bdbb1479dcec594ef6dc')
@@ -55,10 +51,9 @@
 
     patch('make.patch')
 
-<<<<<<< HEAD
     #see issue on github with intel compiler
     patch('intel.patch', when='%intel')
-=======
+
     @property
     def blas_libs(self):
         shared = True if '+shared' in self.spec else False
@@ -69,7 +64,6 @@
     @property
     def lapack_libs(self):
         return self.blas_libs
->>>>>>> cb36aada
 
     def install(self, spec, prefix):
         # As of 06/2016 there is no mechanism to specify that packages which
