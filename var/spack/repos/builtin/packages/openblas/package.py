--- conflicted
+++ resolved
@@ -195,7 +195,6 @@
         when="@0.3.21 %gcc@:9",
     )
 
-<<<<<<< HEAD
     # Some installations of clang and libomp have non-standard locations for
     # libomp. OpenBLAS adds the correct linker flags but overwrites the
     # variables in a couple places, causing link-time failures.
@@ -206,14 +205,13 @@
     # an open issue upstream:
     # https://github.com/llvm/llvm-project/issues/63908
     patch("openblas_libomp_fork.patch", when="%clang@15:")
-=======
+
     # Fix build on A64FX for OpenBLAS v0.3.24
     patch(
         "https://github.com/OpenMathLib/OpenBLAS/commit/90231bfc4e4afc51f67c248328fbef0cecdbd2c2.patch?full_index=1",
         sha256="139e314f3408dc5c080d28887471f382e829d1bd06c8655eb72593e4e7b921cc",
         when="@0.3.24 target=a64fx",
     )
->>>>>>> 7d7f0972
 
     # See https://github.com/spack/spack/issues/19932#issuecomment-733452619
     # Notice: fixed on Amazon Linux GCC 7.3.1 (which is an unofficial version
