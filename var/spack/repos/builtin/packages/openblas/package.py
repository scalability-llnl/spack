--- conflicted
+++ resolved
@@ -98,12 +98,9 @@
     provides("lapack@3.9.1:", when="@0.3.15:")
     provides("lapack@3.7.0", when="@0.2.20")
 
-<<<<<<< HEAD
-=======
     # https://github.com/xianyi/OpenBLAS/pull/2519/files
     patch("ifort-msvc.patch", when="%msvc")
 
->>>>>>> 65d3221a
     # https://github.com/OpenMathLib/OpenBLAS/pull/3712
     patch("cce.patch", when="@0.3.20 %cce")
 
