##############################################################################
# Copyright (c) 2013-2016, Lawrence Livermore National Security, LLC.
# Produced at the Lawrence Livermore National Laboratory.
#
# This file is part of Spack.
# Created by Todd Gamblin, tgamblin@llnl.gov, All rights reserved.
# LLNL-CODE-647188
#
# For details, see https://github.com/llnl/spack
# Please also see the LICENSE file for our notice and the LGPL.
#
# This program is free software; you can redistribute it and/or modify
# it under the terms of the GNU Lesser General Public License (as
# published by the Free Software Foundation) version 2.1, February 1999.
#
# This program is distributed in the hope that it will be useful, but
# WITHOUT ANY WARRANTY; without even the IMPLIED WARRANTY OF
# MERCHANTABILITY or FITNESS FOR A PARTICULAR PURPOSE. See the terms and
# conditions of the GNU Lesser General Public License for more details.
#
# You should have received a copy of the GNU Lesser General Public
# License along with this program; if not, write to the Free Software
# Foundation, Inc., 59 Temple Place, Suite 330, Boston, MA 02111-1307 USA
##############################################################################
from spack import *
from spack.package_test import *
import os


class Openblas(MakefilePackage):
    """OpenBLAS: An optimized BLAS library"""
    homepage = 'http://www.openblas.net'
    url = 'http://github.com/xianyi/OpenBLAS/archive/v0.2.15.tar.gz'

    version('0.2.19', '28c998054fd377279741c6f0b9ea7941')
    version('0.2.18', '805e7f660877d588ea7e3792cda2ee65')
    version('0.2.17', '664a12807f2a2a7cda4781e3ab2ae0e1')
    version('0.2.16', 'fef46ab92463bdbb1479dcec594ef6dc')
    version('0.2.15', 'b1190f3d3471685f17cfd1ec1d252ac9')

    variant(
        'shared',
        default=True,
        description='Build shared libraries as well as static libs.'
    )
    variant('openmp', default=False, description="Enable OpenMP support.")
    variant('pic', default=True, description='Build position independent code')

    # virtual dependency
    provides('blas')
    provides('lapack')

    patch('make.patch')
    #  This patch is in a pull request to OpenBLAS that has not been handled
    #  https://github.com/xianyi/OpenBLAS/pull/915
    patch('openblas_icc.patch', when='%intel')

    parallel = False

    @property
    def blas_libs(self):
        shared = True if '+shared' in self.spec else False
        return find_libraries(
            ['libopenblas'], root=self.prefix, shared=shared, recurse=True
        )

    @property
    def lapack_libs(self):
        return self.blas_libs

    @MakefilePackage.precondition('edit')
    def check_compilers(self):
        # As of 06/2016 there is no mechanism to specify that packages which
        # depends on Blas/Lapack need C or/and Fortran symbols. For now
        # require both.
        if self.compiler.f77 is None:
            raise InstallError(
                'OpenBLAS requires both C and Fortran compilers!'
            )
        # Add support for OpenMP
        if '+openmp' in self.spec and self.spec.satisfies('%clang'):
            # Openblas (as of 0.2.18) hardcoded that OpenMP cannot
            # be used with any (!) compiler named clang, bummer.
            raise InstallError(
                'OpenBLAS does not support OpenMP with clang!'
            )

    @property
    def make_defs(self):
        # Configure fails to pick up fortran from FC=/abs/path/to/f77, but
        # works fine with FC=/abs/path/to/gfortran.
        # When mixing compilers make sure that
        # $SPACK_ROOT/lib/spack/env/<compiler> have symlinks with reasonable
        # names and hack them inside lib/spack/spack/compilers/<compiler>.py
<<<<<<< HEAD
        make_defs = ['CC=%s' % spack_cc,
                     'FC=%s' % spack_f77,
                     'MAKE_NO_J=1']

        make_targets = ['libs', 'netlib']

        if spec.satisfies('%gcc@:4.8.4'):
            make_defs += ['NO_AVX2=1']

        # Build shared if variant is set.
        if '+shared' in spec:
            make_targets += ['shared']
        else:
            if '+fpic' in spec:
                make_defs.extend(['CFLAGS=-fPIC', 'FFLAGS=-fPIC'])
=======
        make_defs = [
            'CC={0}'.format(spack_cc),
            'FC={0}'.format(spack_f77),
            'MAKE_NO_J=1'
        ]
        if '~shared' in self.spec:
            if '+pic' in self.spec:
                make_defs.extend([
                    'CFLAGS={0}'.format(self.compiler.pic_flag),
                    'FFLAGS={0}'.format(self.compiler.pic_flag)
                ])
>>>>>>> 0ef55b83
            make_defs += ['NO_SHARED=1']
        # fix missing _dggsvd_ and _sggsvd_
        if self.spec.satisfies('@0.2.16'):
            make_defs += ['BUILD_LAPACK_DEPRECATED=1']
        # Add support for OpenMP
        if '+openmp' in self.spec:
            make_defs += ['USE_OPENMP=1']

        return make_defs

    @property
    def build_targets(self):
        targets = ['libs', 'netlib']

        # Build shared if variant is set.
        if '+shared' in self.spec:
            targets += ['shared']

        return self.make_defs + targets

    @MakefilePackage.sanity_check('build')
    def check_build(self):
        make('tests', *self.make_defs)

    @property
    def install_targets(self):
        make_args = [
            'install',
            'PREFIX={0}'.format(self.prefix),
        ]
        return make_args + self.make_defs

    @MakefilePackage.sanity_check('install')
    def check_install(self):
        spec = self.spec
        # Openblas may pass its own test but still fail to compile Lapack
        # symbols. To make sure we get working Blas and Lapack, do a small
        # test.
        source_file = join_path(os.path.dirname(self.module.__file__),
                                'test_cblas_dgemm.c')
        blessed_file = join_path(os.path.dirname(self.module.__file__),
                                 'test_cblas_dgemm.output')

        include_flags = ["-I%s" % join_path(spec.prefix, "include")]
        link_flags = self.lapack_libs.ld_flags.split()
        if self.compiler.name == 'intel':
            link_flags.extend(["-lifcore"])
        link_flags.extend(["-lpthread"])
        if '+openmp' in spec:
            link_flags.extend([self.compiler.openmp_flag])

        output = compile_c_and_execute(source_file, include_flags, link_flags)
        compare_output_file(output, blessed_file)<|MERGE_RESOLUTION|>--- conflicted
+++ resolved
@@ -92,35 +92,20 @@
         # When mixing compilers make sure that
         # $SPACK_ROOT/lib/spack/env/<compiler> have symlinks with reasonable
         # names and hack them inside lib/spack/spack/compilers/<compiler>.py
-<<<<<<< HEAD
-        make_defs = ['CC=%s' % spack_cc,
-                     'FC=%s' % spack_f77,
-                     'MAKE_NO_J=1']
 
-        make_targets = ['libs', 'netlib']
-
-        if spec.satisfies('%gcc@:4.8.4'):
-            make_defs += ['NO_AVX2=1']
-
-        # Build shared if variant is set.
-        if '+shared' in spec:
-            make_targets += ['shared']
-        else:
-            if '+fpic' in spec:
-                make_defs.extend(['CFLAGS=-fPIC', 'FFLAGS=-fPIC'])
-=======
         make_defs = [
             'CC={0}'.format(spack_cc),
             'FC={0}'.format(spack_f77),
             'MAKE_NO_J=1'
         ]
+        if spec.satisfies('%gcc@:4.8.4'):
+            make_defs += ['NO_AVX2=1']
         if '~shared' in self.spec:
             if '+pic' in self.spec:
                 make_defs.extend([
                     'CFLAGS={0}'.format(self.compiler.pic_flag),
                     'FFLAGS={0}'.format(self.compiler.pic_flag)
                 ])
->>>>>>> 0ef55b83
             make_defs += ['NO_SHARED=1']
         # fix missing _dggsvd_ and _sggsvd_
         if self.spec.satisfies('@0.2.16'):
