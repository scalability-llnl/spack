--- conflicted
+++ resolved
@@ -124,27 +124,6 @@
         if '+shared' in self.spec:
             targets += ['shared']
 
-<<<<<<< HEAD
-#        # TODO: the links below are mainly there because client
-#        # TODO: packages are wrongly written. Check if they can be removed
-#		# NOTE: py-scipy requires these symlinks.  Please do not remove them
-#		#       without checking that py-scipy can build without.
-#        # Blas virtual package should provide blas.a and libblas.a
-#        with working_dir(prefix.lib):
-#            symlink('libopenblas.a', 'blas.a')
-#            symlink('libopenblas.a', 'libblas.a')
-#            if '+shared' in spec:
-#                symlink('libopenblas.%s' % dso_suffix,
-#                        'libblas.%s' % dso_suffix)
-#
-#        # Lapack virtual package should provide liblapack.a
-#        with working_dir(prefix.lib):
-#            symlink('libopenblas.a', 'liblapack.a')
-#            if '+shared' in spec:
-#                symlink('libopenblas.%s' % dso_suffix,
-#                        'liblapack.%s' % dso_suffix)
-
-=======
         return self.make_defs + targets
 
     @MakefilePackage.sanity_check('build')
@@ -162,7 +141,6 @@
     @MakefilePackage.sanity_check('install')
     def check_install(self):
         spec = self.spec
->>>>>>> e340f275
         # Openblas may pass its own test but still fail to compile Lapack
         # symbols. To make sure we get working Blas and Lapack, do a small
         # test.
