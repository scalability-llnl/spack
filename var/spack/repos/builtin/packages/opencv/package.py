##############################################################################
# Copyright (c) 2013-2018, Lawrence Livermore National Security, LLC.
# Produced at the Lawrence Livermore National Laboratory.
#
# This file is part of Spack.
# Created by Todd Gamblin, tgamblin@llnl.gov, All rights reserved.
# LLNL-CODE-647188
#
# For details, see https://github.com/spack/spack
# Please also see the NOTICE and LICENSE files for our notice and the LGPL.
#
# This program is free software; you can redistribute it and/or modify
# it under the terms of the GNU Lesser General Public License (as
# published by the Free Software Foundation) version 2.1, February 1999.
#
# This program is distributed in the hope that it will be useful, but
# WITHOUT ANY WARRANTY; without even the IMPLIED WARRANTY OF
# MERCHANTABILITY or FITNESS FOR A PARTICULAR PURPOSE. See the terms and
# conditions of the GNU Lesser General Public License for more details.
#
# You should have received a copy of the GNU Lesser General Public
# License along with this program; if not, write to the Free Software
# Foundation, Inc., 59 Temple Place, Suite 330, Boston, MA 02111-1307 USA
##############################################################################
from spack import *


class Opencv(CMakePackage):
    """OpenCV is released under a BSD license and hence it's free for both
    academic and commercial use. It has C++, C, Python and Java interfaces and
    supports Windows, Linux, Mac OS, iOS and Android. OpenCV was designed for
    computational efficiency and with a strong focus on real-time applications.
    Written in optimized C/C++, the library can take advantage of multi-core
    processing. Enabled with OpenCL, it can take advantage of the hardware
    acceleration of the underlying heterogeneous compute platform. Adopted all
    around the world, OpenCV has more than 47 thousand people of user community
    and estimated number of downloads exceeding 9 million. Usage ranges from
    interactive art, to mines inspection, stitching maps on the web or through
    advanced robotics.
    """

    homepage = 'http://opencv.org/'
    url = 'https://github.com/Itseez/opencv/archive/3.1.0.tar.gz'

    version('master', git="https://github.com/opencv/opencv.git", branch="master")
    version('3.4.1',    'a0b7a47899e67b3490ea31edc4f6e8e6')
<<<<<<< HEAD
    version('3.4.0',    '170732dc760e5f7ddeccbe53ba5d16a6')
    version('3.3.1',    'b1ed9aea030bb5bd9df28524d97de84c')
=======
>>>>>>> 3a5f68c0
    version('3.3.0',    '98a4e4c6f23ec725e808a891dc11eec4')
    version('3.2.0',    'a43b65488124ba33dde195fea9041b70')
    version('3.1.0',    '70e1dd07f0aa06606f1bc0e3fa15abd3')
    version('2.4.13.2', 'fe52791ce523681a67036def4c25261b')
    version('2.4.13.1', 'f6d354500d5013e60dc0fc44b07a63d1')
    version('2.4.13',   '8feb45a71adad89b8017a777477c3eff')
    version('2.4.12.3', '2496a4a4caf8fecfbfc294fbe6a814b0')
    version('2.4.12.2', 'bc0c60c2ea1cf4078deef99569912fc7')
    version('2.4.12.1', '7192f51434710904b5e3594872b897c3')

    # Standard variants
    variant('shared', default=True,
            description='Enables the build of shared libraries')
    variant('lapack', default=False, description='Include Lapack library support')
    variant('powerpc', default=False, description='Enable PowerPC for GCC')
    variant('vsx', default=False, description='Enable POWER8 and above VSX (64-bit little-endian)')
    variant('fast-math', default=False,
            description='Enable -ffast-math (not recommended for GCC 4.6.x)')

    # OpenCV modules
    variant('calib3d', default=False, description='calib3d module')
    variant('core', default=True, description='Include opencv_core module into the OpenCV build')
    variant('dnn', default=False, description='Build DNN support')
    variant('features2d', default=False, description='features2d module')
    variant('flann', default=False, description='flann module')
    variant('highgui', default=False, description='Include opencv_highgui module into the OpenCV build')
    variant('imgproc', default=False, description='Include opencv_imgproc module into the OpenCV build')
    variant('java', default=False,
            description='Activates support for Java')
    variant('ml', default=False, description='Build ML support')
    variant('python', default=False,
            description='Enables the build of Python extensions')
    variant('stitching', default=False, description='stitching module')
    variant('superres', default=False, description='superres module')
    variant('ts', default=False, description='Include opencv_ts module into the OpenCV build')
    variant('video', default=False, description='video module')
    variant('videostab', default=False, description='videostab module')
    variant('videoio', default=False, description='videoio module')

    # Optional 3rd party components
    variant('cuda', default=False, description='Activates support for CUDA')
    variant('eigen', default=False, description='Activates support for eigen')
    variant('ipp', default=False, description='Activates support for IPP')
    variant('ipp_iw', default=False, description='Build IPP IW from source')
    variant('jasper', default=False, description='Activates support for JasPer')
    variant('jpeg', default=False, description='Include JPEG support')
    variant('opencl', default=False, description='Include OpenCL Runtime support')
    variant('opencl_svm', default=False, description='Include OpenCL Shared Virtual Memory support')
    variant('openclamdfft', default=False, description='Include OpenCL AMD OpenCL FFT library support')
    variant('openclamdblas', default=False, description='Include OpenCL AMD OpenCL BLAS library support')
    variant('openmp', default=False, description='Activates support for OpenMP threads')
    variant('pthreads_pf', default=False, description='Use pthreads-based parallel_for')
    variant('png', default=False, description='Include PNG support')
    variant('qt', default=False, description='Activates support for QT')
    variant('gtk', default=False, description='Activates support for GTK')
    variant('tiff', default=False, description='Include TIFF support')
    variant('vtk', default=False, description='Activates support for VTK')
    variant('zlib', default=False, description='Build zlib from source')

    depends_on('eigen~mpfr', when='+eigen', type='build')

    depends_on('zlib', when='+zlib')
    depends_on('libpng', when='+png')
    depends_on('jpeg', when='+jpeg')
    depends_on('libtiff', when='+tiff')

    depends_on('jasper', when='+jasper')
    depends_on('cuda', when='+cuda')
    depends_on('gtkplus', when='+gtk')
    depends_on('vtk', when='+vtk')
    depends_on('qt', when='+qt')
    depends_on('java', when='+java')
    depends_on('py-numpy', when='+python', type=('build', 'run'))
    depends_on('protobuf@3.1.0', when='@3.3.0: +dnn')

    depends_on('ffmpeg', when='+videoio')
    depends_on('mpi', when='+videoio')

    extends('python', when='+python')

    def cmake_args(self):
        spec = self.spec

        # Standard variants
        args = [
            '-DBUILD_SHARED_LIBS:BOOL={0}'.format((
                'ON' if '+shared' in spec else 'OFF')),
            '-DENABLE_PRECOMPILED_HEADERS:BOOL=OFF',
            '-DWITH_LAPACK={0}'.format((
                'ON' if '+lapack' in spec else 'OFF')),
            '-DENABLE_POWERPC={0}'.format((
                'ON' if '+powerpc' in spec else 'OFF')),
            '-DENABLE_VSX={0}'.format((
                'ON' if '+vsx' in spec else 'OFF')),
            '-DENABLE_FAST_MATH={0}'.format((
                'ON' if '+fast-math' in spec else 'OFF')),
        ]

        # modules
        args.extend([
            '-DBUILD_opencv_calib3d={0}'.format((
                'ON' if '+calib3d' in spec else 'OFF')),
            '-DBUILD_opencv_core:BOOL={0}'.format((
                'ON' if '+core' in spec else 'OFF')),
            '-DBUILD_opencv_dnn:BOOL={0}'.format((
                'ON' if '+dnn' in spec else 'OFF')),
            '-DBUILD_opencv_features2d={0}'.format((
                'ON' if '+features2d' in spec else 'OFF')),
            '-DBUILD_opencv_flann={0}'.format((
                'ON' if '+flann' in spec else 'OFF')),
            '-DBUILD_opencv_highgui:BOOL={0}'.format((
                'ON' if '+highgui' in spec else 'OFF')),
            '-DBUILD_opencv_imgproc:BOOL={0}'.format((
                'ON' if '+imgproc' in spec else 'OFF')),
            '-DBUILD_opencv_java:BOOL={0}'.format((
                'ON' if '+java' in spec else 'OFF')),
            '-DBUILD_opencv_ml={0}'.format((
                'ON' if '+ml' in spec else 'OFF')),
            '-DBUILD_opencv_stitching={0}'.format((
                'ON' if '+stitching' in spec else 'OFF')),
            '-DBUILD_opencv_superres={0}'.format((
                'ON' if '+superres' in spec else 'OFF')),
            '-DBUILD_opencv_ts={0}'.format((
                'ON' if '+ts' in spec else 'OFF')),
            '-DBUILD_opencv_video={0}'.format((
                'ON' if '+video' in spec else 'OFF')),
            '-DBUILD_opencv_videostab={0}'.format((
                'ON' if '+videostab' in spec else 'OFF')),
            '-DBUILD_opencv_videoio={0}'.format((
                'ON' if '+videoio' in spec else 'OFF')),
        ])

        # 3rd party components
        args.extend([
            '-DWITH_CUDA:BOOL={0}'.format((
                'ON' if '+cuda' in spec else 'OFF')),
            '-DWITH_EIGEN={0}'.format((
                'ON' if '+eigen' in spec else 'OFF')),
            '-DWITH_IPP:BOOL={0}'.format((
                'ON' if '+ipp' in spec else 'OFF')),
            '-DBUILD_IPP_IW:BOOL={0}'.format((
                'ON' if '+ipp_iw' in spec else 'OFF')),
            '-DWITH_JPEG:BOOL={0}'.format((
                'ON' if '+jpeg' in spec else 'OFF')),
            '-DWITH_OPENCL={0}'.format((
                'ON' if '+opencl' in spec else 'OFF')),
            '-DWITH_OPENCL_SVM={0}'.format((
                'ON' if '+opencl_svm' in spec else 'OFF')),
            '-DWITH_OPENCLAMDFFT={0}'.format((
                'ON' if '+openclamdfft' in spec else 'OFF')),
            '-DWITH_OPENCLAMDBLAS={0}'.format((
                'ON' if '+openclamdblas' in spec else 'OFF')),
            '-DWITH_OPENMP:BOOL={0}'.format((
                'ON' if '+openmp' in spec else 'OFF')),
            '-DWITH_PTHREADS_PF={0}'.format((
                'ON' if '+pthreads_pf' in spec else 'OFF')),
            '-DWITH_PNG:BOOL={0}'.format((
                'ON' if '+png' in spec else 'OFF')),
            '-DWITH_QT:BOOL={0}'.format((
                'ON' if '+qt' in spec else 'OFF')),
            '-DWITH_TIFF:BOOL={0}'.format((
                'ON' if '+tiff' in spec else 'OFF')),
            '-DWITH_VTK:BOOL={0}'.format((
                'ON' if '+vtk' in spec else 'OFF')),
            '-DWITH_ZLIB:BOOL={0}'.format((
                'ON' if '+zlib' in spec else 'OFF')),
        ])

        # Media I/O
        if '+zlib' in spec:
            zlib = spec['zlib']
            args.extend([
                '-DZLIB_LIBRARY_{0}:FILEPATH={1}'.format((
                    'DEBUG' if '+debug' in spec else 'RELEASE'),
                    join_path(zlib.prefix.lib,
                              'libz.{0}'.format(dso_suffix))),
                '-DZLIB_INCLUDE_DIR:PATH={0}'.format(zlib.prefix.include)
            ])

        if '+png' in spec:
            libpng = spec['libpng']
            args.extend([
                '-DPNG_LIBRARY_{0}:FILEPATH={1}'.format((
                    'DEBUG' if '+debug' in spec else 'RELEASE'),
                    join_path(libpng.prefix.lib,
                              'libpng.{0}'.format(dso_suffix))),
                '-DPNG_INCLUDE_DIR:PATH={0}'.format(libpng.prefix.include)
            ])

        if '+jpeg' in spec:
            libjpeg = spec['jpeg']
            args.extend([
                '-DBUILD_JPEG:BOOL=OFF',
                '-DJPEG_LIBRARY:FILEPATH={0}'.format(
                    join_path(libjpeg.prefix.lib,
                              'libjpeg.{0}'.format(dso_suffix))),
                '-DJPEG_INCLUDE_DIR:PATH={0}'.format(libjpeg.prefix.include)
            ])

        if '+tiff' in spec:
            libtiff = spec['libtiff']
            args.extend([
                '-DTIFF_LIBRARY_{0}:FILEPATH={1}'.format((
                    'DEBUG' if '+debug' in spec else 'RELEASE'),
                    join_path(libtiff.prefix.lib,
                              'libtiff.{0}'.format(dso_suffix))),
                '-DTIFF_INCLUDE_DIR:PATH={0}'.format(libtiff.prefix.include)
            ])

        if '+jasper' in spec:
            jasper = spec['jasper']
            args.extend([
                '-DJASPER_LIBRARY_{0}:FILEPATH={1}'.format((
                    'DEBUG' if '+debug' in spec else 'RELEASE'),
                    join_path(jasper.prefix.lib,
                              'libjasper.{0}'.format(dso_suffix))),
                '-DJASPER_INCLUDE_DIR:PATH={0}'.format(jasper.prefix.include)
            ])

        # GUI
        if '+gtk' not in spec:
            args.extend([
                '-DWITH_GTK:BOOL=OFF',
                '-DWITH_GTK_2_X:BOOL=OFF'
            ])
        elif '^gtkplus@3:' in spec:
            args.extend([
                '-DWITH_GTK:BOOL=ON',
                '-DWITH_GTK_2_X:BOOL=OFF'
            ])
        elif '^gtkplus@2:3' in spec:
            args.extend([
                '-DWITH_GTK:BOOL=OFF',
                '-DWITH_GTK_2_X:BOOL=ON'
            ])

        # Python
        if '+python' in spec:
            python_exe = spec['python'].command.path
            python_lib = spec['python'].libs[0]
            python_include_dir = spec['python'].headers.directories[0]

            if '^python@3:' in spec:
                args.extend([
                    '-DBUILD_opencv_python3=ON',
                    '-DPYTHON3_EXECUTABLE={0}'.format(python_exe),
                    '-DPYTHON3_LIBRARY={0}'.format(python_lib),
                    '-DPYTHON3_INCLUDE_DIR={0}'.format(python_include_dir),
                    '-DBUILD_opencv_python2=OFF',
                ])
            elif '^python@2:3' in spec:
                args.extend([
                    '-DBUILD_opencv_python2=ON',
                    '-DPYTHON2_EXECUTABLE={0}'.format(python_exe),
                    '-DPYTHON2_LIBRARY={0}'.format(python_lib),
                    '-DPYTHON2_INCLUDE_DIR={0}'.format(python_include_dir),
                    '-DBUILD_opencv_python3=OFF',
                ])
        else:
            args.extend([
                '-DBUILD_opencv_python2=OFF',
                '-DBUILD_opencv_python3=OFF'
            ])

        return args

    @property
    def libs(self):
        shared = "+shared" in self.spec
        return find_libraries(
            "libopencv_*", root=self.prefix, shared=shared, recursive=True
        )<|MERGE_RESOLUTION|>--- conflicted
+++ resolved
@@ -44,11 +44,8 @@
 
     version('master', git="https://github.com/opencv/opencv.git", branch="master")
     version('3.4.1',    'a0b7a47899e67b3490ea31edc4f6e8e6')
-<<<<<<< HEAD
     version('3.4.0',    '170732dc760e5f7ddeccbe53ba5d16a6')
     version('3.3.1',    'b1ed9aea030bb5bd9df28524d97de84c')
-=======
->>>>>>> 3a5f68c0
     version('3.3.0',    '98a4e4c6f23ec725e808a891dc11eec4')
     version('3.2.0',    'a43b65488124ba33dde195fea9041b70')
     version('3.1.0',    '70e1dd07f0aa06606f1bc0e3fa15abd3')
