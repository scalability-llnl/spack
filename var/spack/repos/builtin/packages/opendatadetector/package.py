# Copyright 2013-2024 Lawrence Livermore National Security, LLC and other
# Spack Project Developers. See the top-level COPYRIGHT file for details.
#
# SPDX-License-Identifier: (Apache-2.0 OR MIT)


from spack.package import *


class Opendatadetector(CMakePackage):
    """Open Data Detector for High Energy Physics."""

    homepage = "https://gitlab.cern.ch/acts/OpenDataDetector.git"
    git = "https://gitlab.cern.ch/acts/OpenDataDetector.git"

    maintainers("vvolkl")

    tags = ["hep"]

    license("MPL-2.0-no-copyleft-exception")

    version("main", branch="main")
    version("v3.0.0", tag="v3.0.0", commit="e3b1eceae96fd5dddf10223753964c570ee868c9")
    version("v2", tag="v2", commit="7041ae086dff4ee4a8d5b65f5d9559acc6dbec47")
    version("v1", tag="v1", commit="81c43c6511723c13c15327479082d3dcfa1947c7")

    depends_on("cxx", type="build")  # generated

    depends_on("dd4hep")
    depends_on("root")
    depends_on("boost")

    def cmake_args(self):
        args = [self.define("CMAKE_CXX_STANDARD", self.spec["root"].variants["cxxstd"].value)]
        return args

    def setup_run_environment(self, env):
        env.set("OPENDATADETECTOR_DATA", join_path(self.prefix.share, "OpenDataDetector"))
<<<<<<< HEAD
        # Note: ROOT dependency automatically sets up ROOT environment vars
=======
        for lib_path in [self.prefix.lib, self.prefix.lib64]:
            env.prepend_path("LD_LIBRARY_PATH", lib_path)
>>>>>>> 866785bd
<|MERGE_RESOLUTION|>--- conflicted
+++ resolved
@@ -36,9 +36,6 @@
 
     def setup_run_environment(self, env):
         env.set("OPENDATADETECTOR_DATA", join_path(self.prefix.share, "OpenDataDetector"))
-<<<<<<< HEAD
+
         # Note: ROOT dependency automatically sets up ROOT environment vars
-=======
-        for lib_path in [self.prefix.lib, self.prefix.lib64]:
-            env.prepend_path("LD_LIBRARY_PATH", lib_path)
->>>>>>> 866785bd
+        # and dd4hep dependency automatically sets LD_LIBRARY_PATH