--- conflicted
+++ resolved
@@ -100,12 +100,7 @@
         key = "{0}-{1}".format(platform.system(), platform.machine())
         pkg = packages.get(key)
         if pkg:
-<<<<<<< HEAD
-            is_preferred = (not preferred_defined
-                            and ver.startswith(preferred_version_prefix))
-=======
             is_preferred = not preferred_defined and ver.startswith(preferred_prefix)
->>>>>>> 4f033b15
             if is_preferred:
                 preferred_defined = True
 
