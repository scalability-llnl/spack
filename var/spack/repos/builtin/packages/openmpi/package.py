from spack import *
import os

class Openmpi(Package):
    """Open MPI is a project combining technologies and resources from
       several other projects (FT-MPI, LA-MPI, LAM/MPI, and PACX-MPI)
       in order to build the best MPI library available. A completely
       new MPI-2 compliant implementation, Open MPI offers advantages
       for system and software vendors, application developers and
       computer science researchers.
    """

    homepage = "http://www.open-mpi.org"
    url = "http://www.open-mpi.org/software/ompi/v1.10/downloads/openmpi-1.10.1.tar.bz2"
    list_url = "http://www.open-mpi.org/software/ompi/"
    list_depth = 3

    version('1.10.2', 'b2f43d9635d2d52826e5ef9feb97fd4c')
    version('1.10.1', 'f0fcd77ed345b7eafb431968124ba16e')
    version('1.10.0', '280cf952de68369cebaca886c5ce0304')
    version('1.8.8', '0dab8e602372da1425e9242ae37faf8c')
    version('1.6.5', '03aed2a4aa4d0b27196962a2a65fc475')

    patch('ad_lustre_rwcontig_open_source.patch', when="@1.6.5")
    patch('llnl-platforms.patch', when="@1.6.5")
    patch('configure.patch', when="@1.10.0:1.10.1")

    variant('psm', default=False, description='Build support for the PSM library.')
    variant('psm2', default=False, description='Build support for the Intel PSM2 library.')
    variant('verbs', default=False, description='Build support for OpenFabrics verbs.')
    variant('mxm', default=False, description='Build Mellanox Messaging support')

    variant('thread_multiple', default=False, description='Enable MPI_THREAD_MULTIPLE support')

    # TODO : variant support for alps, loadleveler  is missing
    variant('tm', default=False, description='Build TM (Torque, PBSPro, and compatible) support')
    variant('slurm', default=False, description='Build SLURM scheduler component')

    variant('pmi', default=False, description='Build PMI support, optionally adding DIR to the search path')
    variant('sqlite3', default=False, description='Build sqlite3 support')

    # TODO : support for CUDA is missing

    provides('mpi@:2.2', when='@1.6.5')
    provides('mpi@:3.0', when='@1.7.5:')

    depends_on('hwloc')


    def url_for_version(self, version):
        return "http://www.open-mpi.org/software/ompi/v%s/downloads/openmpi-%s.tar.bz2" % (version.up_to(2), version)


    def setup_dependent_environment(self, spack_env, run_env, dependent_spec):
        spack_env.set('OMPI_CC', spack_cc)
        spack_env.set('OMPI_CXX', spack_cxx)
        spack_env.set('OMPI_FC', spack_fc)
        spack_env.set('OMPI_F77', spack_f77)

<<<<<<< HEAD
    @property
    def verbs(self):
        # Up through version 1.6, this option was previously named --with-openib
        if self.spec.satisfies('@:1.6'):
            return 'openib'
        # In version 1.7, it was renamed to be --with-verbs
        elif self.spec.satisfies('@1.7:'):
            return 'verbs'
=======
    def setup_dependent_package(self, module, dep_spec):
        self.spec.mpicc  = join_path(self.prefix.bin, 'mpicc')
        self.spec.mpicxx = join_path(self.prefix.bin, 'mpic++')
        self.spec.mpifc  = join_path(self.prefix.bin, 'mpif90')
        self.spec.mpif77 = join_path(self.prefix.bin, 'mpif77')

>>>>>>> 7ec28231

    def install(self, spec, prefix):
        config_args = ["--prefix=%s" % prefix,
                       "--with-hwloc=%s" % spec['hwloc'].prefix,
                       "--enable-shared",
                       "--enable-static"]
        # Variant based arguments
        config_args.extend([
            # Schedulers
            '--with-tm' if '+tm' in spec else '--without-tm',
            '--with-slurm' if '+slurm' in spec else '--without-slurm',
            # Fabrics
            '--with-psm' if '+psm' in spec else '--without-psm',
            '--with-psm2' if '+psm2' in spec else '--without-psm2',
            ('--with-%s' % self.verbs) if '+verbs' in spec else ('--without-%s' % self.verbs),
            '--with-mxm' if '+mxm' in spec else '--without-mxm',
            # Other options
            '--enable-mpi-thread-multiple' if '+thread_multiple' in spec else '--disable-mpi-thread-multiple',
            '--with-pmi' if '+pmi' in spec else '--without-pmi',
            '--with-sqlite3' if '+sqlite3' in spec else '--without-sqlite3'
        ])

        # TODO: use variants for this, e.g. +lanl, +llnl, etc.
        # use this for LANL builds, but for LLNL builds, we need:
        #     "--with-platform=contrib/platform/llnl/optimized"
        if self.version == ver("1.6.5") and '+lanl' in spec:
            config_args.append("--with-platform=contrib/platform/lanl/tlcc2/optimized-nopanasas")

        if not self.compiler.f77 and not self.compiler.fc:
            config_args.append("--enable-mpi-fortran=no")

        configure(*config_args)
        make()
        make("install")

        self.filter_compilers()

    def filter_compilers(self):
        """Run after install to make the MPI compilers use the
           compilers that Spack built the package with.

           If this isn't done, they'll have CC, CXX and FC set
           to Spack's generic cc, c++ and f90.  We want them to
           be bound to whatever compiler they were built with.
        """
        kwargs = {'ignore_absent': True, 'backup': False, 'string': False}
        dir = os.path.join(self.prefix, 'share/openmpi/')

        cc_wrappers = ['mpicc-vt-wrapper-data.txt', 'mpicc-wrapper-data.txt',
                       'ortecc-wrapper-data.txt', 'shmemcc-wrapper-data.txt']

        cxx_wrappers = ['mpic++-vt-wrapper-data.txt', 'mpic++-wrapper-data.txt',
                        'ortec++-wrapper-data.txt']

        fc_wrappers = ['mpifort-vt-wrapper-data.txt',
                       'mpifort-wrapper-data.txt', 'shmemfort-wrapper-data.txt']

        for wrapper in cc_wrappers:
            filter_file('compiler=.*', 'compiler=%s' % self.compiler.cc,
                        os.path.join(dir, wrapper), **kwargs)

        for wrapper in cxx_wrappers:
            filter_file('compiler=.*', 'compiler=%s' % self.compiler.cxx,
                        os.path.join(dir, wrapper), **kwargs)

        for wrapper in fc_wrappers:
            filter_file('compiler=.*', 'compiler=%s' % self.compiler.fc,
                        os.path.join(dir, wrapper), **kwargs)

        # These are symlinks in newer versions, so check that here
        f77_wrappers = ['mpif77-vt-wrapper-data.txt', 'mpif77-wrapper-data.txt']
        f90_wrappers = ['mpif90-vt-wrapper-data.txt', 'mpif90-wrapper-data.txt']

        for wrapper in f77_wrappers:
            path = os.path.join(dir, wrapper)
            if not os.path.islink(path):
                filter_file('compiler=.*', 'compiler=%s' % self.compiler.f77,
                            path, **kwargs)
        for wrapper in f90_wrappers:
            path = os.path.join(dir, wrapper)
            if not os.path.islink(path):
                filter_file('compiler=.*', 'compiler=%s' % self.compiler.fc,
                            path, **kwargs)<|MERGE_RESOLUTION|>--- conflicted
+++ resolved
@@ -57,7 +57,12 @@
         spack_env.set('OMPI_FC', spack_fc)
         spack_env.set('OMPI_F77', spack_f77)
 
-<<<<<<< HEAD
+    def setup_dependent_package(self, module, dep_spec):
+        self.spec.mpicc  = join_path(self.prefix.bin, 'mpicc')
+        self.spec.mpicxx = join_path(self.prefix.bin, 'mpic++')
+        self.spec.mpifc  = join_path(self.prefix.bin, 'mpif90')
+        self.spec.mpif77 = join_path(self.prefix.bin, 'mpif77')
+
     @property
     def verbs(self):
         # Up through version 1.6, this option was previously named --with-openib
@@ -66,14 +71,6 @@
         # In version 1.7, it was renamed to be --with-verbs
         elif self.spec.satisfies('@1.7:'):
             return 'verbs'
-=======
-    def setup_dependent_package(self, module, dep_spec):
-        self.spec.mpicc  = join_path(self.prefix.bin, 'mpicc')
-        self.spec.mpicxx = join_path(self.prefix.bin, 'mpic++')
-        self.spec.mpifc  = join_path(self.prefix.bin, 'mpif90')
-        self.spec.mpif77 = join_path(self.prefix.bin, 'mpif77')
-
->>>>>>> 7ec28231
 
     def install(self, spec, prefix):
         config_args = ["--prefix=%s" % prefix,
