##############################################################################
# Copyright (c) 2013-2018, Lawrence Livermore National Security, LLC.
# Produced at the Lawrence Livermore National Laboratory.
#
# This file is part of Spack.
# Created by Todd Gamblin, tgamblin@llnl.gov, All rights reserved.
# LLNL-CODE-647188
#
# For details, see https://github.com/spack/spack
# Please also see the NOTICE and LICENSE files for our notice and the LGPL.
#
# This program is free software; you can redistribute it and/or modify
# it under the terms of the GNU Lesser General Public License (as
# published by the Free Software Foundation) version 2.1, February 1999.
#
# This program is distributed in the hope that it will be useful, but
# WITHOUT ANY WARRANTY; without even the IMPLIED WARRANTY OF
# MERCHANTABILITY or FITNESS FOR A PARTICULAR PURPOSE. See the terms and
# conditions of the GNU Lesser General Public License for more details.
#
# You should have received a copy of the GNU Lesser General Public
# License along with this program; if not, write to the Free Software
# Foundation, Inc., 59 Temple Place, Suite 330, Boston, MA 02111-1307 USA
##############################################################################

import os
import sys

from spack import *


def _verbs_dir():
    """Try to find the directory where the OpenFabrics verbs package is
    installed. Return None if not found.
    """
    try:
        # Try to locate Verbs by looking for a utility in the path
        ibv_devices = which("ibv_devices")
        # Run it (silently) to ensure it works
        ibv_devices(output=str, error=str)
        # Get path to executable
        path = ibv_devices.exe[0]
        # Remove executable name and "bin" directory
        path = os.path.dirname(path)
        path = os.path.dirname(path)
        # There's usually no "/include" on Unix; use "/usr/include" instead
        if path == "/":
            path = "/usr"
        return path
    except TypeError:
        return None
    except ProcessError:
        return None


def _mxm_dir():
    """Look for default directory where the Mellanox package is
    installed. Return None if not found.
    """
    # Only using default directory; make this more flexible in the future
    path = "/opt/mellanox/mxm"
    if os.path.isdir(path):
        return path
    else:
        return None


class Openmpi(AutotoolsPackage):
    """An open source Message Passing Interface implementation.

    The Open MPI Project is an open source Message Passing Interface
    implementation that is developed and maintained by a consortium
    of academic, research, and industry partners. Open MPI is
    therefore able to combine the expertise, technologies, and
    resources from all across the High Performance Computing
    community in order to build the best MPI library available.
    Open MPI offers advantages for system and software vendors,
    application developers and computer science researchers.
    """

    homepage = "http://www.open-mpi.org"
    url = "https://www.open-mpi.org/software/ompi/v3.1/downloads/openmpi-3.1.1.tar.bz2"
    list_url = "http://www.open-mpi.org/software/ompi/"

    # Current
<<<<<<< HEAD
    version('3.1.1', '493f1db2f75afaab1c8ecba78d2f5aab')  # libmpi.so.40.10.0
=======
    version('3.1.1', '493f1db2f75afaab1c8ecba78d2f5aab')  # libmpi.so.40.10.1
>>>>>>> a6826a7a
    version('3.1.0', '0895e268ca27735d7654bf64cee6c256')  # libmpi.so.40.10.0

    # Still supported
    version('3.0.2', '098fa89646f5b4438d9d8534bc960cd6')  # libmpi.so.40.00.2
    version('3.0.1', '565f5060e080b0871a64b295c3d4426a')  # libmpi.so.40.00.1    
    version('3.0.0', '757d51719efec08f9f1a7f32d58b3305')  # libmpi.so.40.00.0
<<<<<<< HEAD
=======
    version('2.1.5', '6019c8b67d4975d833801e72ba290918')  # libmpi.so.20.10.3 
>>>>>>> a6826a7a
    version('2.1.4', '003b356a24a5b7bd1705a23ddc69d9a0')  # libmpi.so.20.10.3
    version('2.1.3', '46079b6f898a412240a0bf523e6cd24b')  # libmpi.so.20.10.2
    version('2.1.2', 'ff2e55cc529802e7b0738cf87acd3ee4')  # libmpi.so.20.10.2
    version('2.1.1', 'ae542f5cf013943ffbbeb93df883731b')  # libmpi.so.20.10.1
    version('2.1.0', '4838a5973115c44e14442c01d3f21d52')  # libmpi.so.20.10.0
    version('2.0.4', '7e3c71563787a67dce9acc4d639ef3f8')  # libmpi.so.20.0.4
    version('2.0.3', '6c09e56ac2230c4f9abd8ba029f03edd')  # libmpi.so.20.0.3
    version('2.0.2', 'ecd99aa436a1ca69ce936a96d6a3fa48')  # libmpi.so.20.0.2
    version('2.0.1', '6f78155bd7203039d2448390f3b51c96')  # libmpi.so.20.0.1
    version('2.0.0', 'cdacc800cb4ce690c1f1273cb6366674')  # libmpi.so.20.0.0

    version('1.10.7', 'c87c613f9acb1a4eee21fa1ac8042579')  # libmpi.so.12.0.7
    version('1.10.6', '2e65008c1867b1f47c32f9f814d41706')  # libmpi.so.12.0.6
    version('1.10.5', 'd32ba9530a869d9c1eae930882ea1834')  # libmpi.so.12.0.5
    version('1.10.4', '9d2375835c5bc5c184ecdeb76c7c78ac')  # libmpi.so.12.0.4
    version('1.10.3', 'e2fe4513200e2aaa1500b762342c674b')  # libmpi.so.12.0.3
    version('1.10.2', 'b2f43d9635d2d52826e5ef9feb97fd4c')  # libmpi.so.12.0.2
    version('1.10.1', 'f0fcd77ed345b7eafb431968124ba16e')  # libmpi.so.12.0.1
    version('1.10.0', '280cf952de68369cebaca886c5ce0304')  # libmpi.so.12.0.0

    # Retired
    version('1.8.8', '0dab8e602372da1425e9242ae37faf8c')  # libmpi.so.1.6.3
    version('1.8.7', '2485ed6fa0fab9bb5b4e7a9f63718630')  # libmpi.so.1.6.2
    version('1.8.6', 'eb569e7dc97eeaa5b1876cccf114f377')  # libmpi.so.1.6.1
    version('1.8.5', '93e958914ff0e4d9634d668d2d48c793')  # libmpi.so.1.6.0
    version('1.8.4', '93b7ea2c4ebae76947f942579608ae4a')  # libmpi.so.1.6.0
    version('1.8.3', '2067d00853e0c33d498153fc7d268d2b')  # libmpi.so.1.6.0
    version('1.8.2', '339a9fc199563bacbb359875ce8c9e20')  # libmpi.so.1.5.2
    version('1.8.1', '0e12c24a28a605f681ff9a19a1aca2f1')  # libmpi.so.1.5.0
    version('1.8',   '5999cfb177a50c480b5d0bced379aff1')  # libmpi.so.1.5.0

    version('1.7.5', '321ab81147ac69a5bbca72652fb3b468')  # libmpi.so.1.4.0
    version('1.7.4', '4aea4fb00f8956dd56ccf50e5784e03f')  # libmpi.so.1.3.0
    version('1.7.3', '7d0779f73c43eb1d098ad037d60649bc')  # libmpi.so.1.2.0
    version('1.7.2', 'b897b92100bd13b367e651df483421d5')  # libmpi.so.1.1.2
    version('1.7.1', 'f25b446a9dcbbd6a105a99d926d34441')  # libmpi.so.1.1.1
    version('1.7',   'c0e3c4b3bfcd8b8bbd027f6f4c164acb')  # libmpi.so.1.1.0

    version('1.6.5', '03aed2a4aa4d0b27196962a2a65fc475')  # libmpi.so.1.0.8
    version('1.6.4', '62119579ab92b2592cd96b6a9d2a8cc3')  # libmpi.so.1.0.7
    version('1.6.3', 'eedb73155a7a40b0b07718494298fb25')  # libmpi.so.1.0.6
    version('1.6.2', '219754715a8e40beb468bbc8f0b3251a')  # libmpi.so.1.0.3
    version('1.6.1', '33d2782c20ff6be79130a703b85da8f0')  # libmpi.so.1.0.3
    version('1.6',   'dd6f5bd4b3cb14d93bbf530e50e46e60')  # libmpi.so.1.0.3

    # Ancient
    version('1.5.5', 'f882fd61ff89db856bfd8f0dfa42e1bd')  # libmpi.so.1.0.3
    version('1.5.4', '51153d794c49ce6d275dba2793ab0c68')  # libmpi.so.1.0.2
    version('1.5.3', '0eb8ec2aa05c74a4bc7602b01847131e')  # libmpi.so.1.0.1
    version('1.5.2', 'faaee6a2777bf607d7fa1297c0b3a9ed')  # libmpi.so.1.0.1
    version('1.5.1', '3f9409f5d3b617c04dea48ba8fbd703a')  # libmpi.so.1.0.0
    version('1.5',   '86bf5f9ef7337231abbca3350b31f112')  # libmpi.so.1.0.0

    version('1.4.5', '84ddd2772f46d35da79e1db8a274c99d')  # libmpi.so.0.0.4
    version('1.4.4', 'e58a1ea7b8af62453aaa0ddaee5f26a0')  # libmpi.so.0.0.3
    version('1.4.3', 'd2ead141c43b915343f5c5a18f3b5016')  # libmpi.so.0.0.2
    version('1.4.2', '53b26fa2586aedaf73cf40effbfcc2f3')  # libmpi.so.0.0.2
    version('1.4.1', '28a820c85e02973809df881fdeddd15e')  # libmpi.so.0.0.1
    version('1.4',   '9786ec0698afed9498ce43dc3978a435')  # libmpi.so.0.0.1

    version('1.3.4', '978c29f3b671856daa0fc67459b73e01')  # libmpi.so.0.0.1
    version('1.3.3', 'f6cdc9c195daa8571b2e509e952d6755')  # libmpi.so.0.0.0
    version('1.3.2', '75781dc31255cd841701c065e239d994')  # libmpi.so.0.0.0
    version('1.3.1', 'd759523b0752139872c534714d641d64')  # libmpi.so.0.0.0
    version('1.3',   'efbba7d652d1e430d456f65d7a2e339b')  # libmpi.so.0.0.0

    version('1.2.9', '78c2aebbb746610ed12bdedcc2b6ec0e')  # libmpi.so.0.0.0
    version('1.2.8', '7f2d5af02101c5f01173f4f6de296549')  # libmpi.so.0.0.0
    version('1.2.7', 'b5ae3059fba71eba4a89a2923da8223f')  # libmpi.so.0.0.0
    version('1.2.6', 'f126793b68e71f5ec4a192c40675af2d')  # libmpi.so.0.0.0
    version('1.2.5', 'c6e82aab6cdcd425bf29217e8317d7dc')  # libmpi.so.0.0.0
    version('1.2.4', '311b38c597f54d8d6b277225ef458666')  # libmpi.so.0.0.0
    version('1.2.3', 'ae980bb00f9686934a1143701cc041e4')  # libmpi.so.0.0.0
    version('1.2.2', '7f553317e388c4efe479e908b66f910d')  # libmpi.so.0.0.0
    version('1.2.1', 'ceaa42891edba2324a94fdd0b87e46ca')  # libmpi.so.0.0.0
    version('1.2',   '37e8d4edad54a8d8c3127fbef87ebda1')  # libmpi.so.0.0.0

    version('1.1.5', '6aada92896a1830ece6d3ba1e66a17fa')  # libmpi.so.0.0.0
    version('1.1.4', '28940b182156478fa442397b0c9660e1')  # libmpi.so.0.0.0
    version('1.1.3', 'bbaa7fe9d556212d877d872544a31569')  # libmpi.so.0.0.0
    version('1.1.2', '53877ec8bca5f6e505496b6b94b1d850')  # libmpi.so.0.0.0
    version('1.1.1', '498b9322ae0ad512026a008a30c7e0b5')  # libmpi.so.0.0.0
    version('1.1',   '821af8bbb7a8e85ec707cb4c3b6bcbf6')  # libmpi.so.0.0.0

    version('1.0.2', 'fd32861d643f9fe539a01d0d5b836f41')  # libmpi.so.0.0.0
    version('1.0.1', '8abccca5cdddc81a6d9d9e22b3bb6db9')  # libmpi.so.0.0.0
    version('1.0',   'f5dcb5d3a98f2e5a9c2a0caaef54d806')  # libmpi.so.0.0.0

    patch('ad_lustre_rwcontig_open_source.patch', when="@1.6.5")
    patch('llnl-platforms.patch', when="@1.6.5")
    patch('configure.patch', when="@1.10.1")
    patch('fix_multidef_pmi_class.patch', when="@2.0.0:2.0.1")

    fabrics = ('psm', 'psm2', 'verbs', 'mxm', 'ucx', 'libfabric')

    variant(
        'fabrics',
        default=None if _verbs_dir() is None else 'verbs',
        description="List of fabrics that are enabled",
        values=fabrics,
        multi=True
    )

    variant(
        'schedulers',
        description='List of schedulers for which support is enabled',
        values=('alps', 'lsf', 'tm', 'slurm', 'sge', 'loadleveler'),
        multi=True
    )

    # Additional support options
    variant('java', default=False, description='Build Java support')
    variant('sqlite3', default=False, description='Build SQLite3 support')
    variant('vt', default=True, description='Build VampirTrace support')
    variant('thread_multiple', default=False,
            description='Enable MPI_THREAD_MULTIPLE support')
    variant('cuda', default=False, description='Enable CUDA support')
    variant('pmi', default=False, description='Enable PMI support')
    variant('cxx_exceptions', default=True, description='Enable C++ Exception support')
    # Adding support to build a debug version of OpenMPI that activates
    # Memchecker, as described here:
    #
    # https://www.open-mpi.org/faq/?category=debugging#memchecker_what
    #
    # This option degrades run-time support, and thus is disabled by default
    variant(
        'memchecker',
        default=False,
        description='Memchecker support for debugging [degrades performance]'
    )

    provides('mpi')
    provides('mpi@:2.2', when='@1.6.5')
    provides('mpi@:3.0', when='@1.7.5:')
    provides('mpi@:3.1', when='@2.0.0:')

    if sys.platform != 'darwin':
        depends_on('numactl')

    depends_on('hwloc')
    # ompi@:3.0.0 doesn't support newer hwloc releases:
    # "configure: error: OMPI does not currently support hwloc v2 API"
    # Future ompi releases may support it, needs to be verified.
    # See #7483 for context.
    depends_on('hwloc@:1.999')

    depends_on('hwloc +cuda', when='+cuda')
    depends_on('java', when='+java')
    depends_on('sqlite', when='+sqlite3@:1.11')
    depends_on('zlib', when='@3.0.0:')
    depends_on('valgrind~mpi', when='+memchecker')
    depends_on('ucx', when='fabrics=ucx')
    depends_on('libfabric', when='fabrics=libfabric')
    depends_on('slurm', when='schedulers=slurm')
    depends_on('binutils+libiberty', when='fabrics=mxm')

    conflicts('+cuda', when='@:1.6')  # CUDA support was added in 1.7
    conflicts('fabrics=psm2', when='@:1.8')  # PSM2 support was added in 1.10.0
    conflicts('fabrics=mxm', when='@:1.5.3')  # MXM support was added in 1.5.4
    conflicts('+pmi', when='@:1.5.4')  # PMI support was added in 1.5.5
    conflicts('schedulers=slurm ~pmi', when='@1.5.4:',
              msg='+pmi is required for openmpi(>=1.5.5) to work with SLURM.')

    filter_compiler_wrappers('openmpi/*-wrapper-data*', relative_root='share')
    conflicts('fabrics=libfabric', when='@:1.8')  # libfabric support was added in 1.10.0
    # It may be worth considering making libfabric an exclusive fabrics choice

    def url_for_version(self, version):
        url = "http://www.open-mpi.org/software/ompi/v{0}/downloads/openmpi-{1}.tar.bz2"
        return url.format(version.up_to(2), version)

    @property
    def headers(self):
        hdrs = HeaderList(find(self.prefix.include, 'mpi.h', recursive=False))
        if not hdrs:
            hdrs = HeaderList(find(self.prefix, 'mpi.h', recursive=True))
        return hdrs or None

    @property
    def libs(self):
        query_parameters = self.spec.last_query.extra_parameters
        libraries = ['libmpi']

        if 'cxx' in query_parameters:
            libraries = ['libmpi_cxx'] + libraries

        return find_libraries(
            libraries, root=self.prefix, shared=True, recursive=True
        )

    def setup_dependent_environment(self, spack_env, run_env, dependent_spec):
        spack_env.set('MPICC',  join_path(self.prefix.bin, 'mpicc'))
        spack_env.set('MPICXX', join_path(self.prefix.bin, 'mpic++'))
        spack_env.set('MPIF77', join_path(self.prefix.bin, 'mpif77'))
        spack_env.set('MPIF90', join_path(self.prefix.bin, 'mpif90'))

        spack_env.set('OMPI_CC', spack_cc)
        spack_env.set('OMPI_CXX', spack_cxx)
        spack_env.set('OMPI_FC', spack_fc)
        spack_env.set('OMPI_F77', spack_f77)

    def setup_dependent_package(self, module, dependent_spec):
        self.spec.mpicc = join_path(self.prefix.bin, 'mpicc')
        self.spec.mpicxx = join_path(self.prefix.bin, 'mpic++')
        self.spec.mpifc = join_path(self.prefix.bin, 'mpif90')
        self.spec.mpif77 = join_path(self.prefix.bin, 'mpif77')
        self.spec.mpicxx_shared_libs = [
            join_path(self.prefix.lib, 'libmpi_cxx.{0}'.format(dso_suffix)),
            join_path(self.prefix.lib, 'libmpi.{0}'.format(dso_suffix))
        ]

    def with_or_without_verbs(self, activated):
        # Up through version 1.6, this option was previously named
        # --with-openib
        opt = 'openib'
        # In version 1.7, it was renamed to be --with-verbs
        if self.spec.satisfies('@1.7:'):
            opt = 'verbs'
        # If the option has not been activated return
        # --without-openib or --without-verbs
        if not activated:
            return '--without-{0}'.format(opt)
        line = '--with-{0}'.format(opt)
        path = _verbs_dir()
        if (path is not None) and (path not in ('/usr', '/usr/local')):
            line += '={0}'.format(path)
        return line

    def with_or_without_mxm(self, activated):
        opt = 'mxm'
        # If the option has not been activated return --without-mxm
        if not activated:
            return '--without-{0}'.format(opt)
        line = '--with-{0}'.format(opt)
        path = _mxm_dir()
        if (path is not None):
            line += '={0}'.format(path)
        return line

    @run_before('autoreconf')
    def die_without_fortran(self):
        # Until we can pass variants such as +fortran through virtual
        # dependencies depends_on('mpi'), require Fortran compiler to
        # avoid delayed build errors in dependents.
        if (self.compiler.f77 is None) or (self.compiler.fc is None):
            raise InstallError(
                'OpenMPI requires both C and Fortran compilers!'
            )

    def configure_args(self):
        spec = self.spec
        config_args = [
            '--enable-shared',
        ]

        # Add extra_rpaths dirs from compilers.yaml into link wrapper
        rpaths = [self.compiler.cc_rpath_arg + path
                  for path in self.compiler.extra_rpaths]
        config_args.extend([
            '--with-wrapper-ldflags={0}'.format(' '.join(rpaths))
        ])

        # According to this comment on github:
        #
        # https://github.com/open-mpi/ompi/issues/4338#issuecomment-383982008
        #
        # adding --enable-static silently disables slurm support via pmi/pmi2
        if spec.satisfies('schedulers=slurm'):
            config_args.append('--with-pmi={0}'.format(spec['slurm'].prefix))
        else:
            config_args.append('--enable-static')
            config_args.extend(self.with_or_without('pmi'))

        if spec.satisfies('@2.0:'):
            # for Open-MPI 2.0:, C++ bindings are disabled by default.
            config_args.extend(['--enable-mpi-cxx'])

        if spec.satisfies('@3.0.0:', strict=True):
            config_args.append('--with-zlib={0}'.format(spec['zlib'].prefix))

        # Fabrics
        config_args.extend(self.with_or_without('fabrics'))
        # Schedulers
        config_args.extend(self.with_or_without('schedulers'))

        config_args.extend(self.enable_or_disable('memchecker'))
        if spec.satisfies('+memchecker', strict=True):
            config_args.extend([
                '--enable-debug',
                '--with-valgrind={0}'.format(spec['valgrind'].prefix),
            ])

        # Hwloc support
        if spec.satisfies('@1.5.2:'):
            config_args.append('--with-hwloc={0}'.format(spec['hwloc'].prefix))

        # Java support
        if spec.satisfies('@1.7.4:'):
            if '+java' in spec:
                config_args.extend([
                    '--enable-java',
                    '--enable-mpi-java',
                    '--with-jdk-dir={0}'.format(spec['java'].prefix)
                ])
            else:
                config_args.extend([
                    '--disable-java',
                    '--disable-mpi-java'
                ])

        # SQLite3 support
        if spec.satisfies('@1.7.3:1.999'):
            if '+sqlite3' in spec:
                config_args.append('--with-sqlite3')
            else:
                config_args.append('--without-sqlite3')

        # VampirTrace support
        if spec.satisfies('@1.3:1.999'):
            if '+vt' not in spec:
                config_args.append('--enable-contrib-no-build=vt')

        # Multithreading support
        if spec.satisfies('@1.5.4:2.999'):
            if '+thread_multiple' in spec:
                config_args.append('--enable-mpi-thread-multiple')
            else:
                config_args.append('--disable-mpi-thread-multiple')

        # CUDA support
        # See https://www.open-mpi.org/faq/?category=buildcuda
        if spec.satisfies('@1.7:'):
            if '+cuda' in spec:
                # OpenMPI dynamically loads libcuda.so, requires dlopen
                config_args.append('--enable-dlopen')
                # Searches for header files in DIR/include
                config_args.append('--with-cuda={0}'.format(
                    spec['cuda'].prefix))
                if spec.satisfies('@1.7:1.7.2'):
                    # This option was removed from later versions
                    config_args.append('--with-cuda-libdir={0}'.format(
                        spec['cuda'].libs.directories[0]))
                if spec.satisfies('@1.7.2'):
                    # There was a bug in 1.7.2 when --enable-static is used
                    config_args.append('--enable-mca-no-build=pml-bfo')
                if spec.satisfies('%pgi^cuda@7.0:7.999'):
                    # OpenMPI has problems with CUDA 7 and PGI
                    config_args.append(
                        '--with-wrapper-cflags=-D__LP64__ -ta:tesla')
                    if spec.satisfies('%pgi@:15.8'):
                        # With PGI 15.9 and later compilers, the
                        # CFLAGS=-D__LP64__ is no longer needed.
                        config_args.append('CFLAGS=-D__LP64__')
            else:
                config_args.append('--without-cuda')

        if '+cxx_exceptions' in spec:
            config_args.append('--enable-cxx-exceptions')
        else:
            config_args.append('--disable-cxx-exceptions')
        return config_args

    @run_after('install')
    def delete_mpirun_mpiexec(self):
        # The preferred way to run an application when Slurm is the
        # scheduler is to let Slurm manage process spawning via PMI.
        #
        # Deleting the links to orterun avoids users running their
        # applications via mpirun or mpiexec, and leaves srun as the
        # only sensible choice (orterun is still present, but normal
        # users don't know about that).
        if '@1.6: schedulers=slurm' in self.spec:
            os.remove(self.prefix.bin.mpirun)
            os.remove(self.prefix.bin.mpiexec)
            os.remove(self.prefix.bin.shmemrun)
            os.remove(self.prefix.bin.oshrun)<|MERGE_RESOLUTION|>--- conflicted
+++ resolved
@@ -83,21 +83,14 @@
     list_url = "http://www.open-mpi.org/software/ompi/"
 
     # Current
-<<<<<<< HEAD
-    version('3.1.1', '493f1db2f75afaab1c8ecba78d2f5aab')  # libmpi.so.40.10.0
-=======
     version('3.1.1', '493f1db2f75afaab1c8ecba78d2f5aab')  # libmpi.so.40.10.1
->>>>>>> a6826a7a
     version('3.1.0', '0895e268ca27735d7654bf64cee6c256')  # libmpi.so.40.10.0
 
     # Still supported
     version('3.0.2', '098fa89646f5b4438d9d8534bc960cd6')  # libmpi.so.40.00.2
     version('3.0.1', '565f5060e080b0871a64b295c3d4426a')  # libmpi.so.40.00.1    
     version('3.0.0', '757d51719efec08f9f1a7f32d58b3305')  # libmpi.so.40.00.0
-<<<<<<< HEAD
-=======
     version('2.1.5', '6019c8b67d4975d833801e72ba290918')  # libmpi.so.20.10.3 
->>>>>>> a6826a7a
     version('2.1.4', '003b356a24a5b7bd1705a23ddc69d9a0')  # libmpi.so.20.10.3
     version('2.1.3', '46079b6f898a412240a0bf523e6cd24b')  # libmpi.so.20.10.2
     version('2.1.2', 'ff2e55cc529802e7b0738cf87acd3ee4')  # libmpi.so.20.10.2
