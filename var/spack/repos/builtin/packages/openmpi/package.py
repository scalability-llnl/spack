# Copyright 2013-2024 Lawrence Livermore National Security, LLC and other
# Spack Project Developers. See the top-level COPYRIGHT file for details.
#
# SPDX-License-Identifier: (Apache-2.0 OR MIT)


import itertools
import os
import re
import sys

import llnl.util.tty as tty

from spack.package import *


class Openmpi(AutotoolsPackage, CudaPackage):
    """An open source Message Passing Interface implementation.

    The Open MPI Project is an open source Message Passing Interface
    implementation that is developed and maintained by a consortium
    of academic, research, and industry partners. Open MPI is
    therefore able to combine the expertise, technologies, and
    resources from all across the High Performance Computing
    community in order to build the best MPI library available.
    Open MPI offers advantages for system and software vendors,
    application developers and computer science researchers.
    """

    homepage = "https://www.open-mpi.org"
    url = "https://download.open-mpi.org/release/open-mpi/v4.1/openmpi-4.1.0.tar.bz2"
    list_url = "https://www.open-mpi.org/software/ompi/"
    git = "https://github.com/open-mpi/ompi.git"

    maintainers("hppritcha", "naughtont3")

    executables = ["^ompi_info$"]

    tags = ["e4s"]

    license("custom")

    version("main", branch="main", submodules=True)

    # Current
    version(
        "5.0.5", sha256="6588d57c0a4bd299a24103f4e196051b29e8b55fbda49e11d5b3d32030a32776"
    )  # libmpi.so.40.40.5

    # Still supported
    version(
        "5.0.4", sha256="64526852cdd88b2d30e022087c16ab3e03806c451b10cd691d5c1ac887d8ef9d"
    )  # libmpi.so.40.40.4
    version(
        "5.0.3", sha256="990582f206b3ab32e938aa31bbf07c639368e4405dca196fabe7f0f76eeda90b"
    )  # libmpi.so.40.40.3
    version(
        "5.0.2", sha256="ee46ad8eeee2c3ff70772160bff877cbf38c330a0bc3b3ddc811648b3396698f"
    )  # libmpi.so.40.40.2
    version(
        "5.0.1", sha256="e357043e65fd1b956a47d0dae6156a90cf0e378df759364936c1781f1a25ef80"
    )  # libmpi.so.40.40.1
    version(
        "5.0.0", sha256="9d845ca94bc1aeb445f83d98d238cd08f6ec7ad0f73b0f79ec1668dbfdacd613"
    )  # libmpi.so.40.40.0
    version(
        "4.1.7", sha256="54a33cb7ad81ff0976f15a6cc8003c3922f0f3d8ceed14e1813ef3603f22cd34"
    )  # libmpi.so.40.30.7
    version(
        "4.1.6", sha256="f740994485516deb63b5311af122c265179f5328a0d857a567b85db00b11e415"
    )  # libmpi.so.40.30.6
    version(
        "4.1.5", sha256="a640986bc257389dd379886fdae6264c8cfa56bc98b71ce3ae3dfbd8ce61dbe3"
    )  # libmpi.so.40.30.5
    version(
        "4.1.4", sha256="92912e175fd1234368c8730c03f4996fe5942e7479bb1d10059405e7f2b3930d"
    )  # libmpi.so.40.30.4
    version(
        "4.1.3", sha256="3d81d04c54efb55d3871a465ffb098d8d72c1f48ff1cbaf2580eb058567c0a3b"
    )  # libmpi.so.40.30.3
    version(
        "4.1.2", sha256="9b78c7cf7fc32131c5cf43dd2ab9740149d9d87cadb2e2189f02685749a6b527"
    )  # libmpi.so.40.30.2
    version(
        "4.1.1", sha256="e24f7a778bd11a71ad0c14587a7f5b00e68a71aa5623e2157bafee3d44c07cda"
    )  # libmpi.so.40.30.1
    version(
        "4.1.0", sha256="73866fb77090819b6a8c85cb8539638d37d6877455825b74e289d647a39fd5b5"
    )  # libmpi.so.40.30.0
    version(
        "4.0.7", sha256="7d3ecc8389161eb721982c855f89c25dca289001577a01a439ae97ce872be997"
    )  # libmpi.so.40.20.7
    version(
        "4.0.6", sha256="94b7b59ae9860f3bd7b5f378a698713e7b957070fdff2c43453b6cbf8edb410c"
    )  # libmpi.so.40.20.6
    version(
        "4.0.5", sha256="c58f3863b61d944231077f344fe6b4b8fbb83f3d1bc93ab74640bf3e5acac009"
    )  # libmpi.so.40.20.5
    version(
        "4.0.4", sha256="47e24eb2223fe5d24438658958a313b6b7a55bb281563542e1afc9dec4a31ac4"
    )  # libmpi.so.40.20.4
    version(
        "4.0.3", sha256="1402feced8c3847b3ab8252165b90f7d1fa28c23b6b2ca4632b6e4971267fd03"
    )  # libmpi.so.40.20.3
    version(
        "4.0.2", sha256="900bf751be72eccf06de9d186f7b1c4b5c2fa9fa66458e53b77778dffdfe4057"
    )  # libmpi.so.40.20.2
    version(
        "4.0.1", sha256="cce7b6d20522849301727f81282201d609553103ac0b09162cf28d102efb9709"
    )  # libmpi.so.40.20.1
    version(
        "4.0.0", sha256="2f0b8a36cfeb7354b45dda3c5425ef8393c9b04115570b615213faaa3f97366b"
    )  # libmpi.so.40.20.0

    # Retired
    version(
        "3.1.6", sha256="50131d982ec2a516564d74d5616383178361c2f08fdd7d1202b80bdf66a0d279"
    )  # libmpi.so.40.10.4
    version(
        "3.1.5", sha256="fbf0075b4579685eec8d56d34d4d9c963e6667825548554f5bf308610af72133"
    )  # libmpi.so.40.10.4
    version(
        "3.1.4", sha256="17a69e0054db530c7dc119f75bd07d079efa147cf94bf27e590905864fe379d6"
    )  # libmpi.so.40.10.4
    version(
        "3.1.3", sha256="8be04307c00f51401d3fb9d837321781ea7c79f2a5a4a2e5d4eaedc874087ab6"
    )  # libmpi.so.40.10.3
    version(
        "3.1.2", sha256="c654ed847f34a278c52a15c98add40402b4a90f0c540779f1ae6c489af8a76c5"
    )  # libmpi.so.40.10.2
    version(
        "3.1.1", sha256="3f11b648dd18a8b878d057e9777f2c43bf78297751ad77ae2cef6db0fe80c77c"
    )  # libmpi.so.40.10.1
    version(
        "3.1.0", sha256="b25c044124cc859c0b4e6e825574f9439a51683af1950f6acda1951f5ccdf06c"
    )  # libmpi.so.40.10.0
    version(
        "3.0.5", sha256="f8976b95f305efc435aa70f906b82d50e335e34cffdbf5d78118a507b1c6efe8"
    )  # libmpi.so.40.00.5
    version(
        "3.0.4", sha256="2ff4db1d3e1860785295ab95b03a2c0f23420cda7c1ae845c419401508a3c7b5"
    )  # libmpi.so.40.00.5
    version(
        "3.0.3", sha256="fb228e42893fe6a912841a94cd8a0c06c517701ae505b73072409218a12cf066"
    )  # libmpi.so.40.00.4
    version(
        "3.0.2", sha256="d2eea2af48c1076c53cabac0a1f12272d7470729c4e1cb8b9c2ccd1985b2fb06"
    )  # libmpi.so.40.00.2
    version(
        "3.0.1", sha256="663450d1ee7838b03644507e8a76edfb1fba23e601e9e0b5b2a738e54acd785d"
    )  # libmpi.so.40.00.1
    version(
        "3.0.0", sha256="f699bff21db0125d8cccfe79518b77641cd83628725a1e1ed3e45633496a82d7"
    )  # libmpi.so.40.00.0

    version(
        "2.1.6", sha256="98b8e1b8597bbec586a0da79fcd54a405388190247aa04d48e8c40944d4ca86e"
    )  # libmpi.so.20.10.3
    version(
        "2.1.5", sha256="b807ccab801f27c3159a5edf29051cd3331d3792648919f9c4cee48e987e7794"
    )  # libmpi.so.20.10.3
    version(
        "2.1.4", sha256="3e03695ca8bd663bc2d89eda343c92bb3d4fc79126b178f5ddcb68a8796b24e2"
    )  # libmpi.so.20.10.3
    version(
        "2.1.3", sha256="285b3e2a69ed670415524474496043ecc61498f2c63feb48575f8469354d79e8"
    )  # libmpi.so.20.10.2
    version(
        "2.1.2", sha256="3cc5804984c5329bdf88effc44f2971ed244a29b256e0011b8deda02178dd635"
    )  # libmpi.so.20.10.2
    version(
        "2.1.1", sha256="bd7badd4ff3afa448c0d7f3ca0ee6ce003b957e9954aa87d8e4435759b5e4d16"
    )  # libmpi.so.20.10.1
    version(
        "2.1.0", sha256="b169e15f5af81bf3572db764417670f508c0df37ce86ff50deb56bd3acb43957"
    )  # libmpi.so.20.10.0

    version(
        "2.0.4", sha256="4f82d5f7f294becbd737319f74801206b08378188a95b70abe706fdc77a0c20b"
    )  # libmpi.so.20.0.4
    version(
        "2.0.3", sha256="b52c0204c0e5954c9c57d383bb22b4181c09934f97783292927394d29f2a808a"
    )  # libmpi.so.20.0.3
    version(
        "2.0.2", sha256="cae396e643f9f91f0a795f8d8694adf7bacfb16f967c22fb39e9e28d477730d3"
    )  # libmpi.so.20.0.2
    version(
        "2.0.1", sha256="fed74f4ae619b7ebcc18150bb5bdb65e273e14a8c094e78a3fea0df59b9ff8ff"
    )  # libmpi.so.20.0.1
    version(
        "2.0.0", sha256="08b64cf8e3e5f50a50b4e5655f2b83b54653787bd549b72607d9312be44c18e0"
    )  # libmpi.so.20.0.0

    # Ancient
    version(
        "1.10.7", sha256="a089ece151fec974905caa35b0a59039b227bdea4e7933069e94bee4ed0e5a90"
    )  # libmpi.so.12.0.7
    version(
        "1.10.6", sha256="65606184a084a0eda6102b01e5a36a8f02d3195d15e91eabbb63e898bd110354"
    )  # libmpi.so.12.0.6
    version(
        "1.10.5", sha256="a95fa355ed3a905c7c187bc452529a9578e2d6bae2559d8197544ab4227b759e"
    )  # libmpi.so.12.0.5
    version(
        "1.10.4", sha256="fb3c0c4c77896185013b6091b306d29ba592eb40d8395533da5c8bc300d922db"
    )  # libmpi.so.12.0.4
    version(
        "1.10.3", sha256="7484bb664312082fd12edc2445b42362089b53b17fb5fce12efd4fe452cc254d"
    )  # libmpi.so.12.0.3
    version(
        "1.10.2", sha256="8846e7e69a203db8f50af90fa037f0ba47e3f32e4c9ccdae2db22898fd4d1f59"
    )  # libmpi.so.12.0.2
    version(
        "1.10.1", sha256="7919ecde15962bab2e26d01d5f5f4ead6696bbcacb504b8560f2e3a152bfe492"
    )  # libmpi.so.12.0.1
    version(
        "1.10.0", sha256="26b432ce8dcbad250a9787402f2c999ecb6c25695b00c9c6ee05a306c78b6490"
    )  # libmpi.so.12.0.0

    version(
        "1.8.8", sha256="a28382d1e6a36f4073412dc00836ff2524e42b674da9caf6ca7377baad790b94"
    )  # libmpi.so.1.6.3
    version(
        "1.8.7", sha256="da629e9bd820a379cfafe15f842ee9b628d7451856085ccc23ee75ab3e1b48c7"
    )  # libmpi.so.1.6.2
    version(
        "1.8.6", sha256="b9fe3bdfb86bd42cc53448e17f11278531b989b05ff9513bc88ba1a523f14e87"
    )  # libmpi.so.1.6.1
    version(
        "1.8.5", sha256="4cea06a9eddfa718b09b8240d934b14ca71670c2dc6e6251a585ce948a93fbc4"
    )  # libmpi.so.1.6.0
    version(
        "1.8.4", sha256="23158d916e92c80e2924016b746a93913ba7fae9fff51bf68d5c2a0ae39a2f8a"
    )  # libmpi.so.1.6.0
    version(
        "1.8.3", sha256="2ef02dab61febeb74714ff80d508c00b05defc635b391ed2c8dcc1791fbc88b3"
    )  # libmpi.so.1.6.0
    version(
        "1.8.2", sha256="ab70770faf1bac15ef44301fe2186b02f857646545492dd7331404e364a7d131"
    )  # libmpi.so.1.5.2
    version(
        "1.8.1", sha256="171427ebc007943265f33265ec32e15e786763952e2bfa2eac95e3e192c1e18f"
    )  # libmpi.so.1.5.0
    version(
        "1.8", sha256="35d5db86f49c0c64573b2eaf6d51c94ed8a06a9bb23dda475e602288f05e4ecf"
    )  # libmpi.so.1.5.0

    version(
        "1.7.5", sha256="cb3eef6880537d341d5d098511d390ec853716a6ec94007c03a0d1491b2ac8f2"
    )  # libmpi.so.1.4.0
    version(
        "1.7.4", sha256="ff8e31046c5bacfc6202d67f2479731ccd8542cdd628583ae75874000975f45c"
    )  # libmpi.so.1.3.0
    version(
        "1.7.3", sha256="438d96c178dbf5a1bc92fa1d238a8225d87b64af26ce2a07789faaf312117e45"
    )  # libmpi.so.1.2.0
    version(
        "1.7.2", sha256="82a1c477dcadad2032ab24d9be9e39c1042865965841911f072c49aa3544fd85"
    )  # libmpi.so.1.1.2
    version(
        "1.7.1", sha256="554583008fa34ecdfaca22e46917cc3457a69cba08c29ebbf53eef4f4b8be171"
    )  # libmpi.so.1.1.1
    version(
        "1.7", sha256="542e44aaef6546798c0d39c0fd849e9fbcd04a762f0ab100638499643253a513"
    )  # libmpi.so.1.1.0

    version(
        "1.6.5", sha256="fe37bab89b5ef234e0ac82dc798282c2ab08900bf564a1ec27239d3f1ad1fc85"
    )  # libmpi.so.1.0.8
    version(
        "1.6.4", sha256="40cb113a27d76e1e915897661579f413564c032dc6e703073e6a03faba8093fa"
    )  # libmpi.so.1.0.7
    version(
        "1.6.3", sha256="0c30cfec0e420870630fdc101ffd82f7eccc90276bc4e182f8282a2448668798"
    )  # libmpi.so.1.0.6
    version(
        "1.6.2", sha256="5cc7744c6cc4ec2c04bc76c8b12717c4011822a2bd7236f2ea511f09579a714a"
    )  # libmpi.so.1.0.3
    version(
        "1.6.1", sha256="077240dd1ab10f0caf26931e585db73848e9815c7119b993f91d269da5901e3a"
    )  # libmpi.so.1.0.3
    version(
        "1.6", sha256="6e0d8b336543fb9ab78c97d364484923167857d30b266dfde1ccf60f356b9e0e"
    )  # libmpi.so.1.0.3

    version(
        "1.5.5", sha256="660e6e49315185f88a87b6eae3d292b81774eab7b29a9b058b10eb35d892ff23"
    )  # libmpi.so.1.0.3
    version(
        "1.5.4", sha256="81126a95a51b8af4bb0ad28790f852c30d22d989713ec30ad22e9e0a79587ef6"
    )  # libmpi.so.1.0.2
    version(
        "1.5.3", sha256="70745806cdbe9b945d47d9fa058f99e072328e41e40c0ced6dd75220885c5263"
    )  # libmpi.so.1.0.1
    version(
        "1.5.2", sha256="7123b781a9fd21cc79870e7fe01e9c0d3f36935c444922661e24af523b116ab1"
    )  # libmpi.so.1.0.1
    version(
        "1.5.1", sha256="c28bb0bd367ceeec08f739d815988fca54fc4818762e6abcaa6cfedd6fd52274"
    )  # libmpi.so.1.0.0
    version(
        "1.5", sha256="1882b1414a94917ec26b3733bf59da6b6db82bf65b5affd7f0fcbd96efaca506"
    )  # libmpi.so.1.0.0

    version(
        "1.4.5", sha256="a3857bc69b7d5258cf7fc1ed1581d9ac69110f5c17976b949cb7ec789aae462d"
    )  # libmpi.so.0.0.4
    version(
        "1.4.4", sha256="9ad125304a89232d5b04da251f463fdbd8dcd997450084ba4227e7f7a095c3ed"
    )  # libmpi.so.0.0.3
    version(
        "1.4.3", sha256="220b72b1c7ee35469ff74b4cfdbec457158ac6894635143a33e9178aa3981015"
    )  # libmpi.so.0.0.2
    version(
        "1.4.2", sha256="19129e3d51860ad0a7497ede11563908ba99c76b3a51a4d0b8801f7e2db6cd80"
    )  # libmpi.so.0.0.2
    version(
        "1.4.1", sha256="d4d71d7c670d710d2d283ea60af50d6c315318a4c35ec576bedfd0f3b7b8c218"
    )  # libmpi.so.0.0.1
    version(
        "1.4", sha256="fa55edef1bd8af256e459d4d9782516c6998b9d4698eda097d5df33ae499858e"
    )  # libmpi.so.0.0.1

    version(
        "1.3.4", sha256="fbfe4b99b0c98f81a4d871d02f874f84ea66efcbb098f6ad84ebd19353b681fc"
    )  # libmpi.so.0.0.1
    version(
        "1.3.3", sha256="e1425853282da9237f5b41330207e54da1dc803a2e19a93dacc3eca1d083e422"
    )  # libmpi.so.0.0.0
    version(
        "1.3.2", sha256="c93ed90962d879a2923bed17171ed9217036ee1279ffab0925ea7eead26105d8"
    )  # libmpi.so.0.0.0
    version(
        "1.3.1", sha256="22d18919ddc5f49d55d7d63e2abfcdac34aa0234427e861e296a630c6c11632c"
    )  # libmpi.so.0.0.0
    version(
        "1.3", sha256="864706d88d28b586a045461a828962c108f5912671071bc3ef0ca187f115e47b"
    )  # libmpi.so.0.0.0

    version(
        "1.2.9", sha256="0eb36abe09ba7bf6f7a70255974e5d0a273f7f32d0e23419862c6dcc986f1dff"
    )  # libmpi.so.0.0.0
    version(
        "1.2.8", sha256="75b286cb3b1bf6528a7e64ee019369e0601b8acb5c3c167a987f755d1e41c95c"
    )  # libmpi.so.0.0.0
    version(
        "1.2.7", sha256="d66c7f0bb11494023451651d0e61afaef9d2199ed9a91ed08f0dedeb51541c36"
    )  # libmpi.so.0.0.0
    version(
        "1.2.6", sha256="e5b27af5a153a257b1562a97bbf7164629161033934558cefd8e1e644a9f73d3"
    )  # libmpi.so.0.0.0
    version(
        "1.2.5", sha256="3c3aed872c17165131c77bd7a12fe8aec776cb23da946b7d12840db93ab79322"
    )  # libmpi.so.0.0.0
    version(
        "1.2.4", sha256="594a3a0af69cc7895e0d8f9add776a44bf9ed389794323d0b1b45e181a97e538"
    )  # libmpi.so.0.0.0
    version(
        "1.2.3", sha256="f936ca3a197e5b2d1a233b7d546adf07898127683b03c4b37cf31ae22a6f69bb"
    )  # libmpi.so.0.0.0
    version(
        "1.2.2", sha256="aa763e0e6a6f5fdff8f9d3fc988a4ba0ed902132d292c85aef392cc65bb524e6"
    )  # libmpi.so.0.0.0
    version(
        "1.2.1", sha256="a94731d84fb998df33960e0b57ea5661d35e7c7cd9d03d900f0b6a5a72e4546c"
    )  # libmpi.so.0.0.0
    version(
        "1.2", sha256="ba0bfa3dec2ead38a3ed682ca36a0448617b8e29191ab3f48c9d0d24d87d14c0"
    )  # libmpi.so.0.0.0

    version(
        "1.1.5", sha256="913deaedf3498bd5d06299238ec4d048eb7af9c3afd8e32c12f4257c8b698a91"
    )  # libmpi.so.0.0.0
    version(
        "1.1.4", sha256="21c37f85df7e959f17cc7cb5571d8db2a94ed2763e3e96e5d052aff2725c1d18"
    )  # libmpi.so.0.0.0
    version(
        "1.1.3", sha256="c33f8f5e65cfe872173616cca27ae8dc6d93ea66e0708118b9229128aecc174f"
    )  # libmpi.so.0.0.0
    version(
        "1.1.2", sha256="3bd8d9fe40b356be7f9c3d336013d3865f8ca6a79b3c6e7ef28784f6c3a2b8e6"
    )  # libmpi.so.0.0.0
    version(
        "1.1.1", sha256="dc31aaec986c4ce436dbf31e73275ed1a9391432dcad7609de8d0d3a78d2c700"
    )  # libmpi.so.0.0.0
    version(
        "1.1", sha256="ebe14801d2caeeaf47b0e437b43f73668b711f4d3fcff50a0d665d4bd4ea9531"
    )  # libmpi.so.0.0.0

    version(
        "1.0.2", sha256="ccd1074d7dd9566b73812d9882c84e446a8f4c77b6f471d386d3e3b9467767b8"
    )  # libmpi.so.0.0.0
    version(
        "1.0.1", sha256="f801b7c8ea6c485ac0709a628a479aeafa718a205ed6bc0cf2c684bc0cc73253"
    )  # libmpi.so.0.0.0
    version(
        "1.0", sha256="cf75e56852caebe90231d295806ac3441f37dc6d9ad17b1381791ebb78e21564"
    )  # libmpi.so.0.0.0

    depends_on("c", type="build")  # generated
    depends_on("cxx", type="build")  # generated
    depends_on("fortran", type="build")  # generated

    patch("ad_lustre_rwcontig_open_source.patch", when="@1.6.5")
    patch("llnl-platforms.patch", when="@1.6.5")
    patch("configure.patch", when="@1.10.1")
    patch("fix_multidef_pmi_class.patch", when="@2.0.0:2.0.1")
    patch("fix-ucx-1.7.0-api-instability.patch", when="@4.0.0:4.0.2")

    # Vader Bug: https://github.com/open-mpi/ompi/issues/5375
    # Haven't release fix for 2.1.x
    patch("btl_vader.patch", when="@2.1.3:2.1.5")

    # Fixed in 3.0.3 and 3.1.3
    patch("btl_vader.patch", when="@3.0.1:3.0.2")
    patch("btl_vader.patch", when="@3.1.0:3.1.2")

    # Fix MPI_Sizeof() in the "mpi" Fortran module for compilers that do not
    # support "IGNORE TKR" functionality (e.g. NAG).
    # The issue has been resolved upstream in two steps:
    #   1) https://github.com/open-mpi/ompi/pull/2294
    #   2) https://github.com/open-mpi/ompi/pull/5099
    # The first one was applied starting version v3.0.0 and backported to
    # v1.10. A subset with relevant modifications is applicable starting
    # version 1.8.4.
    patch("use_mpi_tkr_sizeof/step_1.patch", when="@1.8.4:1.10.6,2.0:2")
    # The second patch was applied starting version v4.0.0 and backported to
    # v2.x, v3.0.x, and v3.1.x.
    patch("use_mpi_tkr_sizeof/step_2.patch", when="@1.8.4:2.1.3,3:3.0.1")
    # To fix performance regressions introduced while fixing a bug in older
    # gcc versions on x86_64, Refs. open-mpi/ompi#8603
    patch("opal_assembly_arch.patch", when="@4.0.0:4.0.5,4.1.0")
    # Fix reduce operations for unsigned long integers
    # See https://github.com/open-mpi/ompi/issues/10648
    patch(
        "https://github.com/open-mpi/ompi/commit/8e6d9ba8058a0c128438dbc0cd6476f1abb1d4f1.patch?full_index=1",
        sha256="12f3aabbcdb02f28138e250273c2f62591db4b1f9f8aa3dcc3ef9ed551f4f587",
        when="@4.0.7,4.1.2:4.1.4",
    )
    # To fix an error in Open MPI configury related to findng dl lib.
    # This is specific to the 5.0.0 release.
    patch("fix-for-dlopen-missing-symbol-problem.patch", when="@5.0.0")
    # Patches to accelerator CUDA component to link in libcuda
    # when in non-standard location
    patch("accelerator-cuda-fix-bug-in-makefile.patch", when="@5.0.0")
    patch("btlsmcuda-fix-problem-with-makefile.patch", when="@5.0.0")
    patch("accelerator-build-components-as-dso-s-by-default.patch", when="@5.0.0:5.0.1")

    # OpenMPI 5.0.0-5.0.3 needs to change PMIX version check to compile w/ PMIX > 4.2.5
    # https://github.com/open-mpi/ompi/issues/12537#issuecomment-2103350910
    # https://github.com/openpmix/prrte/pull/1957
    patch("pmix_getline_pmix_version.patch", when="@5.0.0:5.0.3")
    patch("pmix_getline_pmix_version-prte.patch", when="@5.0.3")

    FABRICS = (
        "psm",
        "psm2",
        "verbs",
        "mxm",
        "ucx",
        "ofi",
        "fca",
        "hcoll",
        "ucc",
        "xpmem",
        "cma",
        "knem",
    )

    variant(
        "fabrics",
        values=disjoint_sets(
            ("auto",), FABRICS  # shared memory transports
        ).with_non_feature_values("auto", "none"),
        description="List of fabrics that are enabled; " "'auto' lets openmpi determine",
    )

    SCHEDULERS = ("alps", "lsf", "tm", "slurm", "sge", "loadleveler")

    variant(
        "schedulers",
        values=disjoint_sets(("auto",), SCHEDULERS).with_non_feature_values("auto", "none"),
        description="List of schedulers for which support is enabled; "
        "'auto' lets openmpi determine",
    )

    # Additional support options
    variant("atomics", default=True, description="Enable built-in atomics")
    variant("java", default=False, when="@1.7.4:", description="Build Java support")
    variant("static", default=False, description="Build static libraries")
    variant("sqlite3", default=False, when="@1.7.3:1", description="Build SQLite3 support")
    variant("vt", default=True, description="Build VampirTrace support")
    variant(
        "thread_multiple",
        default=False,
        when="@1.5.4:2",
        description="Enable MPI_THREAD_MULTIPLE support",
    )
    variant(
        "pmi", default=False, when="@1.5.5:4 schedulers=slurm", description="Enable PMI support"
    )
    variant(
        "wrapper-rpath",
        default=True,
        when="@1.7.4:",
        description="Enable rpath support in the wrappers",
    )
    variant("cxx", default=False, when="@:4", description="Enable deprecated C++ MPI bindings")
    variant(
        "cxx_exceptions",
        default=False,
        when="@:4",
        description="Enable deprecated C++ exception support",
    )
    variant("gpfs", default=False, description="Enable GPFS support")
    variant(
        "singularity",
        default=False,
        when="@:4",
        description="Build deprecated support for the Singularity container",
    )
    variant("lustre", default=False, description="Lustre filesystem library support")
    variant("romio", default=True, when="@:5", description="Enable ROMIO support")
    variant("romio", default=False, when="@5:", description="Enable ROMIO support")
    variant(
        "romio-filesystem",
        description="Add the filesystem to romio",
        values=disjoint_sets(
            (
                "daos",
                "nfs",
                "ufs",
                "pvfs2",
                "testfs",
                "xfs",
                "panfs",
                "lustre",
                "gpfs",
                "ime",
                "quobytefs",
            )
        ).with_non_feature_values("none"),
    )

    variant("rsh", default=True, description="Enable rsh (openssh) process lifecycle management")
    variant(
        "orterunprefix",
        default=False,
        when="@1.3:4",
        description="Prefix Open MPI to PATH and LD_LIBRARY_PATH on local and remote hosts",
    )
    # Adding support to build a debug version of OpenMPI that activates
    # Memchecker, as described here:
    #
    # https://www.open-mpi.org/faq/?category=debugging#memchecker_what
    #
    # This option degrades run-time support, and thus is disabled by default
    variant(
        "memchecker",
        default=False,
        description="Memchecker support for debugging [degrades performance]",
        sticky=True,
    )

    variant(
        "legacylaunchers",
        default=False,
        when="@1.6:4 schedulers=slurm",
        description="Do not remove mpirun/mpiexec when building with slurm",
    )
    # Variants to use internal packages
    variant("internal-hwloc", default=False, description="Use internal hwloc")
    variant("internal-pmix", default=False, description="Use internal pmix")
    variant("internal-libevent", default=False, description="Use internal libevent")
    variant("openshmem", default=False, description="Enable building OpenSHMEM")
    variant("debug", default=False, description="Make debug build", when="build_system=autotools")

    variant(
        "two_level_namespace",
        default=False,
        description="""Build shared libraries and programs
built with the mpicc/mpifort/etc. compiler wrappers
with '-Wl,-commons,use_dylibs' and without
'-Wl,-flat_namespace'.""",
    )

    # Patch to allow two-level namespace on a MacOS platform when building
    # openmpi. Unfortuntately, the openmpi configure command has flat namespace
    # hardwired in. In spack, this only works for openmpi up to versions 4,
    # because for versions 5+ autoreconf is triggered (see below) and this
    # patch needs to be applied (again) AFTER autoreconf ran.
    @when("+two_level_namespace platform=darwin")
    def patch(self):
        filter_file(r"-flat_namespace", "-commons,use_dylibs", "configure")

    provides("mpi@:2.0", when="@:1.2")
    provides("mpi@:2.1", when="@1.3:1.7.2")
    provides("mpi@:2.2", when="@1.7.3:1.7.4")
    provides("mpi@:3.0", when="@1.7.5:1.10.7")
    provides("mpi@:3.1", when="@2.0.0:")

    if sys.platform != "darwin":
        depends_on("numactl")

    depends_on("autoconf @2.69:", type="build", when="@5.0.0:,main")
    depends_on("automake @1.13.4:", type="build", when="@5.0.0:,main")
    depends_on("libtool @2.4.2:", type="build", when="@5.0.0:,main")

    depends_on("perl", type="build")
    depends_on("pkgconfig", type="build")

    depends_on("hwloc@2:", when="@4: ~internal-hwloc")
    # ompi@:3.0.0 doesn't support newer hwloc releases:
    # "configure: error: OMPI does not currently support hwloc v2 API"
    # Future ompi releases may support it, needs to be verified.
    # See #7483 for context.
    depends_on("hwloc@:1", when="@:3 ~internal-hwloc")

    depends_on("hwloc +cuda", when="+cuda ~internal-hwloc")
    depends_on("java", when="+java")
    depends_on("sqlite", when="+sqlite3")
    depends_on("zlib-api", when="@3:")
    depends_on("valgrind~mpi", when="+memchecker")
    # Singularity release 3 works better
    depends_on("singularity@3:", when="+singularity")
    depends_on("lustre", when="+lustre")

    depends_on("opa-psm2", when="fabrics=psm2")
    depends_on("rdma-core", when="fabrics=verbs")
    depends_on("mxm", when="fabrics=mxm")
    depends_on("binutils+libiberty", when="fabrics=mxm")
    with when("fabrics=ucx"):
        depends_on("ucx")
        depends_on("ucx +thread_multiple", when="+thread_multiple")
        depends_on("ucx +thread_multiple", when="@3.0.0:")
        depends_on("ucx@1.9.0:", when="@4.0.6:4.0")
        depends_on("ucx@1.9.0:", when="@4.1.1:4.1")
        depends_on("ucx@1.9.0:", when="@5.0.0:")
    depends_on("libfabric", when="fabrics=ofi")
    depends_on("fca", when="fabrics=fca")
    depends_on("hcoll", when="fabrics=hcoll")
    depends_on("ucc", when="fabrics=ucc")
    depends_on("xpmem", when="fabrics=xpmem")
    depends_on("knem", when="fabrics=knem")

    depends_on("lsf", when="schedulers=lsf")
    depends_on("pbs", when="schedulers=tm")
    depends_on("slurm", when="schedulers=slurm")

    # PMIx is unavailable for @1, and required for @2:
    # OpenMPI @2: includes a vendored version:
    with when("~internal-pmix"):
        depends_on("pmix@1", when="@2")
        depends_on("pmix@3.2:", when="@4:")
        depends_on("pmix@4.2.4:", when="@5:")

        # pmix@4.2.3 contains a breaking change, compat fixed in openmpi@4.1.6
        # See https://www.mail-archive.com/announce@lists.open-mpi.org//msg00158.html
        depends_on("pmix@:4.2.2", when="@:4.1.5")

    # Libevent is required when *vendored* PMIx is used
    depends_on("libevent@2:", when="~internal-libevent")

    depends_on("openssh", type="run", when="+rsh")

    depends_on("cuda", type=("build", "link", "run"), when="@5: +cuda")

    conflicts("+cxx_exceptions", when="%nvhpc", msg="nvc does not ignore -fexceptions, but errors")

    # CUDA support was added in 1.7, and since the variant is part of the
    # parent package we must express as a conflict rather than a conditional
    # variant.
    conflicts("+cuda", when="@:1.6")
    # PSM2 support was added in 1.10.0
    conflicts("fabrics=psm2", when="@:1.8")
    # MXM support was added in 1.5.4
    conflicts("fabrics=mxm", when="@:1.5.3")
    # libfabric (OFI) support was added in 1.10.0
    conflicts("fabrics=ofi", when="@:1.8")
    # fca support was added in 1.5.0 and removed in 5.0.0
    conflicts("fabrics=fca", when="@:1.4,5:")
    # hcoll support was added in 1.7.3:
    conflicts("fabrics=hcoll", when="@:1.7.2")
    # ucc support was added in 4.1.4:
    conflicts("fabrics=ucc", when="@:4.1.3")
    # xpmem support was added in 1.7
    conflicts("fabrics=xpmem", when="@:1.6")
    # cma support was added in 1.7
    conflicts("fabrics=cma", when="@:1.6")
    # knem support was added in 1.5
    conflicts("fabrics=knem", when="@:1.4")

    conflicts(
        "schedulers=loadleveler",
        when="@3:",
        msg="The loadleveler scheduler is not supported with " "openmpi(>=3).",
    )

    # According to this comment on github:
    #
    # https://github.com/open-mpi/ompi/issues/4338#issuecomment-383982008
    #
    # adding --enable-static silently disables slurm support via pmi/pmi2
    # for versions older than 3.0.3,3.1.3,4.0.0
    # Presumably future versions after 11/2018 should support slurm+static
    conflicts("+static", when="schedulers=slurm @:3.0.2,3.1:3.1.2,4.0.0")

    filter_compiler_wrappers("openmpi/*-wrapper-data*", relative_root="share")

    extra_install_tests = "examples"

    @classmethod
    def determine_version(cls, exe):
        output = Executable(exe)(output=str, error=str)
        match = re.search(r"Open MPI: (\S+)", output)
        return Version(match.group(1)) if match else None

    @classmethod
    def determine_variants(cls, exes, version):
        results = []
        for exe in exes:
            variants = []
            output = Executable(exe)("-a", output=str, error=str)
            # Some of these options we have to find by hoping the
            # configure string is in the ompi_info output. While this
            # is usually true, it's not guaranteed.  For anything that
            # begins with --, we want to use the defaults as provided
            # by the openmpi package in the absense of any other info.

            # atomics
            if re.search(r"--enable-builtin-atomics", output):
                variants.append("+atomics")

            # java
            if version in spack.version.ver("1.7.4:"):
                match = re.search(r"\bJava bindings: (\S+)", output)
                if match and is_enabled(match.group(1)):
                    variants.append("+java")
                else:
                    variants.append("~java")

            # static
            if re.search(r"--enable-static", output):
                variants.append("+static")
            elif re.search(r"--disable-static", output):
                variants.append("~static")
            elif re.search(r"\bMCA (?:coll|oca|pml): monitoring", output):
                # Built multiple variants of openmpi and ran diff.
                # This seems to be the distinguishing feature.
                variants.append("~static")

            # sqlite
            if version in spack.version.ver("1.7.3:1"):
                if re.search(r"\bMCA db: sqlite", output):
                    variants.append("+sqlite3")
                else:
                    variants.append("~sqlite3")

            # vt
            if re.search(r"--enable-contrib-no-build=vt", output):
                variants.append("+vt")

            # thread_multiple
            if version in spack.version.ver("1.5.4:2"):
                match = re.search(r"MPI_THREAD_MULTIPLE: (\S+?),?", output)
                if match and is_enabled(match.group(1)):
                    variants.append("+thread_multiple")
                else:
                    variants.append("~thread_multiple")

            # cuda
            match = re.search(
                r'parameter "mpi_built_with_cuda_support" ' + r'\(current value: "(\S+)"', output
            )
            if match and is_enabled(match.group(1)):
                variants.append("+cuda")
            else:
                variants.append("~cuda")

            # wrapper-rpath
            if version in spack.version.ver("1.7.4:"):
                match = re.search(r"\bWrapper compiler rpath: (\S+)", output)
                if match and is_enabled(match.group(1)):
                    variants.append("+wrapper-rpath")
                else:
                    variants.append("~wrapper-rpath")

            # cxx
            if version in spack.version.ver(":4"):
                match = re.search(r"\bC\+\+ bindings: (\S+)", output)
                if match and match.group(1) == "yes":
                    variants.append("+cxx")
                else:
                    variants.append("~cxx")

            # cxx_exceptions
            if version in spack.version.ver(":4"):
                match = re.search(r"\bC\+\+ exceptions: (\S+)", output)
                if match and match.group(1) == "yes":
                    variants.append("+cxx_exceptions")
                else:
                    variants.append("~cxx_exceptions")

            # singularity
            if version in spack.version.ver(":4"):
                if re.search(r"--with-singularity", output):
                    variants.append("+singularity")

            # lustre
            if re.search(r"--with-lustre", output):
                variants.append("+lustre")

            # memchecker
            match = re.search(r"Memory debugging support: (\S+)", output)
            if match and is_enabled(match.group(1)):
                variants.append("+memchecker")
            else:
                variants.append("~memchecker")

            # pmi
            if version in spack.version.ver("1.5.5:4"):
                if re.search(r"\bMCA (?:ess|prrte): pmi", output):
                    variants.append("+pmi")
                else:
                    variants.append("~pmi")

            # fabrics
            used_fabrics = []
            for fabric in cls.FABRICS:
                match = re.search(r"\bMCA (?:mtl|btl|pml): %s\b" % fabric, output)
                if match:
                    used_fabrics.append(fabric)
            if used_fabrics:
                variants.append("fabrics=" + ",".join(used_fabrics))
            else:
                variants.append("fabrics=none")

            # schedulers
            used_schedulers = []
            for scheduler in cls.SCHEDULERS:
                match = re.search(r"\bMCA (?:prrte|ras): %s\b" % scheduler, output)
                if match:
                    used_schedulers.append(scheduler)
            if used_schedulers:
                variants.append("schedulers=" + ",".join(used_schedulers))
            else:
                variants.append("schedulers=none")

            # Get the appropriate compiler
            match = re.search(r"\bC compiler absolute: (\S+)", output)
            if match:
                compiler = match.group(1)
                compiler_spec = get_spack_compiler_spec(compiler)
                if compiler_spec:
                    variants.append("%" + str(compiler_spec))
            results.append(" ".join(variants))
        return results

    def url_for_version(self, version):
        url = "https://download.open-mpi.org/release/open-mpi/v{0}/openmpi-{1}.tar.bz2"
        return url.format(version.up_to(2), version)

    @property
    def headers(self):
        hdrs = HeaderList(find(self.prefix.include, "mpi.h", recursive=False))
        if not hdrs:
            hdrs = HeaderList(find(self.prefix, "mpi.h", recursive=True))
        return hdrs or None

    @property
    def libs(self):
        query_parameters = self.spec.last_query.extra_parameters
        libraries = ["libmpi"]

        if "cxx" in query_parameters:
            libraries = ["libmpi_cxx"] + libraries

        return find_libraries(libraries, root=self.prefix, shared=True, recursive=True)

    def setup_run_environment(self, env):
        # Because MPI is both a runtime and a compiler, we have to setup the
        # compiler components as part of the run environment.
        env.set("MPICC", join_path(self.prefix.bin, "mpicc"))
        env.set("MPICXX", join_path(self.prefix.bin, "mpic++"))
        env.set("MPIF77", join_path(self.prefix.bin, "mpif77"))
        env.set("MPIF90", join_path(self.prefix.bin, "mpif90"))
        # Open MPI also has had mpifort since v1.7, so we can set MPIFC to that
        # Note: that mpif77 and mpif90 are deprecated since v1.7, but careful
        # testing would be needed to change the MPIF77 and MPIF90 above. For now
        # we just *add* functionality
        if self.spec.satisfies("@1.7:"):
            env.set("MPIFC", join_path(self.prefix.bin, "mpifort"))

    def setup_dependent_build_environment(self, env, dependent_spec):
        # Use the spack compiler wrappers under MPI
        dependent_module = dependent_spec.package.module
        env.set("OMPI_CC", dependent_module.spack_cc)
        env.set("OMPI_CXX", dependent_module.spack_cxx)
        env.set("OMPI_FC", dependent_module.spack_fc)
        env.set("OMPI_F77", dependent_module.spack_f77)

        # See https://www.open-mpi.org/faq/?category=building#installdirs
        for suffix in [
            "PREFIX",
            "EXEC_PREFIX",
            "BINDIR",
            "SBINDIR",
            "LIBEXECDIR",
            "DATAROOTDIR",
            "DATADIR",
            "SYSCONFDIR",
            "SHAREDSTATEDIR",
            "LOCALSTATEDIR",
            "LIBDIR",
            "INCLUDEDIR",
            "INFODIR",
            "MANDIR",
            "PKGDATADIR",
            "PKGLIBDIR",
            "PKGINCLUDEDIR",
        ]:
            env.unset(f"OPAL_{suffix}")

    def setup_dependent_package(self, module, dependent_spec):
        self.spec.mpicc = join_path(self.prefix.bin, "mpicc")
        self.spec.mpicxx = join_path(self.prefix.bin, "mpic++")
        self.spec.mpifc = join_path(self.prefix.bin, "mpif90")
        self.spec.mpif77 = join_path(self.prefix.bin, "mpif77")
        self.spec.mpicxx_shared_libs = [
            join_path(self.prefix.lib, "libmpi_cxx.{0}".format(dso_suffix)),
            join_path(self.prefix.lib, "libmpi.{0}".format(dso_suffix)),
        ]

    # Most of the following with_or_without methods might seem redundant
    # because Spack compiler wrapper adds the required -I and -L flags, which
    # is enough for the configure script to find them. However, we also need
    # the flags in Libtool (lib/*.la) and pkg-config (lib/pkgconfig/*.pc).
    # Therefore, we pass the prefixes explicitly.

    def with_or_without_psm2(self, activated):
        if not activated:
            return "--without-psm2"
        return "--with-psm2={0}".format(self.spec["opa-psm2"].prefix)

    def with_or_without_verbs(self, activated):
        # Up through version 1.6, this option was named --with-openib.
        # In version 1.7, it was renamed to be --with-verbs.
        opt = "verbs" if self.spec.satisfies("@1.7:") else "openib"
        if not activated:
            return "--without-{0}".format(opt)
        return "--with-{0}={1}".format(opt, self.spec["rdma-core"].prefix)

    def with_or_without_mxm(self, activated):
        if not activated:
            return "--without-mxm"
        return "--with-mxm={0}".format(self.spec["mxm"].prefix)

    def with_or_without_ucx(self, activated):
        if not activated:
            return "--without-ucx"
        return "--with-ucx={0}".format(self.spec["ucx"].prefix)

    def with_or_without_ofi(self, activated):
        # Up through version 3.0.3 this option was name --with-libfabric.
        # In version 3.0.4, the old name was deprecated in favor of --with-ofi.
        opt = "ofi" if self.spec.satisfies("@3.0.4:") else "libfabric"
        if not activated:
            return "--without-{0}".format(opt)
        return "--with-{0}={1}".format(opt, self.spec["libfabric"].prefix)

    def with_or_without_fca(self, activated):
        if not activated:
            return "--without-fca"
        return "--with-fca={0}".format(self.spec["fca"].prefix)

    def with_or_without_hcoll(self, activated):
        if not activated:
            return "--without-hcoll"
        return "--with-hcoll={0}".format(self.spec["hcoll"].prefix)

    def with_or_without_ucc(self, activated):
        if not activated:
            return "--without-ucc"
        return "--with-ucc={0}".format(self.spec["ucc"].prefix)

    def with_or_without_xpmem(self, activated):
        if not activated:
            return "--without-xpmem"
        return "--with-xpmem={0}".format(self.spec["xpmem"].prefix)

    def with_or_without_knem(self, activated):
        if not activated:
            return "--without-knem"
        return "--with-knem={0}".format(self.spec["knem"].prefix)

    def with_or_without_lsf(self, activated):
        if not activated:
            return "--without-lsf"
        return "--with-lsf={0}".format(self.spec["lsf"].prefix)

    def with_or_without_tm(self, activated):
        if not activated:
            return "--without-tm"
        return "--with-tm={0}".format(self.spec["pbs"].prefix)

    @run_before("autoreconf")
    def die_without_fortran(self):
        # Until we can pass variants such as +fortran through virtual
        # dependencies depends_on('mpi'), require Fortran compiler to
        # avoid delayed build errors in dependents.
        if (self.compiler.f77 is None) and (self.compiler.fc is None):
            raise InstallError("OpenMPI requires both C and Fortran compilers!")

    @when("@main")
    def autoreconf(self, spec, prefix):
        perl = which("perl")
        perl("autogen.pl")
        if spec.satisfies("+two_level_namespace platform=darwin"):
<<<<<<< HEAD
            print("Re-applying configure patch for two_level_namespace on MacOS after autoreconf")
=======
>>>>>>> c6d40377
            filter_file(r"-flat_namespace", "-commons,use_dylibs", "configure")

    @when("@5.0.0:5.0.1")
    def autoreconf(self, spec, prefix):
        perl = which("perl")
        perl("autogen.pl", "--force")
        if spec.satisfies("+two_level_namespace platform=darwin"):
<<<<<<< HEAD
            print("Re-applying configure patch for two_level_namespace on MacOS after autoreconf")
=======
>>>>>>> c6d40377
            filter_file(r"-flat_namespace", "-commons,use_dylibs", "configure")

    def configure_args(self):
        spec = self.spec
        config_args = ["--enable-shared", "--disable-silent-rules", "--disable-sphinx"]

        # Work around incompatibility with new apple-clang linker
        # https://github.com/open-mpi/ompi/issues/12427
        if spec.satisfies("@:4.1.6,5.0.0:5.0.3 %apple-clang@15:"):
            config_args.append("--with-wrapper-fcflags=-Wl,-ld_classic")

        # All rpath flags should be appended with self.compiler.cc_rpath_arg.
        # Later, we might need to update share/openmpi/mpic++-wrapper-data.txt
        # and mpifort-wrapper-data.txt (see filter_rpaths()).
        wrapper_ldflags = []

        config_args.extend(self.enable_or_disable("builtin-atomics", variant="atomics"))

        if spec.satisfies("+pmi"):
            config_args.append("--with-pmi={0}".format(spec["slurm"].prefix))
        else:
            config_args.extend(self.with_or_without("pmi"))

        config_args.extend(self.enable_or_disable("static"))

        if spec.satisfies("@4.0.0:4.0.2"):
            # uct btl doesn't work with some UCX versions so just disable
            config_args.append("--enable-mca-no-build=btl-uct")

        # Remove ssh/rsh pml
        if spec.satisfies("~rsh"):
            config_args.append("--enable-mca-no-build=plm-rsh")

        # Useful for ssh-based environments
        # For v4 and lower
        if spec.satisfies("+orterunprefix"):
            config_args.append("--enable-orterun-prefix-by-default")

        # some scientific packages ignore deprecated/remove symbols. Re-enable
        # them for now, for discussion see
        # https://github.com/open-mpi/ompi/issues/6114#issuecomment-446279495
        if spec.satisfies("@4.0.1:"):
            config_args.append("--enable-mpi1-compatibility")

        # Fabrics
        if "fabrics=auto" not in spec:
            config_args.extend(self.with_or_without("fabrics"))

        if spec.satisfies("@2.0.0:"):
            if "fabrics=xpmem" in spec:
                config_args.append("--with-cray-xpmem")
            else:
                config_args.append("--without-cray-xpmem")

        # Schedulers
        if "schedulers=auto" not in spec:
            config_args.extend(self.with_or_without("schedulers"))

        if spec.satisfies("schedulers=lsf"):
            config_args.append("--with-lsf-libdir={0}".format(spec["lsf"].libs.directories[0]))

        config_args.extend(self.enable_or_disable("memchecker"))
        if spec.satisfies("+memchecker"):
            config_args.extend(["--enable-debug"])

        # Package dependencies
        for dep in ["libevent", "lustre", "singularity", "valgrind"]:
            if "^" + dep in spec:
                config_args.append("--with-{0}={1}".format(dep, spec[dep].prefix))

        # PMIx support
        if spec.satisfies("+internal-pmix"):
            config_args.append("--with-pmix=internal")
        elif "^pmix" in spec:
            config_args.append("--with-pmix={0}".format(spec["pmix"].prefix))

        if "^zlib-api" in spec:
            config_args.append("--with-zlib={0}".format(spec["zlib-api"].prefix))

        # Hwloc support
        if spec.satisfies("+internal-hwloc"):
            config_args.append("--with-hwloc=internal")
        elif "^hwloc" in spec:
            config_args.append("--with-hwloc=" + spec["hwloc"].prefix)

        # Java support
        if "+java" in spec:
            config_args.extend(
                ["--enable-java", "--enable-mpi-java", "--with-jdk-dir=" + spec["java"].home]
            )
        elif spec.satisfies("@1.7.4:"):
            config_args.extend(["--disable-java", "--disable-mpi-java"])

        # Romio
        if "~romio" in spec:
            config_args.append("--disable-io-romio")

        if not spec.satisfies("romio-filesystem=none"):
            args = "+".join(spec.variants["romio-filesystem"].value)
            config_args.append(f"--with-io-romio-flags=--with-file-system={args}")

        if "+gpfs" in spec:
            config_args.append("--with-gpfs")
        else:
            config_args.append("--with-gpfs=no")

        # SQLite3 support
        config_args.extend(self.with_or_without("sqlite3"))

        # VampirTrace support
        if spec.satisfies("@1.3:1"):
            if "~vt" in spec:
                config_args.append("--enable-contrib-no-build=vt")

        # Multithreading support
        config_args.extend(
            self.enable_or_disable("mpi-thread-multiple", variant="thread_multiple")
        )

        # CUDA support
        # See https://www.open-mpi.org/faq/?category=buildcuda
        if "+cuda" in spec:
            # OpenMPI dynamically loads libcuda.so, requires dlopen
            config_args.append("--enable-dlopen")
            # Searches for header files in DIR/include
            config_args.append("--with-cuda={0}".format(spec["cuda"].prefix))
            if spec.satisfies("@1.7:1.7.2"):
                # This option was removed from later versions
                config_args.append(
                    "--with-cuda-libdir={0}".format(spec["cuda"].libs.directories[0])
                )
            if spec.satisfies("@5.0:"):
                # And then it returned
                config_args.append(
                    "--with-cuda-libdir={0}".format(spec["cuda"].libs.directories[0] + "/stubs")
                )
            if spec.satisfies("@1.7.2"):
                # There was a bug in 1.7.2 when --enable-static is used
                config_args.append("--enable-mca-no-build=pml-bfo")
            if spec.satisfies("%pgi^cuda@7.0:7"):
                # OpenMPI has problems with CUDA 7 and PGI
                config_args.append("--with-wrapper-cflags=-D__LP64__ -ta:tesla")
                if spec.satisfies("%pgi@:15.8"):
                    # With PGI 15.9 and later compilers, the
                    # CFLAGS=-D__LP64__ is no longer needed.
                    config_args.append("CFLAGS=-D__LP64__")
        elif spec.satisfies("@1.7:"):
            config_args.append("--without-cuda")

        if spec.satisfies("%nvhpc@:20.11"):
            # Workaround compiler issues
            config_args.append("CFLAGS=-O1")

        if "+openshmem" in spec:
            config_args.append("--enable-oshmem")

        if "+wrapper-rpath" in spec:
            config_args.append("--enable-wrapper-rpath")

            # Disable new dynamic tags in the wrapper (--disable-new-dtags)
            # In the newer versions this can be done with a configure option
            # (for older versions, we rely on filter_compiler_wrappers() and
            # filter_pc_files()):
            if spec.satisfies("@3.0.5:"):
                config_args.append("--disable-wrapper-runpath")

            # Add extra_rpaths and implicit_rpaths into the wrappers.
            wrapper_ldflags.extend(
                [
                    self.compiler.cc_rpath_arg + path
                    for path in itertools.chain(
                        self.compiler.extra_rpaths, self.compiler.implicit_rpaths()
                    )
                ]
            )
        else:
            config_args.append("--disable-wrapper-rpath")
            config_args.append("--disable-wrapper-runpath")

        config_args.extend(self.enable_or_disable("mpi-cxx", variant="cxx"))
        config_args.extend(self.enable_or_disable("cxx-exceptions", variant="cxx_exceptions"))

        if wrapper_ldflags:
            config_args.append("--with-wrapper-ldflags={0}".format(" ".join(wrapper_ldflags)))

        #
        # the Spack path padding feature causes issues with Open MPI's lex based parsing system
        # used by the compiler wrappers.  Crank up lex buffer to 1MB to handle this.
        # see https://spack.readthedocs.io/en/latest/binary_caches.html#relocation
        #

        if spec.satisfies("@5.0.0:"):
            config_args.append("CFLAGS=-DYY_BUF_SIZE=1048576")

        #
        # disable romio for 5.0.0 or newer if using Intel OneAPI owing to a problem
        # building ZE related components of the romio packaged with this release
        #

        #       if spec.satisfies("@5.0.0:") and spec.satisfies("%oneapi"):
        #           config_args.append("--disable-io-romio")

        # https://www.intel.com/content/www/us/en/developer/articles/release-notes/oneapi-c-compiler-release-notes.html :
        # Key Features in Intel C++ Compiler Classic 2021.7
        #
        # The Intel C++ Classic Compiler is deprecated and an additional
        # diagnostic message will be output with each invocation. This
        # diagnostic may impact expected output during compilation. For
        # example, using the compiler to produce preprocessed information
        # (icpc -E) will produce the additional deprecation diagnostic,
        # interfering with the expected preprocessed output.
        #
        # This output can be disabled by using -diag-disable=10441 on
        # Linux/macOS or /Qdiag-disable:10441 on Windows. You can add this
        # option on the command line, configuration file or option setting
        # environment variables.
        if spec.satisfies("%intel@2021.7.0:"):
            config_args.append("CPPFLAGS=-diag-disable=10441")

        config_args += self.enable_or_disable("debug")

        return config_args

    @run_after("install", when="+wrapper-rpath")
    def filter_rpaths(self):
        def filter_lang_rpaths(lang_tokens, rpath_arg):
            if self.compiler.cc_rpath_arg == rpath_arg:
                return

            files = find(
                self.spec.prefix.share.openmpi,
                ["*{0}-wrapper-data*".format(t) for t in lang_tokens],
            )
            files.extend(
                find(
                    self.spec.prefix.lib.pkgconfig, ["ompi-{0}.pc".format(t) for t in lang_tokens]
                )
            )

            x = FileFilter(*[f for f in files if not os.path.islink(f)])

            # Replace self.compiler.cc_rpath_arg, which have been added as
            # '--with-wrapper-ldflags', with rpath_arg in the respective
            # language-specific wrappers and pkg-config files.
            x.filter(self.compiler.cc_rpath_arg, rpath_arg, string=True, backup=False)

            if self.spec.satisfies("@:1.10.3,2:2.1.1"):
                # Replace Libtool-style RPATH prefixes '-Wl,-rpath -Wl,' with
                # rpath_arg for old version of OpenMPI, which assumed that CXX
                # and FC had the same prefixes as CC.
                x.filter("-Wl,-rpath -Wl,", rpath_arg, string=True, backup=False)

        filter_lang_rpaths(["c++", "CC", "cxx"], self.compiler.cxx_rpath_arg)
        filter_lang_rpaths(["fort", "f77", "f90"], self.compiler.fc_rpath_arg)

    @run_after("install", when="@:3.0.4+wrapper-rpath")
    def filter_pc_files(self):
        files = find(self.spec.prefix.lib.pkgconfig, "*.pc")
        x = FileFilter(*[f for f in files if not os.path.islink(f)])

        # Remove this linking flag if present (it turns RPATH into RUNPATH)
        x.filter(
            "{0}--enable-new-dtags".format(self.compiler.linker_arg), "", string=True, backup=False
        )

        # NAG compiler is usually mixed with GCC, which has a different
        # prefix for linker arguments.
        if self.compiler.name == "nag":
            x.filter("-Wl,--enable-new-dtags", "", string=True, backup=False)

    # For v4 and lower
    @run_after("install")
    def delete_mpirun_mpiexec(self):
        # The preferred way to run an application when Slurm is the
        # scheduler is to let Slurm manage process spawning via PMI.
        #
        # Deleting the links to orterun avoids users running their
        # applications via mpirun or mpiexec, and leaves srun as the
        # only sensible choice (orterun is still present, but normal
        # users don't know about that).
        if self.spec.satisfies("~legacylaunchers schedulers=slurm"):
            exe_list = [
                self.prefix.bin.mpirun,
                self.prefix.bin.mpiexec,
                self.prefix.bin.shmemrun,
                self.prefix.bin.oshrun,
            ]
            script_stub = join_path(os.path.dirname(__file__), "nolegacylaunchers.sh")
            for exe in exe_list:
                try:
                    os.remove(exe)
                except OSError:
                    tty.debug("File not present: " + exe)
                else:
                    copy(script_stub, exe)

    @run_after("install")
    def setup_install_tests(self):
        """
        Copy the example files after the package is installed to an
        install test subdirectory for use during `spack test run`.
        """
        cache_extra_test_sources(self, self.extra_install_tests)

    def run_installed_binary(self, bin, options, expected):
        """run and check outputs for the installed binary"""
        exe_path = join_path(self.prefix.bin, bin)
        if not os.path.exists(exe_path):
            raise SkipTest(f"{bin} is not installed")

        exe = which(exe_path)
        out = exe(*options, output=str.split, error=str.split)
        check_outputs(expected, out)

    def test_mpirun(self):
        """test installed mpirun"""
        options = ["-n", "1", "ls", ".."]
        self.run_installed_binary("mpirun", options, [f"openmpi-{self.spec.version}"])

    def test_opmpi_info(self):
        """test installed ompi_info"""
        self.run_installed_binary("ompi_info", [], [f"Ident string: {self.spec.version}", "MCA"])

    def test_version(self):
        """check versions of installed software"""
        comp_vers = str(self.spec.compiler.version)
        spec_vers = str(self.spec.version)
        checks = {
            # Binaries available in at least versions 2.0.0 through 4.0.3
            "mpiCC": comp_vers,
            "mpic++": comp_vers,
            "mpicc": comp_vers,
            "mpicxx": comp_vers,
            "mpiexec": spec_vers,
            "mpif77": comp_vers,
            "mpif90": comp_vers,
            "mpifort": comp_vers,
            "mpirun": spec_vers,
            "ompi_info": spec_vers,
            "ortecc": comp_vers,
            "orterun": spec_vers,
        }

        for bin in checks:
            expected = checks[bin]
            with test_part(
                self, f"test_version_{bin}", purpose=f"ensure version of {bin} is {expected}"
            ):
                self.run_installed_binary(bin, ["--version"], [expected])

    @property
    def _cached_tests_work_dir(self):
        """The working directory for cached test sources."""
        return join_path(self.test_suite.current_test_cache_dir, self.extra_install_tests)

    def test_example(self):
        """Run test examples copied from source at build-time."""
        # Build the copied, cached test examples
        with test_part(
            self,
            "test_example_make",
            purpose="test: building cached test examples",
            work_dir=self._cached_tests_work_dir,
        ):
            make("all")

        # Run basic examples with known, simple-to-verify results
        hello_world = ["Hello, world", "I am", "0 of", "1"]
        ring_out = ["1 processes in ring", "0 exiting"]

        checks = {
            "hello_c": hello_world,
            "hello_cxx": hello_world,
            "hello_mpifh": hello_world,
            "hello_usempi": hello_world,
            "hello_usempif08": hello_world,
            "ring_c": ring_out,
            "ring_cxx": ring_out,
            "ring_mpifh": ring_out,
            "ring_usempi": ring_out,
            "ring_usempif08": ring_out,
        }

        for binary in checks:
            expected = checks[binary]
            with test_part(
                self,
                f"test_example_{binary}",
                purpose="run and check output",
                work_dir=self._cached_tests_work_dir,
            ):
                exe = which(binary)
                if not exe:
                    raise SkipTest(f"{binary} is missing")

                out = exe(output=str.split, error=str.split)
                check_outputs(expected, out)


def get_spack_compiler_spec(compiler):
    spack_compilers = spack.compilers.find_compilers([os.path.dirname(compiler)])
    actual_compiler = None
    # check if the compiler actually matches the one we want
    for spack_compiler in spack_compilers:
        if spack_compiler.cc and spack_compiler.cc == compiler:
            actual_compiler = spack_compiler
            break
    return actual_compiler.spec if actual_compiler else None


def is_enabled(text):
    if text in set(["t", "true", "enabled", "yes", "1"]):
        return True
    return False<|MERGE_RESOLUTION|>--- conflicted
+++ resolved
@@ -1016,10 +1016,6 @@
         perl = which("perl")
         perl("autogen.pl")
         if spec.satisfies("+two_level_namespace platform=darwin"):
-<<<<<<< HEAD
-            print("Re-applying configure patch for two_level_namespace on MacOS after autoreconf")
-=======
->>>>>>> c6d40377
             filter_file(r"-flat_namespace", "-commons,use_dylibs", "configure")
 
     @when("@5.0.0:5.0.1")
@@ -1027,10 +1023,6 @@
         perl = which("perl")
         perl("autogen.pl", "--force")
         if spec.satisfies("+two_level_namespace platform=darwin"):
-<<<<<<< HEAD
-            print("Re-applying configure patch for two_level_namespace on MacOS after autoreconf")
-=======
->>>>>>> c6d40377
             filter_file(r"-flat_namespace", "-commons,use_dylibs", "configure")
 
     def configure_args(self):
