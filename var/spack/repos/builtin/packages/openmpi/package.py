--- conflicted
+++ resolved
@@ -443,7 +443,6 @@
     patch("btlsmcuda-fix-problem-with-makefile.patch", when="@5.0.0")
     patch("accelerator-build-components-as-dso-s-by-default.patch", when="@5.0.0:5.0.1")
 
-<<<<<<< HEAD
     # Patch to allow two-level namespace on a MacOS platform when building
     # openmpi. Unfortuntately, the openmpi configure command has flat namespace
     # hardwired in. In spack, this only works for openmpi up to versions 4,
@@ -454,13 +453,12 @@
         if "+two_level_namespace" in spec and spec.satisfies("platform=darwin"):
             print("Applying configure patch for two_level_namespace on MacOS")
             filter_file(r"-flat_namespace", "-commons,use_dylibs", "configure")
-=======
+
     # OpenMPI 5.0.0-5.0.3 needs to change PMIX version check to compile w/ PMIX > 4.2.5
     # https://github.com/open-mpi/ompi/issues/12537#issuecomment-2103350910
     # https://github.com/openpmix/prrte/pull/1957
     patch("pmix_getline_pmix_version.patch", when="@5.0.0:5.0.3")
     patch("pmix_getline_pmix_version-prte.patch", when="@5.0.3")
->>>>>>> c6a1ec99
 
     variant(
         "fabrics",
@@ -584,7 +582,6 @@
     variant("openshmem", default=False, description="Enable building OpenSHMEM")
     variant("debug", default=False, description="Make debug build", when="build_system=autotools")
 
-<<<<<<< HEAD
     variant(
         "two_level_namespace",
         default=False,
@@ -594,15 +591,10 @@
 '-Wl,-flat_namespace'.""",
     )
 
-    provides("mpi")
-    provides("mpi@:2.2", when="@1.6.5")
-    provides("mpi@:3.0", when="@1.7.5:")
-=======
     provides("mpi@:2.0", when="@:1.2")
     provides("mpi@:2.1", when="@1.3:1.7.2")
     provides("mpi@:2.2", when="@1.7.3:1.7.4")
     provides("mpi@:3.0", when="@1.7.5:1.10.7")
->>>>>>> c6a1ec99
     provides("mpi@:3.1", when="@2.0.0:")
 
     if sys.platform != "darwin":
