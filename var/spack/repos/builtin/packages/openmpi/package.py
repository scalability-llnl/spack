--- conflicted
+++ resolved
@@ -1183,51 +1183,11 @@
         config_args.extend(self.enable_or_disable("mpi-cxx", variant="cxx"))
         config_args.extend(self.enable_or_disable("cxx-exceptions", variant="cxx_exceptions"))
 
-<<<<<<< HEAD
         #
         # the Spack path padding feature causes issues with Open MPI's lex based parsing system
         # used by the compiler wrappers.  Crank up lex buffer to 1MB to handle this.
         # see https://spack.readthedocs.io/en/latest/binary_caches.html#relocation
         #
-=======
-        if wrapper_ldflags:
-            config_args.append("--with-wrapper-ldflags={0}".format(" ".join(wrapper_ldflags)))
-
-        if self.spec.satisfies("@:4.1.5%nvhpc@23.3:"):
-            # Override the wrong result of the configure-time check. The value of the cache
-            # variable is a colon-separated tuple of three elements: the first one is the flag
-            # indicating whether it is possible to make the compiler ignore the type/kind/rank
-            # mismatches, the second element is the type of the mismatched argument to be used in
-            # the generated source code and the last one is the directive that makes the compiler
-            # ignore the mismatches. The value is the same as for the older version of NVHPC, which
-            # do not support the TYPE(*) syntax and, therefore, are not affected by the
-            # inconsistency (already eliminated in the main branch of the upstream repo) between
-            # the configure-time check and the actual generated source code
-            # (see https://github.com/open-mpi/ompi/pull/11857 for more details):
-            config_args.append(
-                "ompi_cv_fortran_ignore_tkr_data=1:real, dimension(*):!DIR$ IGNORE_TKR"
-            )
-
-        return config_args
-
-    @run_after("install", when="+wrapper-rpath")
-    def filter_rpaths(self):
-        def filter_lang_rpaths(lang_tokens, rpath_arg):
-            if self.compiler.cc_rpath_arg == rpath_arg:
-                return
-
-            files = find(
-                self.spec.prefix.share.openmpi,
-                ["*{0}-wrapper-data*".format(t) for t in lang_tokens],
-            )
-            files.extend(
-                find(
-                    self.spec.prefix.lib.pkgconfig, ["ompi-{0}.pc".format(t) for t in lang_tokens]
-                )
-            )
-
-            x = FileFilter(*[f for f in files if not os.path.islink(f)])
->>>>>>> 0b6cef3d
 
         if spec.satisfies("@5.0.0:"):
             config_args.append("CFLAGS=-DYY_BUF_SIZE=1048576")
@@ -1258,6 +1218,21 @@
             config_args.append("CPPFLAGS=-diag-disable=10441")
 
         config_args += self.enable_or_disable("debug")
+
+        if self.spec.satisfies("@:4.1.5%nvhpc@23.3:"):
+            # Override the wrong result of the configure-time check. The value of the cache
+            # variable is a colon-separated tuple of three elements: the first one is the flag
+            # indicating whether it is possible to make the compiler ignore the type/kind/rank
+            # mismatches, the second element is the type of the mismatched argument to be used in
+            # the generated source code and the last one is the directive that makes the compiler
+            # ignore the mismatches. The value is the same as for the older version of NVHPC, which
+            # do not support the TYPE(*) syntax and, therefore, are not affected by the
+            # inconsistency (already eliminated in the main branch of the upstream repo) between
+            # the configure-time check and the actual generated source code
+            # (see https://github.com/open-mpi/ompi/pull/11857 for more details):
+            config_args.append(
+                "ompi_cv_fortran_ignore_tkr_data=1:real, dimension(*):!DIR$ IGNORE_TKR"
+            )
 
         return config_args
 
