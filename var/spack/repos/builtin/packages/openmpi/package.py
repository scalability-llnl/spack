--- conflicted
+++ resolved
@@ -276,16 +276,6 @@
     depends_on('hwloc +cuda', when='+cuda')
     depends_on('java', when='+java')
     depends_on('sqlite', when='+sqlite3@:1.11')
-<<<<<<< HEAD
-    #jgw
-    #depends_on('binutils+libiberty')
-    depends_on('ucx', when='+ucx')
-
-    conflicts('+cuda', when='@:1.6')  # CUDA support was added in 1.7
-    conflicts('fabrics=psm2', when='@:1.8')  # PSM2 support was added in 1.10.0
-    conflicts('fabrics=pmi', when='@:1.5.4')  # PMI support was added in 1.5.5
-    conflicts('fabrics=mxm', when='@:1.5.3')  # MXM support was added in 1.5.4
-=======
     depends_on('zlib', when='@3.0.0:')
     depends_on('valgrind~mpi', when='+memchecker')
     # Singularity release 3 works better
@@ -460,7 +450,6 @@
                 variants += "%" + str(compiler_spec)
             results.append(variants)
         return results
->>>>>>> 60f4621a
 
     def url_for_version(self, version):
         url = "https://download.open-mpi.org/release/open-mpi/v{0}/openmpi-{1}.tar.bz2"
@@ -614,20 +603,10 @@
             '--disable-silent-rules'
         ]
 
-<<<<<<< HEAD
-        # Fabrics and schedulers
-        config_args.extend(self.with_or_without('fabrics'))
-        config_args.extend(self.with_or_without('schedulers'))
-        # jgw
-        os.environ["LIBS"] = "-ldl"
-        config_args.extend(['--with-tm=/opt/pbs/default'])
-        # jgw
-=======
         # All rpath flags should be appended with self.compiler.cc_rpath_arg.
         # Later, we might need to update share/openmpi/mpic++-wrapper-data.txt
         # and mpifort-wrapper-data.txt (see filter_rpaths()).
         wrapper_ldflags = []
->>>>>>> 60f4621a
 
         if '+atomics' in spec:
             config_args.append('--enable-builtin-atomics')
