# Copyright 2013-2022 Lawrence Livermore National Security, LLC and other
# Spack Project Developers. See the top-level COPYRIGHT file for details.
#
# SPDX-License-Identifier: (Apache-2.0 OR MIT)


import itertools
import os
import re
import sys

import llnl.util.tty as tty


class Openmpi(AutotoolsPackage, CudaPackage):
    """An open source Message Passing Interface implementation.

    The Open MPI Project is an open source Message Passing Interface
    implementation that is developed and maintained by a consortium
    of academic, research, and industry partners. Open MPI is
    therefore able to combine the expertise, technologies, and
    resources from all across the High Performance Computing
    community in order to build the best MPI library available.
    Open MPI offers advantages for system and software vendors,
    application developers and computer science researchers.
    """

    homepage = "https://www.open-mpi.org"
    url = "https://download.open-mpi.org/release/open-mpi/v4.1/openmpi-4.1.0.tar.bz2"
    list_url = "https://www.open-mpi.org/software/ompi/"
    git = "https://github.com/open-mpi/ompi.git"

    maintainers = ['hppritcha', 'naughtont3']

    executables = ['^ompi_info$']

    tags = ['e4s']

    version('main', branch='main', submodules=True)

    # Current
    version('4.1.3', sha256='3d81d04c54efb55d3871a465ffb098d8d72c1f48ff1cbaf2580eb058567c0a3b')  # libmpi.so.40.30.3

    # Still supported
    version('4.1.2', sha256='9b78c7cf7fc32131c5cf43dd2ab9740149d9d87cadb2e2189f02685749a6b527')  # libmpi.so.40.30.2
    version('4.1.1', sha256='e24f7a778bd11a71ad0c14587a7f5b00e68a71aa5623e2157bafee3d44c07cda')  # libmpi.so.40.30.1
    version('4.1.0', sha256='73866fb77090819b6a8c85cb8539638d37d6877455825b74e289d647a39fd5b5')  # libmpi.so.40.30.0
    version('4.0.7', sha256='7d3ecc8389161eb721982c855f89c25dca289001577a01a439ae97ce872be997')  # libmpi.so.40.20.7
    version('4.0.6', sha256='94b7b59ae9860f3bd7b5f378a698713e7b957070fdff2c43453b6cbf8edb410c')  # libmpi.so.40.20.6
    version('4.0.5', sha256='c58f3863b61d944231077f344fe6b4b8fbb83f3d1bc93ab74640bf3e5acac009')  # libmpi.so.40.20.5
    version('4.0.4', sha256='47e24eb2223fe5d24438658958a313b6b7a55bb281563542e1afc9dec4a31ac4')  # libmpi.so.40.20.4
    version('4.0.3', sha256='1402feced8c3847b3ab8252165b90f7d1fa28c23b6b2ca4632b6e4971267fd03')  # libmpi.so.40.20.3
    version('4.0.2', sha256='900bf751be72eccf06de9d186f7b1c4b5c2fa9fa66458e53b77778dffdfe4057')  # libmpi.so.40.20.2
    version('4.0.1', sha256='cce7b6d20522849301727f81282201d609553103ac0b09162cf28d102efb9709')  # libmpi.so.40.20.1
    version('4.0.0', sha256='2f0b8a36cfeb7354b45dda3c5425ef8393c9b04115570b615213faaa3f97366b')  # libmpi.so.40.20.0

    # Retired
    version('3.1.6', sha256='50131d982ec2a516564d74d5616383178361c2f08fdd7d1202b80bdf66a0d279')  # libmpi.so.40.10.4
    version('3.1.5', sha256='fbf0075b4579685eec8d56d34d4d9c963e6667825548554f5bf308610af72133')  # libmpi.so.40.10.4
    version('3.1.4', sha256='17a69e0054db530c7dc119f75bd07d079efa147cf94bf27e590905864fe379d6')  # libmpi.so.40.10.4
    version('3.1.3', sha256='8be04307c00f51401d3fb9d837321781ea7c79f2a5a4a2e5d4eaedc874087ab6')  # libmpi.so.40.10.3
    version('3.1.2', sha256='c654ed847f34a278c52a15c98add40402b4a90f0c540779f1ae6c489af8a76c5')  # libmpi.so.40.10.2
    version('3.1.1', sha256='3f11b648dd18a8b878d057e9777f2c43bf78297751ad77ae2cef6db0fe80c77c')  # libmpi.so.40.10.1
    version('3.1.0', sha256='b25c044124cc859c0b4e6e825574f9439a51683af1950f6acda1951f5ccdf06c')  # libmpi.so.40.10.0
    version('3.0.5', sha256='f8976b95f305efc435aa70f906b82d50e335e34cffdbf5d78118a507b1c6efe8')  # libmpi.so.40.00.5
    version('3.0.4', sha256='2ff4db1d3e1860785295ab95b03a2c0f23420cda7c1ae845c419401508a3c7b5')  # libmpi.so.40.00.5
    version('3.0.3', sha256='fb228e42893fe6a912841a94cd8a0c06c517701ae505b73072409218a12cf066')  # libmpi.so.40.00.4
    version('3.0.2', sha256='d2eea2af48c1076c53cabac0a1f12272d7470729c4e1cb8b9c2ccd1985b2fb06')  # libmpi.so.40.00.2
    version('3.0.1', sha256='663450d1ee7838b03644507e8a76edfb1fba23e601e9e0b5b2a738e54acd785d')  # libmpi.so.40.00.1
    version('3.0.0', sha256='f699bff21db0125d8cccfe79518b77641cd83628725a1e1ed3e45633496a82d7')  # libmpi.so.40.00.0

    version('2.1.6', sha256='98b8e1b8597bbec586a0da79fcd54a405388190247aa04d48e8c40944d4ca86e')  # libmpi.so.20.10.3
    version('2.1.5', sha256='b807ccab801f27c3159a5edf29051cd3331d3792648919f9c4cee48e987e7794')  # libmpi.so.20.10.3
    version('2.1.4', sha256='3e03695ca8bd663bc2d89eda343c92bb3d4fc79126b178f5ddcb68a8796b24e2')  # libmpi.so.20.10.3
    version('2.1.3', sha256='285b3e2a69ed670415524474496043ecc61498f2c63feb48575f8469354d79e8')  # libmpi.so.20.10.2
    version('2.1.2', sha256='3cc5804984c5329bdf88effc44f2971ed244a29b256e0011b8deda02178dd635')  # libmpi.so.20.10.2
    version('2.1.1', sha256='bd7badd4ff3afa448c0d7f3ca0ee6ce003b957e9954aa87d8e4435759b5e4d16')  # libmpi.so.20.10.1
    version('2.1.0', sha256='b169e15f5af81bf3572db764417670f508c0df37ce86ff50deb56bd3acb43957')  # libmpi.so.20.10.0

    version('2.0.4', sha256='4f82d5f7f294becbd737319f74801206b08378188a95b70abe706fdc77a0c20b')  # libmpi.so.20.0.4
    version('2.0.3', sha256='b52c0204c0e5954c9c57d383bb22b4181c09934f97783292927394d29f2a808a')  # libmpi.so.20.0.3
    version('2.0.2', sha256='cae396e643f9f91f0a795f8d8694adf7bacfb16f967c22fb39e9e28d477730d3')  # libmpi.so.20.0.2
    version('2.0.1', sha256='fed74f4ae619b7ebcc18150bb5bdb65e273e14a8c094e78a3fea0df59b9ff8ff')  # libmpi.so.20.0.1
    version('2.0.0', sha256='08b64cf8e3e5f50a50b4e5655f2b83b54653787bd549b72607d9312be44c18e0')  # libmpi.so.20.0.0

    # Ancient
    version('1.10.7', sha256='a089ece151fec974905caa35b0a59039b227bdea4e7933069e94bee4ed0e5a90')  # libmpi.so.12.0.7
    version('1.10.6', sha256='65606184a084a0eda6102b01e5a36a8f02d3195d15e91eabbb63e898bd110354')  # libmpi.so.12.0.6
    version('1.10.5', sha256='a95fa355ed3a905c7c187bc452529a9578e2d6bae2559d8197544ab4227b759e')  # libmpi.so.12.0.5
    version('1.10.4', sha256='fb3c0c4c77896185013b6091b306d29ba592eb40d8395533da5c8bc300d922db')  # libmpi.so.12.0.4
    version('1.10.3', sha256='7484bb664312082fd12edc2445b42362089b53b17fb5fce12efd4fe452cc254d')  # libmpi.so.12.0.3
    version('1.10.2', sha256='8846e7e69a203db8f50af90fa037f0ba47e3f32e4c9ccdae2db22898fd4d1f59')  # libmpi.so.12.0.2
    version('1.10.1', sha256='7919ecde15962bab2e26d01d5f5f4ead6696bbcacb504b8560f2e3a152bfe492')  # libmpi.so.12.0.1
    version('1.10.0', sha256='26b432ce8dcbad250a9787402f2c999ecb6c25695b00c9c6ee05a306c78b6490')  # libmpi.so.12.0.0

    version('1.8.8', sha256='a28382d1e6a36f4073412dc00836ff2524e42b674da9caf6ca7377baad790b94')  # libmpi.so.1.6.3
    version('1.8.7', sha256='da629e9bd820a379cfafe15f842ee9b628d7451856085ccc23ee75ab3e1b48c7')  # libmpi.so.1.6.2
    version('1.8.6', sha256='b9fe3bdfb86bd42cc53448e17f11278531b989b05ff9513bc88ba1a523f14e87')  # libmpi.so.1.6.1
    version('1.8.5', sha256='4cea06a9eddfa718b09b8240d934b14ca71670c2dc6e6251a585ce948a93fbc4')  # libmpi.so.1.6.0
    version('1.8.4', sha256='23158d916e92c80e2924016b746a93913ba7fae9fff51bf68d5c2a0ae39a2f8a')  # libmpi.so.1.6.0
    version('1.8.3', sha256='2ef02dab61febeb74714ff80d508c00b05defc635b391ed2c8dcc1791fbc88b3')  # libmpi.so.1.6.0
    version('1.8.2', sha256='ab70770faf1bac15ef44301fe2186b02f857646545492dd7331404e364a7d131')  # libmpi.so.1.5.2
    version('1.8.1', sha256='171427ebc007943265f33265ec32e15e786763952e2bfa2eac95e3e192c1e18f')  # libmpi.so.1.5.0
    version('1.8',   sha256='35d5db86f49c0c64573b2eaf6d51c94ed8a06a9bb23dda475e602288f05e4ecf')  # libmpi.so.1.5.0

    version('1.7.5', sha256='cb3eef6880537d341d5d098511d390ec853716a6ec94007c03a0d1491b2ac8f2')  # libmpi.so.1.4.0
    version('1.7.4', sha256='ff8e31046c5bacfc6202d67f2479731ccd8542cdd628583ae75874000975f45c')  # libmpi.so.1.3.0
    version('1.7.3', sha256='438d96c178dbf5a1bc92fa1d238a8225d87b64af26ce2a07789faaf312117e45')  # libmpi.so.1.2.0
    version('1.7.2', sha256='82a1c477dcadad2032ab24d9be9e39c1042865965841911f072c49aa3544fd85')  # libmpi.so.1.1.2
    version('1.7.1', sha256='554583008fa34ecdfaca22e46917cc3457a69cba08c29ebbf53eef4f4b8be171')  # libmpi.so.1.1.1
    version('1.7',   sha256='542e44aaef6546798c0d39c0fd849e9fbcd04a762f0ab100638499643253a513')  # libmpi.so.1.1.0

    version('1.6.5', sha256='fe37bab89b5ef234e0ac82dc798282c2ab08900bf564a1ec27239d3f1ad1fc85')  # libmpi.so.1.0.8
    version('1.6.4', sha256='40cb113a27d76e1e915897661579f413564c032dc6e703073e6a03faba8093fa')  # libmpi.so.1.0.7
    version('1.6.3', sha256='0c30cfec0e420870630fdc101ffd82f7eccc90276bc4e182f8282a2448668798')  # libmpi.so.1.0.6
    version('1.6.2', sha256='5cc7744c6cc4ec2c04bc76c8b12717c4011822a2bd7236f2ea511f09579a714a')  # libmpi.so.1.0.3
    version('1.6.1', sha256='077240dd1ab10f0caf26931e585db73848e9815c7119b993f91d269da5901e3a')  # libmpi.so.1.0.3
    version('1.6',   sha256='6e0d8b336543fb9ab78c97d364484923167857d30b266dfde1ccf60f356b9e0e')  # libmpi.so.1.0.3

    version('1.5.5', sha256='660e6e49315185f88a87b6eae3d292b81774eab7b29a9b058b10eb35d892ff23')  # libmpi.so.1.0.3
    version('1.5.4', sha256='81126a95a51b8af4bb0ad28790f852c30d22d989713ec30ad22e9e0a79587ef6')  # libmpi.so.1.0.2
    version('1.5.3', sha256='70745806cdbe9b945d47d9fa058f99e072328e41e40c0ced6dd75220885c5263')  # libmpi.so.1.0.1
    version('1.5.2', sha256='7123b781a9fd21cc79870e7fe01e9c0d3f36935c444922661e24af523b116ab1')  # libmpi.so.1.0.1
    version('1.5.1', sha256='c28bb0bd367ceeec08f739d815988fca54fc4818762e6abcaa6cfedd6fd52274')  # libmpi.so.1.0.0
    version('1.5',   sha256='1882b1414a94917ec26b3733bf59da6b6db82bf65b5affd7f0fcbd96efaca506')  # libmpi.so.1.0.0

    version('1.4.5', sha256='a3857bc69b7d5258cf7fc1ed1581d9ac69110f5c17976b949cb7ec789aae462d')  # libmpi.so.0.0.4
    version('1.4.4', sha256='9ad125304a89232d5b04da251f463fdbd8dcd997450084ba4227e7f7a095c3ed')  # libmpi.so.0.0.3
    version('1.4.3', sha256='220b72b1c7ee35469ff74b4cfdbec457158ac6894635143a33e9178aa3981015')  # libmpi.so.0.0.2
    version('1.4.2', sha256='19129e3d51860ad0a7497ede11563908ba99c76b3a51a4d0b8801f7e2db6cd80')  # libmpi.so.0.0.2
    version('1.4.1', sha256='d4d71d7c670d710d2d283ea60af50d6c315318a4c35ec576bedfd0f3b7b8c218')  # libmpi.so.0.0.1
    version('1.4',   sha256='fa55edef1bd8af256e459d4d9782516c6998b9d4698eda097d5df33ae499858e')  # libmpi.so.0.0.1

    version('1.3.4', sha256='fbfe4b99b0c98f81a4d871d02f874f84ea66efcbb098f6ad84ebd19353b681fc')  # libmpi.so.0.0.1
    version('1.3.3', sha256='e1425853282da9237f5b41330207e54da1dc803a2e19a93dacc3eca1d083e422')  # libmpi.so.0.0.0
    version('1.3.2', sha256='c93ed90962d879a2923bed17171ed9217036ee1279ffab0925ea7eead26105d8')  # libmpi.so.0.0.0
    version('1.3.1', sha256='22d18919ddc5f49d55d7d63e2abfcdac34aa0234427e861e296a630c6c11632c')  # libmpi.so.0.0.0
    version('1.3',   sha256='864706d88d28b586a045461a828962c108f5912671071bc3ef0ca187f115e47b')  # libmpi.so.0.0.0

    version('1.2.9', sha256='0eb36abe09ba7bf6f7a70255974e5d0a273f7f32d0e23419862c6dcc986f1dff')  # libmpi.so.0.0.0
    version('1.2.8', sha256='75b286cb3b1bf6528a7e64ee019369e0601b8acb5c3c167a987f755d1e41c95c')  # libmpi.so.0.0.0
    version('1.2.7', sha256='d66c7f0bb11494023451651d0e61afaef9d2199ed9a91ed08f0dedeb51541c36')  # libmpi.so.0.0.0
    version('1.2.6', sha256='e5b27af5a153a257b1562a97bbf7164629161033934558cefd8e1e644a9f73d3')  # libmpi.so.0.0.0
    version('1.2.5', sha256='3c3aed872c17165131c77bd7a12fe8aec776cb23da946b7d12840db93ab79322')  # libmpi.so.0.0.0
    version('1.2.4', sha256='594a3a0af69cc7895e0d8f9add776a44bf9ed389794323d0b1b45e181a97e538')  # libmpi.so.0.0.0
    version('1.2.3', sha256='f936ca3a197e5b2d1a233b7d546adf07898127683b03c4b37cf31ae22a6f69bb')  # libmpi.so.0.0.0
    version('1.2.2', sha256='aa763e0e6a6f5fdff8f9d3fc988a4ba0ed902132d292c85aef392cc65bb524e6')  # libmpi.so.0.0.0
    version('1.2.1', sha256='a94731d84fb998df33960e0b57ea5661d35e7c7cd9d03d900f0b6a5a72e4546c')  # libmpi.so.0.0.0
    version('1.2',   sha256='ba0bfa3dec2ead38a3ed682ca36a0448617b8e29191ab3f48c9d0d24d87d14c0')  # libmpi.so.0.0.0

    version('1.1.5', sha256='913deaedf3498bd5d06299238ec4d048eb7af9c3afd8e32c12f4257c8b698a91')  # libmpi.so.0.0.0
    version('1.1.4', sha256='21c37f85df7e959f17cc7cb5571d8db2a94ed2763e3e96e5d052aff2725c1d18')  # libmpi.so.0.0.0
    version('1.1.3', sha256='c33f8f5e65cfe872173616cca27ae8dc6d93ea66e0708118b9229128aecc174f')  # libmpi.so.0.0.0
    version('1.1.2', sha256='3bd8d9fe40b356be7f9c3d336013d3865f8ca6a79b3c6e7ef28784f6c3a2b8e6')  # libmpi.so.0.0.0
    version('1.1.1', sha256='dc31aaec986c4ce436dbf31e73275ed1a9391432dcad7609de8d0d3a78d2c700')  # libmpi.so.0.0.0
    version('1.1',   sha256='ebe14801d2caeeaf47b0e437b43f73668b711f4d3fcff50a0d665d4bd4ea9531')  # libmpi.so.0.0.0

    version('1.0.2', sha256='ccd1074d7dd9566b73812d9882c84e446a8f4c77b6f471d386d3e3b9467767b8')  # libmpi.so.0.0.0
    version('1.0.1', sha256='f801b7c8ea6c485ac0709a628a479aeafa718a205ed6bc0cf2c684bc0cc73253')  # libmpi.so.0.0.0
    version('1.0',   sha256='cf75e56852caebe90231d295806ac3441f37dc6d9ad17b1381791ebb78e21564')  # libmpi.so.0.0.0

    patch('ad_lustre_rwcontig_open_source.patch', when="@1.6.5")
    patch('llnl-platforms.patch', when="@1.6.5")
    patch('configure.patch', when="@1.10.1")
    patch('fix_multidef_pmi_class.patch', when="@2.0.0:2.0.1")
    patch('fix-ucx-1.7.0-api-instability.patch', when='@4.0.0:4.0.2')

    # Vader Bug: https://github.com/open-mpi/ompi/issues/5375
    # Haven't release fix for 2.1.x
    patch('btl_vader.patch', when='@2.1.3:2.1.5')

    # Fixed in 3.0.3 and 3.1.3
    patch('btl_vader.patch', when='@3.0.1:3.0.2')
    patch('btl_vader.patch', when='@3.1.0:3.1.2')

    # Make NAG compiler pass the -pthread option to the linker:
    # https://github.com/open-mpi/ompi/pull/6378
    # We support only versions based on Libtool 2.4.6.
    patch('nag_pthread/2.1.4_2.1.999_3.0.1_4.patch', when='@2.1.4:2.1,3.0.1:4%nag')
    patch('nag_pthread/2.1.2_2.1.3_3.0.0.patch', when='@2.1.2:2.1.3,3.0.0%nag')
    patch('nag_pthread/2.0.0_2.1.1.patch', when='@2.0.0:2.1.1%nag')
    patch('nag_pthread/1.10.4_1.10.999.patch', when='@1.10.4:1.10%nag')

    patch('nvhpc-libtool.patch', when='@main %nvhpc')
    patch('nvhpc-configure.patch', when='%nvhpc')

    # Fix MPI_Sizeof() in the "mpi" Fortran module for compilers that do not
    # support "IGNORE TKR" functionality (e.g. NAG).
    # The issue has been resolved upstream in two steps:
    #   1) https://github.com/open-mpi/ompi/pull/2294
    #   2) https://github.com/open-mpi/ompi/pull/5099
    # The first one was applied starting version v3.0.0 and backported to
    # v1.10. A subset with relevant modifications is applicable starting
    # version 1.8.4.
    patch('use_mpi_tkr_sizeof/step_1.patch', when='@1.8.4:1.10.6,2.0:2')
    # The second patch was applied starting version v4.0.0 and backported to
    # v2.x, v3.0.x, and v3.1.x.
    patch('use_mpi_tkr_sizeof/step_2.patch', when='@1.8.4:2.1.3,3:3.0.1')
    # To fix performance regressions introduced while fixing a bug in older
    # gcc versions on x86_64, Refs. open-mpi/ompi#8603
    patch('opal_assembly_arch.patch', when='@4.0.0:4.0.5,4.1.0')

    variant(
        'fabrics',
        values=disjoint_sets(
            ('auto',),
            ('psm', 'psm2', 'verbs',
             'mxm', 'ucx', 'ofi',
             'fca', 'hcoll',
             'xpmem', 'cma', 'knem')  # shared memory transports
        ).with_non_feature_values('auto', 'none'),
        description="List of fabrics that are enabled; "
                    "'auto' lets openmpi determine",
    )

    variant(
        'schedulers',
        values=disjoint_sets(
            ('auto',),
            ('alps', 'lsf', 'tm',
             'slurm', 'sge', 'loadleveler')
        ).with_non_feature_values('auto', 'none'),
        description="List of schedulers for which support is enabled; "
                    "'auto' lets openmpi determine",
    )

    # Additional support options
    variant('atomics', default=False, description='Enable built-in atomics')
    variant('java', default=False, when='@1.7.4:', description='Build Java support')
    variant('static', default=True, description='Build static libraries')
    variant('sqlite3', default=False, when='@1.7.3:1', description='Build SQLite3 support')
    variant('vt', default=True, description='Build VampirTrace support')
    variant('thread_multiple', default=False, when='@1.5.4:2',
            description='Enable MPI_THREAD_MULTIPLE support')
    variant('pmi', default=False, when='@1.5.5:4', description='Enable PMI support')
    variant('wrapper-rpath', default=True, when='@1.7.4:',
            description='Enable rpath support in the wrappers')
    variant('cxx', default=False, when='@:4',
            description='Enable deprecated C++ MPI bindings')
    variant('cxx_exceptions', default=False, when='@:4',
            description='Enable deprecated C++ exception support')
    variant('gpfs', default=False, description='Enable GPFS support')
    variant('singularity', default=False, when='@:4',
            description="Build deprecated support for the Singularity container")
    variant('lustre', default=False,
            description="Lustre filesystem library support")
    variant('romio', default=True, description='Enable ROMIO support')
    variant('rsh', default=True, description='Enable rsh (openssh) process lifecycle management')
    # Adding support to build a debug version of OpenMPI that activates
    # Memchecker, as described here:
    #
    # https://www.open-mpi.org/faq/?category=debugging#memchecker_what
    #
    # This option degrades run-time support, and thus is disabled by default
    variant(
        'memchecker',
        default=False,
        description='Memchecker support for debugging [degrades performance]'
    )

    variant(
        'legacylaunchers',
        default=False,
        description='Do not remove mpirun/mpiexec when building with slurm'
    )
    # Variants to use internal packages
    variant('internal-hwloc', default=False, description='Use internal hwloc')

    variant(
        'two_level_namespace',
        default=False,
        description='''Build shared libraries and programs
built with the mpicc/mpifort/etc. compiler wrappers
with '-Wl,-commons,use_dylibs' and without
'-Wl,-flat_namespace'.'''
    )

    provides('mpi')
    provides('mpi@:2.2', when='@1.6.5')
    provides('mpi@:3.0', when='@1.7.5:')
    provides('mpi@:3.1', when='@2.0.0:')

    if sys.platform != 'darwin':
        depends_on('numactl')

    depends_on('autoconf @2.69:',   type='build', when='@main')
    depends_on('automake @1.13.4:', type='build', when='@main')
    depends_on('libtool @2.4.2:',   type='build', when='@main')
    depends_on('m4',                type='build', when='@main')

    depends_on('perl',     type='build')
    depends_on('pkgconfig', type='build')

    depends_on('hwloc@2:', when='@4: ~internal-hwloc')
    # ompi@:3.0.0 doesn't support newer hwloc releases:
    # "configure: error: OMPI does not currently support hwloc v2 API"
    # Future ompi releases may support it, needs to be verified.
    # See #7483 for context.
    depends_on('hwloc@:1', when='@:3 ~internal-hwloc')

    depends_on('hwloc +cuda', when='+cuda ~internal-hwloc')
    depends_on('java', when='+java')
    depends_on('sqlite', when='+sqlite3')
    depends_on('zlib', when='@3:')
    depends_on('valgrind~mpi', when='+memchecker')
    # Singularity release 3 works better
    depends_on('singularity@3:', when='+singularity')
    depends_on('lustre', when='+lustre')

    depends_on('opa-psm2', when='fabrics=psm2')
    depends_on('rdma-core', when='fabrics=verbs')
    depends_on('mxm', when='fabrics=mxm')
    depends_on('binutils+libiberty', when='fabrics=mxm')
    with when('fabrics=ucx'):
        depends_on('ucx')
        depends_on('ucx +thread_multiple', when='+thread_multiple')
        depends_on('ucx +thread_multiple', when='@3.0.0:')
        depends_on('ucx@1.9.0:', when='@4.0.6:4.0')
        depends_on('ucx@1.9.0:', when='@4.1.1:4.1')
        depends_on('ucx@1.9.0:', when='@5.0.0:')
    depends_on('libfabric', when='fabrics=ofi')
    depends_on('fca', when='fabrics=fca')
    depends_on('hcoll', when='fabrics=hcoll')
    depends_on('xpmem', when='fabrics=xpmem')
    depends_on('knem', when='fabrics=knem')

    depends_on('lsf', when='schedulers=lsf')
    depends_on('pbs', when='schedulers=tm')
    depends_on('slurm', when='schedulers=slurm')

    # PMIx is unavailable for @1, and required for @2:
    # OpenMPI @2: includes a vendored version:
    # depends_on('pmix@1.1.2', when='@2.1.6')
    # depends_on('pmix@3.2.3', when='@4.1.2')
    depends_on('pmix@1.0:1', when='@2.0:2')
    depends_on('pmix@3.2:', when='@4.0:4')
    depends_on('pmix@5:', when='@5.0:5')

    # Libevent is required when *vendored* PMIx is used
    depends_on('libevent@2:', when='@main')

    depends_on('openssh', type='run', when='+rsh')

    conflicts('+cxx_exceptions', when='%nvhpc',
              msg='nvc does not ignore -fexceptions, but errors')

    # CUDA support was added in 1.7, and since the variant is part of the
    # parent package we must express as a conflict rather than a conditional
    # variant.
    conflicts('+cuda', when='@:1.6')
    # PSM2 support was added in 1.10.0
    conflicts('fabrics=psm2', when='@:1.8')
    # MXM support was added in 1.5.4
    conflicts('fabrics=mxm', when='@:1.5.3')
    # libfabric (OFI) support was added in 1.10.0
    conflicts('fabrics=ofi', when='@:1.8')
    # fca support was added in 1.5.0 and removed in 5.0.0
    conflicts('fabrics=fca', when='@:1.4,5:')
    # hcoll support was added in 1.7.3:
    conflicts('fabrics=hcoll', when='@:1.7.2')
    # xpmem support was added in 1.7
    conflicts('fabrics=xpmem', when='@:1.6')
    # cma support was added in 1.7
    conflicts('fabrics=cma', when='@:1.6')
    # knem support was added in 1.5
    conflicts('fabrics=knem', when='@:1.4')

    conflicts('schedulers=slurm ~pmi', when='@1.5.4',
              msg='+pmi is required for openmpi to work with SLURM.')
    conflicts('schedulers=loadleveler', when='@3:',
              msg='The loadleveler scheduler is not supported with '
              'openmpi(>=3).')

    # According to this comment on github:
    #
    # https://github.com/open-mpi/ompi/issues/4338#issuecomment-383982008
    #
    # adding --enable-static silently disables slurm support via pmi/pmi2
    # for versions older than 3.0.3,3.1.3,4.0.0
    # Presumably future versions after 11/2018 should support slurm+static
    conflicts('+static', when='schedulers=slurm @:3.0.2,3.1:3.1.2,4.0.0')

    filter_compiler_wrappers('openmpi/*-wrapper-data*', relative_root='share')

    extra_install_tests = 'examples'

    @classmethod
    def determine_version(cls, exe):
        output = Executable(exe)(output=str, error=str)
        match = re.search(r'Open MPI: (\S+)', output)
        return Version(match.group(1)) if match else None

    @classmethod
    def determine_variants(cls, exes, version):
        results = []
        for exe in exes:
            variants = []
            output = Executable(exe)("-a", output=str, error=str)
            # Some of these options we have to find by hoping the
            # configure string is in the ompi_info output. While this
            # is usually true, it's not guaranteed.  For anything that
            # begins with --, we want to use the defaults as provided
            # by the openmpi package in the absense of any other info.

            # atomics
            if re.search(r'--enable-builtin-atomics', output):
                variants.append("+atomics")

            # java
            if version in spack.version.ver('1.7.4:'):
                match = re.search(r'\bJava bindings: (\S+)', output)
                if match and is_enabled(match.group(1)):
                    variants.append("+java")
                else:
                    variants.append("~java")

            # static
            if re.search(r'--enable-static', output):
                variants.append("+static")
            elif re.search(r'--disable-static', output):
                variants.append("~static")
            elif re.search(r'\bMCA (?:coll|oca|pml): monitoring',
                           output):
                # Built multiple variants of openmpi and ran diff.
                # This seems to be the distinguishing feature.
                variants.append("~static")

            # sqlite
            if version in spack.version.ver('1.7.3:1'):
                if re.search(r'\bMCA db: sqlite', output):
                    variants.append("+sqlite3")
                else:
                    variants.append("~sqlite3")

            # vt
            if re.search(r'--enable-contrib-no-build=vt', output):
                variants.append('+vt')

            # thread_multiple
            if version in spack.version.ver('1.5.4:2'):
                match = re.search(r'MPI_THREAD_MULTIPLE: (\S+?),?', output)
                if match and is_enabled(match.group(1)):
                    variants.append('+thread_multiple')
                else:
                    variants.append('~thread_multiple')

            # cuda
            match = re.search(
                r'parameter "mpi_built_with_cuda_support" ' +
                r'\(current value: "(\S+)"',
                output)
            if match and is_enabled(match.group(1)):
                variants.append('+cuda')
            else:
                variants.append('~cuda')

            # wrapper-rpath
            if version in spack.version.ver('1.7.4:'):
                match = re.search(r'\bWrapper compiler rpath: (\S+)', output)
                if match and is_enabled(match.group(1)):
                    variants.append('+wrapper-rpath')
                else:
                    variants.append('~wrapper-rpath')

            # cxx
            if version in spack.version.ver(':4'):
                match = re.search(r'\bC\+\+ bindings: (\S+)', output)
                if match and match.group(1) == 'yes':
                    variants.append('+cxx')
                else:
                    variants.append('~cxx')

            # cxx_exceptions
            if version in spack.version.ver(':4'):
                match = re.search(r'\bC\+\+ exceptions: (\S+)', output)
                if match and match.group(1) == 'yes':
                    variants.append('+cxx_exceptions')
                else:
                    variants.append('~cxx_exceptions')

            # singularity
            if version in spack.version.ver(':4'):
                if re.search(r'--with-singularity', output):
                    variants.append('+singularity')

            # lustre
            if re.search(r'--with-lustre', output):
                variants.append('+lustre')

            # memchecker
            match = re.search(r'Memory debugging support: (\S+)', output)
            if match and is_enabled(match.group(1)):
                variants.append('+memchecker')
            else:
                variants.append('~memchecker')

            # pmi
            if version in spack.version.ver('1.5.5:4'):
                if re.search(r'\bMCA (?:ess|prrte): pmi', output):
                    variants.append('+pmi')
                else:
                    variants.append('~pmi')

            # fabrics
            fabrics = get_options_from_variant(cls, "fabrics")
            used_fabrics = []
            for fabric in fabrics:
                match = re.search(r'\bMCA (?:mtl|btl|pml): %s\b' % fabric,
                                  output)
                if match:
                    used_fabrics.append(fabric)
            if used_fabrics:
                variants.append('fabrics=' + ','.join(used_fabrics))

            # schedulers
            schedulers = get_options_from_variant(cls, "schedulers")
            used_schedulers = []
            for scheduler in schedulers:
                match = re.search(r'\bMCA (?:prrte|ras): %s\b' % scheduler,
                                  output)
                if match:
                    used_schedulers.append(scheduler)
            if used_schedulers:
                variants.append('schedulers=' + ','.join(used_schedulers))

            # Get the appropriate compiler
            match = re.search(r'\bC compiler absolute: (\S+)', output)
            if match:
                compiler = match.group(1)
                compiler_spec = get_spack_compiler_spec(compiler)
                if compiler_spec:
                    variants.append("%" + str(compiler_spec))
            results.append(' '.join(variants))
        return results

    def url_for_version(self, version):
        url = "https://download.open-mpi.org/release/open-mpi/v{0}/openmpi-{1}.tar.bz2"
        return url.format(version.up_to(2), version)

    @property
    def headers(self):
        hdrs = HeaderList(find(self.prefix.include, 'mpi.h', recursive=False))
        if not hdrs:
            hdrs = HeaderList(find(self.prefix, 'mpi.h', recursive=True))
        return hdrs or None

    @property
    def libs(self):
        query_parameters = self.spec.last_query.extra_parameters
        libraries = ['libmpi']

        if 'cxx' in query_parameters:
            libraries = ['libmpi_cxx'] + libraries

        return find_libraries(
            libraries, root=self.prefix, shared=True, recursive=True
        )

    def setup_run_environment(self, env):
        # Because MPI is both a runtime and a compiler, we have to setup the
        # compiler components as part of the run environment.
        env.set('MPICC',  join_path(self.prefix.bin, 'mpicc'))
        env.set('MPICXX', join_path(self.prefix.bin, 'mpic++'))
        env.set('MPIF77', join_path(self.prefix.bin, 'mpif77'))
        env.set('MPIF90', join_path(self.prefix.bin, 'mpif90'))

    def setup_dependent_build_environment(self, env, dependent_spec):
        self.setup_run_environment(env)

        # Use the spack compiler wrappers under MPI
        env.set('OMPI_CC', spack_cc)
        env.set('OMPI_CXX', spack_cxx)
        env.set('OMPI_FC', spack_fc)
        env.set('OMPI_F77', spack_f77)

        # See https://www.open-mpi.org/faq/?category=building#installdirs
        for suffix in ['PREFIX', 'EXEC_PREFIX', 'BINDIR', 'SBINDIR',
                       'LIBEXECDIR', 'DATAROOTDIR', 'DATADIR', 'SYSCONFDIR',
                       'SHAREDSTATEDIR', 'LOCALSTATEDIR', 'LIBDIR',
                       'INCLUDEDIR', 'INFODIR', 'MANDIR', 'PKGDATADIR',
                       'PKGLIBDIR', 'PKGINCLUDEDIR']:
            env.unset('OPAL_%s' % suffix)

    def setup_dependent_package(self, module, dependent_spec):
        self.spec.mpicc = join_path(self.prefix.bin, 'mpicc')
        self.spec.mpicxx = join_path(self.prefix.bin, 'mpic++')
        self.spec.mpifc = join_path(self.prefix.bin, 'mpif90')
        self.spec.mpif77 = join_path(self.prefix.bin, 'mpif77')
        self.spec.mpicxx_shared_libs = [
            join_path(self.prefix.lib, 'libmpi_cxx.{0}'.format(dso_suffix)),
            join_path(self.prefix.lib, 'libmpi.{0}'.format(dso_suffix))
        ]

    # Most of the following with_or_without methods might seem redundant
    # because Spack compiler wrapper adds the required -I and -L flags, which
    # is enough for the configure script to find them. However, we also need
    # the flags in Libtool (lib/*.la) and pkg-config (lib/pkgconfig/*.pc).
    # Therefore, we pass the prefixes explicitly.

    def with_or_without_psm2(self, activated):
        if not activated:
            return '--without-psm2'
        return '--with-psm2={0}'.format(self.spec['opa-psm2'].prefix)

    def with_or_without_verbs(self, activated):
        # Up through version 1.6, this option was named --with-openib.
        # In version 1.7, it was renamed to be --with-verbs.
        opt = 'verbs' if self.spec.satisfies('@1.7:') else 'openib'
        if not activated:
            return '--without-{0}'.format(opt)
        return '--with-{0}={1}'.format(opt, self.spec['rdma-core'].prefix)

    def with_or_without_mxm(self, activated):
        if not activated:
            return '--without-mxm'
        return '--with-mxm={0}'.format(self.spec['mxm'].prefix)

    def with_or_without_ucx(self, activated):
        if not activated:
            return '--without-ucx'
        return '--with-ucx={0}'.format(self.spec['ucx'].prefix)

    def with_or_without_ofi(self, activated):
        # Up through version 3.0.3 this option was name --with-libfabric.
        # In version 3.0.4, the old name was deprecated in favor of --with-ofi.
        opt = 'ofi' if self.spec.satisfies('@3.0.4:') else 'libfabric'
        if not activated:
            return '--without-{0}'.format(opt)
        return '--with-{0}={1}'.format(opt, self.spec['libfabric'].prefix)

    def with_or_without_fca(self, activated):
        if not activated:
            return '--without-fca'
        return '--with-fca={0}'.format(self.spec['fca'].prefix)

    def with_or_without_hcoll(self, activated):
        if not activated:
            return '--without-hcoll'
        return '--with-hcoll={0}'.format(self.spec['hcoll'].prefix)

    def with_or_without_xpmem(self, activated):
        if not activated:
            return '--without-xpmem'
        return '--with-xpmem={0}'.format(self.spec['xpmem'].prefix)

    def with_or_without_knem(self, activated):
        if not activated:
            return '--without-knem'
        return '--with-knem={0}'.format(self.spec['knem'].prefix)

    def with_or_without_lsf(self, activated):
        if not activated:
            return '--without-lsf'
        return '--with-lsf={0}'.format(self.spec['lsf'].prefix)

    def with_or_without_tm(self, activated):
        if not activated:
            return '--without-tm'
        return '--with-tm={0}'.format(self.spec['pbs'].prefix)

    @run_before('autoreconf')
    def die_without_fortran(self):
        # Until we can pass variants such as +fortran through virtual
        # dependencies depends_on('mpi'), require Fortran compiler to
        # avoid delayed build errors in dependents.
        if (self.compiler.f77 is None) or (self.compiler.fc is None):
            raise InstallError(
                'OpenMPI requires both C and Fortran compilers!'
            )

    @when('@main')
    def autoreconf(self, spec, prefix):
        perl = which('perl')
        perl('autogen.pl')

    def configure_args(self):
        spec = self.spec
        config_args = [
            '--enable-shared',
            '--disable-silent-rules'
        ]

        # All rpath flags should be appended with self.compiler.cc_rpath_arg.
        # Later, we might need to update share/openmpi/mpic++-wrapper-data.txt
        # and mpifort-wrapper-data.txt (see filter_rpaths()).
        wrapper_ldflags = []

        config_args.extend(self.enable_or_disable(
            'builtin-atomics', variant='atomics'
        ))

        if spec.satisfies('+pmi schedulers=slurm'):
            config_args.append('--with-pmi={0}'.format(spec['slurm'].prefix))
        else:
            config_args.extend(self.with_or_without('pmi'))

        config_args.extend(self.enable_or_disable('static'))

        if spec.satisfies('@4.0.0:4.0.2'):
            # uct btl doesn't work with some UCX versions so just disable
            config_args.append('--enable-mca-no-build=btl-uct')

        # Remove ssh/rsh pml
        if spec.satisfies('~rsh'):
            config_args.append('--enable-mca-no-build=plm-rsh')

        # some scientific packages ignore deprecated/remove symbols. Re-enable
        # them for now, for discussion see
        # https://github.com/open-mpi/ompi/issues/6114#issuecomment-446279495
        if spec.satisfies('@4.0.1:'):
            config_args.append('--enable-mpi1-compatibility')

        # Fabrics
        if 'fabrics=auto' not in spec:
            config_args.extend(self.with_or_without('fabrics'))

        if spec.satisfies('@2.0.0:'):
            if 'fabrics=xpmem platform=cray' in spec:
                config_args.append('--with-cray-xpmem')
            else:
                config_args.append('--without-cray-xpmem')

        # Schedulers
        if 'schedulers=auto' not in spec:
            config_args.extend(self.with_or_without('schedulers'))

        config_args.extend(self.enable_or_disable('memchecker'))
        if spec.satisfies('+memchecker', strict=True):
            config_args.extend([
                '--enable-debug',
            ])

        # Package dependencies
        for dep in ['libevent', 'lustre', 'pmix', 'singularity', 'valgrind',
                    'zlib']:
            if '^' + dep in spec:
                config_args.append('--with-{0}={1}'.format(
                    dep, spec[dep].prefix))

        # Hwloc support
        if '~internal-hwloc' in spec and spec.satisfies('@1.5.2:'):
            config_args.append('--with-hwloc={0}'.format(spec['hwloc'].prefix))
        elif '+internal-hwloc' and spec.satisfies('@4.1.3:'):
            config_args.append('--with-hwloc=internal')
        # Java support
        if '+java' in spec:
            config_args.extend([
                '--enable-java',
                '--enable-mpi-java',
                '--with-jdk-dir=' + spec['java'].home
            ])
        elif spec.satisfies('@1.7.4:'):
            config_args.extend([
                '--disable-java',
                '--disable-mpi-java'
            ])

        if '~romio' in spec:
            config_args.append('--disable-io-romio')

        if '+gpfs' in spec:
            config_args.append('--with-gpfs')
        else:
            config_args.append('--with-gpfs=no')

        # SQLite3 support
        config_args.extend(self.with_or_without('sqlite3'))

        # VampirTrace support
        if spec.satisfies('@1.3:1'):
            if '~vt' in spec:
                config_args.append('--enable-contrib-no-build=vt')

        # Multithreading support
        config_args.extend(self.enable_or_disable(
            'mpi-thread-multiple', variant='thread_multiple'
        ))

        # CUDA support
        # See https://www.open-mpi.org/faq/?category=buildcuda
        if '+cuda' in spec:
            # OpenMPI dynamically loads libcuda.so, requires dlopen
            config_args.append('--enable-dlopen')
            # Searches for header files in DIR/include
            config_args.append('--with-cuda={0}'.format(
                spec['cuda'].prefix))
            if spec.satisfies('@1.7:1.7.2'):
                # This option was removed from later versions
                config_args.append('--with-cuda-libdir={0}'.format(
                    spec['cuda'].libs.directories[0]))
            if spec.satisfies('@1.7.2'):
                # There was a bug in 1.7.2 when --enable-static is used
                config_args.append('--enable-mca-no-build=pml-bfo')
            if spec.satisfies('%pgi^cuda@7.0:7'):
                # OpenMPI has problems with CUDA 7 and PGI
                config_args.append(
                    '--with-wrapper-cflags=-D__LP64__ -ta:tesla')
                if spec.satisfies('%pgi@:15.8'):
                    # With PGI 15.9 and later compilers, the
                    # CFLAGS=-D__LP64__ is no longer needed.
                    config_args.append('CFLAGS=-D__LP64__')
        elif spec.satisfies('@1.7:'):
            config_args.append('--without-cuda')

        if spec.satisfies('%nvhpc@:20.11'):
            # Workaround compiler issues
            config_args.append('CFLAGS=-O1')

        if '+wrapper-rpath' in spec:
            config_args.append('--enable-wrapper-rpath')

            # Disable new dynamic tags in the wrapper (--disable-new-dtags)
            # In the newer versions this can be done with a configure option
            # (for older versions, we rely on filter_compiler_wrappers() and
            # filter_pc_files()):
            if spec.satisfies('@3.0.5:'):
                config_args.append('--disable-wrapper-runpath')

            # Add extra_rpaths and implicit_rpaths into the wrappers.
            if wrapper_ldflags and any(self.compiler.linker_arg \
                    in x for x in wrapper_ldflags):
                for i in range(len(wrapper_ldflags)):
                    if wrapper_ldflags[i].startswith(self.compiler.linker_arg):
                        rpaths = ','.join(self.compiler.extra_rpaths + \
                            self.compiler.implicit_rpaths())
                        # Remove leading '-Wl'
                        rpaths = (self.compiler.cc_rpath_arg + rpaths).lstrip(
                            self.compiler.linker_arg)
                        wrapper_ldflags[i] += '{}'.format(rpaths)
            else:
                wrapper_ldflags.extend([
                    self.compiler.cc_rpath_arg + path
                    for path in itertools.chain(
                        self.compiler.extra_rpaths,
                        self.compiler.implicit_rpaths())])
        else:
            config_args.append('--disable-wrapper-rpath')

        config_args.extend(self.enable_or_disable('mpi-cxx', variant='cxx'))
        config_args.extend(self.enable_or_disable(
            'cxx-exceptions', variant='cxx_exceptions'
        ))

        # Namespaces (macOS only) - part 1
        if '+two_level_namespace' in spec and spec.satisfies('platform=darwin'):
            wrapper_ldflags.append(self.compiler.linker_arg + 
                '-commons,use_dylibs')
        elif spec.satisfies('platform=darwin'):
            wrapper_ldflags.append(self.compiler.linker_arg + 
                '-flat_namespace')

        if wrapper_ldflags:
            config_args.append(
                '--with-wrapper-ldflags={0}'.format(' '.join(wrapper_ldflags)))

        # Namespaces (macOS only) - part 2
        if '+two_level_namespace' in spec and spec.satisfies('platform=darwin'):
            config_args.append('LIBS={}-commons,use_dylibs'.format(
                self.compiler.linker_arg))
        elif spec.satisfies('platform=darwin'):
            config_args.append('LIBS={}-flat_namespace'.format(
                self.compiler.linker_arg))

        return config_args

    @when('+wrapper-rpath')
    @run_after('install')
    def filter_rpaths(self):

        def filter_lang_rpaths(lang_tokens, rpath_arg):
            if self.compiler.cc_rpath_arg == rpath_arg:
                return

            files = find(self.spec.prefix.share.openmpi,
                         ['*{0}-wrapper-data*'.format(t) for t in lang_tokens])
            files.extend(find(self.spec.prefix.lib.pkgconfig,
                              ['ompi-{0}.pc'.format(t) for t in lang_tokens]))

            x = FileFilter(*[f for f in files if not os.path.islink(f)])

            # Replace self.compiler.cc_rpath_arg, which have been added as
            # '--with-wrapper-ldflags', with rpath_arg in the respective
            # language-specific wrappers and pkg-config files.
            x.filter(self.compiler.cc_rpath_arg, rpath_arg,
                     string=True, backup=False)

            if self.spec.satisfies('@:1.10.3,2:2.1.1'):
                # Replace Libtool-style RPATH prefixes '-Wl,-rpath -Wl,' with
                # rpath_arg for old version of OpenMPI, which assumed that CXX
                # and FC had the same prefixes as CC.
                x.filter('-Wl,-rpath -Wl,', rpath_arg,
                         string=True, backup=False)

        filter_lang_rpaths(['c++', 'CC', 'cxx'], self.compiler.cxx_rpath_arg)
        filter_lang_rpaths(['fort', 'f77', 'f90'], self.compiler.fc_rpath_arg)

    @when('@:3.0.4+wrapper-rpath')
    @run_after('install')
    def filter_pc_files(self):
        files = find(self.spec.prefix.lib.pkgconfig, '*.pc')
        x = FileFilter(*[f for f in files if not os.path.islink(f)])

        # Remove this linking flag if present (it turns RPATH into RUNPATH)
        x.filter('{0}--enable-new-dtags'.format(self.compiler.linker_arg), '',
                 string=True, backup=False)

        # NAG compiler is usually mixed with GCC, which has a different
        # prefix for linker arguments.
        if self.compiler.name == 'nag':
            x.filter('-Wl,--enable-new-dtags', '', string=True, backup=False)

    @run_after('install')
    def delete_mpirun_mpiexec(self):
        # The preferred way to run an application when Slurm is the
        # scheduler is to let Slurm manage process spawning via PMI.
        #
        # Deleting the links to orterun avoids users running their
        # applications via mpirun or mpiexec, and leaves srun as the
        # only sensible choice (orterun is still present, but normal
        # users don't know about that).
        if '@1.6: ~legacylaunchers schedulers=slurm' in self.spec:
            exe_list = [self.prefix.bin.mpirun,
                        self.prefix.bin.mpiexec,
                        self.prefix.bin.shmemrun,
                        self.prefix.bin.oshrun
                        ]
            script_stub = join_path(os.path.dirname(__file__),
                                    "nolegacylaunchers.sh")
            for exe in exe_list:
                try:
                    os.remove(exe)
                except OSError:
                    tty.debug("File not present: " + exe)
                else:
                    copy(script_stub, exe)

    @run_after('install')
    def setup_install_tests(self):
        """
        Copy the example files after the package is installed to an
        install test subdirectory for use during `spack test run`.
        """
        self.cache_extra_test_sources(self.extra_install_tests)

    def _test_bin_ops(self):
        info = ([], ['Ident string: {0}'.format(self.spec.version), 'MCA'],
                0)

        ls = (['-n', '1', 'ls', '..'],
              ['openmpi-{0}'.format(self.spec.version)], 0)

        checks = {
            'mpirun': ls,
            'ompi_info': info,
            'oshmem_info': info,
            'oshrun': ls,
            'shmemrun': ls,
        }

        for binary in checks:
            options, expected, status = checks[binary]
            exe = join_path(self.prefix.bin, binary)
            reason = 'test: checking {0} output'.format(binary)
            self.run_test(exe, options, expected, status, installed=True,
                          purpose=reason, skip_missing=True)

    def _test_check_versions(self):
        comp_vers = str(self.spec.compiler.version)
        spec_vers = str(self.spec.version)
        checks = {
            # Binaries available in at least versions 2.0.0 through 4.0.3
            'mpiCC': comp_vers,
            'mpic++': comp_vers,
            'mpicc': comp_vers,
            'mpicxx': comp_vers,
            'mpiexec': spec_vers,
            'mpif77': comp_vers,
            'mpif90': comp_vers,
            'mpifort': comp_vers,
            'mpirun': spec_vers,
            'ompi_info': spec_vers,
            'ortecc': comp_vers,
            'orterun': spec_vers,

            # Binaries available in versions 2.0.0 through 2.1.6
            'ompi-submit': spec_vers,
            'orte-submit': spec_vers,

            # Binaries available in versions 2.0.0 through 3.1.5
            'ompi-dvm': spec_vers,
            'orte-dvm': spec_vers,
            'oshcc': comp_vers,
            'oshfort': comp_vers,
            'oshmem_info': spec_vers,
            'oshrun': spec_vers,
            'shmemcc': comp_vers,
            'shmemfort': comp_vers,
            'shmemrun': spec_vers,

            # Binary available in version 3.1.0 through 3.1.5
            'prun': spec_vers,

            # Binaries available in versions 3.0.0 through 3.1.5
            'oshCC': comp_vers,
            'oshc++': comp_vers,
            'oshcxx': comp_vers,
            'shmemCC': comp_vers,
            'shmemc++': comp_vers,
            'shmemcxx': comp_vers,
        }

        for binary in checks:
            expected = checks[binary]
            purpose = 'test: ensuring version of {0} is {1}' \
                .format(binary, expected)
            exe = join_path(self.prefix.bin, binary)
            self.run_test(exe, '--version', expected, installed=True,
                          purpose=purpose, skip_missing=True)

    @property
    def _cached_tests_work_dir(self):
        """The working directory for cached test sources."""
        return join_path(self.test_suite.current_test_cache_dir,
                         self.extra_install_tests)

    def _test_examples(self):
        """Run test examples copied from source at build-time."""
        # Build the copied, cached test examples
        self.run_test('make', ['all'], [],
                      purpose='test: building cached test examples',
                      work_dir=self._cached_tests_work_dir)

        # Run examples with known, simple-to-verify results
        have_spml = self.spec.satisfies('@2:2.1.6')

        hello_world = (['Hello, world', 'I am', '0 of', '1'], 0)

        max_red = (['0/1 dst = 0 1 2'], 0)

        missing_spml = (['No available spml components'], 1)

        no_out = ([''], 0)

        ring_out = (['1 processes in ring', '0 exiting'], 0)

        strided = (['not in valid range'], 255)

        checks = {
            'hello_c': hello_world,
            'hello_cxx': hello_world,
            'hello_mpifh': hello_world,
            'hello_oshmem': hello_world if have_spml else missing_spml,
            'hello_oshmemcxx': hello_world if have_spml else missing_spml,
            'hello_oshmemfh': hello_world if have_spml else missing_spml,
            'hello_usempi': hello_world,
            'hello_usempif08': hello_world,
            'oshmem_circular_shift': ring_out if have_spml else missing_spml,
            'oshmem_max_reduction': max_red if have_spml else missing_spml,
            'oshmem_shmalloc': no_out if have_spml else missing_spml,
            'oshmem_strided_puts': strided if have_spml else missing_spml,
            'oshmem_symmetric_data': no_out if have_spml else missing_spml,
            'ring_c': ring_out,
            'ring_cxx': ring_out,
            'ring_mpifh': ring_out,
            'ring_oshmem': ring_out if have_spml else missing_spml,
            'ring_oshmemfh': ring_out if have_spml else missing_spml,
            'ring_usempi': ring_out,
            'ring_usempif08': ring_out,
        }

        for exe in checks:
            expected, status = checks[exe]
            reason = 'test: checking {0} example output and status ({1})' \
                .format(exe, status)
            self.run_test(exe, [], expected, status, installed=False,
                          purpose=reason, skip_missing=True,
                          work_dir=self._cached_tests_work_dir)

    def test(self):
        """Perform stand-alone/smoke tests on the installed package."""
        # Simple version check tests on selected installed binaries
        self._test_check_versions()

        # Test the operation of selected executables
        self._test_bin_ops()

        # Test example programs pulled from the build
        self._test_examples()


def get_spack_compiler_spec(compiler):
    spack_compilers=spack.compilers.find_compilers(
        [os.path.dirname(compiler)])
    actual_compiler = None
    # check if the compiler actually matches the one we want
    for spack_compiler in spack_compilers:
<<<<<<< HEAD
        if (spack_compiler.cc and spack_compiler.cc == compiler):
=======
        if (spack_compiler.cc and
                os.path.dirname(spack_compiler.cc) == path):
>>>>>>> spack/releases/v0.18
            actual_compiler = spack_compiler
            break
    return actual_compiler.spec if actual_compiler else None


def is_enabled(text):
    if text in set(['t', 'true', 'enabled', 'yes', '1']):
        return True
    return False


# This code gets all the fabric names from the variants list
# Idea taken from the AutotoolsPackage source.
def get_options_from_variant(self, name):
    values = self.variants[name][0].values
    if getattr(values, 'feature_values', None):
        values = values.feature_values
    return values<|MERGE_RESOLUTION|>--- conflicted
+++ resolved
@@ -474,7 +474,7 @@
             if version in spack.version.ver(':4'):
                 match = re.search(r'\bC\+\+ exceptions: (\S+)', output)
                 if match and match.group(1) == 'yes':
-                    variants.append('+cxx_exceptions')
+                variants.append('+cxx_exceptions')
                 else:
                     variants.append('~cxx_exceptions')
 
@@ -1094,12 +1094,7 @@
     actual_compiler = None
     # check if the compiler actually matches the one we want
     for spack_compiler in spack_compilers:
-<<<<<<< HEAD
         if (spack_compiler.cc and spack_compiler.cc == compiler):
-=======
-        if (spack_compiler.cc and
-                os.path.dirname(spack_compiler.cc) == path):
->>>>>>> spack/releases/v0.18
             actual_compiler = spack_compiler
             break
     return actual_compiler.spec if actual_compiler else None
