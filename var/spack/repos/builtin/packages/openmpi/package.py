# Copyright 2013-2020 Lawrence Livermore National Security, LLC and other
# Spack Project Developers. See the top-level COPYRIGHT file for details.
#
# SPDX-License-Identifier: (Apache-2.0 OR MIT)


import itertools
import os
import sys
import llnl.util.tty as tty


class Openmpi(AutotoolsPackage):
    """An open source Message Passing Interface implementation.

    The Open MPI Project is an open source Message Passing Interface
    implementation that is developed and maintained by a consortium
    of academic, research, and industry partners. Open MPI is
    therefore able to combine the expertise, technologies, and
    resources from all across the High Performance Computing
    community in order to build the best MPI library available.
    Open MPI offers advantages for system and software vendors,
    application developers and computer science researchers.
    """

    homepage = "http://www.open-mpi.org"
    url = "https://www.open-mpi.org/software/ompi/v4.0/downloads/openmpi-4.0.0.tar.bz2"
    list_url = "http://www.open-mpi.org/software/ompi/"
    git = "https://github.com/open-mpi/ompi.git"

    maintainers = ['hppritcha']

    version('master', branch='master')

    # Current
    version('4.0.4', sha256='47e24eb2223fe5d24438658958a313b6b7a55bb281563542e1afc9dec4a31ac4')  # libmpi.so.40.20.4

    # hpe-ddn specific external versions for ime
    version('ime', sha256='deadbeef000deadbeef000deadbeef000deadbeef000deadbeef000deadbeef0')

    # Still supported
    version('4.0.3', sha256='1402feced8c3847b3ab8252165b90f7d1fa28c23b6b2ca4632b6e4971267fd03')  # libmpi.so.40.20.3
    version('4.0.2', sha256='900bf751be72eccf06de9d186f7b1c4b5c2fa9fa66458e53b77778dffdfe4057')  # libmpi.so.40.20.2
    version('4.0.1', sha256='cce7b6d20522849301727f81282201d609553103ac0b09162cf28d102efb9709')  # libmpi.so.40.20.1
    version('4.0.0', sha256='2f0b8a36cfeb7354b45dda3c5425ef8393c9b04115570b615213faaa3f97366b')  # libmpi.so.40.20.0
    version('3.1.6', preferred=True, sha256='50131d982ec2a516564d74d5616383178361c2f08fdd7d1202b80bdf66a0d279')  # libmpi.so.40.10.4
    version('3.1.5', sha256='fbf0075b4579685eec8d56d34d4d9c963e6667825548554f5bf308610af72133')  # libmpi.so.40.10.4
    version('3.1.4', sha256='17a69e0054db530c7dc119f75bd07d079efa147cf94bf27e590905864fe379d6')  # libmpi.so.40.10.4
    version('3.1.3', sha256='8be04307c00f51401d3fb9d837321781ea7c79f2a5a4a2e5d4eaedc874087ab6')  # libmpi.so.40.10.3
    version('3.1.2', sha256='c654ed847f34a278c52a15c98add40402b4a90f0c540779f1ae6c489af8a76c5')  # libmpi.so.40.10.2
    version('3.1.1', sha256='3f11b648dd18a8b878d057e9777f2c43bf78297751ad77ae2cef6db0fe80c77c')  # libmpi.so.40.10.1
    version('3.1.0', sha256='b25c044124cc859c0b4e6e825574f9439a51683af1950f6acda1951f5ccdf06c')  # libmpi.so.40.10.0
    version('3.0.5', sha256='f8976b95f305efc435aa70f906b82d50e335e34cffdbf5d78118a507b1c6efe8')  # libmpi.so.40.00.5
    version('3.0.4', sha256='2ff4db1d3e1860785295ab95b03a2c0f23420cda7c1ae845c419401508a3c7b5')  # libmpi.so.40.00.5
    version('3.0.3', sha256='fb228e42893fe6a912841a94cd8a0c06c517701ae505b73072409218a12cf066')  # libmpi.so.40.00.4
    version('3.0.2', sha256='d2eea2af48c1076c53cabac0a1f12272d7470729c4e1cb8b9c2ccd1985b2fb06')  # libmpi.so.40.00.2
    version('3.0.1', sha256='663450d1ee7838b03644507e8a76edfb1fba23e601e9e0b5b2a738e54acd785d')  # libmpi.so.40.00.1
    version('3.0.0', sha256='f699bff21db0125d8cccfe79518b77641cd83628725a1e1ed3e45633496a82d7')  # libmpi.so.40.00.0

    # Retired
    version('2.1.6', sha256='98b8e1b8597bbec586a0da79fcd54a405388190247aa04d48e8c40944d4ca86e')  # libmpi.so.20.10.3
    version('2.1.5', sha256='b807ccab801f27c3159a5edf29051cd3331d3792648919f9c4cee48e987e7794')  # libmpi.so.20.10.3
    version('2.1.4', sha256='3e03695ca8bd663bc2d89eda343c92bb3d4fc79126b178f5ddcb68a8796b24e2')  # libmpi.so.20.10.3
    version('2.1.3', sha256='285b3e2a69ed670415524474496043ecc61498f2c63feb48575f8469354d79e8')  # libmpi.so.20.10.2
    version('2.1.2', sha256='3cc5804984c5329bdf88effc44f2971ed244a29b256e0011b8deda02178dd635')  # libmpi.so.20.10.2
    version('2.1.1', sha256='bd7badd4ff3afa448c0d7f3ca0ee6ce003b957e9954aa87d8e4435759b5e4d16')  # libmpi.so.20.10.1
    version('2.1.0', sha256='b169e15f5af81bf3572db764417670f508c0df37ce86ff50deb56bd3acb43957')  # libmpi.so.20.10.0

    version('2.0.4', sha256='4f82d5f7f294becbd737319f74801206b08378188a95b70abe706fdc77a0c20b')  # libmpi.so.20.0.4
    version('2.0.3', sha256='b52c0204c0e5954c9c57d383bb22b4181c09934f97783292927394d29f2a808a')  # libmpi.so.20.0.3
    version('2.0.2', sha256='cae396e643f9f91f0a795f8d8694adf7bacfb16f967c22fb39e9e28d477730d3')  # libmpi.so.20.0.2
    version('2.0.1', sha256='fed74f4ae619b7ebcc18150bb5bdb65e273e14a8c094e78a3fea0df59b9ff8ff')  # libmpi.so.20.0.1
    version('2.0.0', sha256='08b64cf8e3e5f50a50b4e5655f2b83b54653787bd549b72607d9312be44c18e0')  # libmpi.so.20.0.0

    version('1.10.7', sha256='a089ece151fec974905caa35b0a59039b227bdea4e7933069e94bee4ed0e5a90')  # libmpi.so.12.0.7
    version('1.10.6', sha256='65606184a084a0eda6102b01e5a36a8f02d3195d15e91eabbb63e898bd110354')  # libmpi.so.12.0.6
    version('1.10.5', sha256='a95fa355ed3a905c7c187bc452529a9578e2d6bae2559d8197544ab4227b759e')  # libmpi.so.12.0.5
    version('1.10.4', sha256='fb3c0c4c77896185013b6091b306d29ba592eb40d8395533da5c8bc300d922db')  # libmpi.so.12.0.4
    version('1.10.3', sha256='7484bb664312082fd12edc2445b42362089b53b17fb5fce12efd4fe452cc254d')  # libmpi.so.12.0.3
    version('1.10.2', sha256='8846e7e69a203db8f50af90fa037f0ba47e3f32e4c9ccdae2db22898fd4d1f59')  # libmpi.so.12.0.2
    version('1.10.1', sha256='7919ecde15962bab2e26d01d5f5f4ead6696bbcacb504b8560f2e3a152bfe492')  # libmpi.so.12.0.1
    version('1.10.0', sha256='26b432ce8dcbad250a9787402f2c999ecb6c25695b00c9c6ee05a306c78b6490')  # libmpi.so.12.0.0

    version('1.8.8', sha256='a28382d1e6a36f4073412dc00836ff2524e42b674da9caf6ca7377baad790b94')  # libmpi.so.1.6.3
    version('1.8.7', sha256='da629e9bd820a379cfafe15f842ee9b628d7451856085ccc23ee75ab3e1b48c7')  # libmpi.so.1.6.2
    version('1.8.6', sha256='b9fe3bdfb86bd42cc53448e17f11278531b989b05ff9513bc88ba1a523f14e87')  # libmpi.so.1.6.1
    version('1.8.5', sha256='4cea06a9eddfa718b09b8240d934b14ca71670c2dc6e6251a585ce948a93fbc4')  # libmpi.so.1.6.0
    version('1.8.4', sha256='23158d916e92c80e2924016b746a93913ba7fae9fff51bf68d5c2a0ae39a2f8a')  # libmpi.so.1.6.0
    version('1.8.3', sha256='2ef02dab61febeb74714ff80d508c00b05defc635b391ed2c8dcc1791fbc88b3')  # libmpi.so.1.6.0
    version('1.8.2', sha256='ab70770faf1bac15ef44301fe2186b02f857646545492dd7331404e364a7d131')  # libmpi.so.1.5.2
    version('1.8.1', sha256='171427ebc007943265f33265ec32e15e786763952e2bfa2eac95e3e192c1e18f')  # libmpi.so.1.5.0
    version('1.8',   sha256='35d5db86f49c0c64573b2eaf6d51c94ed8a06a9bb23dda475e602288f05e4ecf')  # libmpi.so.1.5.0

    version('1.7.5', sha256='cb3eef6880537d341d5d098511d390ec853716a6ec94007c03a0d1491b2ac8f2')  # libmpi.so.1.4.0
    version('1.7.4', sha256='ff8e31046c5bacfc6202d67f2479731ccd8542cdd628583ae75874000975f45c')  # libmpi.so.1.3.0
    version('1.7.3', sha256='438d96c178dbf5a1bc92fa1d238a8225d87b64af26ce2a07789faaf312117e45')  # libmpi.so.1.2.0
    version('1.7.2', sha256='82a1c477dcadad2032ab24d9be9e39c1042865965841911f072c49aa3544fd85')  # libmpi.so.1.1.2
    version('1.7.1', sha256='554583008fa34ecdfaca22e46917cc3457a69cba08c29ebbf53eef4f4b8be171')  # libmpi.so.1.1.1
    version('1.7',   sha256='542e44aaef6546798c0d39c0fd849e9fbcd04a762f0ab100638499643253a513')  # libmpi.so.1.1.0

    version('1.6.5', sha256='fe37bab89b5ef234e0ac82dc798282c2ab08900bf564a1ec27239d3f1ad1fc85')  # libmpi.so.1.0.8
    version('1.6.4', sha256='40cb113a27d76e1e915897661579f413564c032dc6e703073e6a03faba8093fa')  # libmpi.so.1.0.7
    version('1.6.3', sha256='0c30cfec0e420870630fdc101ffd82f7eccc90276bc4e182f8282a2448668798')  # libmpi.so.1.0.6
    version('1.6.2', sha256='5cc7744c6cc4ec2c04bc76c8b12717c4011822a2bd7236f2ea511f09579a714a')  # libmpi.so.1.0.3
    version('1.6.1', sha256='077240dd1ab10f0caf26931e585db73848e9815c7119b993f91d269da5901e3a')  # libmpi.so.1.0.3
    version('1.6',   sha256='6e0d8b336543fb9ab78c97d364484923167857d30b266dfde1ccf60f356b9e0e')  # libmpi.so.1.0.3

    # Ancient
    version('1.5.5', sha256='660e6e49315185f88a87b6eae3d292b81774eab7b29a9b058b10eb35d892ff23')  # libmpi.so.1.0.3
    version('1.5.4', sha256='81126a95a51b8af4bb0ad28790f852c30d22d989713ec30ad22e9e0a79587ef6')  # libmpi.so.1.0.2
    version('1.5.3', sha256='70745806cdbe9b945d47d9fa058f99e072328e41e40c0ced6dd75220885c5263')  # libmpi.so.1.0.1
    version('1.5.2', sha256='7123b781a9fd21cc79870e7fe01e9c0d3f36935c444922661e24af523b116ab1')  # libmpi.so.1.0.1
    version('1.5.1', sha256='c28bb0bd367ceeec08f739d815988fca54fc4818762e6abcaa6cfedd6fd52274')  # libmpi.so.1.0.0
    version('1.5',   sha256='1882b1414a94917ec26b3733bf59da6b6db82bf65b5affd7f0fcbd96efaca506')  # libmpi.so.1.0.0

    version('1.4.5', sha256='a3857bc69b7d5258cf7fc1ed1581d9ac69110f5c17976b949cb7ec789aae462d')  # libmpi.so.0.0.4
    version('1.4.4', sha256='9ad125304a89232d5b04da251f463fdbd8dcd997450084ba4227e7f7a095c3ed')  # libmpi.so.0.0.3
    version('1.4.3', sha256='220b72b1c7ee35469ff74b4cfdbec457158ac6894635143a33e9178aa3981015')  # libmpi.so.0.0.2
    version('1.4.2', sha256='19129e3d51860ad0a7497ede11563908ba99c76b3a51a4d0b8801f7e2db6cd80')  # libmpi.so.0.0.2
    version('1.4.1', sha256='d4d71d7c670d710d2d283ea60af50d6c315318a4c35ec576bedfd0f3b7b8c218')  # libmpi.so.0.0.1
    version('1.4',   sha256='fa55edef1bd8af256e459d4d9782516c6998b9d4698eda097d5df33ae499858e')  # libmpi.so.0.0.1

    version('1.3.4', sha256='fbfe4b99b0c98f81a4d871d02f874f84ea66efcbb098f6ad84ebd19353b681fc')  # libmpi.so.0.0.1
    version('1.3.3', sha256='e1425853282da9237f5b41330207e54da1dc803a2e19a93dacc3eca1d083e422')  # libmpi.so.0.0.0
    version('1.3.2', sha256='c93ed90962d879a2923bed17171ed9217036ee1279ffab0925ea7eead26105d8')  # libmpi.so.0.0.0
    version('1.3.1', sha256='22d18919ddc5f49d55d7d63e2abfcdac34aa0234427e861e296a630c6c11632c')  # libmpi.so.0.0.0
    version('1.3',   sha256='864706d88d28b586a045461a828962c108f5912671071bc3ef0ca187f115e47b')  # libmpi.so.0.0.0

    version('1.2.9', sha256='0eb36abe09ba7bf6f7a70255974e5d0a273f7f32d0e23419862c6dcc986f1dff')  # libmpi.so.0.0.0
    version('1.2.8', sha256='75b286cb3b1bf6528a7e64ee019369e0601b8acb5c3c167a987f755d1e41c95c')  # libmpi.so.0.0.0
    version('1.2.7', sha256='d66c7f0bb11494023451651d0e61afaef9d2199ed9a91ed08f0dedeb51541c36')  # libmpi.so.0.0.0
    version('1.2.6', sha256='e5b27af5a153a257b1562a97bbf7164629161033934558cefd8e1e644a9f73d3')  # libmpi.so.0.0.0
    version('1.2.5', sha256='3c3aed872c17165131c77bd7a12fe8aec776cb23da946b7d12840db93ab79322')  # libmpi.so.0.0.0
    version('1.2.4', sha256='594a3a0af69cc7895e0d8f9add776a44bf9ed389794323d0b1b45e181a97e538')  # libmpi.so.0.0.0
    version('1.2.3', sha256='f936ca3a197e5b2d1a233b7d546adf07898127683b03c4b37cf31ae22a6f69bb')  # libmpi.so.0.0.0
    version('1.2.2', sha256='aa763e0e6a6f5fdff8f9d3fc988a4ba0ed902132d292c85aef392cc65bb524e6')  # libmpi.so.0.0.0
    version('1.2.1', sha256='a94731d84fb998df33960e0b57ea5661d35e7c7cd9d03d900f0b6a5a72e4546c')  # libmpi.so.0.0.0
    version('1.2',   sha256='ba0bfa3dec2ead38a3ed682ca36a0448617b8e29191ab3f48c9d0d24d87d14c0')  # libmpi.so.0.0.0

    version('1.1.5', sha256='913deaedf3498bd5d06299238ec4d048eb7af9c3afd8e32c12f4257c8b698a91')  # libmpi.so.0.0.0
    version('1.1.4', sha256='21c37f85df7e959f17cc7cb5571d8db2a94ed2763e3e96e5d052aff2725c1d18')  # libmpi.so.0.0.0
    version('1.1.3', sha256='c33f8f5e65cfe872173616cca27ae8dc6d93ea66e0708118b9229128aecc174f')  # libmpi.so.0.0.0
    version('1.1.2', sha256='3bd8d9fe40b356be7f9c3d336013d3865f8ca6a79b3c6e7ef28784f6c3a2b8e6')  # libmpi.so.0.0.0
    version('1.1.1', sha256='dc31aaec986c4ce436dbf31e73275ed1a9391432dcad7609de8d0d3a78d2c700')  # libmpi.so.0.0.0
    version('1.1',   sha256='ebe14801d2caeeaf47b0e437b43f73668b711f4d3fcff50a0d665d4bd4ea9531')  # libmpi.so.0.0.0

    version('1.0.2', sha256='ccd1074d7dd9566b73812d9882c84e446a8f4c77b6f471d386d3e3b9467767b8')  # libmpi.so.0.0.0
    version('1.0.1', sha256='f801b7c8ea6c485ac0709a628a479aeafa718a205ed6bc0cf2c684bc0cc73253')  # libmpi.so.0.0.0
    version('1.0',   sha256='cf75e56852caebe90231d295806ac3441f37dc6d9ad17b1381791ebb78e21564')  # libmpi.so.0.0.0

    patch('ad_lustre_rwcontig_open_source.patch', when="@1.6.5")
    patch('llnl-platforms.patch', when="@1.6.5")
    patch('configure.patch', when="@1.10.1")
    patch('fix_multidef_pmi_class.patch', when="@2.0.0:2.0.1")
    patch('fix-ucx-1.7.0-api-instability.patch', when='@4.0.0:4.0.2')

    # Vader Bug: https://github.com/open-mpi/ompi/issues/5375
    # Haven't release fix for 2.1.x
    patch('btl_vader.patch', when='@2.1.3:2.1.5')

    # Fixed in 3.0.3 and 3.1.3
    patch('btl_vader.patch', when='@3.0.1:3.0.2')
    patch('btl_vader.patch', when='@3.1.0:3.1.2')

    # Make NAG compiler pass the -pthread option to the linker:
    # https://github.com/open-mpi/ompi/pull/6378
    # We support only versions based on Libtool 2.4.6.
    patch('nag_pthread/2.1.4_2.1.999_3.0.1_4.patch', when='@2.1.4:2.1.999,3.0.1:4%nag')
    patch('nag_pthread/2.1.2_2.1.3_3.0.0.patch', when='@2.1.2:2.1.3,3.0.0%nag')
    patch('nag_pthread/2.0.0_2.1.1.patch', when='@2.0.0:2.1.1%nag')
    patch('nag_pthread/1.10.4_1.10.999.patch', when='@1.10.4:1.10.999%nag')

    # Fix MPI_Sizeof() in the "mpi" Fortran module for compilers that do not
    # support "IGNORE TKR" functionality (e.g. NAG).
    # The issue has been resolved upstream in two steps:
    #   1) https://github.com/open-mpi/ompi/pull/2294
    #   2) https://github.com/open-mpi/ompi/pull/5099
    # The first one was applied starting version v3.0.0 and backported to
    # v1.10. A subset with relevant modifications is applicable starting
    # version 1.8.4.
    patch('use_mpi_tkr_sizeof/step_1.patch', when='@1.8.4:1.10.6,2:2.999')
    # The second patch was applied starting version v4.0.0 and backported to
    # v2.x, v3.0.x, and v3.1.x.
    patch('use_mpi_tkr_sizeof/step_2.patch', when='@1.8.4:2.1.3,3:3.0.1')

    variant(
        'fabrics',
        values=disjoint_sets(
            ('auto',),
            ('psm', 'psm2', 'verbs',
             'mxm', 'ucx', 'ofi',
             'fca', 'hcoll',
             'xpmem', 'cma', 'knem')  # shared memory transports
        ).with_non_feature_values('auto', 'none'),
        description="List of fabrics that are enabled; "
                    "'auto' lets openmpi determine",
    )

    variant(
        'schedulers',
        values=disjoint_sets(
            ('auto',),
            ('alps', 'lsf', 'tm',
             'slurm', 'sge', 'loadleveler')
        ).with_non_feature_values('auto', 'none'),
        description="List of schedulers for which support is enabled; "
                    "'auto' lets openmpi determine",
    )

    # Additional support options
    variant('atomics', default=False, description='Enable built-in atomics')
    variant('java', default=False, description='Build Java support')
    variant('static', default=True, description='Build static libraries')
    variant('sqlite3', default=False, description='Build SQLite3 support')
    variant('vt', default=True, description='Build VampirTrace support')
    variant('thread_multiple', default=False,
            description='Enable MPI_THREAD_MULTIPLE support')
    variant('cuda', default=False, description='Enable CUDA support')
    variant('pmi', default=False, description='Enable PMI support')
    variant('wrapper-rpath', default=True,
            description='Enable rpath support in the wrappers')
    variant('cxx', default=False, description='Enable C++ MPI bindings')
    variant('cxx_exceptions', default=False, description='Enable C++ Exception support')
    variant('gpfs', default=True, description='Enable GPFS support (if present)')
    # Adding support to build a debug version of OpenMPI that activates
    # Memchecker, as described here:
    #
    # https://www.open-mpi.org/faq/?category=debugging#memchecker_what
    #
    # This option degrades run-time support, and thus is disabled by default
    variant(
        'memchecker',
        default=False,
        description='Memchecker support for debugging [degrades performance]'
    )

    variant(
        'legacylaunchers',
        default=False,
        description='Do not remove mpirun/mpiexec when building with slurm'
    )

    provides('mpi')
    provides('mpi@:2.2', when='@1.6.5')
    provides('mpi@:3.0', when='@1.7.5:')
    provides('mpi@:3.1', when='@2.0.0:')

    if sys.platform != 'darwin':
        depends_on('numactl')

    depends_on('autoconf', type='build', when='@develop')
    depends_on('automake', type='build', when='@develop')
    depends_on('libtool',  type='build', when='@develop')
    depends_on('m4',       type='build', when='@develop')
    depends_on('perl',     type='build', when='@develop')

    depends_on('pkgconfig', type='build')

    depends_on('hwloc')
    # ompi@:3.0.0 doesn't support newer hwloc releases:
    # "configure: error: OMPI does not currently support hwloc v2 API"
    # Future ompi releases may support it, needs to be verified.
    # See #7483 for context.
    depends_on('hwloc@:1.999')

    depends_on('hwloc +cuda', when='+cuda')
    depends_on('java', when='+java')
    depends_on('sqlite', when='+sqlite3@:1.11')
    depends_on('zlib', when='@3.0.0:')
    depends_on('valgrind~mpi', when='+memchecker')

    depends_on('opa-psm2', when='fabrics=psm2')
    depends_on('rdma-core', when='fabrics=verbs')
    depends_on('mxm', when='fabrics=mxm')
    depends_on('binutils+libiberty', when='fabrics=mxm')
    depends_on('ucx', when='fabrics=ucx')
    depends_on('ucx +thread_multiple', when='fabrics=ucx +thread_multiple')
    depends_on('ucx +thread_multiple', when='@3.0.0: fabrics=ucx')
    depends_on('libfabric', when='fabrics=ofi')
    depends_on('fca', when='fabrics=fca')
    depends_on('hcoll', when='fabrics=hcoll')
    depends_on('xpmem', when='fabrics=xpmem')
    depends_on('knem', when='fabrics=knem')

    depends_on('lsf', when='schedulers=lsf')
    depends_on('openpbs', when='schedulers=tm')
    depends_on('slurm', when='schedulers=slurm')

    # CUDA support was added in 1.7
    conflicts('+cuda', when='@:1.6')
    # PMI support was added in 1.5.5
    conflicts('+pmi', when='@:1.5.4')
    # RPATH support in the wrappers was added in 1.7.4
    conflicts('+wrapper-rpath', when='@:1.7.3')

    conflicts('+cxx', when='@5:',
              msg='C++ MPI bindings are removed in 5.0.X release')
    conflicts('+cxx_exceptions', when='@5:',
              msg='C++ exceptions are removed in 5.0.X release')

    # PSM2 support was added in 1.10.0
    conflicts('fabrics=psm2', when='@:1.8')
    # MXM support was added in 1.5.4
    conflicts('fabrics=mxm', when='@:1.5.3')
    # libfabric (OFI) support was added in 1.10.0
    conflicts('fabrics=ofi', when='@:1.8')
    # fca support was added in 1.5.0 and removed in 5.0.0
    conflicts('fabrics=fca', when='@:1.4,5:')
    # hcoll support was added in 1.7.3:
    conflicts('fabrics=hcoll', when='@:1.7.2')
    # xpmem support was added in 1.7
    conflicts('fabrics=xpmem', when='@:1.6')
    # cma support was added in 1.7
    conflicts('fabrics=cma', when='@:1.6')
    # knem support was added in 1.5
    conflicts('fabrics=knem', when='@:1.4')

    conflicts('schedulers=slurm ~pmi', when='@1.5.4:',
              msg='+pmi is required for openmpi(>=1.5.5) to work with SLURM.')
    conflicts('schedulers=loadleveler', when='@3.0.0:',
              msg='The loadleveler scheduler is not supported with '
              'openmpi(>=3.0.0).')

    filter_compiler_wrappers('openmpi/*-wrapper-data*', relative_root='share')

    def url_for_version(self, version):
        url = "http://www.open-mpi.org/software/ompi/v{0}/downloads/openmpi-{1}.tar.bz2"
        return url.format(version.up_to(2), version)

    @property
    def headers(self):
        hdrs = HeaderList(find(self.prefix.include, 'mpi.h', recursive=False))
        if not hdrs:
            hdrs = HeaderList(find(self.prefix, 'mpi.h', recursive=True))
        return hdrs or None

    @property
    def libs(self):
        query_parameters = self.spec.last_query.extra_parameters
        libraries = ['libmpi']

        if 'cxx' in query_parameters:
            libraries = ['libmpi_cxx'] + libraries

        return find_libraries(
            libraries, root=self.prefix, shared=True, recursive=True
        )

<<<<<<< HEAD
    def setup_dependent_build_environment(self, env, dependent_spec):
=======
    def setup_run_environment(self, env):
        # Because MPI is both a runtime and a compiler, we have to setup the
        # compiler components as part of the run environment.
>>>>>>> 1741279f
        env.set('MPICC',  join_path(self.prefix.bin, 'mpicc'))
        env.set('MPICXX', join_path(self.prefix.bin, 'mpic++'))
        env.set('MPIF77', join_path(self.prefix.bin, 'mpif77'))
        env.set('MPIF90', join_path(self.prefix.bin, 'mpif90'))

<<<<<<< HEAD
=======
    def setup_dependent_build_environment(self, env, dependent_spec):
        self.setup_run_environment(env)

        # Use the spack compiler wrappers under MPI
>>>>>>> 1741279f
        env.set('OMPI_CC', spack_cc)
        env.set('OMPI_CXX', spack_cxx)
        env.set('OMPI_FC', spack_fc)
        env.set('OMPI_F77', spack_f77)
<<<<<<< HEAD

    def setup_run_environment(self, env):
        ''' often we use external mpich/openmpi
            packages and by defualt they are using system clang.
            we need to set compiler here to avoid link errors
        '''
        env.set('OMPI_CC', self.compiler.cc)
        env.set('OMPI_CXX', self.compiler.cxx)
=======
>>>>>>> 1741279f

    def setup_dependent_package(self, module, dependent_spec):
        self.spec.mpicc = join_path(self.prefix.bin, 'mpicc')
        self.spec.mpicxx = join_path(self.prefix.bin, 'mpic++')
        self.spec.mpifc = join_path(self.prefix.bin, 'mpif90')
        self.spec.mpif77 = join_path(self.prefix.bin, 'mpif77')
        self.spec.mpicxx_shared_libs = [
            join_path(self.prefix.lib, 'libmpi_cxx.{0}'.format(dso_suffix)),
            join_path(self.prefix.lib, 'libmpi.{0}'.format(dso_suffix))
        ]

    # Most of the following with_or_without methods might seem redundant
    # because Spack compiler wrapper adds the required -I and -L flags, which
    # is enough for the configure script to find them. However, we also need
    # the flags in Libtool (lib/*.la) and pkg-config (lib/pkgconfig/*.pc).
    # Therefore, we pass the prefixes explicitly.

    def with_or_without_psm2(self, activated):
        if not activated:
            return '--without-psm2'
        return '--with-psm2={0}'.format(self.spec['opa-psm2'].prefix)

    def with_or_without_verbs(self, activated):
        # Up through version 1.6, this option was named --with-openib.
        # In version 1.7, it was renamed to be --with-verbs.
        opt = 'verbs' if self.spec.satisfies('@1.7:') else 'openib'
        if not activated:
            return '--without-{0}'.format(opt)
        return '--with-{0}={1}'.format(opt, self.spec['rdma-core'].prefix)

    def with_or_without_mxm(self, activated):
        if not activated:
            return '--without-mxm'
        return '--with-mxm={0}'.format(self.spec['mxm'].prefix)

    def with_or_without_ucx(self, activated):
        if not activated:
            return '--without-ucx'
        return '--with-ucx={0}'.format(self.spec['ucx'].prefix)

    def with_or_without_ofi(self, activated):
        # Up through version 3.0.3 this option was name --with-libfabric.
        # In version 3.0.4, the old name was deprecated in favor of --with-ofi.
        opt = 'ofi' if self.spec.satisfies('@3.0.4:') else 'libfabric'
        if not activated:
            return '--without-{0}'.format(opt)
        return '--with-{0}={1}'.format(opt, self.spec['libfabric'].prefix)

    def with_or_without_fca(self, activated):
        if not activated:
            return '--without-fca'
        return '--with-fca={0}'.format(self.spec['fca'].prefix)

    def with_or_without_hcoll(self, activated):
        if not activated:
            return '--without-hcoll'
        return '--with-hcoll={0}'.format(self.spec['hcoll'].prefix)

    def with_or_without_xpmem(self, activated):
        if not activated:
            return '--without-xpmem'
        return '--with-xpmem={0}'.format(self.spec['xpmem'].prefix)

    def with_or_without_knem(self, activated):
        if not activated:
            return '--without-knem'
        return '--with-knem={0}'.format(self.spec['knem'].prefix)

    def with_or_without_lsf(self, activated):
        if not activated:
            return '--without-lsf'
        return '--with-lsf={0}'.format(self.spec['lsf'].prefix)

    def with_or_without_tm(self, activated):
        if not activated:
            return '--without-tm'
        return '--with-tm={0}'.format(self.spec['openpbs'].prefix)

    @run_before('autoreconf')
    def die_without_fortran(self):
        # Until we can pass variants such as +fortran through virtual
        # dependencies depends_on('mpi'), require Fortran compiler to
        # avoid delayed build errors in dependents.
        if (self.compiler.f77 is None) or (self.compiler.fc is None):
            raise InstallError(
                'OpenMPI requires both C and Fortran compilers!'
            )

    @when('@develop')
    def autoreconf(self, spec, prefix):
        perl = which('perl')
        perl('autogen.pl')

    def setup_build_environment(self, env):
        if '~gpfs' in self.spec:
            env.set('ac_cv_header_gpfs_h', 'no')
            env.set('ac_cv_header_gpfs_fcntl_h', 'no')

    def configure_args(self):
        spec = self.spec
        config_args = [
            '--enable-shared',
            '--disable-silent-rules'
        ]

        # All rpath flags should be appended with self.compiler.cc_rpath_arg.
        # Later, we might need to update share/openmpi/mpic++-wrapper-data.txt
        # and mpifort-wrapper-data.txt (see filter_rpaths()).
        wrapper_ldflags = []

        if '+atomics' in spec:
            config_args.append('--enable-builtin-atomics')
        else:
            config_args.append('--disable-builtin-atomics')

        # According to this comment on github:
        #
        # https://github.com/open-mpi/ompi/issues/4338#issuecomment-383982008
        #
        # adding --enable-static silently disables slurm support via pmi/pmi2
        # for versions older than 3.0.3,3.1.3,4.0.0
        # Presumably future versions after 11/2018 should support slurm+static
        if spec.satisfies('schedulers=slurm'):
            config_args.append('--with-pmi={0}'.format(spec['slurm'].prefix))
            if spec.satisfies('@3.1.3:') or spec.satisfies('@3.0.3'):
                if '+static' in spec:
                    config_args.append('--enable-static')
        else:
            if '+static' in spec:
                config_args.append('--enable-static')
            else:
                config_args.append('--disable-static')

            config_args.extend(self.with_or_without('pmi'))

        if spec.satisfies('@3.0.0:', strict=True):
            config_args.append('--with-zlib={0}'.format(spec['zlib'].prefix))

        if spec.satisfies('@4.0.0:4.0.2'):
            # uct btl doesn't work with some UCX versions so just disable
            config_args.append('--enable-mca-no-build=btl-uct')

        # some scientific packages ignore deprecated/remove symbols. Re-enable
        # them for now, for discussion see
        # https://github.com/open-mpi/ompi/issues/6114#issuecomment-446279495
        if spec.satisfies('@4.0.1:'):
            config_args.append('--enable-mpi1-compatibility')

        # Fabrics
        if 'fabrics=auto' not in spec:
            config_args.extend(self.with_or_without('fabrics'))

        if spec.satisfies('@2.0.0'):
            if 'fabrics=xpmem' in spec and 'platform=cray' in spec:
                config_args.append('--with-cray-xpmem')
            else:
                config_args.append('--without-cray-xpmem')

        # Schedulers
        if 'schedulers=auto' not in spec:
            config_args.extend(self.with_or_without('schedulers'))

        config_args.extend(self.enable_or_disable('memchecker'))
        if spec.satisfies('+memchecker', strict=True):
            config_args.extend([
                '--enable-debug',
                '--with-valgrind={0}'.format(spec['valgrind'].prefix),
            ])

        # Hwloc support
        if spec.satisfies('@1.5.2:'):
            config_args.append('--with-hwloc={0}'.format(spec['hwloc'].prefix))
        # Java support
        if spec.satisfies('@1.7.4:'):
            if '+java' in spec:
                config_args.extend([
                    '--enable-java',
                    '--enable-mpi-java',
                    '--with-jdk-dir={0}'.format(spec['java'].home)
                ])
            else:
                config_args.extend([
                    '--disable-java',
                    '--disable-mpi-java'
                ])

        # SQLite3 support
        if spec.satisfies('@1.7.3:1.999'):
            if '+sqlite3' in spec:
                config_args.append('--with-sqlite3')
            else:
                config_args.append('--without-sqlite3')

        # VampirTrace support
        if spec.satisfies('@1.3:1.999'):
            if '+vt' not in spec:
                config_args.append('--enable-contrib-no-build=vt')

        # Multithreading support
        if spec.satisfies('@1.5.4:2.999'):
            if '+thread_multiple' in spec:
                config_args.append('--enable-mpi-thread-multiple')
            else:
                config_args.append('--disable-mpi-thread-multiple')

        # CUDA support
        # See https://www.open-mpi.org/faq/?category=buildcuda
        if spec.satisfies('@1.7:'):
            if '+cuda' in spec:
                # OpenMPI dynamically loads libcuda.so, requires dlopen
                config_args.append('--enable-dlopen')
                # Searches for header files in DIR/include
                config_args.append('--with-cuda={0}'.format(
                    spec['cuda'].prefix))
                if spec.satisfies('@1.7:1.7.2'):
                    # This option was removed from later versions
                    config_args.append('--with-cuda-libdir={0}'.format(
                        spec['cuda'].libs.directories[0]))
                if spec.satisfies('@1.7.2'):
                    # There was a bug in 1.7.2 when --enable-static is used
                    config_args.append('--enable-mca-no-build=pml-bfo')
                if spec.satisfies('%pgi^cuda@7.0:7.999'):
                    # OpenMPI has problems with CUDA 7 and PGI
                    config_args.append(
                        '--with-wrapper-cflags=-D__LP64__ -ta:tesla')
                    if spec.satisfies('%pgi@:15.8'):
                        # With PGI 15.9 and later compilers, the
                        # CFLAGS=-D__LP64__ is no longer needed.
                        config_args.append('CFLAGS=-D__LP64__')
            else:
                config_args.append('--without-cuda')

        if '+wrapper-rpath' in spec:
            config_args.append('--enable-wrapper-rpath')

            # Disable new dynamic tags in the wrapper (--disable-new-dtags)
            # In the newer versions this can be done with a configure option
            # (for older versions, we rely on filter_compiler_wrappers() and
            # filter_pc_files()):
            if spec.satisfies('@3.0.5:'):
                config_args.append('--disable-wrapper-runpath')

            # Add extra_rpaths and implicit_rpaths into the wrappers.
            wrapper_ldflags.extend([
                self.compiler.cc_rpath_arg + path
                for path in itertools.chain(
                    self.compiler.extra_rpaths,
                    self.compiler.implicit_rpaths())])
        else:
            config_args.append('--disable-wrapper-rpath')

        if spec.satisfies('@:4'):
            if '+cxx' in spec:
                config_args.append('--enable-mpi-cxx')
            else:
                config_args.append('--disable-mpi-cxx')

            if '+cxx_exceptions' in spec:
                config_args.append('--enable-cxx-exceptions')
            else:
                config_args.append('--disable-cxx-exceptions')

        if wrapper_ldflags:
            config_args.append(
                '--with-wrapper-ldflags={0}'.format(' '.join(wrapper_ldflags)))

        return config_args

    @when('+wrapper-rpath')
    @run_after('install')
    def filter_rpaths(self):

        def filter_lang_rpaths(lang_tokens, rpath_arg):
            if self.compiler.cc_rpath_arg == rpath_arg:
                return

            files = find(self.spec.prefix.share.openmpi,
                         ['*{0}-wrapper-data*'.format(t) for t in lang_tokens])
            files.extend(find(self.spec.prefix.lib.pkgconfig,
                              ['ompi-{0}.pc'.format(t) for t in lang_tokens]))

            x = FileFilter(*[f for f in files if not os.path.islink(f)])

            # Replace self.compiler.cc_rpath_arg, which have been added as
            # '--with-wrapper-ldflags', with rpath_arg in the respective
            # language-specific wrappers and pkg-config files.
            x.filter(self.compiler.cc_rpath_arg, rpath_arg,
                     string=True, backup=False)

            if self.spec.satisfies('@:1.10.3,2:2.1.1'):
                # Replace Libtool-style RPATH prefixes '-Wl,-rpath -Wl,' with
                # rpath_arg for old version of OpenMPI, which assumed that CXX
                # and FC had the same prefixes as CC.
                x.filter('-Wl,-rpath -Wl,', rpath_arg,
                         string=True, backup=False)

        filter_lang_rpaths(['c++', 'CC', 'cxx'], self.compiler.cxx_rpath_arg)
        filter_lang_rpaths(['fort', 'f77', 'f90'], self.compiler.fc_rpath_arg)

    @when('@:3.0.4+wrapper-rpath')
    @run_after('install')
    def filter_pc_files(self):
        files = find(self.spec.prefix.lib.pkgconfig, '*.pc')
        x = FileFilter(*[f for f in files if not os.path.islink(f)])

        # Remove this linking flag if present (it turns RPATH into RUNPATH)
        x.filter('{0}--enable-new-dtags'.format(self.compiler.linker_arg), '',
                 string=True, backup=False)

        # NAG compiler is usually mixed with GCC, which has a different
        # prefix for linker arguments.
        if self.compiler.name == 'nag':
            x.filter('-Wl,--enable-new-dtags', '', string=True, backup=False)

    @run_after('install')
    def delete_mpirun_mpiexec(self):
        # The preferred way to run an application when Slurm is the
        # scheduler is to let Slurm manage process spawning via PMI.
        #
        # Deleting the links to orterun avoids users running their
        # applications via mpirun or mpiexec, and leaves srun as the
        # only sensible choice (orterun is still present, but normal
        # users don't know about that).
        if '@1.6: ~legacylaunchers schedulers=slurm' in self.spec:
            exe_list = [self.prefix.bin.mpirun,
                        self.prefix.bin.mpiexec,
                        self.prefix.bin.shmemrun,
                        self.prefix.bin.oshrun
                        ]
            script_stub = join_path(os.path.dirname(__file__),
                                    "nolegacylaunchers.sh")
            for exe in exe_list:
                try:
                    os.remove(exe)
                except OSError:
                    tty.debug("File not present: " + exe)
                else:
                    copy(script_stub, exe)<|MERGE_RESOLUTION|>--- conflicted
+++ resolved
@@ -34,9 +34,6 @@
 
     # Current
     version('4.0.4', sha256='47e24eb2223fe5d24438658958a313b6b7a55bb281563542e1afc9dec4a31ac4')  # libmpi.so.40.20.4
-
-    # hpe-ddn specific external versions for ime
-    version('ime', sha256='deadbeef000deadbeef000deadbeef000deadbeef000deadbeef000deadbeef0')
 
     # Still supported
     version('4.0.3', sha256='1402feced8c3847b3ab8252165b90f7d1fa28c23b6b2ca4632b6e4971267fd03')  # libmpi.so.40.20.3
@@ -346,40 +343,22 @@
             libraries, root=self.prefix, shared=True, recursive=True
         )
 
-<<<<<<< HEAD
-    def setup_dependent_build_environment(self, env, dependent_spec):
-=======
     def setup_run_environment(self, env):
         # Because MPI is both a runtime and a compiler, we have to setup the
         # compiler components as part of the run environment.
->>>>>>> 1741279f
         env.set('MPICC',  join_path(self.prefix.bin, 'mpicc'))
         env.set('MPICXX', join_path(self.prefix.bin, 'mpic++'))
         env.set('MPIF77', join_path(self.prefix.bin, 'mpif77'))
         env.set('MPIF90', join_path(self.prefix.bin, 'mpif90'))
 
-<<<<<<< HEAD
-=======
     def setup_dependent_build_environment(self, env, dependent_spec):
         self.setup_run_environment(env)
 
         # Use the spack compiler wrappers under MPI
->>>>>>> 1741279f
         env.set('OMPI_CC', spack_cc)
         env.set('OMPI_CXX', spack_cxx)
         env.set('OMPI_FC', spack_fc)
         env.set('OMPI_F77', spack_f77)
-<<<<<<< HEAD
-
-    def setup_run_environment(self, env):
-        ''' often we use external mpich/openmpi
-            packages and by defualt they are using system clang.
-            we need to set compiler here to avoid link errors
-        '''
-        env.set('OMPI_CC', self.compiler.cc)
-        env.set('OMPI_CXX', self.compiler.cxx)
-=======
->>>>>>> 1741279f
 
     def setup_dependent_package(self, module, dependent_spec):
         self.spec.mpicc = join_path(self.prefix.bin, 'mpicc')
