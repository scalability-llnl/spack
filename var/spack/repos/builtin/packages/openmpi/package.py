##############################################################################
# Copyright (c) 2013-2018, Lawrence Livermore National Security, LLC.
# Produced at the Lawrence Livermore National Laboratory.
#
# This file is part of Spack.
# Created by Todd Gamblin, tgamblin@llnl.gov, All rights reserved.
# LLNL-CODE-647188
#
# For details, see https://github.com/spack/spack
# Please also see the NOTICE and LICENSE files for our notice and the LGPL.
#
# This program is free software; you can redistribute it and/or modify
# it under the terms of the GNU Lesser General Public License (as
# published by the Free Software Foundation) version 2.1, February 1999.
#
# This program is distributed in the hope that it will be useful, but
# WITHOUT ANY WARRANTY; without even the IMPLIED WARRANTY OF
# MERCHANTABILITY or FITNESS FOR A PARTICULAR PURPOSE. See the terms and
# conditions of the GNU Lesser General Public License for more details.
#
# You should have received a copy of the GNU Lesser General Public
# License along with this program; if not, write to the Free Software
# Foundation, Inc., 59 Temple Place, Suite 330, Boston, MA 02111-1307 USA
##############################################################################

import os

from spack import *


def _verbs_dir():
    """Try to find the directory where the OpenFabrics verbs package is
    installed. Return None if not found.
    """
    try:
        # Try to locate Verbs by looking for a utility in the path
        ibv_devices = which("ibv_devices")
        # Run it (silently) to ensure it works
        ibv_devices(output=str, error=str)
        # Get path to executable
        path = ibv_devices.exe[0]
        # Remove executable name and "bin" directory
        path = os.path.dirname(path)
        path = os.path.dirname(path)
        # There's usually no "/include" on Unix; use "/usr/include" instead
        if path == "/":
            path = "/usr"
        return path
    except TypeError:
        return None
    except ProcessError:
        return None


def _mxm_dir():
    """Look for default directory where the Mellanox package is
    installed. Return None if not found.
    """
    # Only using default directory; make this more flexible in the future
    path = "/opt/mellanox/mxm"
    if os.path.isdir(path):
        return path
    else:
        return None


class Openmpi(AutotoolsPackage):
    """An open source Message Passing Interface implementation.

    The Open MPI Project is an open source Message Passing Interface
    implementation that is developed and maintained by a consortium
    of academic, research, and industry partners. Open MPI is
    therefore able to combine the expertise, technologies, and
    resources from all across the High Performance Computing
    community in order to build the best MPI library available.
    Open MPI offers advantages for system and software vendors,
    application developers and computer science researchers.
    """

    homepage = "http://www.open-mpi.org"
    url = "https://www.open-mpi.org/software/ompi/v3.0/downloads/openmpi-3.0.0.tar.bz2"
    list_url = "http://www.open-mpi.org/software/ompi/"

    # Current
    version('3.0.0', '757d51719efec08f9f1a7f32d58b3305')  # libmpi.so.40.00.0

    # Still supported
    version('2.1.3', '46079b6f898a412240a0bf523e6cd24b')  # libmpi.so.20.10.2
    version('2.1.2', 'ff2e55cc529802e7b0738cf87acd3ee4')  # libmpi.so.20.10.2
    version('2.1.1', 'ae542f5cf013943ffbbeb93df883731b')  # libmpi.so.20.10.1
    version('2.1.0', '4838a5973115c44e14442c01d3f21d52')  # libmpi.so.20.10.0
    version('2.0.4', '7e3c71563787a67dce9acc4d639ef3f8')  # libmpi.so.20.0.4
    version('2.0.3', '6c09e56ac2230c4f9abd8ba029f03edd')  # libmpi.so.20.0.3
    version('2.0.2', 'ecd99aa436a1ca69ce936a96d6a3fa48')  # libmpi.so.20.0.2
    version('2.0.1', '6f78155bd7203039d2448390f3b51c96')  # libmpi.so.20.0.1
    version('2.0.0', 'cdacc800cb4ce690c1f1273cb6366674')  # libmpi.so.20.0.0

    version('1.10.7', 'c87c613f9acb1a4eee21fa1ac8042579')  # libmpi.so.12.0.7
    version('1.10.6', '2e65008c1867b1f47c32f9f814d41706')  # libmpi.so.12.0.6
    version('1.10.5', 'd32ba9530a869d9c1eae930882ea1834')  # libmpi.so.12.0.5
    version('1.10.4', '9d2375835c5bc5c184ecdeb76c7c78ac')  # libmpi.so.12.0.4
    version('1.10.3', 'e2fe4513200e2aaa1500b762342c674b')  # libmpi.so.12.0.3
    version('1.10.2', 'b2f43d9635d2d52826e5ef9feb97fd4c')  # libmpi.so.12.0.2
    version('1.10.1', 'f0fcd77ed345b7eafb431968124ba16e')  # libmpi.so.12.0.1
    version('1.10.0', '280cf952de68369cebaca886c5ce0304')  # libmpi.so.12.0.0

    # Retired
    version('1.8.8', '0dab8e602372da1425e9242ae37faf8c')  # libmpi.so.1.6.3
    version('1.8.7', '2485ed6fa0fab9bb5b4e7a9f63718630')  # libmpi.so.1.6.2
    version('1.8.6', 'eb569e7dc97eeaa5b1876cccf114f377')  # libmpi.so.1.6.1
    version('1.8.5', '93e958914ff0e4d9634d668d2d48c793')  # libmpi.so.1.6.0
    version('1.8.4', '93b7ea2c4ebae76947f942579608ae4a')  # libmpi.so.1.6.0
    version('1.8.3', '2067d00853e0c33d498153fc7d268d2b')  # libmpi.so.1.6.0
    version('1.8.2', '339a9fc199563bacbb359875ce8c9e20')  # libmpi.so.1.5.2
    version('1.8.1', '0e12c24a28a605f681ff9a19a1aca2f1')  # libmpi.so.1.5.0
    version('1.8',   '5999cfb177a50c480b5d0bced379aff1')  # libmpi.so.1.5.0

    version('1.7.5', '321ab81147ac69a5bbca72652fb3b468')  # libmpi.so.1.4.0
    version('1.7.4', '4aea4fb00f8956dd56ccf50e5784e03f')  # libmpi.so.1.3.0
    version('1.7.3', '7d0779f73c43eb1d098ad037d60649bc')  # libmpi.so.1.2.0
    version('1.7.2', 'b897b92100bd13b367e651df483421d5')  # libmpi.so.1.1.2
    version('1.7.1', 'f25b446a9dcbbd6a105a99d926d34441')  # libmpi.so.1.1.1
    version('1.7',   'c0e3c4b3bfcd8b8bbd027f6f4c164acb')  # libmpi.so.1.1.0

    version('1.6.5', '03aed2a4aa4d0b27196962a2a65fc475')  # libmpi.so.1.0.8
    version('1.6.4', '62119579ab92b2592cd96b6a9d2a8cc3')  # libmpi.so.1.0.7
    version('1.6.3', 'eedb73155a7a40b0b07718494298fb25')  # libmpi.so.1.0.6
    version('1.6.2', '219754715a8e40beb468bbc8f0b3251a')  # libmpi.so.1.0.3
    version('1.6.1', '33d2782c20ff6be79130a703b85da8f0')  # libmpi.so.1.0.3
    version('1.6',   'dd6f5bd4b3cb14d93bbf530e50e46e60')  # libmpi.so.1.0.3

    # Ancient
    version('1.5.5', 'f882fd61ff89db856bfd8f0dfa42e1bd')  # libmpi.so.1.0.3
    version('1.5.4', '51153d794c49ce6d275dba2793ab0c68')  # libmpi.so.1.0.2
    version('1.5.3', '0eb8ec2aa05c74a4bc7602b01847131e')  # libmpi.so.1.0.1
    version('1.5.2', 'faaee6a2777bf607d7fa1297c0b3a9ed')  # libmpi.so.1.0.1
    version('1.5.1', '3f9409f5d3b617c04dea48ba8fbd703a')  # libmpi.so.1.0.0
    version('1.5',   '86bf5f9ef7337231abbca3350b31f112')  # libmpi.so.1.0.0

    version('1.4.5', '84ddd2772f46d35da79e1db8a274c99d')  # libmpi.so.0.0.4
    version('1.4.4', 'e58a1ea7b8af62453aaa0ddaee5f26a0')  # libmpi.so.0.0.3
    version('1.4.3', 'd2ead141c43b915343f5c5a18f3b5016')  # libmpi.so.0.0.2
    version('1.4.2', '53b26fa2586aedaf73cf40effbfcc2f3')  # libmpi.so.0.0.2
    version('1.4.1', '28a820c85e02973809df881fdeddd15e')  # libmpi.so.0.0.1
    version('1.4',   '9786ec0698afed9498ce43dc3978a435')  # libmpi.so.0.0.1

    version('1.3.4', '978c29f3b671856daa0fc67459b73e01')  # libmpi.so.0.0.1
    version('1.3.3', 'f6cdc9c195daa8571b2e509e952d6755')  # libmpi.so.0.0.0
    version('1.3.2', '75781dc31255cd841701c065e239d994')  # libmpi.so.0.0.0
    version('1.3.1', 'd759523b0752139872c534714d641d64')  # libmpi.so.0.0.0
    version('1.3',   'efbba7d652d1e430d456f65d7a2e339b')  # libmpi.so.0.0.0

    version('1.2.9', '78c2aebbb746610ed12bdedcc2b6ec0e')  # libmpi.so.0.0.0
    version('1.2.8', '7f2d5af02101c5f01173f4f6de296549')  # libmpi.so.0.0.0
    version('1.2.7', 'b5ae3059fba71eba4a89a2923da8223f')  # libmpi.so.0.0.0
    version('1.2.6', 'f126793b68e71f5ec4a192c40675af2d')  # libmpi.so.0.0.0
    version('1.2.5', 'c6e82aab6cdcd425bf29217e8317d7dc')  # libmpi.so.0.0.0
    version('1.2.4', '311b38c597f54d8d6b277225ef458666')  # libmpi.so.0.0.0
    version('1.2.3', 'ae980bb00f9686934a1143701cc041e4')  # libmpi.so.0.0.0
    version('1.2.2', '7f553317e388c4efe479e908b66f910d')  # libmpi.so.0.0.0
    version('1.2.1', 'ceaa42891edba2324a94fdd0b87e46ca')  # libmpi.so.0.0.0
    version('1.2',   '37e8d4edad54a8d8c3127fbef87ebda1')  # libmpi.so.0.0.0

    version('1.1.5', '6aada92896a1830ece6d3ba1e66a17fa')  # libmpi.so.0.0.0
    version('1.1.4', '28940b182156478fa442397b0c9660e1')  # libmpi.so.0.0.0
    version('1.1.3', 'bbaa7fe9d556212d877d872544a31569')  # libmpi.so.0.0.0
    version('1.1.2', '53877ec8bca5f6e505496b6b94b1d850')  # libmpi.so.0.0.0
    version('1.1.1', '498b9322ae0ad512026a008a30c7e0b5')  # libmpi.so.0.0.0
    version('1.1',   '821af8bbb7a8e85ec707cb4c3b6bcbf6')  # libmpi.so.0.0.0

    version('1.0.2', 'fd32861d643f9fe539a01d0d5b836f41')  # libmpi.so.0.0.0
    version('1.0.1', '8abccca5cdddc81a6d9d9e22b3bb6db9')  # libmpi.so.0.0.0
    version('1.0',   'f5dcb5d3a98f2e5a9c2a0caaef54d806')  # libmpi.so.0.0.0

    patch('ad_lustre_rwcontig_open_source.patch', when="@1.6.5")
    patch('llnl-platforms.patch', when="@1.6.5")
    patch('configure.patch', when="@1.10.1")
    patch('fix_multidef_pmi_class.patch', when="@2.0.0:2.0.1")

    variant(
        'fabrics',
        default=None if _verbs_dir() is None else 'verbs',
        description='List of fabrics that are enabled',
        values=('psm', 'psm2', 'verbs', 'mxm'),
        multi=True
    )

    variant(
        'schedulers',
        description='List of schedulers for which support is enabled',
        values=('alps', 'lsf', 'tm', 'slurm', 'sge', 'loadleveler'),
        multi=True
    )

    # Additional support options
    variant('java', default=False, description='Build Java support')
    variant('sqlite3', default=False, description='Build SQLite3 support')
    variant('vt', default=True, description='Build VampirTrace support')
    variant('thread_multiple', default=False,
            description='Enable MPI_THREAD_MULTIPLE support')
    variant('cuda', default=False, description='Enable CUDA support')
    variant('ucx', default=False, description='Enable UCX support')
    variant('pmi', default=False, description='Enable PMI support')
<<<<<<< HEAD
=======
    # Adding support to build a debug version of OpenMPI that activates
    # Memchecker, as described here:
    #
    # https://www.open-mpi.org/faq/?category=debugging#memchecker_what
    #
    # This option degrades run-time support, and thus is disabled by default
    variant(
        'memchecker',
        default=False,
        description='Memchecker support for debugging [degrades performance]'
    )
>>>>>>> b3f6015e

    provides('mpi')
    provides('mpi@:2.2', when='@1.6.5')
    provides('mpi@:3.0', when='@1.7.5:')
    provides('mpi@:3.1', when='@2.0.0:')

    depends_on('hwloc')
    # ompi@:3.0.0 doesn't support newer hwloc releases:
    # "configure: error: OMPI does not currently support hwloc v2 API"
    # Future ompi releases may support it, needs to be verified.
    # See #7483 for context.
    depends_on('hwloc@:1.999')

    depends_on('hwloc +cuda', when='+cuda')
    depends_on('java', when='+java')
    depends_on('sqlite', when='+sqlite3@:1.11')
    depends_on('ucx', when='+ucx')
    depends_on('zlib', when='@3.0.0:')
    depends_on('valgrind~mpi', when='+memchecker')

    conflicts('+cuda', when='@:1.6')  # CUDA support was added in 1.7
    conflicts('fabrics=psm2', when='@:1.8')  # PSM2 support was added in 1.10.0
    conflicts('fabrics=mxm', when='@:1.5.3')  # MXM support was added in 1.5.4
    conflicts('+pmi', when='@:1.5.4')  # PMI support was added in 1.5.5
    conflicts('schedulers=slurm ~pmi', when='@1.5.4:',
              msg='+pmi is required for openmpi(>=1.5.5) to work with SLURM.')

    filter_compiler_wrappers('openmpi/*-wrapper-data*', relative_root='share')

    def url_for_version(self, version):
        url = "http://www.open-mpi.org/software/ompi/v{0}/downloads/openmpi-{1}.tar.bz2"
        return url.format(version.up_to(2), version)

    @property
    def headers(self):
        hdrs = HeaderList(find(self.prefix.include, 'mpi.h', recursive=False))
        if not hdrs:
            hdrs = HeaderList(find(self.prefix, 'mpi.h', recursive=True))
        return hdrs or None

    @property
    def libs(self):
        query_parameters = self.spec.last_query.extra_parameters
        libraries = ['libmpi']

        if 'cxx' in query_parameters:
            libraries = ['libmpi_cxx'] + libraries

        return find_libraries(
            libraries, root=self.prefix, shared=True, recursive=True
        )

    def setup_dependent_environment(self, spack_env, run_env, dependent_spec):
        spack_env.set('MPICC',  join_path(self.prefix.bin, 'mpicc'))
        spack_env.set('MPICXX', join_path(self.prefix.bin, 'mpic++'))
        spack_env.set('MPIF77', join_path(self.prefix.bin, 'mpif77'))
        spack_env.set('MPIF90', join_path(self.prefix.bin, 'mpif90'))

        spack_env.set('OMPI_CC', spack_cc)
        spack_env.set('OMPI_CXX', spack_cxx)
        spack_env.set('OMPI_FC', spack_fc)
        spack_env.set('OMPI_F77', spack_f77)

    def setup_dependent_package(self, module, dependent_spec):
        self.spec.mpicc = join_path(self.prefix.bin, 'mpicc')
        self.spec.mpicxx = join_path(self.prefix.bin, 'mpic++')
        self.spec.mpifc = join_path(self.prefix.bin, 'mpif90')
        self.spec.mpif77 = join_path(self.prefix.bin, 'mpif77')
        self.spec.mpicxx_shared_libs = [
            join_path(self.prefix.lib, 'libmpi_cxx.{0}'.format(dso_suffix)),
            join_path(self.prefix.lib, 'libmpi.{0}'.format(dso_suffix))
        ]

    def with_or_without_verbs(self, activated):
        # Up through version 1.6, this option was previously named
        # --with-openib
        opt = 'openib'
        # In version 1.7, it was renamed to be --with-verbs
        if self.spec.satisfies('@1.7:'):
            opt = 'verbs'
        # If the option has not been activated return
        # --without-openib or --without-verbs
        if not activated:
            return '--without-{0}'.format(opt)
        line = '--with-{0}'.format(opt)
        path = _verbs_dir()
        if (path is not None) and (path not in ('/usr', '/usr/local')):
            line += '={0}'.format(path)
        return line

    def with_or_without_mxm(self, activated):
        opt = 'mxm'
        # If the option has not been activated return --without-mxm
        if not activated:
            return '--without-{0}'.format(opt)
        line = '--with-{0}'.format(opt)
        path = _mxm_dir()
        if (path is not None):
            line += '={0}'.format(path)
        return line

    @run_before('autoreconf')
    def die_without_fortran(self):
        # Until we can pass variants such as +fortran through virtual
        # dependencies depends_on('mpi'), require Fortran compiler to
        # avoid delayed build errors in dependents.
        if (self.compiler.f77 is None) or (self.compiler.fc is None):
            raise InstallError(
                'OpenMPI requires both C and Fortran compilers!'
            )

    def configure_args(self):
        spec = self.spec
        config_args = [
            '--enable-shared',
            '--enable-static'
        ]
        if self.spec.satisfies('@2.0:'):
            # for Open-MPI 2.0:, C++ bindings are disabled by default.
            config_args.extend(['--enable-mpi-cxx'])

<<<<<<< HEAD
=======
        if spec.satisfies('@3.0.0:', strict=True):
            config_args.append('--with-zlib={0}'.format(spec['zlib'].prefix))

>>>>>>> b3f6015e
        # Fabrics
        config_args.extend(self.with_or_without('fabrics'))
        # Schedulers
        config_args.extend(self.with_or_without('schedulers'))
        # PMI
        config_args.extend(self.with_or_without('pmi'))
<<<<<<< HEAD
=======

        config_args.extend(self.enable_or_disable('memchecker'))
        if spec.satisfies('+memchecker', strict=True):
            config_args.extend([
                '--enable-debug',
                '--with-valgrind={0}'.format(spec['valgrind'].prefix),
            ])
>>>>>>> b3f6015e

        # Hwloc support
        if spec.satisfies('@1.5.2:'):
            config_args.append('--with-hwloc={0}'.format(spec['hwloc'].prefix))

        # Java support
        if spec.satisfies('@1.7.4:'):
            if '+java' in spec:
                config_args.extend([
                    '--enable-java',
                    '--enable-mpi-java',
                    '--with-jdk-dir={0}'.format(spec['java'].prefix)
                ])
            else:
                config_args.extend([
                    '--disable-java',
                    '--disable-mpi-java'
                ])

        # SQLite3 support
        if spec.satisfies('@1.7.3:1.999'):
            if '+sqlite3' in spec:
                config_args.append('--with-sqlite3')
            else:
                config_args.append('--without-sqlite3')

        # VampirTrace support
        if spec.satisfies('@1.3:1.999'):
            if '+vt' not in spec:
                config_args.append('--enable-contrib-no-build=vt')

        # Multithreading support
        if spec.satisfies('@1.5.4:'):
            if '+thread_multiple' in spec:
                config_args.append('--enable-mpi-thread-multiple')
            else:
                config_args.append('--disable-mpi-thread-multiple')

        # CUDA support
        # See https://www.open-mpi.org/faq/?category=buildcuda
        if spec.satisfies('@1.7:'):
            if '+cuda' in spec:
                # OpenMPI dynamically loads libcuda.so, requires dlopen
                config_args.append('--enable-dlopen')
                # Searches for header files in DIR/include
                config_args.append('--with-cuda={0}'.format(
                    spec['cuda'].prefix))
                if spec.satisfies('@1.7:1.7.2'):
                    # This option was removed from later versions
                    config_args.append('--with-cuda-libdir={0}'.format(
                        spec['cuda'].libs.directories[0]))
                if spec.satisfies('@1.7.2'):
                    # There was a bug in 1.7.2 when --enable-static is used
                    config_args.append('--enable-mca-no-build=pml-bfo')
                if spec.satisfies('%pgi^cuda@7.0:7.999'):
                    # OpenMPI has problems with CUDA 7 and PGI
                    config_args.append(
                        '--with-wrapper-cflags=-D__LP64__ -ta:tesla')
                    if spec.satisfies('%pgi@:15.8'):
                        # With PGI 15.9 and later compilers, the
                        # CFLAGS=-D__LP64__ is no longer needed.
                        config_args.append('CFLAGS=-D__LP64__')
            else:
                config_args.append('--without-cuda')

        # UCX support
        if '+ucx' in spec:
            config_args.append('--with-ucx={0}'.format(spec['ucx'].prefix))
        else:
            config_args.append('--without-ucx')

        return config_args

    @run_after('install')
    def delete_mpirun_mpiexec(self):
        # The preferred way to run an application when Slurm is the
        # scheduler is to let Slurm manage process spawning via PMI.
        #
        # Deleting the links to orterun avoids users running their
        # applications via mpirun or mpiexec, and leaves srun as the
        # only sensible choice (orterun is still present, but normal
        # users don't know about that).
        if '@1.6: schedulers=slurm' in self.spec:
            os.remove(self.prefix.bin.mpirun)
            os.remove(self.prefix.bin.mpiexec)
            os.remove(self.prefix.bin.shmemrun)
            os.remove(self.prefix.bin.oshrun)<|MERGE_RESOLUTION|>--- conflicted
+++ resolved
@@ -201,8 +201,6 @@
     variant('cuda', default=False, description='Enable CUDA support')
     variant('ucx', default=False, description='Enable UCX support')
     variant('pmi', default=False, description='Enable PMI support')
-<<<<<<< HEAD
-=======
     # Adding support to build a debug version of OpenMPI that activates
     # Memchecker, as described here:
     #
@@ -214,7 +212,6 @@
         default=False,
         description='Memchecker support for debugging [degrades performance]'
     )
->>>>>>> b3f6015e
 
     provides('mpi')
     provides('mpi@:2.2', when='@1.6.5')
@@ -336,20 +333,15 @@
             # for Open-MPI 2.0:, C++ bindings are disabled by default.
             config_args.extend(['--enable-mpi-cxx'])
 
-<<<<<<< HEAD
-=======
         if spec.satisfies('@3.0.0:', strict=True):
             config_args.append('--with-zlib={0}'.format(spec['zlib'].prefix))
 
->>>>>>> b3f6015e
         # Fabrics
         config_args.extend(self.with_or_without('fabrics'))
         # Schedulers
         config_args.extend(self.with_or_without('schedulers'))
         # PMI
         config_args.extend(self.with_or_without('pmi'))
-<<<<<<< HEAD
-=======
 
         config_args.extend(self.enable_or_disable('memchecker'))
         if spec.satisfies('+memchecker', strict=True):
@@ -357,7 +349,6 @@
                 '--enable-debug',
                 '--with-valgrind={0}'.format(spec['valgrind'].prefix),
             ])
->>>>>>> b3f6015e
 
         # Hwloc support
         if spec.satisfies('@1.5.2:'):
