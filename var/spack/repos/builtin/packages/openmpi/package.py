--- conflicted
+++ resolved
@@ -258,19 +258,12 @@
 
     depends_on('pkgconfig', type='build')
 
-<<<<<<< HEAD
-    depends_on('hwloc@2.0:', when='@4.0.0:')
+    depends_on('hwloc@2.0:', when='@4:')
     # ompi@:3.0.0 doesn't support newer hwloc releases:
     # "configure: error: OMPI does not currently support hwloc v2 API"
     # Future ompi releases may support it, needs to be verified.
     # See #7483 for context.
-    depends_on('hwloc@:1.999', when='@:3.9.9')
-=======
-    depends_on('hwloc', when='@4:')
-    # ompi@:3.0.0 doesn't support newer hwloc releases:
-    # "configure: error: OMPI does not currently support hwloc v2 API"
-    depends_on('hwloc@:1.999', when='@:3.999.999')
->>>>>>> 5e9f4dc9
+    depends_on('hwloc@:1.999', when='@:3.999.9999')
 
     depends_on('hwloc +cuda', when='+cuda')
     depends_on('java', when='+java')
