--- conflicted
+++ resolved
@@ -16,18 +16,15 @@
 
     version("4.0.0", sha256="cc227c44316abb65fb28f1c967706eb7254f91dbfab31e9ae6a48db6cf4ae562")
     version("3.4.1", sha256="9938034dba7f48fadc90a2cdf8cfe94c5613b04098d1348a5ff19da95b990564")
-
-<<<<<<< HEAD
+    
     build_system(
         conditional("meson", when="@4:"), conditional("autotools", when="@3.4.1"), default="meson"
     )
 
     with when("build_system=meson"):
         depends_on("meson@0.53:", type="build")
-=======
-    depends_on("c", type="build")  # generated
->>>>>>> 057b4150
 
+    depends_on("c", type="build")
     depends_on("pkgconfig", type="build")
     depends_on("cairo+pdf@1.2:")
     depends_on("cmake", when="@4:", type="build")
