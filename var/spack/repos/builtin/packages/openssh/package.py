# Copyright 2013-2023 Lawrence Livermore National Security, LLC and other
# Spack Project Developers. See the top-level COPYRIGHT file for details.
#
# SPDX-License-Identifier: (Apache-2.0 OR MIT)

import re
import socket

from spack.package import *


class Openssh(AutotoolsPackage):
    """OpenSSH is the premier connectivity tool for remote login with the
    SSH protocol. It encrypts all traffic to eliminate
    eavesdropping, connection hijacking, and other attacks. In
    addition, OpenSSH provides a large suite of secure tunneling
    capabilities, several authentication methods, and sophisticated
    configuration options.
    """

    homepage = "https://www.openssh.com/"
    url = "https://mirrors.sonic.net/pub/OpenBSD/OpenSSH/portable/openssh-8.7p1.tar.gz"

    tags = ["core-packages"]

    version("9.1p1", sha256="19f85009c7e3e23787f0236fbb1578392ab4d4bf9f8ec5fe6bc1cd7e8bfdd288")
    version("9.0p1", sha256="03974302161e9ecce32153cfa10012f1e65c8f3750f573a73ab1befd5972a28a")
    version("8.9p1", sha256="fd497654b7ab1686dac672fb83dfb4ba4096e8b5ffcdaccd262380ae58bec5e7")
    version("8.8p1", sha256="4590890ea9bb9ace4f71ae331785a3a5823232435161960ed5fc86588f331fe9")
    version("8.7p1", sha256="7ca34b8bb24ae9e50f33792b7091b3841d7e1b440ff57bc9fabddf01e2ed1e24")
    version("8.6p1", sha256="c3e6e4da1621762c850d03b47eed1e48dff4cc9608ddeb547202a234df8ed7ae")
    version("8.5p1", sha256="f52f3f41d429aa9918e38cf200af225ccdd8e66f052da572870c89737646ec25")
    version("8.4p1", sha256="5a01d22e407eb1c05ba8a8f7c654d388a13e9f226e4ed33bd38748dafa1d2b24")
    version("8.3p1", sha256="f2befbe0472fe7eb75d23340eb17531cb6b3aac24075e2066b41f814e12387b2")
    version("8.1p1", sha256="02f5dbef3835d0753556f973cd57b4c19b6b1f6cd24c03445e23ac77ca1b93ff")
    version("7.9p1", sha256="6b4b3ba2253d84ed3771c8050728d597c91cfce898713beb7b64a305b6f11aad")
    version("7.6p1", sha256="a323caeeddfe145baaa0db16e98d784b1fbc7dd436a6bf1f479dfd5cd1d21723")
    version("7.5p1", sha256="9846e3c5fab9f0547400b4d2c017992f914222b3fd1f8eee6c7dc6bc5e59f9f0")
    version("7.4p1", sha256="1b1fc4a14e2024293181924ed24872e6f2e06293f3e8926a376b8aec481f19d1")
    version("7.3p1", sha256="3ffb989a6dcaa69594c3b550d4855a5a2e1718ccdde7f5e36387b424220fbecc")
    version("7.2p2", sha256="a72781d1a043876a224ff1b0032daa4094d87565a68528759c1c2cab5482548c")
    version("7.1p2", sha256="dd75f024dcf21e06a0d6421d582690bf987a1f6323e32ad6619392f3bfde6bbd")
    version("7.0p1", sha256="fd5932493a19f4c81153d812ee4e042b49bbd3b759ab3d9344abecc2bc1485e5")
    version("6.9p1", sha256="6e074df538f357d440be6cf93dc581a21f22d39e236f217fcd8eacbb6c896cfe")
    version("6.8p1", sha256="3ff64ce73ee124480b5bf767b9830d7d3c03bbcb6abe716b78f0192c37ce160e")
    version("6.7p1", sha256="b2f8394eae858dabbdef7dac10b99aec00c95462753e80342e530bbb6f725507")
    version("6.6p1", sha256="48c1f0664b4534875038004cc4f3555b8329c2a81c1df48db5c517800de203bb")

    variant(
        "gssapi", default=True, description="Enable authentication via Kerberos through GSSAPI"
    )

    depends_on("krb5", when="+gssapi")
    depends_on("openssl@:1.0", when="@:7.7p1")
    depends_on("openssl")
    depends_on("libedit")
    depends_on("ncurses")
    depends_on("zlib")
    depends_on("py-twisted", type="test")
    depends_on("libxcrypt", type="link")

<<<<<<< HEAD
    conflicts(
        "%clang@15.0.0",
        when="@8.3p1:9.0p1",
        msg="clang-15.0.0 has a bug which enabled -Werror=implicit-function-declaration"
        "Please switch to clang-15.0.1 which fixes this bug or an other compiler.",
    )

    maintainers = ["bernhardkaindl"]
=======
    maintainers("bernhardkaindl")
>>>>>>> fbd5c5c2
    executables = [
        "^ssh$",
        "^scp$",
        "^sftp$",
        "^ssh-add$",
        "^ssh-agent$",
        "^ssh-keygen$",
        "^ssh-keyscan$",
    ]

    @classmethod
    def determine_version(cls, exe):
        output = Executable(exe)("-V", output=str, error=str).rstrip()
        match = re.search(r"OpenSSH_([^, ]+)", output)
        return match.group(1) if match else None

    def patch(self):
        # #29938: skip set-suid (also see man ssh-key-sign: it's not enabled by default)
        filter_file(r"\$\(INSTALL\) -m 4711", "$(INSTALL) -m711", "Makefile.in")

    def configure_args(self):
        # OpenSSH's privilege separation path defaults to /var/empty. At
        # least newer versions want to create the directory during the
        # install step and fail if they cannot do so.
        args = ["--with-privsep-path={0}".format(self.prefix.var.empty)]
        if self.spec.satisfies("+gssapi"):
            args.append("--with-kerberos5=" + self.spec["krb5"].prefix)

        # Somehow creating pie executables fails with nvhpc, not with gcc.
        if "%nvhpc" in self.spec:
            args.append("--without-pie")
        return args

    def install(self, spec, prefix):
        """Install generates etc/sshd_config, but it fails in parallel mode"""
        make("install", parallel=False)

    def setup_build_environment(self, env):
        """Until spack supports a real implementation of setup_test_environment()"""
        if self.run_tests:
            self.setup_test_environment(env)

    def setup_test_environment(self, env):
        """Configure the regression test suite like Debian's openssh-tests package"""
        p = self.prefix
        j = join_path
        env.set("TEST_SSH_SSH", p.bin.ssh)
        env.set("TEST_SSH_SCP", p.bin.scp)
        env.set("TEST_SSH_SFTP", p.bin.sftp)
        env.set("TEST_SSH_SK_HELPER", j(p.libexec, "ssh-sk-helper"))
        env.set("TEST_SSH_SFTPSERVER", j(p.libexec, "sftp-server"))
        env.set("TEST_SSH_PKCS11_HELPER", j(p.libexec, "ssh-pkcs11-helper"))
        env.set("TEST_SSH_SSHD", p.sbin.sshd)
        env.set("TEST_SSH_SSHADD", j(p.bin, "ssh-add"))
        env.set("TEST_SSH_SSHAGENT", j(p.bin, "ssh-agent"))
        env.set("TEST_SSH_SSHKEYGEN", j(p.bin, "ssh-keygen"))
        env.set("TEST_SSH_SSHKEYSCAN", j(p.bin, "ssh-keyscan"))
        env.set("TEST_SSH_UNSAFE_PERMISSIONS", "1")
        # Get a free port for the simple tests and skip the complex tests:
        tcp = socket.socket(socket.AF_INET, socket.SOCK_STREAM)
        tcp.bind(("", 0))
        host, port = tcp.getsockname()
        tcp.close()
        env.set("TEST_SSH_PORT", port)
        env.set(
            "SKIP_LTESTS",
            "key-options forward-control forwarding "
            "multiplex addrmatch cfgmatch cfgmatchlisten percent",
        )

    def installcheck(self):
        make("-e", "tests", parallel=False)<|MERGE_RESOLUTION|>--- conflicted
+++ resolved
@@ -59,18 +59,14 @@
     depends_on("py-twisted", type="test")
     depends_on("libxcrypt", type="link")
 
-<<<<<<< HEAD
     conflicts(
         "%clang@15.0.0",
         when="@8.3p1:9.0p1",
         msg="clang-15.0.0 has a bug which enabled -Werror=implicit-function-declaration"
         "Please switch to clang-15.0.1 which fixes this bug or an other compiler.",
     )
-
-    maintainers = ["bernhardkaindl"]
-=======
+    
     maintainers("bernhardkaindl")
->>>>>>> fbd5c5c2
     executables = [
         "^ssh$",
         "^scp$",
