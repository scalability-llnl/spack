##############################################################################
# Copyright (c) 2013-2016, Lawrence Livermore National Security, LLC.
# Produced at the Lawrence Livermore National Laboratory.
#
# This file is part of Spack.
# Created by Todd Gamblin, tgamblin@llnl.gov, All rights reserved.
# LLNL-CODE-647188
#
# For details, see https://github.com/llnl/spack
# Please also see the LICENSE file for our notice and the LGPL.
#
# This program is free software; you can redistribute it and/or modify
# it under the terms of the GNU Lesser General Public License (as
# published by the Free Software Foundation) version 2.1, February 1999.
#
# This program is distributed in the hope that it will be useful, but
# WITHOUT ANY WARRANTY; without even the IMPLIED WARRANTY OF
# MERCHANTABILITY or FITNESS FOR A PARTICULAR PURPOSE. See the terms and
# conditions of the GNU Lesser General Public License for more details.
#
# You should have received a copy of the GNU Lesser General Public
# License along with this program; if not, write to the Free Software
# Foundation, Inc., 59 Temple Place, Suite 330, Boston, MA 02111-1307 USA
##############################################################################
import llnl.util.tty as tty

from spack import *


<<<<<<< HEAD
class Openssl(AutotoolsPackage):
    """The OpenSSL Project is a collaborative effort to develop a
       robust, commercial-grade, full-featured, and Open Source
       toolkit implementing the Secure Sockets Layer (SSL v2/v3) and
       Transport Layer Security (TLS v1) protocols as well as a
       full-strength general purpose cryptography library."""
=======
class Openssl(Package):
    """OpenSSL is an open source project that provides a robust,
       commercial-grade, and full-featured toolkit for the Transport
       Layer Security (TLS) and Secure Sockets Layer (SSL) protocols.
       It is also a general-purpose cryptography library."""
>>>>>>> e34acd00
    homepage = "http://www.openssl.org"
    url      = "http://www.openssl.org/source/openssl-1.0.1h.tar.gz"
    list_url = "https://www.openssl.org/source/old/"
    list_depth = 2

<<<<<<< HEAD
    # Many of these versions have known vulnerabilities;
    # be cautious using anything but the latest.
    # See: https://www.openssl.org/news/vulnerabilities.html

=======
    # Note: Version 1.0.2 is the "long-term support" version that will
    # remain supported until 2019. We could thus make this version the
    # preferred version, if we find that many packages cannot handle
    # version 1.1.
    version('1.1.0d', '711ce3cd5f53a99c0e12a7d5804f0f63')
    version('1.1.0c', '601e8191f72b18192a937ecf1a800f3f')
    version('1.0.2k', 'f965fc0bf01bf882b31314b61391ae65')
>>>>>>> e34acd00
    version('1.0.2j', '96322138f0b69e61b7212bc53d5e912b')
    version('1.0.2i', '678374e63f8df456a697d3e5e5a931fb')
    version('1.0.2h', '9392e65072ce4b614c1392eefc1f23d0')
    version('1.0.2g', 'f3c710c045cdee5fd114feb69feba7aa')
    version('1.0.2f', 'b3bf73f507172be9292ea2a8c28b659d')
    version('1.0.2e', '5262bfa25b60ed9de9f28d5d52d77fc5')
    version('1.0.2d', '38dd619b2e77cbac69b99f52a053d25a')

    version('1.0.1u', '130bb19745db2a5a09f22ccbbf7e69d0')
    version('1.0.1t', '9837746fcf8a6727d46d22ca35953da1')
    version('1.0.1r', '1abd905e079542ccae948af37e393d28')
    version('1.0.1h', '8d6d684a9430d5cc98a62a5d8fbda8cf')
    version('1.0.1e', '66bf6f10f060d561929de96f9dfe5b8c') # CentOS7

    depends_on('zlib')

    # 'make test' requires Test::More version 0.96
    depends_on('perl@5.14.0:', type='build')

    parallel = False

    def handle_fetch_error(self, error):
        tty.warn("Fetching OpenSSL failed. This may indicate that OpenSSL has "
                 "been updated, and the version in your instance of Spack is "
                 "insecure. Consider updating to the latest OpenSSL version.")

    def install(self, spec, prefix):
        # OpenSSL uses a variable APPS in its Makefile. If it happens to be set
        # in the environment, then this will override what is set in the
        # Makefile, leading to build errors.
        env.pop('APPS', None)

        if spec.satisfies('target=x86_64') or spec.satisfies('target=ppc64'):
            # This needs to be done for all 64-bit architectures (except Linux,
            # where it happens automatically?)
            env['KERNEL_BITS'] = '64'

        options = ['zlib', 'shared']
        if spec.satisfies('@1.0'):
            options.append('no-krb5')

        config = Executable('./config')
        config('--prefix=%s' % prefix,
               '--openssldir=%s' % join_path(prefix, 'etc', 'openssl'),
               *options)

        # Remove non-standard compiler options if present. These options are
        # present e.g. on Darwin. They are non-standard, i.e. most compilers
        # (e.g. gcc) will not accept them.
        filter_file(r'-arch x86_64', '', 'Makefile')

        make()
        if self.run_tests:
            make('test')            # 'VERBOSE=1'
        make('install')<|MERGE_RESOLUTION|>--- conflicted
+++ resolved
@@ -27,31 +27,16 @@
 from spack import *
 
 
-<<<<<<< HEAD
-class Openssl(AutotoolsPackage):
-    """The OpenSSL Project is a collaborative effort to develop a
-       robust, commercial-grade, full-featured, and Open Source
-       toolkit implementing the Secure Sockets Layer (SSL v2/v3) and
-       Transport Layer Security (TLS v1) protocols as well as a
-       full-strength general purpose cryptography library."""
-=======
-class Openssl(Package):
+class Openssl(Package):   # Uses Fake Autotools, should subclass Package
     """OpenSSL is an open source project that provides a robust,
        commercial-grade, and full-featured toolkit for the Transport
        Layer Security (TLS) and Secure Sockets Layer (SSL) protocols.
        It is also a general-purpose cryptography library."""
->>>>>>> e34acd00
     homepage = "http://www.openssl.org"
     url      = "http://www.openssl.org/source/openssl-1.0.1h.tar.gz"
     list_url = "https://www.openssl.org/source/old/"
     list_depth = 2
 
-<<<<<<< HEAD
-    # Many of these versions have known vulnerabilities;
-    # be cautious using anything but the latest.
-    # See: https://www.openssl.org/news/vulnerabilities.html
-
-=======
     # Note: Version 1.0.2 is the "long-term support" version that will
     # remain supported until 2019. We could thus make this version the
     # preferred version, if we find that many packages cannot handle
@@ -59,7 +44,6 @@
     version('1.1.0d', '711ce3cd5f53a99c0e12a7d5804f0f63')
     version('1.1.0c', '601e8191f72b18192a937ecf1a800f3f')
     version('1.0.2k', 'f965fc0bf01bf882b31314b61391ae65')
->>>>>>> e34acd00
     version('1.0.2j', '96322138f0b69e61b7212bc53d5e912b')
     version('1.0.2i', '678374e63f8df456a697d3e5e5a931fb')
     version('1.0.2h', '9392e65072ce4b614c1392eefc1f23d0')
