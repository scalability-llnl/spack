--- conflicted
+++ resolved
@@ -17,19 +17,12 @@
 
     maintainers = ["jedwards4b"]
 
-<<<<<<< HEAD
+    version("2.5.9", sha256="e5dbc153d8637111de3a51a9655660bf15367d55842de78240dcfc024380553d")
     version("2.5.8", sha256="f2584fb4310ff7da39d51efbe3f334efd0ac53ae2995e5fc157decccc0570a89")
     version("2.5.7", sha256="af8af04e41af17f98f2c90b996ef0d8bcd980377e0b35e57b38938c7fdc87cbd")
     version("2.5.4", sha256="e51dc71683da808a714deddc1a80c2650ce847110383e42f1710f3ba567e7a65")
     version("2.5.3", sha256="205a0a128fd5262700efc230b3380dc5ab10e74bc5d273ae05db76c9d95487ca")
     version("2.5.2", sha256="935bc120ef3bf4fe09fb8bfdf788d05fb201a125d7346bf6b09e27ac3b5f345c")
-=======
-    version("2.5.9", sha256="e5dbc153d8637111de3a51a9655660bf15367d55842de78240dcfc024380553d")
-    version("2_5_8", sha256="f2584fb4310ff7da39d51efbe3f334efd0ac53ae2995e5fc157decccc0570a89")
-    version("2_5_7", sha256="af8af04e41af17f98f2c90b996ef0d8bcd980377e0b35e57b38938c7fdc87cbd")
-    version("2_5_4", sha256="e51dc71683da808a714deddc1a80c2650ce847110383e42f1710f3ba567e7a65")
-    version("2_5_2", sha256="935bc120ef3bf4fe09fb8bfdf788d05fb201a125d7346bf6b09e27ac3b5f345c")
->>>>>>> 560a9eec
 
     variant("pnetcdf", default=False, description="enable pnetcdf")
     variant("timing", default=False, description="enable GPTL timing")
@@ -46,10 +39,9 @@
     depends_on("netcdf-fortran", type="link", when="+fortran")
     depends_on("parallel-netcdf", type="link", when="+pnetcdf")
 
-<<<<<<< HEAD
-    resource(name="CMake_Fortran_utils",
-             git="https://github.com/CESM-Development/CMake_Fortran_utils.git",
-             tag="master")
+    #resource(name="CMake_Fortran_utils",
+    #         git="https://github.com/CESM-Development/CMake_Fortran_utils.git",
+    #         tag="master")
 
     resource(name="genf90",
              git="https://github.com/PARALLELIO/genf90.git",
@@ -57,13 +49,13 @@
 
     def url_for_version(self, version):
         url = 'https://github.com/NCAR/ParallelIO/archive/refs/tags/pio{}.tar.gz'
-        return url.format(version.underscored)
-=======
+        if self.spec.satisfies(@:2.5.8):
+            return url.format(version.underscored)
+        else:
+            return url
+
     # Allow argument mismatch in gfortran versions > 10 for mpi library compatibility
     patch("gfortran.patch", when="+fortran %gcc@10:")
-
-    resource(name="genf90", git="https://github.com/PARALLELIO/genf90.git", tag="genf90_200608")
->>>>>>> 560a9eec
 
     def cmake_args(self):
         define = self.define
@@ -77,12 +69,8 @@
             define("NetCDF_Fortran_PATH", spec["netcdf-fortran"].prefix),
             define("USER_CMAKE_MODULE_PATH", join_path(src, "CMake_Fortran_utils")),
             define("GENF90_PATH", join_path(src, "genf90")),
-<<<<<<< HEAD
             define_from_variant("BUILD_SHARED_LIBS", "shared"),
-=======
-            define("BUILD_SHARED_LIBS", True),
             define("PIO_ENABLE_EXAMPLES", False),
->>>>>>> 560a9eec
         ]
         if spec.satisfies("+pnetcdf"):
             args.extend([
@@ -104,20 +92,9 @@
                 self.define("CMAKE_Fortran_FLAGS", " ".join(fflags))
             ])
 
-<<<<<<< HEAD
-        return args
-=======
-        args.extend(
-            [
-                define_from_variant("PIO_ENABLE_TIMING", "timing"),
-                define_from_variant("PIO_ENABLE_LOGGING", "logging"),
-                define_from_variant("PIO_ENABLE_FORTRAN", "fortran"),
-            ]
-        )
         return args
 
     def url_for_version(self, version):
         return "https://github.com/NCAR/ParallelIO/archive/pio{0}.tar.gz".format(
             version.underscored
-        )
->>>>>>> 560a9eec
+        )