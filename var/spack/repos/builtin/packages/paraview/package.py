# Copyright 2013-2023 Lawrence Livermore National Security, LLC and other
# Spack Project Developers. See the top-level COPYRIGHT file for details.
#
# SPDX-License-Identifier: (Apache-2.0 OR MIT)

import itertools
import os
import sys

from spack.package import *


class Paraview(CMakePackage, CudaPackage, ROCmPackage):
    """ParaView is an open-source, multi-platform data analysis and
    visualization application. This package includes the Catalyst
    in-situ library for versions 5.7 and greater, otherwise use the
    catalyst package.

    """

    homepage = "https://www.paraview.org"
    url = "https://www.paraview.org/files/v5.7/ParaView-v5.7.0.tar.xz"
    list_url = "https://www.paraview.org/files"
    list_depth = 1
    git = "https://gitlab.kitware.com/paraview/paraview.git"

    maintainers("danlipsa", "vicentebolea", "kwryankrattiger")
    tags = ["e4s"]

    version("master", branch="master", submodules=True)
    version(
        "5.11.2",
        sha256="5c5d2f922f30d91feefc43b4a729015dbb1459f54c938896c123d2ac289c7a1e",
        preferred=True,
    )
    version("5.11.1", sha256="5cc2209f7fa37cd3155d199ff6c3590620c12ca4da732ef7698dec37fa8dbb34")
    version("5.11.0", sha256="9a0b8fe8b1a2cdfd0ace9a87fa87e0ec21ee0f6f0bcb1fdde050f4f585a25165")
    version("5.10.1", sha256="520e3cdfba4f8592be477314c2f6c37ec73fb1d5b25ac30bdbd1c5214758b9c2")
    version("5.10.0", sha256="86d85fcbec395cdbc8e1301208d7c76d8f48b15dc6b967ffbbaeee31242343a5")
    version("5.9.1", sha256="0d486cb6fbf55e428845c9650486f87466efcb3155e40489182a7ea85dfd4c8d")
    version("5.9.0", sha256="b03258b7cddb77f0ee142e3e77b377e5b1f503bcabc02bfa578298c99a06980d")
    version("5.8.1", sha256="7653950392a0d7c0287c26f1d3a25cdbaa11baa7524b0af0e6a1a0d7d487d034")
    version("5.8.0", sha256="219e4107abf40317ce054408e9c3b22fb935d464238c1c00c0161f1c8697a3f9")
    version("5.7.0", sha256="e41e597e1be462974a03031380d9e5ba9a7efcdb22e4ca2f3fec50361f310874")
    version("5.6.2", sha256="1f3710b77c58a46891808dbe23dc59a1259d9c6b7bb123aaaeaa6ddf2be882ea")
    version("5.6.0", sha256="cb8c4d752ad9805c74b4a08f8ae6e83402c3f11e38b274dba171b99bb6ac2460")
    version("5.5.2", sha256="64561f34c4402b88f3cb20a956842394dde5838efd7ebb301157a837114a0e2d")
    version("5.5.1", sha256="a6e67a95a7a5711a2b5f95f38ccbff4912262b3e1b1af7d6b9afe8185aa85c0d")
    version("5.5.0", sha256="1b619e326ff574de808732ca9a7447e4cd14e94ae6568f55b6581896cd569dff")
    version("5.4.1", sha256="390d0f5dc66bf432e202a39b1f34193af4bf8aad2355338fa5e2778ea07a80e4")
    version("5.4.0", sha256="f488d84a53b1286d2ee1967e386626c8ad05a6fe4e6cbdaa8d5e042f519f94a9")
    version("5.3.0", sha256="046631bbf00775edc927314a3db207509666c9c6aadc7079e5159440fd2f88a0")
    version("5.2.0", sha256="894e42ef8475bb49e4e7e64f4ee2c37c714facd18bfbb1d6de7f69676b062c96")
    version("5.1.2", sha256="ff02b7307a256b7c6e8ad900dee5796297494df7f9a0804fe801eb2f66e6a187")
    version("5.0.1", sha256="caddec83ec284162a2cbc46877b0e5a9d2cca59fb4ab0ea35b0948d2492950bb")
    version("4.4.0", sha256="c2dc334a89df24ce5233b81b74740fc9f10bc181cd604109fd13f6ad2381fc73")

    variant(
        "development_files",
        default=True,
        description="Install include files for Catalyst or plugins support",
    )
    variant("python", default=False, description="Enable Python support", when="@5.6:")
    variant("fortran", default=False, description="Enable Fortran support")
    variant("mpi", default=True, description="Enable MPI support")
    variant("osmesa", default=False, description="Enable OSMesa support")
    variant("egl", default=False, description="Enable EGL in the OpenGL library being used")
    variant("qt", default=False, description="Enable Qt (gui) support")
    variant("opengl2", default=True, description="Enable OpenGL2 backend")
    variant("examples", default=False, description="Build examples")
    variant("hdf5", default=False, description="Use external HDF5")
    variant("shared", default=True, description="Builds a shared version of the library")
    variant("kits", default=True, description="Use module kits")
    variant("pagosa", default=False, description="Build the pagosa adaptor")
    variant("eyedomelighting", default=False, description="Enable Eye Dome Lighting feature")
    variant("nvindex", default=False, description="Enable the pvNVIDIAIndeX plugin")
    variant("tbb", default=False, description="Enable multi-threaded parallelism with TBB")
    variant("adios2", default=False, description="Enable ADIOS2 support", when="@5.8:")
    variant("visitbridge", default=False, description="Enable VisItBridge support")
    variant("raytracing", default=False, description="Enable Raytracing support")
    variant(
        "openpmd",
        default=False,
        description="Enable openPMD support (w/ ADIOS2/HDF5)",
        when="@5.9: +python",
    )
    variant("catalyst", default=False, description="Enable Catalyst 1", when="@5.7:")
    variant(
        "libcatalyst",
        default=False,
        description="Enable Catalyst 2 (libcatalyst) implementation",
        when="@5.10:",
    )

    variant(
        "advanced_debug",
        default=False,
        description="Enable all other debug flags beside build_type, such as VTK_DEBUG_LEAK",
    )
    variant(
        "build_edition",
        default="canonical",
        multi=False,
        values=("canonical", "catalyst_rendering", "catalyst", "rendering", "core"),
        description="Build editions include only certain modules. "
        "Editions are listed in decreasing order of size.",
    )
    variant(
        "use_vtkm",
        default="default",
        multi=False,
        values=("default", "on", "off"),
        description="Build VTK-m with ParaView by setting PARAVIEW_USE_VTKM=ON,OFF."
        ' "default" lets the build_edition make the decision.'
        ' "on" or "off" will always override the build_edition.',
    )

    conflicts("~hdf5", when="+visitbridge")
    conflicts("+adios2", when="@:5.10 ~mpi")
    conflicts("+openpmd", when="~adios2 ~hdf5", msg="openPMD needs ADIOS2 and/or HDF5")
    conflicts("~shared", when="+cuda")
    conflicts("+cuda", when="@5.8:5.10")
    conflicts("+cuda", when="use_vtkm=off")
    conflicts("+rocm", when="+cuda")
    conflicts("+rocm", when="use_vtkm=off")
    conflicts("paraview@:5.10", when="+rocm")
    # Legacy rendering dropped in 5.5
    # See commit: https://gitlab.kitware.com/paraview/paraview/-/commit/798d328c
    conflicts("~opengl2", when="@5.5:")
    # in 5.7 you cannot reduce the size of the code for Catalyst builds.
    conflicts("build_edition=catalyst_rendering", when="@:5.7")
    conflicts("build_edition=catalyst", when="@:5.7")
    conflicts("build_edition=rendering", when="@:5.7")
    conflicts("build_edition=core", when="@:5.7")
    # before 5.3.0, ParaView didn't have VTK-m
    conflicts("use_vtkm=on", when="@:5.3")
    # paraview@5.9.0 is recommended when using the xl compiler
    # See https://gitlab.kitware.com/paraview/paraview/-/merge_requests/4433
    conflicts(
        "paraview@:5.8",
        when="%xl_r",
        msg="Use paraview@5.9.0 with %xl_r. Earlier versions are not able to build with xl.",
    )

    # We only support one single Architecture
    for _arch, _other_arch in itertools.permutations(CudaPackage.cuda_arch_values, 2):
        conflicts(
            "cuda_arch={0}".format(_arch),
            when="cuda_arch={0}".format(_other_arch),
            msg="Paraview only accepts one architecture value",
        )

    for _arch in range(10, 14):
        conflicts("cuda_arch=%d" % _arch, when="+cuda", msg="ParaView requires cuda_arch >= 20")

    depends_on("cmake@3.3:", type="build")
    depends_on("cmake@3.21:", type="build", when="+rocm")

    extends("python", when="+python")

    # VTK < 8.2.1 can't handle Python 3.8
    # This affects Paraview <= 5.7 (VTK 8.2.0)
    # https://gitlab.kitware.com/vtk/vtk/-/issues/17670
    depends_on("python@3:3.7", when="@:5.7 +python", type=("build", "run"))
    depends_on("python@3:", when="@5.8:+python", type=("build", "run"))

    depends_on("py-numpy", when="+python", type=("build", "run"))
    depends_on("py-mpi4py", when="+python+mpi", type=("build", "run"))

    depends_on("py-matplotlib", when="+python", type="run")
    depends_on("py-pandas@0.21:", when="+python", type="run")

    # openPMD is implemented as a Python module and provides ADIOS2 and HDF5 backends
    depends_on("openpmd-api@0.14.5: +python", when="+python +openpmd", type=("build", "run"))
    depends_on("openpmd-api +adios2", when="+openpmd +adios2", type=("build", "run"))
    depends_on("openpmd-api +hdf5", when="+openpmd +hdf5", type=("build", "run"))

    depends_on("tbb", when="+tbb")

    depends_on("mpi", when="+mpi")
    depends_on("qt+opengl", when="@5.3.0:+qt+opengl2")
    depends_on("qt~opengl", when="@5.3.0:+qt~opengl2")
    depends_on("qt@:4", when="@:5.2.0+qt")

    depends_on("gl@3.2:", when="+opengl2")
    depends_on("gl@1.2:", when="~opengl2")
    depends_on("glew", when="~egl")
    depends_on("glew gl=egl", when="+egl")

    depends_on("osmesa", when="+osmesa")
    for p in ["linux", "cray"]:
        depends_on("glx", when="~egl ~osmesa platform={}".format(p))
        depends_on("libxt", when="~egl ~osmesa platform={}".format(p))
    conflicts("+qt", when="+osmesa")
    conflicts("+qt", when="+egl")
    conflicts("+egl", when="+osmesa")

    depends_on("ospray@2.1:", when="+raytracing")
    depends_on("openimagedenoise", when="+raytracing")
    depends_on("ospray +mpi", when="+raytracing +mpi")

    depends_on("bzip2")
    depends_on("double-conversion")
    depends_on("expat")
    depends_on("eigen@3:")
    depends_on("freetype")
    # depends_on('hdf5+mpi', when='+mpi')
    # depends_on('hdf5~mpi', when='~mpi')
    depends_on("hdf5+hl+mpi", when="+hdf5+mpi")
    depends_on("hdf5+hl~mpi", when="+hdf5~mpi")
    depends_on("hdf5@1.10:", when="+hdf5 @5.10:")
    depends_on("adios2+mpi", when="+adios2+mpi")
    depends_on("adios2~mpi", when="+adios2~mpi")
    depends_on("silo", when="+visitbridge")
    depends_on("silo+mpi", when="+visitbridge+mpi")
    depends_on("silo~mpi", when="+visitbridge~mpi")
    depends_on("boost", when="+visitbridge")
    depends_on("jpeg")
    depends_on("jsoncpp")
    depends_on("libogg")
    depends_on("libpng")
    depends_on("libtheora")
    depends_on("libtiff")
    depends_on("netcdf-c")
    depends_on("pegtl")
    depends_on("protobuf@3.4:")
    # Paraview 5.10 can't build with protobuf > 3.18
    # https://github.com/spack/spack/issues/37437
    depends_on("protobuf@3.4:3.18", when="@:5.10%oneapi")
    depends_on("protobuf@3.4:3.18", when="@:5.10%intel@2021:")
    depends_on("protobuf@3.4:3.18", when="@:5.10%xl")
    depends_on("protobuf@3.4:3.18", when="@:5.10%xl_r")
    # protobuf requires newer abseil-cpp, which in turn requires C++14,
    # but paraview uses C++11 by default. Use for 5.11+ until ParaView updates
    # its C++ standard level.
    depends_on("protobuf@3.4:3.21", when="@5.11:")
    depends_on("protobuf@3.4:3.21", when="@master")
    depends_on("libxml2")
    depends_on("lz4")
    depends_on("xz")
    depends_on("zlib-api")
    depends_on("libcatalyst@2:", when="+libcatalyst")
    depends_on("hip@5.2:", when="+rocm")
    for target in ROCmPackage.amdgpu_targets:
        depends_on(
            "kokkos@:3.7.01 +rocm amdgpu_target={0}".format(target),
            when="+rocm amdgpu_target={0}".format(target),
        )

    # Older builds of pugi export their symbols differently,
    # and pre-5.9 is unable to handle that.
    depends_on("pugixml@:1.10", when="@:5.8")
    depends_on("pugixml", when="@5.9:")

    # ParaView depends on cli11 due to changes in MR
    # https://gitlab.kitware.com/paraview/paraview/-/merge_requests/4951
    depends_on("cli11@1.9.1", when="@5.10:")

    # ParaView depends on nlohmann-json due to changes in MR
    # https://gitlab.kitware.com/vtk/vtk/-/merge_requests/8550
    depends_on("nlohmann-json", when="@5.11:")

    # ParaView depends on proj@8.1.0 due to changes in MR
    # v8.1.0 is required for VTK::GeoVis
    # https://gitlab.kitware.com/vtk/vtk/-/merge_requests/8474
    depends_on("proj@8.1.0", when="@5.11:")

    patch("stl-reader-pv440.patch", when="@4.4.0")

    # Broken gcc-detection - improved in 5.1.0, redundant later
    patch("gcc-compiler-pv501.patch", when="@:5.0.1")

    # Broken installation (ui_pqExportStateWizard.h) - fixed in 5.2.0
    patch("ui_pqExportStateWizard.patch", when="@:5.1.2")

    # Broken vtk-m config. Upstream catalyst changes
    patch("vtkm-catalyst-pv551.patch", when="@5.5.0:5.5.2")

    # Broken H5Part with external parallel HDF5
    patch("h5part-parallel.patch", when="@5.7.0:5.7")

    # Broken downstream FindMPI
    patch("vtkm-findmpi-downstream.patch", when="@5.9.0")

    # Include limits header wherever needed to fix compilation with GCC 11
    patch("paraview-gcc11-limits.patch", when="@5.9.1 %gcc@11.1.0:")

    # Fix IOADIOS2 module to work with kits
    # https://gitlab.kitware.com/vtk/vtk/-/merge_requests/8653
    patch("vtk-adios2-module-no-kit.patch", when="@5.8:5.11")
    # https://gitlab.kitware.com/vtk/vtk/-/merge_requests/8653
    patch("vtk-adios2-module-no-kit-5.12.patch", when="@5.12:")

    # Patch for paraview 5.9.0%xl_r
    # https://gitlab.kitware.com/vtk/vtk/-/merge_requests/7591
    patch("xlc-compilation-pv590.patch", when="@5.9.0%xl_r")

    # intel oneapi doesn't compile some code in catalyst
    patch("catalyst-etc_oneapi_fix.patch", when="@5.10.0:5.10.1%oneapi")

    # Patch for paraview 5.10: +hdf5 ^hdf5@1.13.2:
    # https://gitlab.kitware.com/vtk/vtk/-/merge_requests/9690
    patch("vtk-xdmf2-hdf51.13.1.patch", when="@5.10.0:5.10")
    patch("vtk-xdmf2-hdf51.13.2.patch", when="@5.10:5.11.0")

    # Fix VTK to work with external freetype using CONFIG mode for find_package
    patch("FindFreetype.cmake.patch", when="@5.10.1:")

    # Fix VTK to remove deprecated ADIOS2 functions
    # https://gitlab.kitware.com/vtk/vtk/-/merge_requests/10113
    patch("adios2-remove-deprecated-functions.patch", when="@5.10: ^adios2@2.9:")

    patch("exodusII-netcdf4.9.0.patch", when="@:5.10.2")

    generator("ninja", "make", default="ninja")
    # https://gitlab.kitware.com/paraview/paraview/-/issues/21223
    conflicts("generator=ninja", when="%xl")
    conflicts("generator=ninja", when="%xl_r")

    def url_for_version(self, version):
        _urlfmt = "http://www.paraview.org/files/v{0}/ParaView-v{1}{2}.tar.{3}"
        """Handle ParaView version-based custom URLs."""
        if version < Version("5.1.0"):
            return _urlfmt.format(version.up_to(2), version, "-source", "gz")
        elif version < Version("5.6.1"):
            return _urlfmt.format(version.up_to(2), version, "", "gz")
        else:
            return _urlfmt.format(version.up_to(2), version, "", "xz")

    @property
    def paraview_subdir(self):
        """The paraview subdirectory name as paraview-major.minor"""
        if self.spec.version == Version("master"):
            return "paraview-5.11"
        else:
            return "paraview-{0}".format(self.spec.version.up_to(2))

    def setup_dependent_build_environment(self, env, dependent_spec):
        if os.path.isdir(self.prefix.lib64):
            lib_dir = self.prefix.lib64
        else:
            lib_dir = self.prefix.lib
        env.set("ParaView_DIR", self.prefix)

        if self.spec.version <= Version("5.7.0"):
            env.set("PARAVIEW_VTK_DIR", join_path(lib_dir, "cmake", self.paraview_subdir))
        else:
            env.set("PARAVIEW_VTK_DIR", join_path(lib_dir, "cmake", self.paraview_subdir, "vtk"))

    def flag_handler(self, name, flags):
        if name == "ldflags" and self.spec.satisfies("%intel"):
            flags.append("-shared-intel")
            return (None, flags, None)
        # -no-ipo prevents internal compiler error from multi-file
        # optimization (https://github.com/spack/spack/issues/18192)
        if (name == "cflags" or name == "cxxflags") and self.spec.satisfies("%intel"):
            flags.append("-no-ipo")
            return (None, None, flags)

        if name in ("cflags", "cxxflags"):
            # Constrain the HDF5 API
            if self.spec.satisfies("@:5.9 +hdf5"):
                if self.spec["hdf5"].satisfies("@1.10:"):
                    flags.append("-DH5_USE_18_API")
            elif self.spec.satisfies("@5.10: +hdf5"):
                if self.spec["hdf5"].satisfies("@1.12:"):
                    flags.append("-DH5_USE_110_API")
        return (flags, None, None)

    def setup_run_environment(self, env):
        # paraview 5.5 and later
        # - cmake under lib/cmake/paraview-5.5
        # - libs  under lib
        # - python bits under lib/python2.8/site-packages
        if os.path.isdir(self.prefix.lib64):
            lib_dir = self.prefix.lib64
        else:
            lib_dir = self.prefix.lib

        env.set("ParaView_DIR", self.prefix)

        if self.spec.version <= Version("5.7.0"):
            env.set("PARAVIEW_VTK_DIR", join_path(lib_dir, "cmake", self.paraview_subdir))
        else:
            env.set("PARAVIEW_VTK_DIR", join_path(lib_dir, "cmake", self.paraview_subdir, "vtk"))

        if self.spec.version <= Version("5.4.1"):
            lib_dir = join_path(lib_dir, self.paraview_subdir)

        env.prepend_path("LIBRARY_PATH", lib_dir)
        env.prepend_path("LD_LIBRARY_PATH", lib_dir)

        if "+python" in self.spec:
            if self.spec.version <= Version("5.4.1"):
                pv_pydir = join_path(lib_dir, "site-packages")
                env.prepend_path("PYTHONPATH", pv_pydir)
                env.prepend_path("PYTHONPATH", join_path(pv_pydir, "vtk"))
            else:
                python_version = self.spec["python"].version.up_to(2)
                pv_pydir = join_path(lib_dir, "python{0}".format(python_version), "site-packages")
                if "+shared" in self.spec or self.spec.version <= Version("5.7.0"):
                    env.prepend_path("PYTHONPATH", pv_pydir)
                    # The Trilinos Catalyst adapter requires
                    # the vtkmodules directory in PYTHONPATH
                    env.prepend_path("PYTHONPATH", join_path(pv_pydir, "vtkmodules"))
                else:
                    env.prepend_path("PYTHONPATH", join_path(pv_pydir, "_paraview.zip"))
                    env.prepend_path("PYTHONPATH", join_path(pv_pydir, "_vtk.zip"))

    def cmake_args(self):
        """Populate cmake arguments for ParaView."""
        spec = self.spec

        def variant_bool(feature, on="ON", off="OFF"):
            """Ternary for spec variant to ON/OFF string"""
            if feature in spec:
                return on
            return off

        def nvariant_bool(feature):
            """Negated ternary for spec variant to OFF/ON string"""
            return variant_bool(feature, on="OFF", off="ON")

        def use_x11():
            """Return false if osmesa or egl are requested"""
            if "+osmesa" in spec or "+egl" in spec:
                return "OFF"
            if spec.satisfies("platform=windows"):
                return "OFF"
            return "ON"

        rendering = variant_bool("+opengl2", "OpenGL2", "OpenGL")
        includes = variant_bool("+development_files")

        cmake_args = [
            "-DVTK_OPENGL_HAS_OSMESA:BOOL=%s" % variant_bool("+osmesa"),
            "-DVTK_USE_X:BOOL=%s" % use_x11(),
            "-DPARAVIEW_INSTALL_DEVELOPMENT_FILES:BOOL=%s" % includes,
            "-DBUILD_TESTING:BOOL=OFF",
            "-DOpenGL_GL_PREFERENCE:STRING=LEGACY",
            self.define_from_variant("PARAVIEW_ENABLE_VISITBRIDGE", "visitbridge"),
            self.define_from_variant("VISIT_BUILD_READER_Silo", "visitbridge"),
        ]

<<<<<<< HEAD
        if "+egl" in spec:
            cmake_args.append("-DVTK_OPENGL_HAS_EGL:BOOL=ON")
=======
        if spec.satisfies("@5.12:"):
            cmake_args.append("-DVTK_MODULE_USE_EXTERNAL_VTK_fast_float:BOOL=OFF")
            cmake_args.append("-DVTK_MODULE_USE_EXTERNAL_VTK_token:BOOL=OFF")
>>>>>>> 6b236f13

        if spec.satisfies("@5.11:"):
            cmake_args.append("-DVTK_MODULE_USE_EXTERNAL_VTK_verdict:BOOL=OFF")

        if spec.satisfies("@5.10:"):
            cmake_args.extend(
                [
                    "-DVTK_MODULE_USE_EXTERNAL_ParaView_vtkcatalyst:BOOL=OFF",
                    "-DVTK_MODULE_USE_EXTERNAL_VTK_ioss:BOOL=OFF",
                    "-DVTK_MODULE_USE_EXTERNAL_VTK_exprtk:BOOL=OFF",
                    "-DVTK_MODULE_USE_EXTERNAL_VTK_fmt:BOOL=OFF",
                ]
            )

        if spec.satisfies("@:5.7") and spec["cmake"].satisfies("@3.17:"):
            cmake_args.append("-DFPHSA_NAME_MISMATCHED:BOOL=ON")

        if spec.satisfies("@5.7:"):
            if spec.satisfies("@5.8:"):
                cmake_args.extend(
                    [
                        "-DPARAVIEW_BUILD_EDITION:STRING=%s"
                        % spec.variants["build_edition"].value.upper(),
                        "-DPARAVIEW_USE_QT:BOOL=%s" % variant_bool("+qt"),
                        "-DPARAVIEW_BUILD_WITH_EXTERNAL=ON",
                    ]
                )
                if spec.satisfies("%cce"):
                    cmake_args.append("-DVTK_PYTHON_OPTIONAL_LINK:BOOL=OFF")
            else:  # @5.7:
                cmake_args.extend(
                    [
                        "-DPARAVIEW_ENABLE_CATALYST:BOOL=ON",
                        "-DPARAVIEW_BUILD_QT_GUI:BOOL=%s" % variant_bool("+qt"),
                        "-DPARAVIEW_USE_EXTERNAL:BOOL=ON",
                    ]
                )

            cmake_args.extend(
                [
                    "-DPARAVIEW_ENABLE_EXAMPLES:BOOL=%s" % variant_bool("+examples"),
                    "-DVTK_MODULE_USE_EXTERNAL_ParaView_cgns=OFF",
                    "-DVTK_MODULE_USE_EXTERNAL_VTK_gl2ps=OFF",
                    "-DVTK_MODULE_USE_EXTERNAL_VTK_libharu=OFF",
                    "-DVTK_MODULE_USE_EXTERNAL_VTK_utf8=OFF",
                ]
            )
        else:
            cmake_args.extend(
                [
                    "-DPARAVIEW_BUILD_EXAMPLES:BOOL=%s" % variant_bool("+examples"),
                    "-DVTK_RENDERING_BACKEND:STRING=%s" % rendering,
                    "-DPARAVIEW_BUILD_QT_GUI:BOOL=%s" % variant_bool("+qt"),
                    "-DVTK_USE_SYSTEM_LIBRARIES:BOOL=ON",
                    "-DVTK_USE_SYSTEM_CGNS:BOOL=OFF",
                    "-DVTK_USE_SYSTEM_DIY2:BOOL=OFF",
                    "-DVTK_USE_SYSTEM_GL2PS:BOOL=OFF",
                    "-DVTK_USE_SYSTEM_ICET:BOOL=OFF",
                    "-DVTK_USE_SYSTEM_LIBHARU:BOOL=OFF",
                    "-DVTK_USE_SYSTEM_NETCDFCPP:BOOL=OFF",
                    "-DVTK_USE_SYSTEM_UTF8:BOOL=OFF",
                    "-DVTK_USE_SYSTEM_XDMF2:BOOL=OFF",
                    "-DVTK_USE_SYSTEM_XDMF3:BOOL=OFF",
                ]
            )

        if "+adios2" in spec:
            cmake_args.extend(["-DPARAVIEW_ENABLE_ADIOS2:BOOL=ON"])

        # The assumed qt version changed to QT5 (as of paraview 5.2.1),
        # so explicitly specify which QT major version is actually being used
        if "+qt" in spec:
            cmake_args.extend(["-DPARAVIEW_QT_VERSION=%s" % spec["qt"].version[0]])

        if "+fortran" in spec:
            cmake_args.append("-DPARAVIEW_USE_FORTRAN:BOOL=ON")

        # CMake flags for python have changed with newer ParaView versions
        # Make sure Spack uses the right cmake flags
        if "+python" in spec:
            py_use_opt = "USE" if spec.satisfies("@5.8:") else "ENABLE"
            py_ver_opt = "PARAVIEW" if spec.satisfies("@5.7:") else "VTK"
            py_ver_val = 3
            cmake_args.extend(
                [
                    "-DPARAVIEW_%s_PYTHON:BOOL=ON" % py_use_opt,
                    "-DPYTHON_EXECUTABLE:FILEPATH=%s" % spec["python"].command.path,
                    "-D%s_PYTHON_VERSION:STRING=%d" % (py_ver_opt, py_ver_val),
                ]
            )
            if spec.satisfies("@:5.6"):
                cmake_args.append("-DVTK_USE_SYSTEM_MPI4PY:BOOL=%s" % variant_bool("+mpi"))

        else:
            cmake_args.append("-DPARAVIEW_ENABLE_PYTHON:BOOL=OFF")

        if "+mpi" in spec:
            mpi_args = [
                "-DPARAVIEW_USE_MPI:BOOL=ON",
                "-DMPIEXEC:FILEPATH=%s/bin/mpiexec" % spec["mpi"].prefix,
            ]
            if not sys.platform == "win32":
                mpi_args.extend(
                    [
                        "-DMPI_CXX_COMPILER:PATH=%s" % spec["mpi"].mpicxx,
                        "-DMPI_C_COMPILER:PATH=%s" % spec["mpi"].mpicc,
                        "-DMPI_Fortran_COMPILER:PATH=%s" % spec["mpi"].mpifc,
                    ]
                )
            cmake_args.extend(mpi_args)

        cmake_args.append("-DPARAVIEW_BUILD_SHARED_LIBS:BOOL=%s" % variant_bool("+shared"))

        # VTK-m added to ParaView in 5.3.0 and up
        if spec.satisfies("@5.3.0:") and spec.variants["use_vtkm"].value != "default":
            cmake_args.append(
                "-DPARAVIEW_USE_VTKM:BOOL=%s" % spec.variants["use_vtkm"].value.upper()
            )

        if spec.satisfies("@5.8:"):
            cmake_args.append("-DPARAVIEW_USE_CUDA:BOOL=%s" % variant_bool("+cuda"))
        elif spec.satisfies("@5.7:"):
            cmake_args.append("-DVTK_USE_CUDA:BOOL=%s" % variant_bool("+cuda"))
        else:
            cmake_args.append("-DVTKm_ENABLE_CUDA:BOOL=%s" % variant_bool("+cuda"))

        # VTK-m expects cuda_arch to be the arch name vs. the arch version.
        if spec.satisfies("+cuda"):
            supported_cuda_archs = {
                # VTK-m and transitively ParaView does not support Tesla Arch
                "20": "fermi",
                "21": "fermi",
                "30": "kepler",
                "32": "kepler",
                "35": "kepler",
                "37": "kepler",
                "50": "maxwel",
                "52": "maxwel",
                "53": "maxwel",
                "60": "pascal",
                "61": "pascal",
                "62": "pascal",
                "70": "volta",
                "72": "volta",
                "75": "turing",
                "80": "ampere",
                "86": "ampere",
            }

            cuda_arch_value = "native"
            requested_arch = spec.variants["cuda_arch"].value

            # ParaView/VTK-m only accepts one arch, default to first element
            if requested_arch[0] != "none":
                try:
                    cuda_arch_value = supported_cuda_archs[requested_arch[0]]
                except KeyError:
                    raise InstallError("Incompatible cuda_arch=" + requested_arch[0])

            cmake_args.append(self.define("VTKm_CUDA_Architecture", cuda_arch_value))

        if "darwin" in spec.architecture:
            cmake_args.extend(
                ["-DVTK_USE_X:BOOL=OFF", "-DPARAVIEW_DO_UNIX_STYLE_INSTALLS:BOOL=ON"]
            )

        if "+kits" in spec:
            if spec.satisfies("@5.0:5.6"):
                cmake_args.append("-DVTK_ENABLE_KITS:BOOL=ON")
            elif spec.satisfies("@5.7"):
                # cmake_args.append('-DPARAVIEW_ENABLE_KITS:BOOL=ON')
                # Kits are broken with 5.7
                cmake_args.append("-DPARAVIEW_ENABLE_KITS:BOOL=OFF")
            else:
                cmake_args.append("-DPARAVIEW_BUILD_WITH_KITS:BOOL=ON")

        if "+pagosa" in spec:
            cmake_args.append("-DPARAVIEW_BUILD_PAGOSA_ADAPTOR:BOOL=ON")

        if "+eyedomelighting" in spec:
            cmake_args.append("-DPARAVIEW_BUILD_PLUGIN_EyeDomeLighting:BOOL=ON")

        if "+tbb" in spec:
            cmake_args.append("-DVTK_SMP_IMPLEMENTATION_TYPE=TBB")

        if "+nvindex" in spec:
            cmake_args.append("-DPARAVIEW_PLUGIN_ENABLE_pvNVIDIAIndeX:BOOL=ON")

        # Hide git from Paraview so it will not use `git describe`
        # to find its own version number
        if spec.satisfies("@5.4.0:5.4.1"):
            cmake_args.extend(["-DGIT_EXECUTABLE=FALSE"])

        # A bug that has been found in vtk causes an error for
        # intel builds for version 5.6.  This should be revisited
        # with later versions of Paraview to see if the issues still
        # arises.
        if "%intel" in spec and spec.version >= Version("5.6"):
            cmake_args.append("-DPARAVIEW_ENABLE_MOTIONFX:BOOL=OFF")

        # Encourage Paraview to use the correct Python libs
        if spec.satisfies("+python"):
            pylibdirs = spec["python"].libs.directories
            cmake_args.append("-DCMAKE_INSTALL_RPATH={0}".format(":".join(self.rpath + pylibdirs)))

        if "+advanced_debug" in spec:
            cmake_args.append("-DVTK_DEBUG_LEAKS:BOOL=ON")

        if spec.satisfies("@5.11:"):
            cmake_args.append("-DPARAVIEW_USE_HIP:BOOL=%s" % variant_bool("+rocm"))
            if "+rocm" in spec:
                archs = spec.variants["amdgpu_target"].value
                if archs != "none":
                    arch_str = ",".join(archs)
                    cmake_args.append("-DCMAKE_HIP_ARCHITECTURES=%s" % arch_str)
                cmake_args.append("-DKokkos_CXX_COMPILER=%s" % spec["hip"].hipcc)

        if "+catalyst" in spec:
            cmake_args.append("-DVTK_MODULE_ENABLE_ParaView_Catalyst=YES")
            if "+python" in spec:
                cmake_args.append("-DVTK_MODULE_ENABLE_ParaView_PythonCatalyst=YES")

        if "+libcatalyst" in spec:
            cmake_args.append("-DVTK_MODULE_ENABLE_ParaView_InSitu=YES")
            cmake_args.append("-DPARAVIEW_ENABLE_CATALYST=YES")

        cmake_args.append(self.define_from_variant("PARAVIEW_ENABLE_RAYTRACING", "raytracing"))
        # Currently only support OSPRay ray tracing
        cmake_args.append(self.define_from_variant("VTK_ENABLE_OSPRAY", "raytracing"))
        cmake_args.append(self.define_from_variant("VTKOSPRAY_ENABLE_DENOISER", "raytracing"))

        return cmake_args<|MERGE_RESOLUTION|>--- conflicted
+++ resolved
@@ -442,14 +442,12 @@
             self.define_from_variant("VISIT_BUILD_READER_Silo", "visitbridge"),
         ]
 
-<<<<<<< HEAD
         if "+egl" in spec:
             cmake_args.append("-DVTK_OPENGL_HAS_EGL:BOOL=ON")
-=======
+
         if spec.satisfies("@5.12:"):
             cmake_args.append("-DVTK_MODULE_USE_EXTERNAL_VTK_fast_float:BOOL=OFF")
             cmake_args.append("-DVTK_MODULE_USE_EXTERNAL_VTK_token:BOOL=OFF")
->>>>>>> 6b236f13
 
         if spec.satisfies("@5.11:"):
             cmake_args.append("-DVTK_MODULE_USE_EXTERNAL_VTK_verdict:BOOL=OFF")
