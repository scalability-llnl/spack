##############################################################################
# Copyright (c) 2013-2016, Lawrence Livermore National Security, LLC.
# Produced at the Lawrence Livermore National Laboratory.
#
# This file is part of Spack.
# Created by Todd Gamblin, tgamblin@llnl.gov, All rights reserved.
# LLNL-CODE-647188
#
# For details, see https://github.com/llnl/spack
# Please also see the LICENSE file for our notice and the LGPL.
#
# This program is free software; you can redistribute it and/or modify
# it under the terms of the GNU Lesser General Public License (as
# published by the Free Software Foundation) version 2.1, February 1999.
#
# This program is distributed in the hope that it will be useful, but
# WITHOUT ANY WARRANTY; without even the IMPLIED WARRANTY OF
# MERCHANTABILITY or FITNESS FOR A PARTICULAR PURPOSE. See the terms and
# conditions of the GNU Lesser General Public License for more details.
#
# You should have received a copy of the GNU Lesser General Public
# License along with this program; if not, write to the Free Software
# Foundation, Inc., 59 Temple Place, Suite 330, Boston, MA 02111-1307 USA
##############################################################################
from spack import *


class Pdt(Package):
    """Program Database Toolkit (PDT) is a framework for analyzing source
       code written in several programming languages and for making rich
       program knowledge accessible to developers of static and dynamic
       analysis tools. PDT implements a standard program representation,
       the program database (PDB), that can be accessed in a uniform way
       through a class library supporting common PDB operations.

    """
    homepage = "https://www.cs.uoregon.edu/research/pdt/home.php"
    url      = "http://www.cs.uoregon.edu/research/paracomp/pdtoolkit/Download/pdtoolkit-3.22.1.tar.gz"

    version('3.22.1', 'b56b9b3e621161c7fd9e4908b944840d')
<<<<<<< HEAD
    version('3.22', '982d667617802962a1f7fe6c4c31184f')
    version('3.21', '3092ca0d8833b69992c17e63ae66c263')
    version('3.20', 'c3edabe202926abe04552e33cd39672d')
    version('3.19', '5c5e1e6607086aa13bf4b1b9befc5864')

    def url_for_version(self, version):
        return 'https://www.cs.uoregon.edu/research/paracomp/pdtoolkit/Download/pdtoolkit-%s.tar.gz' % (version)
=======
    version('3.22',   '982d667617802962a1f7fe6c4c31184f')
    version('3.21',   '3092ca0d8833b69992c17e63ae66c263')
    version('3.20',   'c3edabe202926abe04552e33cd39672d')
    version('3.19',   '5c5e1e6607086aa13bf4b1b9befc5864')
    version('3.18.1', 'e401534f5c476c3e77f05b7f73b6c4f2')
>>>>>>> bff1656a

    def install(self, spec, prefix):
        configure('-prefix=%s' % prefix)
        make()
        make('install')<|MERGE_RESOLUTION|>--- conflicted
+++ resolved
@@ -38,21 +38,11 @@
     url      = "http://www.cs.uoregon.edu/research/paracomp/pdtoolkit/Download/pdtoolkit-3.22.1.tar.gz"
 
     version('3.22.1', 'b56b9b3e621161c7fd9e4908b944840d')
-<<<<<<< HEAD
-    version('3.22', '982d667617802962a1f7fe6c4c31184f')
-    version('3.21', '3092ca0d8833b69992c17e63ae66c263')
-    version('3.20', 'c3edabe202926abe04552e33cd39672d')
-    version('3.19', '5c5e1e6607086aa13bf4b1b9befc5864')
-
-    def url_for_version(self, version):
-        return 'https://www.cs.uoregon.edu/research/paracomp/pdtoolkit/Download/pdtoolkit-%s.tar.gz' % (version)
-=======
     version('3.22',   '982d667617802962a1f7fe6c4c31184f')
     version('3.21',   '3092ca0d8833b69992c17e63ae66c263')
     version('3.20',   'c3edabe202926abe04552e33cd39672d')
     version('3.19',   '5c5e1e6607086aa13bf4b1b9befc5864')
     version('3.18.1', 'e401534f5c476c3e77f05b7f73b6c4f2')
->>>>>>> bff1656a
 
     def install(self, spec, prefix):
         configure('-prefix=%s' % prefix)
