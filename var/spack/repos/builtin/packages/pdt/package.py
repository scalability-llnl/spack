--- conflicted
+++ resolved
@@ -37,20 +37,12 @@
     homepage = "https://www.cs.uoregon.edu/research/pdt/home.php"
     url      = "http://www.cs.uoregon.edu/research/paracomp/pdtoolkit/Download/pdt-3.22.1.tar.gz"
 
-<<<<<<< HEAD
     version('3.22.1', '29d9b3177468eed61c555ec095439a88')
     version('3.21', '3092ca0d8833b69992c17e63ae66c263')
     version('3.19', '5c5e1e6607086aa13bf4b1b9befc5864')
 
     def url_for_version(self, version):
         return 'https://www.cs.uoregon.edu/research/tau/pdt_releases/pdtoolkit-%s.tar.gz' % (version)
-=======
-    version('3.22.1', 'be6fac0b1edb3e3287b0cb78741a24b6')
-    version('3.22',   'e6c7879fc49ac5ff67a76ce31ef9e251')
-    version('3.21',   '8df94298b71703decf680709a4ddf68f')
-    version('3.19',   'ba5591994998771fdab216699e362228')
-    version('3.18.1', '05281b5c82a4754df936df99ad7eec0f')
->>>>>>> fd02a140
 
     def install(self, spec, prefix):
         configure('-prefix=%s' % prefix)
