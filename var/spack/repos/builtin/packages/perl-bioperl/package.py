--- conflicted
+++ resolved
@@ -6,11 +6,6 @@
 import inspect
 
 from spack.package import *
-
-try:
-    from spack.build_systems.perl import PerlBuilder as builder
-except ImportError:
-    from spack.build_systems.perl import PerlPackage as builder
 
 
 class PerlBioperl(PerlPackage):
@@ -83,13 +78,8 @@
     def configure(self, spec, prefix):
         # Overriding default configure method in order to cater to interactive
         # Build.pl
-<<<<<<< HEAD
-        builder.build_method = "Build.PL"
-        builder.build_executable = Executable(join_path(self.stage.source_path, "Build"))
-=======
         PerlBuilder.build_method = "Build.PL"
         PerlBuilder.build_executable = Executable(join_path(self.stage.source_path, "Build"))
->>>>>>> d97bf4f3
 
         # Config questions consist of:
         #    Do you want to run the Bio::DB::GFF or Bio::DB::SeqFeature::Store
