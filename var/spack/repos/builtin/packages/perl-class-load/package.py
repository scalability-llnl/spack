# Copyright 2013-2023 Lawrence Livermore National Security, LLC and other
# Spack Project Developers. See the top-level COPYRIGHT file for details.
#
# SPDX-License-Identifier: (Apache-2.0 OR MIT)

from spack.package import *


class PerlClassLoad(PerlPackage):
    """A working (require "Class::Name") and more"""

    homepage = "https://metacpan.org/pod/Class::Load"
    url = "https://cpan.metacpan.org/authors/id/E/ET/ETHER/Class-Load-0.24.tar.gz"

    version("0.25", sha256="2a48fa779b5297e56156380e8b32637c6c58decb4f4a7f3c7350523e11275f8f")
<<<<<<< HEAD
    version("0.24", sha256="0bb983da46c146534fc77a556d6e40d925142f2eb43103534025ee545265ca36")
    provides("perl-class-load-pp")  # AUTO-CPAN2Spack
    depends_on("perl-package-stash@0.14:", type="run")  # AUTO-CPAN2Spack
    depends_on("perl-extutils-makemaker", type=("build", "test"))  # AUTO-CPAN2Spack
    depends_on("perl-data-optlist@0.110:", type="run")  # AUTO-CPAN2Spack
    depends_on("perl-test-needs", type=("build", "test"))  # AUTO-CPAN2Spack
    depends_on("perl@5.6:", type=("build", "run", "test"))  # AUTO-CPAN2Spack
    depends_on("perl-module-implementation@0.4:", type="run")  # AUTO-CPAN2Spack
    depends_on("perl-test-fatal", type=("build", "test"))  # AUTO-CPAN2Spack
    depends_on("perl-module-runtime@0.12:", type="run")  # AUTO-CPAN2Spack
    depends_on("perl-scalar-util", type="run")  # AUTO-CPAN2Spack
    depends_on("perl-try-tiny", type="run")  # AUTO-CPAN2Spack
=======
    version("0.24", sha256="0bb983da46c146534fc77a556d6e40d925142f2eb43103534025ee545265ca36")
>>>>>>> ebffc53b
<|MERGE_RESOLUTION|>--- conflicted
+++ resolved
@@ -13,7 +13,6 @@
     url = "https://cpan.metacpan.org/authors/id/E/ET/ETHER/Class-Load-0.24.tar.gz"
 
     version("0.25", sha256="2a48fa779b5297e56156380e8b32637c6c58decb4f4a7f3c7350523e11275f8f")
-<<<<<<< HEAD
     version("0.24", sha256="0bb983da46c146534fc77a556d6e40d925142f2eb43103534025ee545265ca36")
     provides("perl-class-load-pp")  # AUTO-CPAN2Spack
     depends_on("perl-package-stash@0.14:", type="run")  # AUTO-CPAN2Spack
@@ -25,7 +24,4 @@
     depends_on("perl-test-fatal", type=("build", "test"))  # AUTO-CPAN2Spack
     depends_on("perl-module-runtime@0.12:", type="run")  # AUTO-CPAN2Spack
     depends_on("perl-scalar-util", type="run")  # AUTO-CPAN2Spack
-    depends_on("perl-try-tiny", type="run")  # AUTO-CPAN2Spack
-=======
-    version("0.24", sha256="0bb983da46c146534fc77a556d6e40d925142f2eb43103534025ee545265ca36")
->>>>>>> ebffc53b
+    depends_on("perl-try-tiny", type="run")  # AUTO-CPAN2Spack