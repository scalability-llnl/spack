--- conflicted
+++ resolved
@@ -15,7 +15,6 @@
     homepage = "https://metacpan.org/pod/Error"
     url = "https://cpan.metacpan.org/authors/id/S/SH/SHLOMIF/Error-0.17029.tar.gz"
 
-<<<<<<< HEAD
     version(
         "0.17.029",
         sha256="1a23f7913032aed6d4b68321373a3899ca66590f4727391a091ec19c95bf7adc",
@@ -26,10 +25,6 @@
         sha256="3ad85c5e58b31c8903006298424a51bba39f1840e324f5ae612eabc8b935e960",
         url="https://cpan.metacpan.org/authors/id/S/SH/SHLOMIF/Error-0.17028.tar.gz",
     )
-=======
-    version("0.17029", sha256="1a23f7913032aed6d4b68321373a3899ca66590f4727391a091ec19c95bf7adc")
-    version("0.17028", sha256="3ad85c5e58b31c8903006298424a51bba39f1840e324f5ae612eabc8b935e960")
->>>>>>> ebffc53b
 
     depends_on("perl-module-build", type="build")
     provides("perl-error-simple")  # AUTO-CPAN2Spack
