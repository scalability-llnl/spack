# Copyright 2013-2023 Lawrence Livermore National Security, LLC and other
# Spack Project Developers. See the top-level COPYRIGHT file for details.
#
# SPDX-License-Identifier: (Apache-2.0 OR MIT)

from spack.package import *


class PerlGd(PerlPackage):
    """Interface to Gd Graphics Library"""

    homepage = "https://metacpan.org/pod/GD"
<<<<<<< HEAD
    url = "https://cpan.metacpan.org/authors/id/L/LD/LDS/GD-2.53.tar.gz"
=======
    url = "https://cpan.metacpan.org/authors/id/R/RU/RURBAN/GD-2.77.tar.gz"
>>>>>>> 59fc09e9

    version("2.77", sha256="b56c88b8ef3be016ce29bb62dd1f1b6f6b5fbcaa57fea59e9468af6901016fb5")
    version("2.53", sha256="d05d01fe95e581adb3468cf05ab5d405db7497c0fb3ec7ecf23d023705fab7aa")

    depends_on("perl-module-build", type="build")
    depends_on("perl-extutils-makemaker", type=("build", "run"))
    depends_on("perl-extutils-pkgconfig", type=("build", "run"))
    depends_on("libgd")

    def url_for_version(self, version):
        if version <= Version("2.56"):
            url = "http://search.cpan.org/CPAN/authors/id/L/LD/LDS/GD-{0}.tar.gz"
        else:
            url = "https://cpan.metacpan.org/authors/id/R/RU/RURBAN/GD-{0}.tar.gz"
        return url.format(version)<|MERGE_RESOLUTION|>--- conflicted
+++ resolved
@@ -10,11 +10,7 @@
     """Interface to Gd Graphics Library"""
 
     homepage = "https://metacpan.org/pod/GD"
-<<<<<<< HEAD
-    url = "https://cpan.metacpan.org/authors/id/L/LD/LDS/GD-2.53.tar.gz"
-=======
     url = "https://cpan.metacpan.org/authors/id/R/RU/RURBAN/GD-2.77.tar.gz"
->>>>>>> 59fc09e9
 
     version("2.77", sha256="b56c88b8ef3be016ce29bb62dd1f1b6f6b5fbcaa57fea59e9468af6901016fb5")
     version("2.53", sha256="d05d01fe95e581adb3468cf05ab5d405db7497c0fb3ec7ecf23d023705fab7aa")
