# Copyright 2013-2023 Lawrence Livermore National Security, LLC and other
# Spack Project Developers. See the top-level COPYRIGHT file for details.
#
# SPDX-License-Identifier: (Apache-2.0 OR MIT)

from spack.package import *


class PerlGraph(PerlPackage):
    """Graph data structures and algorithms"""

    homepage = "https://metacpan.org/pod/Graph"
    url = "https://cpan.metacpan.org/authors/id/J/JH/JHI/Graph-0.9704.tar.gz"

<<<<<<< HEAD
    version(
        "0.97.04",
        sha256="325e8eb07be2d09a909e450c13d3a42dcb2a2e96cc3ac780fe4572a0d80b2a25",
        url="https://cpan.metacpan.org/authors/id/J/JH/JHI/Graph-0.9704.tar.gz",
    )
    version(
        "0.97.03",
        sha256="6e9eb559d9509d70506cd7f166866e680ec387ea63849d04749e5ddccc82098f",
        url="https://cpan.metacpan.org/authors/id/J/JH/JHI/Graph-0.9703.tar.gz",
    )
=======
    version("0.20105", sha256="d72d6512e5a637a64b879a7b74cf3822278b4917e1a0317d340523a6a3936b67")
    version("0.9704", sha256="325e8eb07be2d09a909e450c13d3a42dcb2a2e96cc3ac780fe4572a0d80b2a25")
>>>>>>> ebffc53b

    depends_on("perl@5.6.0:")<|MERGE_RESOLUTION|>--- conflicted
+++ resolved
@@ -10,9 +10,13 @@
     """Graph data structures and algorithms"""
 
     homepage = "https://metacpan.org/pod/Graph"
-    url = "https://cpan.metacpan.org/authors/id/J/JH/JHI/Graph-0.9704.tar.gz"
+    url = "https://cpan.metacpan.org/authors/id/E/ET/ETJ/Graph-0.9726.tar.gz"
 
-<<<<<<< HEAD
+    version(
+        "0.97.26",
+        sha256="7a60c7746da3f2da43f4acea703be2ad8fa24b26a623a0745876020e6ecd970e",
+        url="https://cpan.metacpan.org/authors/id/E/ET/ETJ/Graph-0.9726.tar.gz",
+    )
     version(
         "0.97.04",
         sha256="325e8eb07be2d09a909e450c13d3a42dcb2a2e96cc3ac780fe4572a0d80b2a25",
@@ -23,9 +27,5 @@
         sha256="6e9eb559d9509d70506cd7f166866e680ec387ea63849d04749e5ddccc82098f",
         url="https://cpan.metacpan.org/authors/id/J/JH/JHI/Graph-0.9703.tar.gz",
     )
-=======
-    version("0.20105", sha256="d72d6512e5a637a64b879a7b74cf3822278b4917e1a0317d340523a6a3936b67")
-    version("0.9704", sha256="325e8eb07be2d09a909e450c13d3a42dcb2a2e96cc3ac780fe4572a0d80b2a25")
->>>>>>> ebffc53b
 
     depends_on("perl@5.6.0:")