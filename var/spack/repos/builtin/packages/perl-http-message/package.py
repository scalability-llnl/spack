# Copyright 2013-2023 Lawrence Livermore National Security, LLC and other
# Spack Project Developers. See the top-level COPYRIGHT file for details.
#
# SPDX-License-Identifier: (Apache-2.0 OR MIT)

from spack.package import *


class PerlHttpMessage(PerlPackage):
    """HTTP style message (base class)"""

    homepage = "https://metacpan.org/pod/HTTP::Message"
    url = "https://cpan.metacpan.org/authors/id/O/OA/OALDERS/HTTP-Message-6.13.tar.gz"

    version("6.44", sha256="398b647bf45aa972f432ec0111f6617742ba32fc773c6612d21f64ab4eacbca1")
    version("6.37", sha256="0e59da0a85e248831327ebfba66796314cb69f1bfeeff7a9da44ad766d07d802")
    version("6.36", sha256="576a53b486af87db56261a36099776370c06f0087d179fc8c7bb803b48cddd76")
    version("6.35", sha256="d77c3a64c2991c58e0694564fea7ed3610ae1790fa9eb32b51972b0a62bc6619")
    version("6.34", sha256="fe7ebb9e67899d12cd45487581ce4dcb33e491d30342ecb59d047770fa967634")
    version("6.33", sha256="23b967f71b852cb209ec92a1af6bac89a141dff1650d69824d29a345c1eceef7")
    version("6.32", sha256="ac32960ce01a3ae4a950666736f2bd633fb694c60ad545adaad9cb5fe5c12278")
    version("6.31", sha256="f1a06a3d15a27ffab06ff6d495b37af94f6c21d0be5e11b7ba179174ac0069da")
    version("6.30", sha256="9dac0811d3de178a429d4df3f68d2632e189a548b57cbf8cf763ec62cd8e20d8")
    version("6.29", sha256="f4417970679e08f6deb0609009aa9515dee0c8d91dbadd6b86a26e2b8e0d6341")
    version("6.28", sha256="04e3168f9576b48d45124ac681a574408ebb6fa8eb2dba6d3fe70c8f6704dbb8")
    version("6.27", sha256="0be0f720fbbbdbae8711f6eec9b2f0d34bd5ed5046fc66b80dc3b42017c1e699")
    version("6.26", sha256="6ce6c359de75c3bb86696a390189b485ec93e3ffc55326b6d044fa900f1725e1")
    version("6.24", sha256="554a1acf2daa401091f7012f5cb82d04d281db43fbd8f39a1fcbb7ed56dde16d")
    version("6.22", sha256="970efd151b81c95831d2a5f9e117f8032b63a1768cd2cd3f092ad634c85175c3")
    version("6.18", sha256="d060d170d388b694c58c14f4d13ed908a2807f0e581146cef45726641d809112")
    version("6.17", sha256="b0ba6cadff95367dfc97eaf63eea95cd795eeacf61f7bcdfa169127e015c6984")
    version("6.16", sha256="46790ae127946d5cfea5a1e05c1b9f4a045a7c5094fe81f086bbf3341290ebd0")
    version("6.15", sha256="7b244a193b6ffb9728a4cb25a09bc7c938956baa2ee1983ee2cbc4ed75dccb85")
    version("6.14", sha256="71aab9f10eb4b8ec6e8e3a85fc5acb46ba04db1c93eb99613b184078c5cf2ac9")
    version("6.13", sha256="f25f38428de851e5661e72f124476494852eb30812358b07f1c3a289f6f5eded")

<<<<<<< HEAD
    provides("perl-http-config")  # AUTO-CPAN2Spack
    provides("perl-http-headers")  # AUTO-CPAN2Spack
    provides("perl-http-headers-auth")  # AUTO-CPAN2Spack
    provides("perl-http-headers-etag")  # AUTO-CPAN2Spack
    provides("perl-http-headers-util")  # AUTO-CPAN2Spack
    provides("perl-http-request")  # AUTO-CPAN2Spack
    provides("perl-http-request-common")  # AUTO-CPAN2Spack
    provides("perl-http-response")  # AUTO-CPAN2Spack
    provides("perl-http-status")  # AUTO-CPAN2Spack
    depends_on("perl-io-uncompress-gunzip", type="run")  # AUTO-CPAN2Spack
    depends_on("perl-time-local", type=("build", "test"))  # AUTO-CPAN2Spack
    depends_on("perl-encode-locale@1:", type="run")  # AUTO-CPAN2Spack
    depends_on("perl-io-compress-gzip", type="run")  # AUTO-CPAN2Spack
    depends_on("perl-io-html", type="run")  # AUTO-CPAN2Spack
    depends_on("perl-extutils-makemaker", type=("build", "test"))  # AUTO-CPAN2Spack
    depends_on(
        "perl-io-uncompress-brotli@0.4.1:", type=("build", "run", "test")
    )  # AUTO-CPAN2Spack
    depends_on("perl-test-needs", type=("build", "test"))  # AUTO-CPAN2Spack
    depends_on("perl-io-compress-deflate", type="run")  # AUTO-CPAN2Spack
    depends_on("perl@5.8.1:", type=("run", "test"))  # AUTO-CPAN2Spack
    depends_on("perl@5.6:", type="build")  # AUTO-CPAN2Spack
    depends_on("perl-io-uncompress-inflate", type="run")  # AUTO-CPAN2Spack
    depends_on("perl-uri@1.10:", type="run")  # AUTO-CPAN2Spack
    depends_on("perl-io-uncompress-bunzip2@2.21:", type="run")  # AUTO-CPAN2Spack
    depends_on("perl-uri-url", type=("build", "test"))  # AUTO-CPAN2Spack
    depends_on("perl-io-compress-bzip2@2.21:", type="run")  # AUTO-CPAN2Spack
    depends_on("perl-http-date@6:", type="run")  # AUTO-CPAN2Spack
    depends_on("perl-lwp-mediatypes@6:", type="run")  # AUTO-CPAN2Spack
    depends_on("perl-io-compress-brotli@0.4.1:", type=("build", "run", "test"))  # AUTO-CPAN2Spack
    depends_on("perl-io-uncompress-rawinflate", type="run")  # AUTO-CPAN2Spack
    depends_on("perl-compress-raw-zlib", type="run")  # AUTO-CPAN2Spack
    depends_on("perl-try-tiny", type=("build", "test"))  # AUTO-CPAN2Spack
=======
    depends_on("perl-lwp-mediatypes", type=("build", "run"))
    depends_on("perl-encode-locale", type=("build", "run"))
    depends_on("perl-io-html", type=("build", "run"))
    depends_on("perl-try-tiny", type=("build", "run"))
    depends_on("perl-uri", type=("build", "run"))
    depends_on("perl-http-date", type=("build", "run"))
    depends_on("perl-clone", type=("build", "run"))
>>>>>>> 59fc09e9
<|MERGE_RESOLUTION|>--- conflicted
+++ resolved
@@ -34,46 +34,37 @@
     version("6.14", sha256="71aab9f10eb4b8ec6e8e3a85fc5acb46ba04db1c93eb99613b184078c5cf2ac9")
     version("6.13", sha256="f25f38428de851e5661e72f124476494852eb30812358b07f1c3a289f6f5eded")
 
-<<<<<<< HEAD
-    provides("perl-http-config")  # AUTO-CPAN2Spack
-    provides("perl-http-headers")  # AUTO-CPAN2Spack
-    provides("perl-http-headers-auth")  # AUTO-CPAN2Spack
-    provides("perl-http-headers-etag")  # AUTO-CPAN2Spack
-    provides("perl-http-headers-util")  # AUTO-CPAN2Spack
-    provides("perl-http-request")  # AUTO-CPAN2Spack
-    provides("perl-http-request-common")  # AUTO-CPAN2Spack
-    provides("perl-http-response")  # AUTO-CPAN2Spack
-    provides("perl-http-status")  # AUTO-CPAN2Spack
-    depends_on("perl-io-uncompress-gunzip", type="run")  # AUTO-CPAN2Spack
-    depends_on("perl-time-local", type=("build", "test"))  # AUTO-CPAN2Spack
-    depends_on("perl-encode-locale@1:", type="run")  # AUTO-CPAN2Spack
-    depends_on("perl-io-compress-gzip", type="run")  # AUTO-CPAN2Spack
-    depends_on("perl-io-html", type="run")  # AUTO-CPAN2Spack
-    depends_on("perl-extutils-makemaker", type=("build", "test"))  # AUTO-CPAN2Spack
+    provides("perl-http-config")
+    provides("perl-http-headers")
+    provides("perl-http-headers-auth")
+    provides("perl-http-headers-etag")
+    provides("perl-http-headers-util")
+    provides("perl-http-request")
+    provides("perl-http-request-common")
+    provides("perl-http-response")
+    provides("perl-http-status")
+    depends_on("perl-clone", type=("build", "run"))
+    depends_on("perl-compress-raw-zlib", type="run")
+    depends_on("perl-encode-locale@1:", type="run")
+    depends_on("perl-extutils-makemaker", type=("build", "test"))
+    depends_on("perl-http-date@6:", type="run")
     depends_on(
         "perl-io-uncompress-brotli@0.4.1:", type=("build", "run", "test")
-    )  # AUTO-CPAN2Spack
-    depends_on("perl-test-needs", type=("build", "test"))  # AUTO-CPAN2Spack
-    depends_on("perl-io-compress-deflate", type="run")  # AUTO-CPAN2Spack
-    depends_on("perl@5.8.1:", type=("run", "test"))  # AUTO-CPAN2Spack
-    depends_on("perl@5.6:", type="build")  # AUTO-CPAN2Spack
-    depends_on("perl-io-uncompress-inflate", type="run")  # AUTO-CPAN2Spack
-    depends_on("perl-uri@1.10:", type="run")  # AUTO-CPAN2Spack
-    depends_on("perl-io-uncompress-bunzip2@2.21:", type="run")  # AUTO-CPAN2Spack
-    depends_on("perl-uri-url", type=("build", "test"))  # AUTO-CPAN2Spack
-    depends_on("perl-io-compress-bzip2@2.21:", type="run")  # AUTO-CPAN2Spack
-    depends_on("perl-http-date@6:", type="run")  # AUTO-CPAN2Spack
-    depends_on("perl-lwp-mediatypes@6:", type="run")  # AUTO-CPAN2Spack
-    depends_on("perl-io-compress-brotli@0.4.1:", type=("build", "run", "test"))  # AUTO-CPAN2Spack
-    depends_on("perl-io-uncompress-rawinflate", type="run")  # AUTO-CPAN2Spack
-    depends_on("perl-compress-raw-zlib", type="run")  # AUTO-CPAN2Spack
-    depends_on("perl-try-tiny", type=("build", "test"))  # AUTO-CPAN2Spack
-=======
-    depends_on("perl-lwp-mediatypes", type=("build", "run"))
-    depends_on("perl-encode-locale", type=("build", "run"))
-    depends_on("perl-io-html", type=("build", "run"))
-    depends_on("perl-try-tiny", type=("build", "run"))
-    depends_on("perl-uri", type=("build", "run"))
-    depends_on("perl-http-date", type=("build", "run"))
-    depends_on("perl-clone", type=("build", "run"))
->>>>>>> 59fc09e9
+    )
+    depends_on("perl-io-compress-bzip2@2.21:", type="run")
+    depends_on("perl-io-compress-deflate", type="run")
+    depends_on("perl-io-compress-gzip", type="run")
+    depends_on("perl-io-html", type="run")
+    depends_on("perl-io-uncompress-brotli@0.4.1:", type=("build", "run", "test"))
+    depends_on("perl-io-uncompress-bunzip2@2.21:", type="run")
+    depends_on("perl-io-uncompress-gunzip", type="run")
+    depends_on("perl-io-uncompress-inflate", type="run")
+    depends_on("perl-io-uncompress-rawinflate", type="run")
+    depends_on("perl-lwp-mediatypes@6:", type="run")
+    depends_on("perl-test-needs", type=("build", "test"))
+    depends_on("perl-time-local", type=("build", "test"))
+    depends_on("perl-try-tiny", type=("build", "test"))
+    depends_on("perl-uri-url", type=("build", "test"))
+    depends_on("perl-uri@1.10:", type="run")
+    depends_on("perl@5.6:", type="build")
+    depends_on("perl@5.8.1:", type=("run", "test"))