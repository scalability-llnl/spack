--- conflicted
+++ resolved
@@ -12,7 +12,11 @@
     homepage = "https://metacpan.org/pod/Math::BigInt"
     url = "https://cpan.metacpan.org/authors/id/P/PJ/PJACKLAM/Math-BigInt-1.999837.tar.gz"
 
-<<<<<<< HEAD
+    version(
+        "1.999.838",
+        sha256="d3c2fb37d412ac8d126452caad5764f02193147261b59c56e652167c41d1e9d5",
+        url="https://cpan.metacpan.org/authors/id/P/PJ/PJACKLAM/Math-BigInt-1.999838.tar.gz",
+    )
     version(
         "1.999.837",
         sha256="038f9aad6318f20a84a7b1afe3087a1b02406c9988ce5919311a797f85a32962",
@@ -24,14 +28,10 @@
         url="https://cpan.metacpan.org/authors/id/P/PJ/PJACKLAM/Math-BigInt-1.999836.tar.gz",
     )
 
-    provides("perl-math-bigfloat")  # AUTO-CPAN2Spack
-    provides("perl-math-bigint-calc")  # AUTO-CPAN2Spack
-    provides("perl-math-bigint-lib")  # AUTO-CPAN2Spack
-    depends_on("perl@5.6.1:", type="run")  # AUTO-CPAN2Spack
-    depends_on("perl-extutils-makemaker@6.58:", type="build")  # AUTO-CPAN2Spack
-    depends_on("perl-scalar-util", type="run")  # AUTO-CPAN2Spack
-    depends_on("perl-math-complex@1.36:", type="run")  # AUTO-CPAN2Spack
-=======
-    version("1.999838", sha256="d3c2fb37d412ac8d126452caad5764f02193147261b59c56e652167c41d1e9d5")
-    version("1.999837", sha256="038f9aad6318f20a84a7b1afe3087a1b02406c9988ce5919311a797f85a32962")
->>>>>>> 59fc09e9
+    provides("perl-math-bigfloat")
+    provides("perl-math-bigint-calc")
+    provides("perl-math-bigint-lib")
+    depends_on("perl@5.6.1:", type="run")
+    depends_on("perl-extutils-makemaker@6.58:", type="build")
+    depends_on("perl-scalar-util", type="run")
+    depends_on("perl-math-complex@1.36:", type="run")