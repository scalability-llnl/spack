--- conflicted
+++ resolved
@@ -12,7 +12,6 @@
     homepage = "https://metacpan.org/pod/Time::Piece"
     url = "https://cpan.metacpan.org/authors/id/E/ES/ESAYM/Time-Piece-1.3203.tar.gz"
 
-<<<<<<< HEAD
     version(
         "1.34.01",
         sha256="4b55b7bb0eab45cf239a54dfead277dfa06121a43e63b3fce0853aecfdb04c27",
@@ -33,8 +32,4 @@
 
     provides("perl-time-seconds")  # AUTO-CPAN2Spack
     depends_on("perl-extutils-makemaker", type="build")  # AUTO-CPAN2Spack
-    depends_on("perl-scalar-util", type="run")  # AUTO-CPAN2Spack
-=======
-    version("1.3401", sha256="4b55b7bb0eab45cf239a54dfead277dfa06121a43e63b3fce0853aecfdb04c27")
-    version("1.3203", sha256="6971faf6476e4f715a5b5336f0a97317f36e7880fcca6c4db7c3e38e764a6f41")
->>>>>>> ebffc53b
+    depends_on("perl-scalar-util", type="run")  # AUTO-CPAN2Spack