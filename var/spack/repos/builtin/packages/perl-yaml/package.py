--- conflicted
+++ resolved
@@ -14,7 +14,7 @@
     homepage = "https://metacpan.org/pod/YAML"
     url = "https://cpan.metacpan.org/authors/id/T/TI/TINITA/YAML-1.27.tar.gz"
 
-<<<<<<< HEAD
+    version("1.30", sha256="5030a6d6cbffaf12583050bf552aa800d4646ca9678c187add649227f57479cd")
     version("1.27", sha256="c992a1e820de0721b62b22521de92cdbf49edc306ab804c485b4b1ec25f682f9")
     provides("perl-yaml-any")  # AUTO-CPAN2Spack
     provides("perl-yaml-dumper")  # AUTO-CPAN2Spack
@@ -40,8 +40,4 @@
     depends_on("perl@5.8.1:", type="run")  # AUTO-CPAN2Spack
     depends_on("perl-test-deep", type=("build", "test"))  # AUTO-CPAN2Spack
     depends_on("perl-extutils-makemaker", type="build")  # AUTO-CPAN2Spack
-    depends_on("perl-test-yaml@1.5:", type=("build", "test"))  # AUTO-CPAN2Spack
-=======
-    version("1.30", sha256="5030a6d6cbffaf12583050bf552aa800d4646ca9678c187add649227f57479cd")
-    version("1.27", sha256="c992a1e820de0721b62b22521de92cdbf49edc306ab804c485b4b1ec25f682f9")
->>>>>>> ebffc53b
+    depends_on("perl-test-yaml@1.5:", type=("build", "test"))  # AUTO-CPAN2Spack