--- conflicted
+++ resolved
@@ -16,13 +16,6 @@
     version('3.5.2', 'ad170802b3b058b5deb9cd1f968e7e13')
     version('3.5.1', 'a557e029711ebf425544e117ffa44d8f')
     version('3.4.4', '7edbc68aa6d8d6a3295dd5f6c2f6979d')
-<<<<<<< HEAD
-
-    variant('shared', default=True, description="Build shared library version")
-
-# Since we can't declare a build dependency, this doesn't work.
-#    depends_on("python @2.6:2.7")   # requires Python for building
-=======
 
     variant('shared', default=True, description='Enables the build of shared libraries')
     variant('mpi', default=True, description='Activates MPI support')
@@ -40,7 +33,6 @@
 
     # Build dependencies
     depends_on('python @2.6:2.7')
->>>>>>> 1c7f754e
 
     # Other dependencies
     depends_on('boost', when='+boost')
@@ -76,18 +68,6 @@
         return compiler_opts
 
     def install(self, spec, prefix):
-<<<<<<< HEAD
-        configure("--prefix=%s" % prefix,
-                  "--with-blas-lib=%s/libblas.a"     % spec['blas'].prefix.lib,
-                  "--with-lapack-lib=%s/liblapack.a" % spec['lapack'].prefix.lib,
-                  "--with-boost-dir=%s"              % spec['boost'].prefix,
-                  "--with-hypre-dir=%s"              % spec['hypre'].prefix,
-                  "--with-parmetis-dir=%s"           % spec['parmetis'].prefix,
-                  "--with-metis-dir=%s"              % spec['metis'].prefix,
-                  "--with-hdf5-dir=%s"               % spec['hdf5'].prefix,
-                  "--with-mpi-dir=%s"                % spec['mpi'].prefix,
-                  "--with-shared-libraries=%d"       % (1 if '+shared' in self.spec else 0))
-=======
         options = []
         options.extend(self.mpi_dependent_options())
         options.extend([
@@ -106,7 +86,6 @@
                 )
 
         configure('--prefix=%s' % prefix, *options)
->>>>>>> 1c7f754e
 
         # PETSc has its own way of doing parallel make.
         make('MAKE_NP=%s' % make_jobs, parallel=False)
