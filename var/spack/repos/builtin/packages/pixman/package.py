--- conflicted
+++ resolved
@@ -79,7 +79,6 @@
             if self.spec.target.family == "aarch64":
                 args.append("--disable-arm-a64-neon")
 
-<<<<<<< HEAD
         args.extend(self.enable_or_disable("shared"))
         args.extend(self.with_or_without("pic"))
 
@@ -88,10 +87,9 @@
             args.append(
                 "LIBS=%s" % which("libpng-config")("--static", "--ldflags", output=str).strip()
             )
-=======
+
         # The Fujitsu compiler does not support assembler macros.
         if self.spec.satisfies("%fj"):
             args.append("--disable-arm-a64-neon")
->>>>>>> b79761b7
 
         return args