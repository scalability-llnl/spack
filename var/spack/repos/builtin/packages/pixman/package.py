--- conflicted
+++ resolved
@@ -34,10 +34,7 @@
     depends_on("libpng")
 
     variant("shared", default=True, description="Build shared library")
-<<<<<<< HEAD
     variant("pic", default=False, description="Enable position-independent code")
-=======
->>>>>>> c6a1ec99
 
     # As discussed here:
     # https://bugs.freedesktop.org/show_bug.cgi?id=104886
@@ -84,7 +81,6 @@
             if self.spec.target.family == "aarch64":
                 args.append("--disable-arm-a64-neon")
 
-        args.extend(self.enable_or_disable("shared"))
         args.extend(self.with_or_without("pic"))
 
         png = self.spec["libpng"]
