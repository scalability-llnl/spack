##############################################################################
# Copyright (c) 2017, Innovative Computing Laboratory
# Produced at the Innovative Computing Laboratory.
#
# Created by Piotr Luszczek, luszczek@icl.utk.edu, All rights reserved.
#
# For details, see https://github.com/llnl/spack
#
##############################################################################
#
from spack import *


class Plasma(MakefilePackage):
    """Parallel Linear Algebra Software for Multicore Architectures, PLASMA is
    a software package for solving problems in dense linear algebra using
    multicore processors and Xeon Phi coprocessors. PLASMA provides
    implementations of state-of-the-art algorithms using cutting-edge task
    scheduling techniques. PLASMA currently offers a collection of routines for
    solving linear systems of equations, least squares problems, eigenvalue
    problems, and singular value problems."""

    homepage = "https://bitbucket.org/icl/plasma/"
    url      = "https://bitbucket.org/icl/plasma/downloads/plasma-17.1.tar.gz"

    version("17.1", "64b410b76023a41b3f07a5f0dca554e1")

    version("develop", hg="https://luszczek@bitbucket.org/icl/plasma")

    depends_on("blas")
    depends_on("lapack")

    conflicts("atlas")  # does not have LAPACKE interface

    # missing LAPACKE features and/or CBLAS headers
    conflicts("netlib-lapack@:3.5.999")

    # clashes with OpenBLAS declarations and has a problem compiling on its own
    conflicts("cblas")

    conflicts("openblas-with-lapack")  # incomplete LAPACK implementation
    conflicts("veclibfort")

<<<<<<< HEAD
    # only GCC 7+ and higher have sufficient support for OpenMP 4+ tasks+deps
    conflicts("%gcc@:4.8.99")
=======
    # only GCC 4.9+ and higher have sufficient support for OpenMP 4+ tasks+deps
    conflicts("%gcc@:4.8.99")

>>>>>>> 64c9c257
    conflicts("%cce")
    conflicts("%clang")
    conflicts("%intel")
    conflicts("%nag")
    conflicts("%pgi")
    conflicts("%xl")
    conflicts("%xl_r")

    patch("remove_absolute_mkl_include.patch", when="@17.1")
    patch("add_netlib_lapacke_detection.patch", when="@17.1")

    def edit(self, spec, prefix):
        # copy "make.inc.mkl-gcc" provided by default into "make.inc"
        open("make.inc", "w").write(open("make.inc.mkl-gcc").read())

        make_inc = FileFilter("make.inc")

<<<<<<< HEAD
=======
        ld_flags = self.spec["lapack"].libs.ld_flags + " " + \
          self.spec["blas"].libs.ld_flags

>>>>>>> 64c9c257
        if "^mkl" not in spec:
            make_inc.filter("-DPLASMA_WITH_MKL", "")  # not using MKL

        if "^netlib-lapack" in spec:
            ld_flags += " -llapacke -lcblas"

        header_flags = ""
        # accumulate CPP flags for headers: <cblas.h> and <lapacke.h>
        for dep in ("blas", "lapack"):
            try:  # in case the dependency does not provide header flags
                header_flags += " " + spec[dep].headers.cpp_flags
            except:
                pass

        make_inc.filter("CFLAGS +[+]=", "CFLAGS += " + header_flags + " ")

        # pass prefix variable from "make.inc" to "Makefile"
        make_inc.filter("# --*", "prefix={0}".format(self.prefix))

        # make sure CC variable comes from build environment
        make_inc.filter("CC *[?]*= * .*cc", "")

        make_inc.filter("LIBS *[?]*= * .*", "LIBS = " + ld_flags)

    @property
    def build_targets(self):
        targets = list()

        # use $CC set by Spack
        targets.append("CC = {0}".format(self.compiler.cc))

<<<<<<< HEAD
        if "^mkl" in self.spec:
            targets.append("MKLROOT = {0}/mkl".format(env["MKLROOT"]))

        # some compilers do not explicitly link with -lm
        system_libs = find_system_libraries(
            ['libm']
        )
        # pass BLAS and libm library flags
        targets.append("LIBS = {0}".format(self.spec["blas"].libs.ld_flags+' '+system_libs.ld_flags))
=======
        ld_flags = ""

        if "^mkl" in self.spec:
            targets.append("MKLROOT = {0}".format(env["MKLROOT"]))

        if "^netlib-lapack" in self.spec:
            ld_flags = " -llapacke -lcblas"

        system_libs = find_system_libraries(['libm'])

        # pass LAPACK, BLAS, and libm library flags
        targets.append("LIBS = {0} {1} {2} {3}".format(
          self.spec["lapack"].libs.ld_flags,
          self.spec["blas"].libs.ld_flags, ld_flags, system_libs.ld_flags))
>>>>>>> 64c9c257

        return targets<|MERGE_RESOLUTION|>--- conflicted
+++ resolved
@@ -41,14 +41,9 @@
     conflicts("openblas-with-lapack")  # incomplete LAPACK implementation
     conflicts("veclibfort")
 
-<<<<<<< HEAD
-    # only GCC 7+ and higher have sufficient support for OpenMP 4+ tasks+deps
-    conflicts("%gcc@:4.8.99")
-=======
     # only GCC 4.9+ and higher have sufficient support for OpenMP 4+ tasks+deps
     conflicts("%gcc@:4.8.99")
 
->>>>>>> 64c9c257
     conflicts("%cce")
     conflicts("%clang")
     conflicts("%intel")
@@ -66,12 +61,9 @@
 
         make_inc = FileFilter("make.inc")
 
-<<<<<<< HEAD
-=======
         ld_flags = self.spec["lapack"].libs.ld_flags + " " + \
           self.spec["blas"].libs.ld_flags
 
->>>>>>> 64c9c257
         if "^mkl" not in spec:
             make_inc.filter("-DPLASMA_WITH_MKL", "")  # not using MKL
 
@@ -103,17 +95,6 @@
         # use $CC set by Spack
         targets.append("CC = {0}".format(self.compiler.cc))
 
-<<<<<<< HEAD
-        if "^mkl" in self.spec:
-            targets.append("MKLROOT = {0}/mkl".format(env["MKLROOT"]))
-
-        # some compilers do not explicitly link with -lm
-        system_libs = find_system_libraries(
-            ['libm']
-        )
-        # pass BLAS and libm library flags
-        targets.append("LIBS = {0}".format(self.spec["blas"].libs.ld_flags+' '+system_libs.ld_flags))
-=======
         ld_flags = ""
 
         if "^mkl" in self.spec:
@@ -128,6 +109,5 @@
         targets.append("LIBS = {0} {1} {2} {3}".format(
           self.spec["lapack"].libs.ld_flags,
           self.spec["blas"].libs.ld_flags, ld_flags, system_libs.ld_flags))
->>>>>>> 64c9c257
 
         return targets