# Copyright 2013-2022 Lawrence Livermore National Security, LLC and other
# Spack Project Developers. See the top-level COPYRIGHT file for details.
#
# SPDX-License-Identifier: (Apache-2.0 OR MIT)

<<<<<<< HEAD
import sys

from spack import *
=======
from spack.package import *
>>>>>>> b1e499d0


class ProdUtil(CMakePackage):
    """
    Product utilities for the NCEP models.

    This is part of NOAA's NCEPLIBS project."""

    homepage = "https://github.com/NOAA-EMC/NCEPLIBS-prod_util"
    url = "https://github.com/NOAA-EMC/NCEPLIBS-prod_util/archive/refs/tags/v1.2.2.tar.gz"

    maintainers = ["kgerheiser", "Hang-Lei-NOAA", "edwardhartnett"]

    version("1.2.2", sha256="c51b903ea5a046cb9b545b5c04fd28647c58b4ab6182e61710f0287846350ef8")

<<<<<<< HEAD
    depends_on('w3nco')

    if sys.platform == 'darwin':
        patch('darwin/apple-clang-13.0.0-stdlib.patch')
=======
    depends_on("w3nco")
>>>>>>> b1e499d0
<|MERGE_RESOLUTION|>--- conflicted
+++ resolved
@@ -3,13 +3,9 @@
 #
 # SPDX-License-Identifier: (Apache-2.0 OR MIT)
 
-<<<<<<< HEAD
 import sys
 
-from spack import *
-=======
 from spack.package import *
->>>>>>> b1e499d0
 
 
 class ProdUtil(CMakePackage):
@@ -25,11 +21,7 @@
 
     version("1.2.2", sha256="c51b903ea5a046cb9b545b5c04fd28647c58b4ab6182e61710f0287846350ef8")
 
-<<<<<<< HEAD
-    depends_on('w3nco')
+    depends_on("w3nco")
 
-    if sys.platform == 'darwin':
-        patch('darwin/apple-clang-13.0.0-stdlib.patch')
-=======
-    depends_on("w3nco")
->>>>>>> b1e499d0
+    if sys.platform == "darwin":
+        patch("darwin/apple-clang-13.0.0-stdlib.patch")