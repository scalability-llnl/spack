# Copyright 2013-2024 Lawrence Livermore National Security, LLC and other
# Spack Project Developers. See the top-level COPYRIGHT file for details.
#
# SPDX-License-Identifier: (Apache-2.0 OR MIT)

import spack.builder
from spack.build_systems import autotools, cmake
from spack.package import *


class Proj(CMakePackage, AutotoolsPackage):
    """PROJ is a generic coordinate transformation software, that transforms
    geospatial coordinates from one coordinate reference system (CRS) to
    another. This includes cartographic projections as well as geodetic
    transformations."""

    homepage = "https://proj.org/"
    url = "https://download.osgeo.org/proj/proj-7.2.1.tar.gz"

    maintainers("adamjstewart")

    # Version 6 removes projects.h, while version 7 removes proj_api.h.
    # Many packages that depend on proj do not yet support the newer API.
    # See https://github.com/OSGeo/PROJ/wiki/proj.h-adoption-status

    license("MIT")

    version("9.4.1", sha256="ffe20170ee2b952207adf8a195e2141eab12cda181e49fdeb54425d98c7171d7")
    version("9.4.0", sha256="3643b19b1622fe6b2e3113bdb623969f5117984b39f173b4e3fb19a8833bd216")
    version("9.3.1", sha256="b0f919cb9e1f42f803a3e616c2b63a78e4d81ecfaed80978d570d3a5e29d10bc")
    version("9.3.0", sha256="91a3695a004ea28db0448a34460bed4cc3b130e5c7d74339ec999efdab0e547d")
    version("9.2.1", sha256="15ebf4afa8744b9e6fccb5d571fc9f338dc3adcf99907d9e62d1af815d4971a1")
    version("9.2.0", sha256="dea816f5aa732ae6b2ee3977b9bdb28b1d848cf56a1aad8faf6708b89f0ed50e")
    version("9.1.1", sha256="003cd4010e52bb5eb8f7de1c143753aa830c8902b6ed01209f294846e40e6d39")
    version("9.1.0", sha256="81b2239b94cad0886222cde4f53cb49d34905aad2a1317244a0c30a553db2315")
    version("9.0.1", sha256="737eaacbe7906d0d6ff43f0d9ebedc5c734cccc9e6b8d7beefdec3ab22d9a6a3")
    version("9.0.0", sha256="0620aa01b812de00b54d6c23e7c5cc843ae2cd129b24fabe411800302172b989")
    version("8.2.1", sha256="76ed3d0c3a348a6693dfae535e5658bbfd47f71cb7ff7eb96d9f12f7e068b1cf")
    version("8.2.0", sha256="de93df9a4aa88d09459ead791f2dbc874b897bf67a5bbb3e4b68de7b1bdef13c")
    version("8.1.1", sha256="82f1345e5fa530c407cb1fc0752e83f8d08d2b98772941bbdc7820241f7fada2")
    version("8.1.0", sha256="22c5cdc5aa0832077b16c95ebeec748a0942811c1c3438c33d43c8d2ead59f48")
    version("8.0.1", sha256="e0463a8068898785ca75dd49a261d3d28b07d0a88f3b657e8e0089e16a0375fa")
    version("8.0.0", sha256="aa5d4b934450149a350aed7e5fbac880e2f7d3fa2f251c26cb64228f96a2109e")
    version("7.2.1", sha256="b384f42e5fb9c6d01fe5fa4d31da2e91329668863a684f97be5d4760dbbf0a14")
    version("7.2.0", sha256="2957798e5fe295ff96a2af1889d0428e486363d210889422f76dd744f7885763")
    version("7.1.0", sha256="876151e2279346f6bdbc63bd59790b48733496a957bccd5e51b640fdd26eaa8d")
    version("7.0.1", sha256="a7026d39c9c80d51565cfc4b33d22631c11e491004e19020b3ff5a0791e1779f")
    version(
        "7.0.0",
        sha256="ee0e14c1bd2f9429b1a28999240304c0342ed739ebaea3d4ff44c585b1097be8",
        deprecated=True,
    )
    version("6.3.2", sha256="cb776a70f40c35579ae4ba04fb4a388c1d1ce025a1df6171350dc19f25b80311")
    version("6.3.1", sha256="6de0112778438dcae30fcc6942dee472ce31399b9e5a2b67e8642529868c86f8")
    version("6.2.0", sha256="b300c0f872f632ad7f8eb60725edbf14f0f8f52db740a3ab23e7b94f1cd22a50")
    version("6.1.0", sha256="676165c54319d2f03da4349cbd7344eb430b225fe867a90191d848dc64788008")
    version("6.0.0", sha256="4510a2c1c8f9056374708a867c51b1192e8d6f9a5198dd320bf6a168e44a3657")
    version("5.2.0", sha256="ef919499ffbc62a4aae2659a55e2b25ff09cccbbe230656ba71c6224056c7e60")
    version("5.1.0", sha256="6b1379a53317d9b5b8c723c1dc7bf2e3a8eb22ceb46b8807a1ce48ef65685bb3")
    version("5.0.1", sha256="a792f78897482ed2c4e2af4e8a1a02e294c64e32b591a635c5294cb9d49fdc8c")
    version("4.9.2", sha256="60bf9ad1ed1c18158e652dfff97865ba6fb2b67f1511bc8dceae4b3c7e657796")
    version("4.9.1", sha256="fca0388f3f8bc5a1a803d2f6ff30017532367992b30cf144f2d39be88f36c319")
    version(
        "4.8.0",
        sha256="2db2dbf0fece8d9880679154e0d6d1ce7c694dd8e08b4d091028093d87a9d1b5",
        deprecated=True,
    )
    version(
        "4.7.0",
        sha256="fc5440002a496532bfaf423c28bdfaf9e26cc96c84ccefcdefde911efbd98986",
        deprecated=True,
    )
    version(
        "4.6.1",
        sha256="76d174edd4fdb4c49c1c0ed8308a469216c01e7177a4510b1b303ef3c5f97b47",
        deprecated=True,
    )
<<<<<<< HEAD
=======

    depends_on("c", type="build")  # generated
    depends_on("cxx", type="build")  # generated
>>>>>>> e4ee5974

    variant("tiff", default=True, when="@7:", description="Enable TIFF support")
    variant("curl", default=True, when="@7:", description="Enable curl support")
    variant("shared", default=True, description="Enable shared libraries")
    variant("pic", default=False, description="Enable position-independent code (PIC)")

    # https://github.com/OSGeo/PROJ#distribution-files-and-format
    # https://github.com/OSGeo/PROJ-data
    resource(
        name="proj-data",
        url="https://download.osgeo.org/proj/proj-data-1.13.tar.gz",
        sha256="f1e5e42ba15426d01d1970be727af77ac9b88c472215497a5a433d0a16dd105b",
        placement=join_path("share", "proj"),
        when="@7:",
    )

    # https://github.com/OSGeo/PROJ#distribution-files-and-format
    # https://github.com/OSGeo/proj-datumgrid
    resource(
        name="proj-datumgrid",
        url="https://download.osgeo.org/proj/proj-datumgrid-1.8.tar.gz",
        sha256="3ff6618a0acc9f0b9b4f6a62e7ff0f7bf538fb4f74de47ad04da1317408fcc15",
        placement=join_path("share", "proj"),
        when="@:6",
    )

    patch(
        "https://github.com/OSGeo/PROJ/commit/3f38a67a354a3a1e5cca97793b9a43860c380d95.patch?full_index=1",
        sha256="dc620ff1bbcc0ef4130d53a40a8693a1e2e72ebf83bd6289f1139d0f1aad2a40",
        when="@6.2:9.1",
    )

    # https://proj.org/install.html#build-requirements
    with when("build_system=cmake"):
        # https://github.com/OSGeo/PROJ/pull/3374
        patch("proj-8-tiff.patch", when="@8:9.1")
        patch("proj-7-tiff.patch", when="@7")
        # https://github.com/spack/spack/pull/41065
        patch("proj.cmakelists.5.0.patch", when="@5.0")
        patch("proj.cmakelists.5.1.patch", when="@5.1:5.2")

        depends_on("cmake@3.16:", when="@9.4:", type="build")
        depends_on("cmake@3.9:", when="@6:", type="build")
        depends_on("cmake@3.5:", when="@5", type="build")
        depends_on("cmake@2.6:", when="@:4", type="build")

    with when("build_system=autotools"):
        depends_on("pkgconfig@0.9:", when="@6:", type="build")

    depends_on("sqlite@3.11:", when="@6:")
    depends_on("libtiff@4:", when="@7:+tiff")
    depends_on("curl@7.29:", when="@7:+curl")
    depends_on("googletest@1.8:", when="@6:", type="test")

    build_system(
        conditional("autotools", when="@:8"), conditional("cmake", when="@5:"), default="cmake"
    )

    def setup_run_environment(self, env):
        # PROJ_LIB doesn't need to be set. However, it may be set by conda.
        # If an incompatible version of PROJ is found in PROJ_LIB, it can
        # cause the package to fail at run-time. See the following for details:
        # * https://proj.org/usage/environmentvars.html
        # * https://rasterio.readthedocs.io/en/latest/faq.html
        env.set("PROJ_LIB", self.prefix.share.proj)


class BaseBuilder(metaclass=spack.builder.PhaseCallbacksMeta):
    def setup_build_environment(self, env):
        env.set("PROJ_LIB", join_path(self.pkg.stage.source_path, "nad"))

    @run_after("install")
    def install_datum_grids(self):
        install_tree(join_path("share", "proj"), self.prefix.share.proj)


class CMakeBuilder(BaseBuilder, cmake.CMakeBuilder):
    def cmake_args(self):
        shared_arg = "BUILD_SHARED_LIBS" if self.spec.satisfies("@7:") else "BUILD_LIBPROJ_SHARED"
        args = [
            self.define_from_variant("ENABLE_TIFF", "tiff"),
            self.define_from_variant("ENABLE_CURL", "curl"),
            self.define_from_variant(shared_arg, "shared"),
            # projsync needs curl
            self.define_from_variant("BUILD_PROJSYNC", "curl"),
            self.define_from_variant("CMAKE_POSITION_INDEPENDENT_CODE", "pic"),
        ]
        if self.spec.satisfies("@6:") and self.pkg.run_tests:
            args.append(self.define("USE_EXTERNAL_GTEST", True))
        if self.spec.satisfies("@7:"):
            test_flag = "BUILD_TESTING"
        elif self.spec.satisfies("@5.1:"):
            test_flag = "PROJ_TESTS"
        else:
            test_flag = "PROJ4_TESTS"
        args.append(self.define(test_flag, self.pkg.run_tests))
        return args


class AutotoolsBuilder(BaseBuilder, autotools.AutotoolsBuilder):
    def configure_args(self):
        args = []

        if self.spec.satisfies("@6:") and self.pkg.run_tests:
            args.append("--with-external-gtest")

        if self.spec.satisfies("@7:"):
            args.extend(self.enable_or_disable("tiff"))

            if "+curl" in self.spec:
                args.append("--with-curl=" + self.spec["curl"].prefix.bin.join("curl-config"))
            else:
                args.append("--without-curl")

        args.extend(self.enable_or_disable("shared"))
        args.extend(self.with_or_without("pic"))

        if self.spec.satisfies("^libtiff+jpeg~shared"):
            args.append("LDFLAGS=%s" % self.spec["jpeg"].libs.ld_flags)
            args.append("LIBS=%s" % self.spec["jpeg"].libs.link_flags)

        return args<|MERGE_RESOLUTION|>--- conflicted
+++ resolved
@@ -75,12 +75,9 @@
         sha256="76d174edd4fdb4c49c1c0ed8308a469216c01e7177a4510b1b303ef3c5f97b47",
         deprecated=True,
     )
-<<<<<<< HEAD
-=======
 
     depends_on("c", type="build")  # generated
     depends_on("cxx", type="build")  # generated
->>>>>>> e4ee5974
 
     variant("tiff", default=True, when="@7:", description="Enable TIFF support")
     variant("curl", default=True, when="@7:", description="Enable curl support")
