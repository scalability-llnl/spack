# Copyright 2013-2020 Lawrence Livermore National Security, LLC and other
# Spack Project Developers. See the top-level COPYRIGHT file for details.
#
# SPDX-License-Identifier: (Apache-2.0 OR MIT)


from spack import *


class Pugixml(CMakePackage):
    """Light-weight, simple, and fast XML parser for C++ with XPath support"""

    homepage = "http://pugixml.org/"
    url      = "https://github.com/zeux/pugixml/releases/download/v1.10/pugixml-1.10.tar.gz"

<<<<<<< HEAD
    version('1.9', 'cac3d11a62e391f834caa239e8b18b4e9ebc46c8c144403473665584044f1666')
    version('1.8.1', sha256='929c4657c207260f8cc28e5b788b7499dffdba60d83d59f55ea33d873d729cd4')

    def cmake_args(self):
        args = [
            '-DBUILD_SHARED_LIBS:BOOL=ON'
        ]
=======
    version('1.8.1', sha256='929c4657c207260f8cc28e5b788b7499dffdba60d83d59f55ea33d873d729cd4')
    version('1.10', sha256='55f399fbb470942410d348584dc953bcaec926415d3462f471ef350f29b5870a')

    variant('shared', default=True, description='Enable shared libraries')

    def cmake_args(self):
        args = [
            '-DBUILD_SHARED_AND_STATIC_LIBS:BOOL=OFF',
            '-DCMAKE_POSITION_INDEPENDENT_CODE:BOOL=ON',
            '-DBUILD_SHARED_LIBS:BOOL={0}'.format(
                'ON' if '+shared' in self.spec else 'OFF')]

>>>>>>> b81bbfb6
        return args<|MERGE_RESOLUTION|>--- conflicted
+++ resolved
@@ -13,15 +13,7 @@
     homepage = "http://pugixml.org/"
     url      = "https://github.com/zeux/pugixml/releases/download/v1.10/pugixml-1.10.tar.gz"
 
-<<<<<<< HEAD
     version('1.9', 'cac3d11a62e391f834caa239e8b18b4e9ebc46c8c144403473665584044f1666')
-    version('1.8.1', sha256='929c4657c207260f8cc28e5b788b7499dffdba60d83d59f55ea33d873d729cd4')
-
-    def cmake_args(self):
-        args = [
-            '-DBUILD_SHARED_LIBS:BOOL=ON'
-        ]
-=======
     version('1.8.1', sha256='929c4657c207260f8cc28e5b788b7499dffdba60d83d59f55ea33d873d729cd4')
     version('1.10', sha256='55f399fbb470942410d348584dc953bcaec926415d3462f471ef350f29b5870a')
 
@@ -34,5 +26,4 @@
             '-DBUILD_SHARED_LIBS:BOOL={0}'.format(
                 'ON' if '+shared' in self.spec else 'OFF')]
 
->>>>>>> b81bbfb6
         return args