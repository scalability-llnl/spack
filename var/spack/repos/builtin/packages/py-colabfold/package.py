# Copyright 2013-2023 Lawrence Livermore National Security, LLC and other
# Spack Project Developers. See the top-level COPYRIGHT file for details.
#
# SPDX-License-Identifier: (Apache-2.0 OR MIT)


from spack.package import *


class PyColabfold(PythonPackage, CudaPackage):
    """Making Protein folding accessible to all!"""

    homepage = "https://github.com/sokrypton/ColabFold"

    url = "https://github.com/sokrypton/ColabFold/archive/refs/tags/v1.5.2.tar.gz"
    git = "https://github.com/sokrypton/ColabFold"

    version("1.5.3", sha256="1b2776f285981796559effbc3691ebbcfcde68514cc05559583ebab76c4c25e8")

    variant("jax", default=True, description="Install with Jax")
    variant("alphafold_colabfold", default=True, description="Install with py-alphafold-colabfold")

    # Inspired by the meta.yaml file of the corresponding Conda environment available here:
    # https://anaconda.org/bioconda/colabfold/1.5.3/download/noarch/colabfold-1.5.3-pyh7cba7a3_1.tar.bz2

    patch(
        "fix-jax-04-nan.patch",
        when="1.5.3",
        sha256="6244c2143987dd4a6a87c1174c7a801c220034fbeb8d13f901b0f950b69d8543",
    )

    conflicts(
        "cuda_arch=none",
        when="+cuda",
        msg="Must specify CUDA compute capabilities of your GPU, see "
        "https://developer.nvidia.com/cuda-gpus",
    )

    if self.spec.satisfies("+cuda"):
        cuda_arch = self.spec.variants["cuda_arch"].value

    depends_on("py-poetry-core@1.8.1", type="build")
    depends_on("py-poetry@1.7", type="build")
    depends_on("python@3.7.1:3.10", type=("build", "run"))

    depends_on("py-absl-py@1.4:", type=("build", "run"))
<<<<<<< HEAD
    depends_on("py-jax@0.4.14", when="+jax", type=("build", "run"))
    depends_on(f"py-jaxlib@0.4.14 +cuda cuda_arch={cuda_arch}", when="+jax +cuda", type=("build", "run"))
    depends_on("py-jaxlib@0.4.14", when="+jax", type=("build", "run"))
    depends_on(f"py-alphafold-colabfold@2.3.5 +cuda cuda_arch={cuda_arch}", when="+alphafold_colabfold +cuda", type=("build", "run"))
    depends_on("py-alphafold-colabfold@2.3.5", when="+alphafold_colabfold", type=("build", "run"))
=======
    depends_on("py-jax@0.4.14", type=("build", "run"), when="+jax")
    depends_on(
        "py-jaxlib@0.4.14 +cuda cuda_arch=61,70,75,80,86", type=("build", "run"), when="+jax +cuda"
    )
>>>>>>> b85030c1
    depends_on("py-matplotlib@3.2.2:3", type=("build", "run"))
    # Tensorflow is always without cuda
    depends_on("py-tensorflow@2.12.1 ~cuda", type=("build", "run"))
    depends_on("py-numpy@1.21.6:", type=("build", "run"))
    depends_on("py-pandas@1.3.4:", type=("build", "run"))
<<<<<<< HEAD
=======
    depends_on("py-alphafold-colabfold@2.3.5", type=("build", "run"), when="+alphafold_colabfold")
    depends_on(
        "py-alphafold-colabfold@2.3.5 +cuda cuda_arch=61,70,75,80,86",
        type=("build", "run"),
        when="+alphafold_colabfold +cuda",
    )
>>>>>>> b85030c1
    depends_on("py-requests@2.26.0:", type=("build", "run"))
    depends_on("py-tqdm", type=("build", "run"))
    depends_on("py-appdirs@1.4.4:", type=("build", "run"))
    depends_on("py-py3dmol@2.0.1:", type=("build", "run"))
    depends_on("py-dm-haiku", type=("build", "run"))
    depends_on("py-importlib-metadata@4.8.2:4", type=("build", "run"))<|MERGE_RESOLUTION|>--- conflicted
+++ resolved
@@ -36,40 +36,28 @@
         "https://developer.nvidia.com/cuda-gpus",
     )
 
-    if self.spec.satisfies("+cuda"):
-        cuda_arch = self.spec.variants["cuda_arch"].value
-
     depends_on("py-poetry-core@1.8.1", type="build")
     depends_on("py-poetry@1.7", type="build")
     depends_on("python@3.7.1:3.10", type=("build", "run"))
 
     depends_on("py-absl-py@1.4:", type=("build", "run"))
-<<<<<<< HEAD
     depends_on("py-jax@0.4.14", when="+jax", type=("build", "run"))
-    depends_on(f"py-jaxlib@0.4.14 +cuda cuda_arch={cuda_arch}", when="+jax +cuda", type=("build", "run"))
+    depends_on(
+        f"py-jaxlib@0.4.14 +cuda",
+        when="+jax +cuda",
+        type=("build", "run")
+    )
     depends_on("py-jaxlib@0.4.14", when="+jax", type=("build", "run"))
-    depends_on(f"py-alphafold-colabfold@2.3.5 +cuda cuda_arch={cuda_arch}", when="+alphafold_colabfold +cuda", type=("build", "run"))
+    depends_on("py-alphafold-colabfold@2.3.5 +cuda",
+        when="+alphafold_colabfold +cuda",
+        type=("build", "run")
+    )
     depends_on("py-alphafold-colabfold@2.3.5", when="+alphafold_colabfold", type=("build", "run"))
-=======
-    depends_on("py-jax@0.4.14", type=("build", "run"), when="+jax")
-    depends_on(
-        "py-jaxlib@0.4.14 +cuda cuda_arch=61,70,75,80,86", type=("build", "run"), when="+jax +cuda"
-    )
->>>>>>> b85030c1
     depends_on("py-matplotlib@3.2.2:3", type=("build", "run"))
     # Tensorflow is always without cuda
     depends_on("py-tensorflow@2.12.1 ~cuda", type=("build", "run"))
     depends_on("py-numpy@1.21.6:", type=("build", "run"))
     depends_on("py-pandas@1.3.4:", type=("build", "run"))
-<<<<<<< HEAD
-=======
-    depends_on("py-alphafold-colabfold@2.3.5", type=("build", "run"), when="+alphafold_colabfold")
-    depends_on(
-        "py-alphafold-colabfold@2.3.5 +cuda cuda_arch=61,70,75,80,86",
-        type=("build", "run"),
-        when="+alphafold_colabfold +cuda",
-    )
->>>>>>> b85030c1
     depends_on("py-requests@2.26.0:", type=("build", "run"))
     depends_on("py-tqdm", type=("build", "run"))
     depends_on("py-appdirs@1.4.4:", type=("build", "run"))
