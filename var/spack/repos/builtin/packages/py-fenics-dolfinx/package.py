# Copyright 2013-2022 Lawrence Livermore National Security, LLC and other
# Spack Project Developers. See the top-level COPYRIGHT file for details.
#
# SPDX-License-Identifier: (Apache-2.0 OR MIT)

from spack.package import *


class PyFenicsDolfinx(PythonPackage):
    """Python interface library to Next generation FEniCS problem solving
    environment"""

    homepage = "https://github.com/FEniCS/dolfinx"
    url = "https://github.com/FEniCS/dolfinx/archive/v0.1.0.tar.gz"
    git = "https://github.com/FEniCS/dolfinx.git"
    maintainers = ["chrisrichardson", "garth-wells", "nate-sime", "jhale"]

    version("main", branch="main")
<<<<<<< HEAD
    version("0.5.1", sha256="a570e3f6ed8e7c570e7e61d0e6fd44fa9dad2c5f8f1f48a6dc9ad22bacfbc973")
=======
    version("0.5.0", sha256="503c70c01a44d1ffe48e052ca987693a49f8d201877652cabbe2a44eb3b7c040")
>>>>>>> a0c7209d
    version("0.4.1", sha256="68dcf29a26c750fcea5e02d8d58411e3b054313c3bf6fcbc1d0f08dd2851117f")
    version("0.3.0", sha256="4857d0fcb44a4e9bf9eb298ba5377abdee17a7ad0327448bdd06cce73d109bed", deprecated=True)
    version("0.2.0", sha256="4c9b5a5c7ef33882c99299c9b4d98469fb7aa470a37a91bc5be3bb2fc5b863a4", deprecated=True)
    version("0.1.0", sha256="0269379769b5b6d4d1864ded64402ecaea08054c2a5793c8685ea15a59af5e33", deprecated=True)

    depends_on("cmake@3.19:", type="build")
    depends_on("hdf5", type="build")
    depends_on("pkgconfig", type=("build", "run"))
    depends_on("python@3.8:", type=("build", "run"))
    depends_on("py-setuptools", type="build")

    depends_on("fenics-dolfinx@main", when="@main")
<<<<<<< HEAD
    depends_on("fenics-dolfinx@0.5.1", when="@0.5.1")
=======
    depends_on("fenics-dolfinx@0.5.0", when="@0.5.0")
>>>>>>> a0c7209d
    depends_on("fenics-dolfinx@0.4.1", when="@0.4.1")
    depends_on("fenics-dolfinx@0.3.0", when="@0.3.0")
    depends_on("fenics-dolfinx@0.2.0", when="@0.2.0")
    depends_on("fenics-dolfinx@0.1.0", when="@0.1.0")

    depends_on("fenics-basix@main", type=("build", "link"), when="@main")
<<<<<<< HEAD
    depends_on("fenics-basix@0.5.1", type=("build", "link"), when="@0.5.1")
=======
    depends_on("fenics-basix@0.5.1:0.5", type=("build", "link"), when="@0.5.0:0.5")
>>>>>>> a0c7209d
    depends_on("fenics-basix@0.4.2", type=("build", "link"), when="@0.4.1")
    depends_on("fenics-basix@0.3.0", type=("build", "link"), when="@0.3.0")
    depends_on("fenics-basix@0.2.0", type=("build", "link"), when="@0.2.0")
    depends_on("fenics-basix@0.1.0", type=("build", "link"), when="@0.1.0")

    depends_on("py-fenics-ffcx@main", type="run", when="@main")
<<<<<<< HEAD
    depends_on("py-fenics-ffcx@0.5.0.post0", type="run", when="@0.5.0.post0")
=======
    depends_on("py-fenics-ffcx@0.5.0", type="run", when="@0.5.0")
>>>>>>> a0c7209d
    depends_on("py-fenics-ffcx@0.4.2", type="run", when="@0.4.1")
    depends_on("py-fenics-ffcx@0.3.0", type="run", when="@0.3.0")
    depends_on("py-fenics-ffcx@0.2.0", type="run", when="@0.2.0")
    depends_on("py-fenics-ffcx@0.1.0", type="run", when="@0.1.0")

    depends_on("py-fenics-ufl@main", type="run", when="@main")
<<<<<<< HEAD
    depends_on("py-fenics-ufl@2022.2.0", type="run", when="@0.5.1")
=======
    depends_on("py-fenics-ufl@2022.2.0", type="run", when="@0.5.0")
>>>>>>> a0c7209d
    depends_on("py-fenics-ufl@2022.1.0", type="run", when="@0.4.1")
    depends_on("py-fenics-ufl@2021.1.0", type="run", when="@0.1:0.3.99")

    depends_on("py-numpy@1.21:", type=("build", "run"), when="@0.5.0:")
    depends_on("py-numpy", type=("build", "run"))

    depends_on("py-mpi4py", type=("build", "run"))
    depends_on("py-petsc4py", type=("build", "run"))
    depends_on("py-pybind11@2.6.2:", type=("build", "run"))
    depends_on("xtensor@0.23.10:", type="build", when="@:main")

    depends_on("py-cffi", type="run")

    build_directory = "python"<|MERGE_RESOLUTION|>--- conflicted
+++ resolved
@@ -16,11 +16,8 @@
     maintainers = ["chrisrichardson", "garth-wells", "nate-sime", "jhale"]
 
     version("main", branch="main")
-<<<<<<< HEAD
     version("0.5.1", sha256="a570e3f6ed8e7c570e7e61d0e6fd44fa9dad2c5f8f1f48a6dc9ad22bacfbc973")
-=======
     version("0.5.0", sha256="503c70c01a44d1ffe48e052ca987693a49f8d201877652cabbe2a44eb3b7c040")
->>>>>>> a0c7209d
     version("0.4.1", sha256="68dcf29a26c750fcea5e02d8d58411e3b054313c3bf6fcbc1d0f08dd2851117f")
     version("0.3.0", sha256="4857d0fcb44a4e9bf9eb298ba5377abdee17a7ad0327448bdd06cce73d109bed", deprecated=True)
     version("0.2.0", sha256="4c9b5a5c7ef33882c99299c9b4d98469fb7aa470a37a91bc5be3bb2fc5b863a4", deprecated=True)
@@ -33,44 +30,30 @@
     depends_on("py-setuptools", type="build")
 
     depends_on("fenics-dolfinx@main", when="@main")
-<<<<<<< HEAD
     depends_on("fenics-dolfinx@0.5.1", when="@0.5.1")
-=======
     depends_on("fenics-dolfinx@0.5.0", when="@0.5.0")
->>>>>>> a0c7209d
     depends_on("fenics-dolfinx@0.4.1", when="@0.4.1")
     depends_on("fenics-dolfinx@0.3.0", when="@0.3.0")
     depends_on("fenics-dolfinx@0.2.0", when="@0.2.0")
     depends_on("fenics-dolfinx@0.1.0", when="@0.1.0")
 
     depends_on("fenics-basix@main", type=("build", "link"), when="@main")
-<<<<<<< HEAD
-    depends_on("fenics-basix@0.5.1", type=("build", "link"), when="@0.5.1")
-=======
-    depends_on("fenics-basix@0.5.1:0.5", type=("build", "link"), when="@0.5.0:0.5")
->>>>>>> a0c7209d
+    depends_on("fenics-basix@0.5.1:0.5", type=("build", "link"), when="@0.5.1:0.5")
     depends_on("fenics-basix@0.4.2", type=("build", "link"), when="@0.4.1")
     depends_on("fenics-basix@0.3.0", type=("build", "link"), when="@0.3.0")
     depends_on("fenics-basix@0.2.0", type=("build", "link"), when="@0.2.0")
     depends_on("fenics-basix@0.1.0", type=("build", "link"), when="@0.1.0")
 
     depends_on("py-fenics-ffcx@main", type="run", when="@main")
-<<<<<<< HEAD
-    depends_on("py-fenics-ffcx@0.5.0.post0", type="run", when="@0.5.0.post0")
-=======
-    depends_on("py-fenics-ffcx@0.5.0", type="run", when="@0.5.0")
->>>>>>> a0c7209d
+    depends_on("py-fenics-ffcx@0.5.0.post0", type="run", when="@0.5.1:0.5")
     depends_on("py-fenics-ffcx@0.4.2", type="run", when="@0.4.1")
     depends_on("py-fenics-ffcx@0.3.0", type="run", when="@0.3.0")
     depends_on("py-fenics-ffcx@0.2.0", type="run", when="@0.2.0")
     depends_on("py-fenics-ffcx@0.1.0", type="run", when="@0.1.0")
 
     depends_on("py-fenics-ufl@main", type="run", when="@main")
-<<<<<<< HEAD
-    depends_on("py-fenics-ufl@2022.2.0", type="run", when="@0.5.1")
-=======
+    depends_on("py-fenics-ufl@2022.2.0", type="run", when="@0.5.1:0.5")
     depends_on("py-fenics-ufl@2022.2.0", type="run", when="@0.5.0")
->>>>>>> a0c7209d
     depends_on("py-fenics-ufl@2022.1.0", type="run", when="@0.4.1")
     depends_on("py-fenics-ufl@2021.1.0", type="run", when="@0.1:0.3.99")
 
