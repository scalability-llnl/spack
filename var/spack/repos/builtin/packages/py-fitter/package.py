# Copyright 2013-2024 Lawrence Livermore National Security, LLC and other
# Spack Project Developers. See the top-level COPYRIGHT file for details.
#
# SPDX-License-Identifier: (Apache-2.0 OR MIT)
from spack.package import *


class PyFitter(PythonPackage):
    """fitter package provides a simple class to identify the distribution
    from which a data samples is generated from. It uses 80 distributions
    from Scipy and allows you to plot the results to check what is the
    most probable distribution and the best parameters."""

    homepage = "https://github.com/cokelaer/fitter"
    pypi = "fitter/fitter-1.5.1.tar.gz"

    maintainers("carsonwoods")

<<<<<<< HEAD
    version("1.6.0", sha256="908223d75b35d3846984bfb2fed1d2a926da5a30b95b704aa95b2a894227c0af")
    version("1.5.2", sha256="afb33a8b1e24cdbc9318f55be72534e07028f25240ab76a4b081d27d1ed677d9")
=======
    license("GPL-3.0-or-later")

>>>>>>> 29427d3e
    version("1.5.1", sha256="893b35ad0a84c3b96b63ec203a6a79effdba98777aed966ae61709f5e1e8cf99")

    depends_on("py-setuptools", type="build")

    depends_on("py-pandas", type=("build", "run"))
    depends_on("py-numpy", type=("build", "run"))
    depends_on("py-scipy@0.18:", type=("build", "run"))
    depends_on("py-tqdm", type=("build", "run"))
    depends_on("py-joblib", type=("build", "run"))
    depends_on("py-click", type=("build", "run"))
    depends_on("py-matplotlib", type=("build", "run"))<|MERGE_RESOLUTION|>--- conflicted
+++ resolved
@@ -15,15 +15,20 @@
     pypi = "fitter/fitter-1.5.1.tar.gz"
 
     maintainers("carsonwoods")
-
-<<<<<<< HEAD
-    version("1.6.0", sha256="908223d75b35d3846984bfb2fed1d2a926da5a30b95b704aa95b2a894227c0af")
-    version("1.5.2", sha256="afb33a8b1e24cdbc9318f55be72534e07028f25240ab76a4b081d27d1ed677d9")
-=======
     license("GPL-3.0-or-later")
 
->>>>>>> 29427d3e
-    version("1.5.1", sha256="893b35ad0a84c3b96b63ec203a6a79effdba98777aed966ae61709f5e1e8cf99")
+    version(
+        "1.6.0",
+        sha256="908223d75b35d3846984bfb2fed1d2a926da5a30b95b704aa95b2a894227c0af",
+    )
+    version(
+        "1.5.2",
+        sha256="afb33a8b1e24cdbc9318f55be72534e07028f25240ab76a4b081d27d1ed677d9",
+    )
+    version(
+        "1.5.1",
+        sha256="893b35ad0a84c3b96b63ec203a6a79effdba98777aed966ae61709f5e1e8cf99",
+    )
 
     depends_on("py-setuptools", type="build")
 
