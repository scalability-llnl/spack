--- conflicted
+++ resolved
@@ -26,11 +26,5 @@
     depends_on("py-setuptools", type="build")
     depends_on("py-setuptools@42:", type="build", when="@2.8.0:")
     depends_on("py-cython", type="build")
-<<<<<<< HEAD
-    depends_on("py-numpy@1.9.3:19", type=("build", "run"))
-
-    depends_on("python@3.6:", when="@2.8.0:")
-=======
     depends_on("py-numpy@1.9.3:", type=("build", "run"))
-    depends_on("py-numpy@1.9.3:1", when="@:1", type=("build", "run"))
->>>>>>> ee5b2936
+    depends_on("py-numpy@1.9.3:1", when="@:1", type=("build", "run"))