# Copyright 2013-2020 Lawrence Livermore National Security, LLC and other
# Spack Project Developers. See the top-level COPYRIGHT file for details.
#
# SPDX-License-Identifier: (Apache-2.0 OR MIT)

from spack import *


class PyIpython(PythonPackage):
    """IPython provides a rich toolkit to help you make the most out of using
       Python interactively."""

    homepage = "https://pypi.python.org/pypi/ipython"
<<<<<<< HEAD
    url = "https://pypi.io/packages/source/i/ipython/ipython-2.3.1.tar.gz"

    version(
        "7.4.0",
        sha256="b038baa489c38f6d853a3cfc4c635b0cda66f2864d136fe8f40c1a6e334e2a6b",
    )
    version(
        "7.3.0",
        sha256="06de667a9e406924f97781bda22d5d76bfb39762b678762d86a466e63f65dc39",
    )
    version(
        "5.1.0",
        sha256="7ef4694e1345913182126b219aaa4a0047e191af414256da6772cf249571b961",
    )
    version(
        "3.1.0",
        sha256="532092d3f06f82b1d8d1e5c37097eae19fcf025f8f6a4b670dd49c3c338d5624",
    )
    version(
        "2.3.1",
        sha256="3e98466aa2fe54540bcba9aa6e01a39f40110d67668c297340c4b9514b7cc49c",
    )

    depends_on("python@2.7:2.8,3.3:")

    depends_on(
        "py-backports-shutil-get-terminal-size",
        type=("build", "run"),
        when="^python@:3.2",
    )
    depends_on("py-pathlib2", type=("build", "run"), when="^python@:3.3")

    depends_on("py-pygments", type=("build", "run"))
    depends_on("py-pickleshare", type=("build", "run"))
    depends_on("py-simplegeneric@0.8:", type=("build", "run"))
    depends_on("py-prompt-toolkit@1.0.4:1.999", when="@:7.0.0", type=("build", "run"))
    depends_on("py-prompt-toolkit@2.0.0:2.999", when="@7.0.0:", type=("build", "run"))
    depends_on("py-traitlets@4.2:", type=("build", "run"))
    depends_on("py-decorator", type=("build", "run"))
    depends_on("py-pexpect", type=("build", "run"))
    depends_on("py-backcall", type=("build", "run"), when="^python@3.3:")
    depends_on("py-appnope", type=("build", "run"), when="platform=darwin")

    conflicts("^python@2.7:2.8", when="@7.0.0:")
=======
    url      = "https://pypi.io/packages/source/i/ipython/ipython-2.3.1.tar.gz"

    version('7.5.0', sha256='e840810029224b56cd0d9e7719dc3b39cf84d577f8ac686547c8ba7a06eeab26')
    version('7.3.0', sha256='06de667a9e406924f97781bda22d5d76bfb39762b678762d86a466e63f65dc39')
    version('5.8.0', sha256='4bac649857611baaaf76bc82c173aa542f7486446c335fe1a6c05d0d491c8906')
    version('5.1.0', sha256='7ef4694e1345913182126b219aaa4a0047e191af414256da6772cf249571b961')
    version('3.1.0', sha256='532092d3f06f82b1d8d1e5c37097eae19fcf025f8f6a4b670dd49c3c338d5624')
    version('2.3.1', sha256='3e98466aa2fe54540bcba9aa6e01a39f40110d67668c297340c4b9514b7cc49c')

    depends_on('python@3.6:', type=('build', 'run'), when='@7.10:')
    depends_on('python@3.5:', type=('build', 'run'), when='@7:')
    depends_on('python@3.3:', type=('build', 'run'), when='@6:')
    depends_on('python@2.7:2.8,3.3:', type=('build', 'run'))

    depends_on('py-backports-shutil-get-terminal-size', type=('build', 'run'), when="^python@:3.2")
    depends_on('py-pathlib2', type=('build', 'run'), when="^python@:3.3")
    depends_on('py-pygments',                   type=('build', 'run'))
    depends_on('py-pickleshare',                type=('build', 'run'))
    depends_on('py-simplegeneric@0.8:',         type=('build', 'run'), when='@:7.0.0')
    depends_on('py-prompt-toolkit@1.0.4:1.999',  when='@:7.0.0', type=('build', 'run'))
    depends_on('py-prompt-toolkit@2.0.0:2.999',  when='@7.0.0:', type=('build', 'run'))
    depends_on('py-prompt-toolkit@2.0.0:2.0.999', when='@7.5.0:', type=('build', 'run'))
    depends_on('py-traitlets@4.2:',             type=('build', 'run'))
    depends_on('py-decorator',                  type=('build', 'run'))
    depends_on('py-pexpect',                    type=('build', 'run'))
    depends_on('py-backcall',                   type=('build', 'run'), when="^python@3.3:")
    depends_on('py-appnope', type=('build', 'run'), when='platform=darwin')
    depends_on('py-jedi@0.10:', type=('build', 'run'), when='@7.5.0:')
    depends_on('py-backcall', type=('build', 'run'), when='@7.5.0:')
    depends_on('py-setuptools@18.5:', type='run', when='@4.1:')
>>>>>>> 1741279f
<|MERGE_RESOLUTION|>--- conflicted
+++ resolved
@@ -9,54 +9,7 @@
 class PyIpython(PythonPackage):
     """IPython provides a rich toolkit to help you make the most out of using
        Python interactively."""
-
     homepage = "https://pypi.python.org/pypi/ipython"
-<<<<<<< HEAD
-    url = "https://pypi.io/packages/source/i/ipython/ipython-2.3.1.tar.gz"
-
-    version(
-        "7.4.0",
-        sha256="b038baa489c38f6d853a3cfc4c635b0cda66f2864d136fe8f40c1a6e334e2a6b",
-    )
-    version(
-        "7.3.0",
-        sha256="06de667a9e406924f97781bda22d5d76bfb39762b678762d86a466e63f65dc39",
-    )
-    version(
-        "5.1.0",
-        sha256="7ef4694e1345913182126b219aaa4a0047e191af414256da6772cf249571b961",
-    )
-    version(
-        "3.1.0",
-        sha256="532092d3f06f82b1d8d1e5c37097eae19fcf025f8f6a4b670dd49c3c338d5624",
-    )
-    version(
-        "2.3.1",
-        sha256="3e98466aa2fe54540bcba9aa6e01a39f40110d67668c297340c4b9514b7cc49c",
-    )
-
-    depends_on("python@2.7:2.8,3.3:")
-
-    depends_on(
-        "py-backports-shutil-get-terminal-size",
-        type=("build", "run"),
-        when="^python@:3.2",
-    )
-    depends_on("py-pathlib2", type=("build", "run"), when="^python@:3.3")
-
-    depends_on("py-pygments", type=("build", "run"))
-    depends_on("py-pickleshare", type=("build", "run"))
-    depends_on("py-simplegeneric@0.8:", type=("build", "run"))
-    depends_on("py-prompt-toolkit@1.0.4:1.999", when="@:7.0.0", type=("build", "run"))
-    depends_on("py-prompt-toolkit@2.0.0:2.999", when="@7.0.0:", type=("build", "run"))
-    depends_on("py-traitlets@4.2:", type=("build", "run"))
-    depends_on("py-decorator", type=("build", "run"))
-    depends_on("py-pexpect", type=("build", "run"))
-    depends_on("py-backcall", type=("build", "run"), when="^python@3.3:")
-    depends_on("py-appnope", type=("build", "run"), when="platform=darwin")
-
-    conflicts("^python@2.7:2.8", when="@7.0.0:")
-=======
     url      = "https://pypi.io/packages/source/i/ipython/ipython-2.3.1.tar.gz"
 
     version('7.5.0', sha256='e840810029224b56cd0d9e7719dc3b39cf84d577f8ac686547c8ba7a06eeab26')
@@ -86,5 +39,4 @@
     depends_on('py-appnope', type=('build', 'run'), when='platform=darwin')
     depends_on('py-jedi@0.10:', type=('build', 'run'), when='@7.5.0:')
     depends_on('py-backcall', type=('build', 'run'), when='@7.5.0:')
-    depends_on('py-setuptools@18.5:', type='run', when='@4.1:')
->>>>>>> 1741279f
+    depends_on('py-setuptools@18.5:', type='run', when='@4.1:')