--- conflicted
+++ resolved
@@ -164,43 +164,9 @@
     # https://github.com/google/jax/issues/19992
     conflicts("@0.4.4:", when="target=ppc64le:")
 
-<<<<<<< HEAD
     # Fails to build with freshly released CUDA (#48708).
     conflicts("^cuda@12.8:", when="@:0.4.31")
-
-    def patch(self):
-        self.tmp_path = tempfile.mkdtemp(prefix="spack")
-        self.buildtmp = tempfile.mkdtemp(prefix="spack")
-        filter_file(
-            "build --spawn_strategy=standalone",
-            f"""
-# Limit CPU workers to spack jobs instead of using all HOST_CPUS.
-build --spawn_strategy=standalone
-build --local_cpu_resources={make_jobs}
-""".strip(),
-            ".bazelrc",
-            string=True,
-        )
-        filter_file(
-            'f"--output_path={output_path}",',
-            'f"--output_path={output_path}",'
-            f' "--sources_path={self.tmp_path}",'
-            ' "--nohome_rc",'
-            ' "--nosystem_rc",'
-            f' "--jobs={make_jobs}",',
-            "build/build.py",
-            string=True,
-        )
-        build_wheel = join_path("build", "build_wheel.py")
-        if self.spec.satisfies("@0.4.14:"):
-            build_wheel = join_path("jaxlib", "tools", "build_wheel.py")
-        filter_file(
-            "args = parser.parse_args()",
-            "args, junk = parser.parse_known_args()",
-            build_wheel,
-            string=True,
-        )
-=======
+    
     def url_for_version(self, version):
         url = "https://github.com/jax-ml/jax/archive/refs/tags/{}-v{}.tar.gz"
         if version >= Version("0.4.33"):
@@ -208,7 +174,6 @@
         else:
             name = "jaxlib"
         return url.format(name, version)
->>>>>>> 0d444fb4
 
     def install(self, spec, prefix):
         # https://jax.readthedocs.io/en/latest/developer.html
