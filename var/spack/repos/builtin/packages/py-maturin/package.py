--- conflicted
+++ resolved
@@ -17,6 +17,7 @@
 
     license("Apache-2.0")
 
+    version("1.8.2", sha256="e31abc70f6f93285d6e63d2f4459c079c94c259dd757370482d2d4ceb9ec1fa0")
     version("1.6.0", sha256="b955025c24c8babc808db49e0ff90db8b4b1320dcc16b14eb26132841737230d")
     version("1.5.1", sha256="3dd834ece80edb866af18cbd4635e0ecac40139c726428d5f1849ae154b26dca")
     version("1.4.0", sha256="ed12e1768094a7adeafc3a74ebdb8dc2201fa64c4e7e31f14cfc70378bf93790")
@@ -39,11 +40,9 @@
         ]:
             depends_on(f"rust@{rust}:", when=f"@{maturin}:")
 
-<<<<<<< HEAD
     conflicts("python@3.11:")
-=======
     # May be an accidental dependency, remove in the future
     # https://git.alpinelinux.org/aports/commit/?id=7ad298b467403b96a6b97d050170e367f147a75f
     # https://patchwork.yoctoproject.org/project/oe-core/patch/8803dc101b641c948805cab9e5784c38f43b0e51.1702791173.git.tim.orling@konsulko.com/
-    depends_on("bzip2", when="platform=darwin")
->>>>>>> 495537cf
+    # This seems to still be an issue for others
+    depends_on("bzip2")