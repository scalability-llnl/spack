# Copyright 2013-2024 Lawrence Livermore National Security, LLC and other
# Spack Project Developers. See the top-level COPYRIGHT file for details.
#
# SPDX-License-Identifier: (Apache-2.0 OR MIT)

from spack.package import *


class PyMetomiIsodatetime(PythonPackage):
    """Python ISO 8601 date time parser and data model/manipulation utilities."""

    homepage = "https://github.com/metomi/isodatetime"
    # NOTE: spack checksum does not yet work for epoch versions
    pypi = "metomi-isodatetime/metomi-isodatetime-1!3.0.0.tar.gz"

    maintainers("LydDeb")

    version("3.1.0", sha256="2ec15eb9c323d5debd0678f33af99bc9a91aa0b534ee5f65f3487aed518ebf2d")
    version("3.0.0", sha256="2141e8aaa526ea7f7f1cb883e6c8ed83ffdab73269658d84d0624f63a6e1357e")

    depends_on("py-setuptools", type="build")

    def url_for_version(self, version):
<<<<<<< HEAD
        url = "https://files.pythonhosted.org/packages/source/m/metomi-isodatetime/metomi-isodatetime-1!{}.tar.gz"
        return url.format(version)
=======
        return f"https://files.pythonhosted.org/packages/source/m/metomi-isodatetime/metomi-isodatetime-1!{version}.tar.gz"
>>>>>>> 29d784e5
<|MERGE_RESOLUTION|>--- conflicted
+++ resolved
@@ -21,9 +21,4 @@
     depends_on("py-setuptools", type="build")
 
     def url_for_version(self, version):
-<<<<<<< HEAD
-        url = "https://files.pythonhosted.org/packages/source/m/metomi-isodatetime/metomi-isodatetime-1!{}.tar.gz"
-        return url.format(version)
-=======
         return f"https://files.pythonhosted.org/packages/source/m/metomi-isodatetime/metomi-isodatetime-1!{version}.tar.gz"
->>>>>>> 29d784e5
