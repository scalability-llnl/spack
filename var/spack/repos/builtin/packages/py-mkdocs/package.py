# Copyright 2013-2022 Lawrence Livermore National Security, LLC and other
# Spack Project Developers. See the top-level COPYRIGHT file for details.
#
# SPDX-License-Identifier: (Apache-2.0 OR MIT)


from spack.package import *


class PyMkdocs(PythonPackage):
    """MkDocs is a fast, simple and downright gorgeous static site generator
    that's geared towards building project documentation."""

    homepage = "https://www.mkdocs.org/"
    pypi = "mkdocs/mkdocs-1.3.1.tar.gz"

    version("1.4.2", sha256="8947af423a6d0facf41ea1195b8e1e8c85ad94ac95ae307fe11232e0424b11c5")
    version("1.3.1", sha256="a41a2ff25ce3bbacc953f9844ba07d106233cd76c88bac1f59cb1564ac0d87ed")

    depends_on("python@3.6:", type=("build", "run"))
    depends_on("python@3.7:", type=("build", "run"), when="@1.4.2:")
    depends_on("py-setuptools", when="@:1.3", type="build")
    depends_on("py-hatchling", type="build", when="@1.4.2:")
    depends_on("py-click@3.3:", type=("build", "run"))
    depends_on("py-click@7.0:", type=("build", "run"), when="@1.4.2:")
    depends_on("py-jinja2@2.10.2:", type=("build", "run"))
    depends_on("py-jinja2@2.11.1:", type=("build", "run"), when="@1.4.2:")
    depends_on("py-markdown@3.2.1:3.3", when="@:1.3", type=("build", "run"))
    depends_on("py-markdown@3.2.1:3.4", type=("build", "run"), when="@1.4.2:")
    depends_on("py-pyyaml@3.10:", type=("build", "run"))
    depends_on("py-pyyaml@5.1:", type=("build", "run"), when="@1.4.2:")
    depends_on("py-watchdog@2.0:", type=("build", "run"))
    depends_on("py-ghp-import@1.0:", type=("build", "run"))
    depends_on("py-pyyaml-env-tag@0.1:", type=("build", "run"))
    depends_on("py-importlib-metadata@4.3:", type=("build", "run"), when="@1.3.1")
    depends_on("py-importlib-metadata@4.3", type=("build", "run"), when="@1.4.2: ^python@:3.9")
    depends_on("py-typing-extensions@3.10", type=("build", "run"), when="@1.4.2: ^python@:3.7")
    depends_on("py-packaging@20.5:", type=("build", "run"))
    depends_on("py-mergedeep@1.3.4:", type=("build", "run"))
<<<<<<< HEAD
    depends_on("py-colorama@0.4:", type=("build", "run"), when="platform=win32")
    #depends_on("py-babel@2.9.0:", type=("build", "run"), when="@1.4.2:")
=======
    depends_on("py-colorama@0.4:", type=("build", "run"), when="platform=windows")
    depends_on("py-babel@2.9.0:", type=("build", "run"), when="@1.4.2:")
>>>>>>> 51cb45eb
<|MERGE_RESOLUTION|>--- conflicted
+++ resolved
@@ -37,10 +37,5 @@
     depends_on("py-typing-extensions@3.10", type=("build", "run"), when="@1.4.2: ^python@:3.7")
     depends_on("py-packaging@20.5:", type=("build", "run"))
     depends_on("py-mergedeep@1.3.4:", type=("build", "run"))
-<<<<<<< HEAD
-    depends_on("py-colorama@0.4:", type=("build", "run"), when="platform=win32")
-    #depends_on("py-babel@2.9.0:", type=("build", "run"), when="@1.4.2:")
-=======
     depends_on("py-colorama@0.4:", type=("build", "run"), when="platform=windows")
-    depends_on("py-babel@2.9.0:", type=("build", "run"), when="@1.4.2:")
->>>>>>> 51cb45eb
+    depends_on("py-babel@2.9.0:", type=("build", "run"), when="@1.4.2:")