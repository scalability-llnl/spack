--- conflicted
+++ resolved
@@ -36,18 +36,12 @@
     url      = "https://pypi.io/packages/source/m/mpi4py/mpi4py-3.0.0.tar.gz"
 
     version('develop', git='https://github.com/mpi4py/mpi4py.git', branch='master')
-<<<<<<< HEAD
     version('3.0.0', 'bfe19f20cef5e92f6e49e50fb627ee70')
-=======
->>>>>>> 17debcb9
     version('2.0.0', '4f7d8126d7367c239fd67615680990e3')
     version('1.3.1', 'dbe9d22bdc8ed965c23a7ceb6f32fc3c')
 
     depends_on('python@2.7:2.8,3.3:')
     depends_on('py-setuptools', type='build')
     depends_on('mpi')
-<<<<<<< HEAD
     depends_on('py-cython', when='@3.0.0:', type='build')
-=======
-    depends_on('py-cython', when='@2.0.1:', type='build')
->>>>>>> 17debcb9
+    