# Copyright 2013-2024 Lawrence Livermore National Security, LLC and other
# Spack Project Developers. See the top-level COPYRIGHT file for details.
#
# SPDX-License-Identifier: (Apache-2.0 OR MIT)

from spack.package import *


class PyMultiqc(PythonPackage):
    """MultiQC is a tool to aggregate bioinformatics results across many
    samples into a single report. It is written in Python and contains modules
    for a large number of common bioinformatics tools."""

    homepage = "https://multiqc.info"
    pypi = "multiqc/multiqc-1.0.tar.gz"

    license("GPL-3.0-only", checked_by="A_N_Other")
<<<<<<< HEAD

    version("1.21", sha256="63bc87e251dbf788dcc8a45e58482ea09b26d05957bf50c77c684d5f0972a495")
    version("1.15", sha256="ce5359a12226cf4ce372c6fdad142cfe2ae7501ffa97ac7aab544ced4db5ea3c")
    version("1.14", sha256="dcbba405f0c9521ed2bbd7e8f7a9200643047311c9619878b81d167300149362")
    version("1.13", sha256="0564fb0f894e6ca0822a0f860941b3ed2c33dce407395ac0c2103775d45cbfa0")

    # dependency defintions move from setup.py to pyproject.toml as of @1.21:
=======
    maintainers("ewels", "vladsavelyev")

    version("1.23", sha256="4e84664000fec69a0952a0457a8d780dcc1ce9e36d14680dbdba5610b9766265")

    # dependency defintions move from setup.py to pyproject.toml as of @1.23:
>>>>>>> e4ee5974

    # build deps
    depends_on("py-setuptools", type="build")

    # current run deps
    depends_on("py-click", type=("build", "run"))
    depends_on("py-humanize", type=("build", "run"), when="@1.18:")
    depends_on("py-importlib-metadata", type=("build", "run"), when="@1.16:")
    depends_on("py-jinja2@3.0.0:", type=("build", "run"), when="@1.14:")
    depends_on("py-jinja2@2.9:", type=("build", "run"), when="@:1.13")
    depends_on("py-kaleido", type=("build", "run"), when="@1.20:")
    depends_on("py-markdown", type=("build", "run"), when="@1.3:")
<<<<<<< HEAD
    depends_on("py-matplotlib@2.1.1:", type=("build", "run"), when="@1.13:")
=======
>>>>>>> e4ee5974
    depends_on("py-numpy", type=("build", "run"))
    depends_on("py-packaging", type=("build", "run"), when="@1.16:")
    depends_on("py-requests", type=("build", "run"), when="@1.3:")
    depends_on("py-pillow@10:", type=("build", "run"), when="@1.20:")
    depends_on("py-plotly@5.18:", type=("build", "run"), when="@1.21:")
    depends_on("py-plotly", type=("build", "run"), when="@1.20")
    depends_on("py-pyyaml@4:", type=("build", "run"), when="@1.13:")
    depends_on("py-pyyaml", type=("build", "run"))
    depends_on("py-pyaml-env", type=("build", "run"), when="@1.18:")
    depends_on("py-rich@10:", type=("build", "run"), when="@1.13:")
    depends_on("py-rich-click", type=("build", "run"), when="@1.13:")
    depends_on("py-coloredlogs", type=("build", "run"), when="@1.13:")
    depends_on("py-spectra@0.0.10:", type=("build", "run"), when="@1.4:")
    depends_on("py-spectra", type=("build", "run"), when="@1.18:")
<<<<<<< HEAD

    # retired run deps
    depends_on("py-future@0.14.1:", type=("build", "run"), when="@1.13:1.19")
    depends_on("py-lzstring", type=("build", "run"), when="@:1.16")
    depends_on("py-networkx@2.5.1:", type=("build", "run"), when="@1.13:1.20")
    depends_on("py-networkx@:1", type=("build", "run"), when="@1.3")
    depends_on("py-simplejson", type=("build", "run"), when="@:1.15")
=======
    depends_on("py-typeguard", type=("build", "run"), when="@1.23:")
    depends_on("py-tqdm", type=("build", "run"), when="@1.23:")
>>>>>>> e4ee5974
<|MERGE_RESOLUTION|>--- conflicted
+++ resolved
@@ -15,21 +15,11 @@
     pypi = "multiqc/multiqc-1.0.tar.gz"
 
     license("GPL-3.0-only", checked_by="A_N_Other")
-<<<<<<< HEAD
-
-    version("1.21", sha256="63bc87e251dbf788dcc8a45e58482ea09b26d05957bf50c77c684d5f0972a495")
-    version("1.15", sha256="ce5359a12226cf4ce372c6fdad142cfe2ae7501ffa97ac7aab544ced4db5ea3c")
-    version("1.14", sha256="dcbba405f0c9521ed2bbd7e8f7a9200643047311c9619878b81d167300149362")
-    version("1.13", sha256="0564fb0f894e6ca0822a0f860941b3ed2c33dce407395ac0c2103775d45cbfa0")
-
-    # dependency defintions move from setup.py to pyproject.toml as of @1.21:
-=======
     maintainers("ewels", "vladsavelyev")
 
     version("1.23", sha256="4e84664000fec69a0952a0457a8d780dcc1ce9e36d14680dbdba5610b9766265")
 
     # dependency defintions move from setup.py to pyproject.toml as of @1.23:
->>>>>>> e4ee5974
 
     # build deps
     depends_on("py-setuptools", type="build")
@@ -42,10 +32,6 @@
     depends_on("py-jinja2@2.9:", type=("build", "run"), when="@:1.13")
     depends_on("py-kaleido", type=("build", "run"), when="@1.20:")
     depends_on("py-markdown", type=("build", "run"), when="@1.3:")
-<<<<<<< HEAD
-    depends_on("py-matplotlib@2.1.1:", type=("build", "run"), when="@1.13:")
-=======
->>>>>>> e4ee5974
     depends_on("py-numpy", type=("build", "run"))
     depends_on("py-packaging", type=("build", "run"), when="@1.16:")
     depends_on("py-requests", type=("build", "run"), when="@1.3:")
@@ -60,15 +46,5 @@
     depends_on("py-coloredlogs", type=("build", "run"), when="@1.13:")
     depends_on("py-spectra@0.0.10:", type=("build", "run"), when="@1.4:")
     depends_on("py-spectra", type=("build", "run"), when="@1.18:")
-<<<<<<< HEAD
-
-    # retired run deps
-    depends_on("py-future@0.14.1:", type=("build", "run"), when="@1.13:1.19")
-    depends_on("py-lzstring", type=("build", "run"), when="@:1.16")
-    depends_on("py-networkx@2.5.1:", type=("build", "run"), when="@1.13:1.20")
-    depends_on("py-networkx@:1", type=("build", "run"), when="@1.3")
-    depends_on("py-simplejson", type=("build", "run"), when="@:1.15")
-=======
     depends_on("py-typeguard", type=("build", "run"), when="@1.23:")
-    depends_on("py-tqdm", type=("build", "run"), when="@1.23:")
->>>>>>> e4ee5974
+    depends_on("py-tqdm", type=("build", "run"), when="@1.23:")