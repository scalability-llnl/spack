##############################################################################
# Copyright (c) 2013-2016, Lawrence Livermore National Security, LLC.
# Produced at the Lawrence Livermore National Laboratory.
#
# This file is part of Spack.
# Created by Todd Gamblin, tgamblin@llnl.gov, All rights reserved.
# LLNL-CODE-647188
#
# For details, see https://github.com/llnl/spack
# Please also see the LICENSE file for our notice and the LGPL.
#
# This program is free software; you can redistribute it and/or modify
# it under the terms of the GNU Lesser General Public License (as
# published by the Free Software Foundation) version 2.1, February 1999.
#
# This program is distributed in the hope that it will be useful, but
# WITHOUT ANY WARRANTY; without even the IMPLIED WARRANTY OF
# MERCHANTABILITY or FITNESS FOR A PARTICULAR PURPOSE. See the terms and
# conditions of the GNU Lesser General Public License for more details.
#
# You should have received a copy of the GNU Lesser General Public
# License along with this program; if not, write to the Free Software
# Foundation, Inc., 59 Temple Place, Suite 330, Boston, MA 02111-1307 USA
##############################################################################
from spack import *


class PyNetcdf(Package):
    """Python interface to the netCDF Library."""
    homepage = "http://unidata.github.io/netcdf4-python"
    url      = "https://github.com/Unidata/netcdf4-python/tarball/v1.2.3.1rel"

    version('1.2.3.1', '4fc4320d4f2a77b894ebf8da1c9895af')

    extends('python')
<<<<<<< HEAD
    depends_on('binutils')

    depends_on('py-numpy')
    depends_on('py-cython')
=======
    depends_on('py-numpy', type=nolink)
    depends_on('py-cython', type=nolink)
>>>>>>> 7f57405e
    depends_on('netcdf')

    def install(self, spec, prefix):
        python('setup.py', 'install', '--prefix=%s' % prefix)<|MERGE_RESOLUTION|>--- conflicted
+++ resolved
@@ -33,15 +33,10 @@
     version('1.2.3.1', '4fc4320d4f2a77b894ebf8da1c9895af')
 
     extends('python')
-<<<<<<< HEAD
-    depends_on('binutils')
+    depends_on('binutils', type=nolink)
 
-    depends_on('py-numpy')
-    depends_on('py-cython')
-=======
     depends_on('py-numpy', type=nolink)
     depends_on('py-cython', type=nolink)
->>>>>>> 7f57405e
     depends_on('netcdf')
 
     def install(self, spec, prefix):
