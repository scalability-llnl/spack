# Copyright 2013-2022 Lawrence Livermore National Security, LLC and other
# Spack Project Developers. See the top-level COPYRIGHT file for details.
#
# SPDX-License-Identifier: (Apache-2.0 OR MIT)

from spack.package import *


class PyNetcdf4(PythonPackage):
    """Python interface to the netCDF Library."""

    homepage = "https://github.com/Unidata/netcdf4-python"
    pypi = "netCDF4/netCDF4-1.2.7.tar.gz"

    maintainers = ["skosukhin"]

    version("1.5.8", sha256="ca3d468f4812c0999df86e3f428851fb0c17ac34ce0827115c246b0b690e4e84")
    version("1.5.3", sha256="2a3ca855848f4bbf07fac366da77a681fcead18c0a8813d91d46302f562dc3be")
    version("1.4.2", sha256="b934af350459cf9041bcdf5472e2aa56ed7321c018d918e9f325ec9a1f9d1a30")
    version("1.2.7", sha256="0c449b60183ee06238a8f9a75de7b0eed3acaa7a374952ff9f1ff06beb8f94ba")
    version("1.2.3.1", sha256="55edd74ef9aabb1f7d1ea3ffbab9c555da2a95632a97f91c0242281dc5eb919f")

    variant("mpi", default=True, description="Parallel IO support")

    depends_on("python@:3.6", when="@:1.2.4", type=("build", "link", "run"))
    depends_on("python@2.6:2.7,3.3:3.6", when="@1.2.5:1.2.7", type=("build", "link", "run"))
    depends_on("python@2.6:2.7,3.3:", when="@1.2.8:1.5.1", type=("build", "link", "run"))
    depends_on("python@2.7,3.5:", when="@1.5.2:1.5.3", type=("build", "link", "run"))
    depends_on("python@3.6:", when="@1.5.4:", type=("build", "link", "run"))

    depends_on("py-setuptools", type="build")
    depends_on("py-setuptools@18:", when="@1.2.9:", type="build")
    depends_on("py-cython@0.19:", when="@1.2.8:", type="build")

    depends_on("py-numpy@1.7:", type=("build", "link", "run"))
    depends_on("py-numpy@1.9:", when="@1.5.4:", type=("build", "link", "run"))
    depends_on("py-cftime", when="@1.4:", type=("build", "run"))
    depends_on("py-mpi4py", when="+mpi", type=("build", "run"))

    depends_on("netcdf-c", when="-mpi")
    depends_on("netcdf-c+mpi", when="+mpi")

    depends_on("hdf5@1.8.0:+hl", when="-mpi")
    depends_on("hdf5@1.8.0:+hl+mpi", when="+mpi")

    # The installation script tries to find hdf5 using pkg-config. However, the
    # version of hdf5 installed with Spack does not have pkg-config files.
    # Therefore, if pkg-config finds hdf5.pc at all (e.g. provided by
    # Ubuntu/Debian package manager), it is definitely not what we need. The
    # following patch disables the usage of pkg-config at all.
    patch("disable_pkgconf.patch")

    # Older versions of the package get a false negative result when checking
    # the version of HDF5.
    patch("check_hdf5version.patch", when="@:1.2.9 ^hdf5@1.10:")

    def setup_build_environment(self, env):
        """Ensure installed netcdf and hdf5 libraries are used"""
        # Explicitly set these variables so setup.py won't erroneously pick up
        # system versions
        # See: http://unidata.github.io/netcdf4-python
<<<<<<< HEAD
        env.set('USE_SETUPCFG', '0')
        env.set('USE_NCCONFIG', '1')
        if self.spec.satisfies('+mpi'):
            env.set('MPI_INCDIR', self.spec['mpi'].prefix.include)
        env.set('HDF5_DIR', self.spec['hdf5'].prefix)
        env.set('HDF5_INCDIR', self.spec['hdf5'].prefix.include)
        env.set('HDF5_LIBDIR', self.spec['hdf5'].prefix.lib)
        env.set('NETCDF4_DIR', self.spec['netcdf-c'].prefix)
        env.set('NETCDF4_INCDIR', self.spec['netcdf-c'].prefix.include)
        env.set('NETCDF4_LIBDIR', self.spec['netcdf-c'].prefix.lib)
=======
        env.set("USE_SETUPCFG", "0")
        env.set("USE_NCCONFIG", "1")
        env.set("HDF5_DIR", self.spec["hdf5"].prefix)
        env.set("HDF5_INCDIR", self.spec["hdf5"].prefix.include)
        env.set("HDF5_LIBDIR", self.spec["hdf5"].prefix.lib)
        env.set("NETCDF4_DIR", self.spec["netcdf-c"].prefix)
        env.set("NETCDF4_INCDIR", self.spec["netcdf-c"].prefix.include)
        env.set("NETCDF4_LIBDIR", self.spec["netcdf-c"].prefix.lib)
>>>>>>> b1e499d0
<|MERGE_RESOLUTION|>--- conflicted
+++ resolved
@@ -59,24 +59,13 @@
         # Explicitly set these variables so setup.py won't erroneously pick up
         # system versions
         # See: http://unidata.github.io/netcdf4-python
-<<<<<<< HEAD
-        env.set('USE_SETUPCFG', '0')
-        env.set('USE_NCCONFIG', '1')
-        if self.spec.satisfies('+mpi'):
-            env.set('MPI_INCDIR', self.spec['mpi'].prefix.include)
-        env.set('HDF5_DIR', self.spec['hdf5'].prefix)
-        env.set('HDF5_INCDIR', self.spec['hdf5'].prefix.include)
-        env.set('HDF5_LIBDIR', self.spec['hdf5'].prefix.lib)
-        env.set('NETCDF4_DIR', self.spec['netcdf-c'].prefix)
-        env.set('NETCDF4_INCDIR', self.spec['netcdf-c'].prefix.include)
-        env.set('NETCDF4_LIBDIR', self.spec['netcdf-c'].prefix.lib)
-=======
         env.set("USE_SETUPCFG", "0")
         env.set("USE_NCCONFIG", "1")
+        if self.spec.satisfies("+mpi"):
+            env.set("MPI_INCDIR", self.spec["mpi"].prefix.include)
         env.set("HDF5_DIR", self.spec["hdf5"].prefix)
         env.set("HDF5_INCDIR", self.spec["hdf5"].prefix.include)
         env.set("HDF5_LIBDIR", self.spec["hdf5"].prefix.lib)
         env.set("NETCDF4_DIR", self.spec["netcdf-c"].prefix)
         env.set("NETCDF4_INCDIR", self.spec["netcdf-c"].prefix.include)
-        env.set("NETCDF4_LIBDIR", self.spec["netcdf-c"].prefix.lib)
->>>>>>> b1e499d0
+        env.set("NETCDF4_LIBDIR", self.spec["netcdf-c"].prefix.lib)