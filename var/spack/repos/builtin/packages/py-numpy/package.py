##############################################################################
# Copyright (c) 2013-2018, Lawrence Livermore National Security, LLC.
# Produced at the Lawrence Livermore National Laboratory.
#
# This file is part of Spack.
# Created by Todd Gamblin, tgamblin@llnl.gov, All rights reserved.
# LLNL-CODE-647188
#
# For details, see https://github.com/spack/spack
# Please also see the NOTICE and LICENSE files for our notice and the LGPL.
#
# This program is free software; you can redistribute it and/or modify
# it under the terms of the GNU Lesser General Public License (as
# published by the Free Software Foundation) version 2.1, February 1999.
#
# This program is distributed in the hope that it will be useful, but
# WITHOUT ANY WARRANTY; without even the IMPLIED WARRANTY OF
# MERCHANTABILITY or FITNESS FOR A PARTICULAR PURPOSE. See the terms and
# conditions of the GNU Lesser General Public License for more details.
#
# You should have received a copy of the GNU Lesser General Public
# License along with this program; if not, write to the Free Software
# Foundation, Inc., 59 Temple Place, Suite 330, Boston, MA 02111-1307 USA
##############################################################################
from spack import *
import platform


class PyNumpy(PythonPackage):
    """NumPy is the fundamental package for scientific computing with Python.
    It contains among other things: a powerful N-dimensional array object,
    sophisticated (broadcasting) functions, tools for integrating C/C++ and
    Fortran code, and useful linear algebra, Fourier transform, and random
    number capabilities"""

    homepage = "http://www.numpy.org/"
    url      = "https://pypi.io/packages/source/n/numpy/numpy-1.13.1.zip"

    install_time_test_callbacks = ['install_test', 'import_module_test']

    import_modules = [
        'numpy', 'numpy.compat', 'numpy.core', 'numpy.distutils', 'numpy.doc',
        'numpy.f2py', 'numpy.fft', 'numpy.lib', 'numpy.linalg', 'numpy.ma',
        'numpy.matrixlib', 'numpy.polynomial', 'numpy.random', 'numpy.testing',
        'numpy.distutils.command', 'numpy.distutils.fcompiler'
    ]

    # FIXME: numpy._build_utils and numpy.core.code_generators failed to import
    # FIXME: Is this expected?

    version('1.14.2', '080f01a19707cf467393e426382c7619')
<<<<<<< HEAD
=======
    version('1.14.1', 'b8324ef90ac9064cd0eac46b8b388674')
    version('1.14.0', 'c12d4bf380ac925fcdc8a59ada6c3298')
>>>>>>> 310addea
    version('1.13.3', '300a6f0528122128ac07c6deb5c95917')
    version('1.13.1', '2c3c0f4edf720c3a7b525dacc825b9ae')
    version('1.13.0', 'fd044f0b8079abeaf5e6d2e93b2c1d03')
    version('1.12.1', 'c75b072a984028ac746a6a332c209a91')
    version('1.12.0', '33e5a84579f31829bbbba084fe0a4300')
    version('1.11.2', '8308cc97be154d2f64a2387ea863c2ac')
    version('1.11.1', '5caa3428b24aaa07e72c79d115140e46')
    version('1.11.0', '19ce5c4eb16d663a0713daf0018a3021')
    version('1.10.4', '510ffc322c635511e7be95d225b6bcbb')
    version('1.9.2',  'e80c19d2fb25af576460bb7dac31c59a')
    version('1.9.1',  '223532d8e1bdaff5d30936439701d6e1')

    variant('blas',   default=True, description='Build with BLAS support')
    variant('lapack', default=True, description='Build with LAPACK support')

    depends_on('python@2.7:2.8,3.4:')
    depends_on('py-setuptools', type='build')
    depends_on('blas',   when='+blas')
    depends_on('lapack', when='+lapack')

    # Tests require:
    # TODO: Add a 'test' deptype
    # depends_on('py-nose@1.0.0:', type='test')

    def setup_dependent_package(self, module, dependent_spec):
        python_version = self.spec['python'].version.up_to(2)
        arch = '{0}-{1}'.format(platform.system().lower(), platform.machine())

        self.spec.include = join_path(
            self.prefix.lib,
            'python{0}'.format(python_version),
            'site-packages',
            'numpy-{0}-py{1}-{2}.egg'.format(
                self.spec.version, python_version, arch),
            'numpy/core/include')

    def patch(self):
        spec = self.spec
        # for build notes see http://www.scipy.org/scipylib/building/linux.html
        lapackblas = LibraryList('')
        if '+lapack' in spec:
            lapackblas += spec['lapack'].libs

        if '+blas' in spec:
            lapackblas += spec['blas'].libs

        if '+blas' in spec or '+lapack' in spec:
            # note that one should not use [blas_opt] and [lapack_opt], see
            # https://github.com/numpy/numpy/commit/ffd4332262ee0295cb942c94ed124f043d801eb6
            with open('site.cfg', 'w') as f:
                # Unfortunately, numpy prefers to provide each BLAS/LAPACK
                # differently.
                names  = ','.join(lapackblas.names)
                dirs   = ':'.join(lapackblas.directories)

                # Special treatment for some (!) BLAS/LAPACK. Note that
                # in this case library_dirs can not be specified within [ALL].
                if '^openblas' in spec:
                    f.write('[openblas]\n')
                    f.write('libraries=%s\n'    % names)
                elif '^mkl' in spec:
                    # numpy does not expect system libraries needed for MKL
                    # here.
                    # names = [x for x in names if x.startswith('mkl')]
                    # FIXME: as of @1.11.2, numpy does not work with separately
                    # specified threading and interface layers. A workaround is
                    # a terribly bad idea to use mkl_rt. In this case Spack
                    # will no longer be able to guarantee that one and the
                    # same variant of Blas/Lapack (32/64bit, threaded/serial)
                    # is used within the DAG. This may lead to a lot of
                    # hard-to-debug segmentation faults on user's side. Users
                    # may also break working installation by (unconsciously)
                    # setting environment variable to switch between different
                    # interface and threading layers dynamically. From this
                    # perspective it is no different from throwing away RPATH's
                    # and using LD_LIBRARY_PATH throughout Spack.
                    f.write('[mkl]\n')
                    f.write('mkl_libs=%s\n'     % 'mkl_rt')
                elif '^atlas' in spec:
                    f.write('[atlas]\n')
                    f.write('atlas_libs=%s\n'   % names)
                else:
                    # The section title for the defaults changed in @1.10, see
                    # https://github.com/numpy/numpy/blob/master/site.cfg.example
                    if spec.satisfies('@:1.9.2'):
                        f.write('[DEFAULT]\n')
                    else:
                        f.write('[ALL]\n')
                    f.write('libraries=%s\n'    % names)

                f.write('library_dirs=%s\n' % dirs)
                if not ((platform.system() == "Darwin") and
                        (platform.mac_ver()[0] == '10.12')):
                    f.write('rpath=%s\n' % dirs)

    def build_args(self, spec, prefix):
        args = []

        # From NumPy 1.10.0 on it's possible to do a parallel build
#        if self.version >= Version('1.10.0'):
#            args = ['-j', str(make_jobs)]

        return args

    def test(self):
        # `setup.py test` is not supported.  Use one of the following
        # instead:
        #
        # - `python runtests.py`              (to build and test)
        # - `python runtests.py --no-build`   (to test installed numpy)
        # - `>>> numpy.test()`           (run tests for installed numpy
        #                                 from within an interpreter)
        pass

    def install_test(self):
        # Change directories due to the following error:
        #
        # ImportError: Error importing numpy: you should not try to import
        #       numpy from its source directory; please exit the numpy
        #       source tree, and relaunch your python interpreter from there.
        with working_dir('..'):
            python('-c', 'import numpy; numpy.test("full", verbose=2)')<|MERGE_RESOLUTION|>--- conflicted
+++ resolved
@@ -49,11 +49,8 @@
     # FIXME: Is this expected?
 
     version('1.14.2', '080f01a19707cf467393e426382c7619')
-<<<<<<< HEAD
-=======
     version('1.14.1', 'b8324ef90ac9064cd0eac46b8b388674')
     version('1.14.0', 'c12d4bf380ac925fcdc8a59ada6c3298')
->>>>>>> 310addea
     version('1.13.3', '300a6f0528122128ac07c6deb5c95917')
     version('1.13.1', '2c3c0f4edf720c3a7b525dacc825b9ae')
     version('1.13.0', 'fd044f0b8079abeaf5e6d2e93b2c1d03')
