##############################################################################
# Copyright (c) 2013-2016, Lawrence Livermore National Security, LLC.
# Produced at the Lawrence Livermore National Laboratory.
#
# This file is part of Spack.
# Created by Todd Gamblin, tgamblin@llnl.gov, All rights reserved.
# LLNL-CODE-647188
#
# For details, see https://github.com/llnl/spack
# Please also see the LICENSE file for our notice and the LGPL.
#
# This program is free software; you can redistribute it and/or modify
# it under the terms of the GNU Lesser General Public License (as
# published by the Free Software Foundation) version 2.1, February 1999.
#
# This program is distributed in the hope that it will be useful, but
# WITHOUT ANY WARRANTY; without even the IMPLIED WARRANTY OF
# MERCHANTABILITY or FITNESS FOR A PARTICULAR PURPOSE. See the terms and
# conditions of the GNU Lesser General Public License for more details.
#
# You should have received a copy of the GNU Lesser General Public
# License along with this program; if not, write to the Free Software
# Foundation, Inc., 59 Temple Place, Suite 330, Boston, MA 02111-1307 USA
##############################################################################
from spack import *
import platform


class PyNumpy(Package):
    """NumPy is the fundamental package for scientific computing with Python.
    It contains among other things: a powerful N-dimensional array object,
    sophisticated (broadcasting) functions, tools for integrating C/C++ and
    Fortran code, and useful linear algebra, Fourier transform, and random
    number capabilities"""

    homepage = "http://www.numpy.org/"
    url      = "https://pypi.python.org/packages/source/n/numpy/numpy-1.9.1.tar.gz"

    version('1.11.1', '2f44a895a8104ffac140c3a70edbd450',
            url="https://pypi.python.org/packages/e0/4c/515d7c4ac424ff38cc919f7099bf293dd064ba9a600e1e3835b3edefdb18/numpy-1.11.1.tar.gz")
    version('1.11.0', 'bc56fb9fc2895aa4961802ffbdb31d0b')
    version('1.10.4', 'aed294de0aa1ac7bd3f9745f4f1968ad')
    version('1.9.2',  'a1ed53432dbcd256398898d35bc8e645')
    version('1.9.1',  '78842b73560ec378142665e712ae4ad9')

    variant('blas',   default=True)
    variant('lapack', default=True)

    extends('python')
<<<<<<< HEAD
    # depends_on('binutils')  # Might be needed
=======
    depends_on('python@2.6:2.8,3.2:')
>>>>>>> ac3e21f8
    depends_on('py-nose', type='build')
    depends_on('py-setuptools', type='build')
    depends_on('blas',   when='+blas')
    depends_on('lapack', when='+lapack')

    def setup_dependent_package(self, module, dep_spec):
        python_version = self.spec['python'].version.up_to(2)
        arch = '{0}-{1}'.format(platform.system().lower(), platform.machine())

        self.spec.include = join_path(
            self.prefix.lib,
            'python{0}'.format(python_version),
            'site-packages',
            'numpy-{0}-py{1}-{2}.egg'.format(
                self.spec.version, python_version, arch),
            'numpy/core/include')

    def install(self, spec, prefix):
        libraries    = []
        library_dirs = []

        if '+blas' in spec:
            libraries.append('blas')
            library_dirs.append(spec['blas'].prefix.lib)
        if '+lapack' in spec:
            libraries.append('lapack')
            library_dirs.append(spec['lapack'].prefix.lib)

        if '+blas' in spec or '+lapack' in spec:
            with open('site.cfg', 'w') as f:
                f.write('[DEFAULT]\n')
                f.write('libraries=%s\n'    % ','.join(libraries))
                f.write('library_dirs=%s\n' % ':'.join(library_dirs))
                f.write('rpath=%s\n' % ':'.join(library_dirs))

        setup_py('install', '--prefix={0}'.format(prefix))<|MERGE_RESOLUTION|>--- conflicted
+++ resolved
@@ -47,11 +47,7 @@
     variant('lapack', default=True)
 
     extends('python')
-<<<<<<< HEAD
-    # depends_on('binutils')  # Might be needed
-=======
     depends_on('python@2.6:2.8,3.2:')
->>>>>>> ac3e21f8
     depends_on('py-nose', type='build')
     depends_on('py-setuptools', type='build')
     depends_on('blas',   when='+blas')
