--- conflicted
+++ resolved
@@ -136,14 +136,11 @@
     patch('https://github.com/numpy/numpy/pull/20881.patch?full_index=1',
           sha256='802970a9034d40a8a8f49a03f489d5361d5eabf69249621e6757651448910f1a',
           when='@1.20.3:1.22.1')
-<<<<<<< HEAD
-=======
     # Patch to update compiler flags.
     # See https://github.com/spack/spack/issues/30373
     patch('https://github.com/numpy/numpy/pull/21448.patch?full_index=1',
           sha256='e9508c3b3a1e1a24669014a0c1b9f3b009a149ea3886cf711eaef2a32b247fdb',
           when='@1.22.0:1.22.3')
->>>>>>> c09bf37f
 
     # version 1.21.0 runs into an infinit loop during printing
     # (e.g. print(numpy.ones(1000)) when compiled with gcc 11
