# Copyright Spack Project Developers. See COPYRIGHT file for details.
#
# SPDX-License-Identifier: (Apache-2.0 OR MIT)

from spack.package import *


class PyNvitop(PythonPackage):
    """
    An interactive NVIDIA-GPU process viewer and beyond,
    the one-stop solution for GPU process management.
    """

    homepage = "https://nvitop.readthedocs.io/"
    pypi = "nvitop/nvitop-1.4.0.tar.gz"

    maintainers("nboelte")

    license("Apache-2.0", checked_by="nboelte")

    version("1.4.0", sha256="92f313e9bd89fe1a9d54054e92f490f34331f1b7847a89ddaffd6a7fde1437bb")

<<<<<<< HEAD
    depends_on("py-nvidia-ml-py@11.450.51:12.561", type=("build", "run"))
    depends_on("py-psutil@5.6.6:", type=("build", "run"))
    depends_on("py-cachetools@1.0.1:", type=("build", "run"))
    depends_on("py-termcolor@1.0.0:", type=("build", "run"))
    depends_on("python@3.7:", type=("build", "run"))
    depends_on("py-setuptools", type="build")
    depends_on("py-colorama@0.4:", when="platform=windows", type=("build", "run"))

    # Windows support would require this extra package to be available in spack.
    #depends_on("py-windows-curses@2.2.0:", when="platform=windows", type=("build", "run"))
    conflicts("platform=windows")
=======
    depends_on("py-nvidia-ml-py")
    depends_on("py-psutil")
    depends_on("py-cachetools")
    depends_on("py-termcolor")
    depends_on("py-setuptools")
>>>>>>> 9130c018
<|MERGE_RESOLUTION|>--- conflicted
+++ resolved
@@ -20,7 +20,6 @@
 
     version("1.4.0", sha256="92f313e9bd89fe1a9d54054e92f490f34331f1b7847a89ddaffd6a7fde1437bb")
 
-<<<<<<< HEAD
     depends_on("py-nvidia-ml-py@11.450.51:12.561", type=("build", "run"))
     depends_on("py-psutil@5.6.6:", type=("build", "run"))
     depends_on("py-cachetools@1.0.1:", type=("build", "run"))
@@ -31,11 +30,4 @@
 
     # Windows support would require this extra package to be available in spack.
     #depends_on("py-windows-curses@2.2.0:", when="platform=windows", type=("build", "run"))
-    conflicts("platform=windows")
-=======
-    depends_on("py-nvidia-ml-py")
-    depends_on("py-psutil")
-    depends_on("py-cachetools")
-    depends_on("py-termcolor")
-    depends_on("py-setuptools")
->>>>>>> 9130c018
+    conflicts("platform=windows")