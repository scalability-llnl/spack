--- conflicted
+++ resolved
@@ -20,12 +20,8 @@
 
     version('2.1.0', sha256='0168f962822b7059c7553c4346541596ea48c0b542628d41a348a12eeaf971ff')
 
-<<<<<<< HEAD
+    depends_on('python@3.6:', type=('build', 'run'))
     depends_on('py-setuptools', type='build')
-    depends_on('python', type=('build', 'run'))
-=======
-    depends_on('python@3.6:', type=('build', 'run'))
->>>>>>> 05173197
     depends_on('py-antlr4-python3-runtime@4.8', type=('build', 'run'))
     depends_on('py-pyyaml@5.1.0:', type=('build', 'run'))
     depends_on('py-dataclasses', when='^python@:3.6', type=('build', 'run'))