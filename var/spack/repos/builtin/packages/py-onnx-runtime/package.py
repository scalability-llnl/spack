--- conflicted
+++ resolved
@@ -53,15 +53,7 @@
     # https://github.com/cms-externals/onnxruntime/compare/5bc92df...d594f80
     patch("cms.patch", level=1, when="@1.7.2")
     # https://github.com/cms-externals/onnxruntime/compare/0d9030e...7a6355a
-<<<<<<< HEAD
     patch("cms_1_10.patch", when="@1.10")
-=======
-    patch("cms_1_10.patch", whe="@1.10")
-    # https://github.com/microsoft/onnxruntime/issues/4234#issuecomment-698077636
-    # only needed when iconv is provided by libiconv
-    patch("libiconv.patch", level=0, when="@1.7.2 ^libiconv")
-    patch("libiconv-1.10.patch", level=0, when="@1.10.0 ^libiconv")
->>>>>>> 3edc85ec
     # https://github.com/microsoft/onnxruntime/commit/de4089f8cbe0baffe56a363cc3a41595cc8f0809.patch
     patch("gcc11.patch", level=1, when="@1.7.2")
 
