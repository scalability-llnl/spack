# Copyright 2013-2024 Lawrence Livermore National Security, LLC and other
# Spack Project Developers. See the top-level COPYRIGHT file for details.
#
# SPDX-License-Identifier: (Apache-2.0 OR MIT)


from spack.package import *


class PyOnnx(PythonPackage):
    """Open Neural Network Exchange (ONNX) is an open ecosystem that
    empowers AI developers to choose the right tools as their
    project evolves. ONNX provides an open source format for AI
    models, both deep learning and traditional ML. It defines an
    extensible computation graph model, as well as definitions of
    built-in operators and standard data types. Currently we focus
    on the capabilities needed for inferencing (scoring)."""

    homepage = "https://github.com/onnx/onnx"
    pypi = "Onnx/onnx-1.6.0.tar.gz"

    license("Apache-2.0", checked_by="wdconinc")

    version("1.16.2", sha256="b33a282b038813c4b69e73ea65c2909768e8dd6cc10619b70632335daf094646")
    version("1.16.1", sha256="8299193f0f2a3849bfc069641aa8e4f93696602da8d165632af8ee48ec7556b6")
    version("1.16.0", sha256="237c6987c6c59d9f44b6136f5819af79574f8d96a760a1fa843bede11f3822f7")
    version("1.15.0", sha256="b18461a7d38f286618ca2a6e78062a2a9c634ce498e631e708a8041b00094825")
    version("1.14.1", sha256="70903afe163643bd71195c78cedcc3f4fa05a2af651fd950ef3acbb15175b2d1")
    version("1.14.0", sha256="43b85087c6b919de66872a043c7f4899fe6f840e11ffca7e662b2ce9e4cc2927")
    version("1.13.1", sha256="0bdcc25c2c1ce4a8750e4ffbd93ae945442e7fac6e51176f38e366b74a97dfd9")
    version("1.13.0", sha256="410b39950367857f97b65093681fe2495a2e23d63777a8aceaf96c56a16d166e")
    version("1.12.0", sha256="13b3e77d27523b9dbf4f30dfc9c959455859d5e34e921c44f712d69b8369eff9")
    version("1.11.0", sha256="eca224c7c2c8ee4072a0743e4898a84a9bdf8297b5e5910a2632e4c4182ffb2a")
    version("1.10.1", sha256="9d941ba76cab55db8913ecad9dc50cefeb368460f6338a91783a5d7643f3a044")
    version("1.8.1", sha256="9d65c52009a90499f8c25fdfe5acda3ac88efe0788eb1d5f2575a989277145fb")
    version("1.6.0", sha256="3b88c3fe521151651a0403c4d131cb2e0311bd28b753ef692020a432a81ce345")
    version("1.5.0", sha256="1a584a4ef62a6db178c257fffb06a9d8e61b41c0a80bfd8bcd8a253d72c4b0b4")

    depends_on("cxx", type="build")  # generated

    # CMakeLists.txt
    depends_on("cmake@3.1:", type="build")
    depends_on("py-pybind11@2.2:", type=("build", "link"))

    # requirements.txt
    depends_on("py-setuptools@64:", type="build")
    depends_on("py-setuptools", type="build")
    depends_on("protobuf")
    depends_on("py-protobuf@3.20.2:", type=("build", "run"), when="@1.15:")
    depends_on("py-protobuf@3.20.2:3", type=("build", "run"), when="@1.13")
    depends_on("py-protobuf@3.12.2:3.20.1", type=("build", "run"), when="@1.12")
    depends_on("py-protobuf@3.12.2:", type=("build", "run"), when="@1.11")
    # https://github.com/protocolbuffers/protobuf/issues/10051
    # https://github.com/onnx/onnx/issues/4222
    depends_on("py-protobuf@:3", type=("build", "run"), when="@1.10")
    # Protobuf version limit is due to removal of SetTotalBytesLimit in
    # https://github.com/protocolbuffers/protobuf/pull/8794, fixed in
    # https://github.com/onnx/onnx/pull/3112
    depends_on("py-protobuf@:3.17", type=("build", "run"), when="@:1.8")
    depends_on("py-numpy", type=("build", "run"))
    depends_on("py-numpy@1.16.6:", type=("build", "run"), when="@1.8.1:1.13")
    depends_on("py-numpy@1.20:", type=("build", "run"), when="@1.16.0:")
    depends_on("py-numpy@1.21:", type=("build", "run"), when="@1.16.2:")
    depends_on("py-numpy@:1", type=("build", "run"), when="@:1.16")

    # Historical dependencies
    depends_on("py-six", type=("build", "run"), when="@:1.8.1")
    depends_on("py-typing-extensions@3.6.2.1:", type=("build", "run"), when="@:1.14")
    depends_on("py-pytest-runner", type="build", when="@:1.14")

    # 'python_out' does not recognize dllexport_decl.
    patch("remove_dllexport_decl.patch", when="@:1.6.0")

<<<<<<< HEAD
    # By default, ONNX always uses .setuptools-cmake-build/ under the source path,
    # so we allow overriding with a build environment variable
    def patch(self):
        filter_file(
            r"^CMAKE_BUILD_DIR = (.*)$",
            r"CMAKE_BUILD_DIR = os.getenv('CMAKE_BUILD_DIR', default=\1)",
            "setup.py",
        )

    def setup_build_environment(self, env):
        # Build in a similar directory as the CMake packages
        env.set(
            "CMAKE_BUILD_DIR", join_path(self.stage.path, f"spack-build-{self.spec.dag_hash(7)}")
        )
=======
    # Switch the CMAKE_CXX_STANDARD to 17 if abseil-cpp has been built with
    # either of those. (abseil-cpp is pulled in via protobuf)
    patch(
        "https://github.com/onnx/onnx/commit/1f6e43cb4d7366b2dffa7f70ae88198306e12c6c.patch?full_index=1",
        sha256="be12f589bc4113982e4162efcdbd95835a6c161a9a7e10cd1dde026cadedf8aa",
        when="@1.15.0 ^abseil-cpp cxxstd=17",
    )
    patch(
        "https://github.com/onnx/onnx/commit/1f6e43cb4d7366b2dffa7f70ae88198306e12c6c.patch?full_index=1",
        sha256="be12f589bc4113982e4162efcdbd95835a6c161a9a7e10cd1dde026cadedf8aa",
        when="@1.15.0 ^abseil-cpp cxxstd=20",
    )
>>>>>>> f31a99f1
<|MERGE_RESOLUTION|>--- conflicted
+++ resolved
@@ -71,7 +71,19 @@
     # 'python_out' does not recognize dllexport_decl.
     patch("remove_dllexport_decl.patch", when="@:1.6.0")
 
-<<<<<<< HEAD
+    # Switch the CMAKE_CXX_STANDARD to 17 if abseil-cpp has been built with
+    # either of those. (abseil-cpp is pulled in via protobuf)
+    patch(
+        "https://github.com/onnx/onnx/commit/1f6e43cb4d7366b2dffa7f70ae88198306e12c6c.patch?full_index=1",
+        sha256="be12f589bc4113982e4162efcdbd95835a6c161a9a7e10cd1dde026cadedf8aa",
+        when="@1.15.0 ^abseil-cpp cxxstd=17",
+    )
+    patch(
+        "https://github.com/onnx/onnx/commit/1f6e43cb4d7366b2dffa7f70ae88198306e12c6c.patch?full_index=1",
+        sha256="be12f589bc4113982e4162efcdbd95835a6c161a9a7e10cd1dde026cadedf8aa",
+        when="@1.15.0 ^abseil-cpp cxxstd=20",
+    )
+
     # By default, ONNX always uses .setuptools-cmake-build/ under the source path,
     # so we allow overriding with a build environment variable
     def patch(self):
@@ -85,18 +97,4 @@
         # Build in a similar directory as the CMake packages
         env.set(
             "CMAKE_BUILD_DIR", join_path(self.stage.path, f"spack-build-{self.spec.dag_hash(7)}")
-        )
-=======
-    # Switch the CMAKE_CXX_STANDARD to 17 if abseil-cpp has been built with
-    # either of those. (abseil-cpp is pulled in via protobuf)
-    patch(
-        "https://github.com/onnx/onnx/commit/1f6e43cb4d7366b2dffa7f70ae88198306e12c6c.patch?full_index=1",
-        sha256="be12f589bc4113982e4162efcdbd95835a6c161a9a7e10cd1dde026cadedf8aa",
-        when="@1.15.0 ^abseil-cpp cxxstd=17",
-    )
-    patch(
-        "https://github.com/onnx/onnx/commit/1f6e43cb4d7366b2dffa7f70ae88198306e12c6c.patch?full_index=1",
-        sha256="be12f589bc4113982e4162efcdbd95835a6c161a9a7e10cd1dde026cadedf8aa",
-        when="@1.15.0 ^abseil-cpp cxxstd=20",
-    )
->>>>>>> f31a99f1
+        )