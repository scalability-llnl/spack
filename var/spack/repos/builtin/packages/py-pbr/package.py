--- conflicted
+++ resolved
@@ -35,10 +35,6 @@
     version('1.8.1', 'c8f9285e1a4ca6f9654c529b158baa3a')
 
     depends_on('py-setuptools', type='build')
-<<<<<<< HEAD
-    # Only needed for py<3.4, however when='^python@:3.4.2' syntax is broken
-    # Be careful
-    depends_on('py-enum34', type='build')
-=======
-    depends_on('py-enum34', type='build', when='^python@:3.3')
->>>>>>> 5fe96dec
+    # Only needed for py<3.4, however when='^python@:3.4.2' syntax might be
+    # broken, if this fails, remove the when-clause
+    depends_on('py-enum34', type='build', when='^python@:3.3')