--- conflicted
+++ resolved
@@ -12,24 +12,16 @@
 
     homepage = "https://docs.pennylane.ai/projects/lightning"
     git = "https://github.com/PennyLaneAI/pennylane-lightning.git"
-<<<<<<< HEAD
-    url = "https://github.com/PennyLaneAI/pennylane-lightning/archive/refs/tags/v0.29.0.tar.gz"
-    tag = "v0.29.0"
-=======
     url = "https://github.com/PennyLaneAI/pennylane-lightning/archive/refs/tags/v0.28.2.tar.gz"
     tag = "v0.28.2"
->>>>>>> bb495c9e
 
     maintainers("mlxd", "AmintorDusko")
 
     version("master", branch="master")
-<<<<<<< HEAD
 
     version("0.29.0", sha256="d9cb0886f78c71923b6be2e0001ed368763af565f82e8fa529e3fe80425344cb")
     version("0.28.2", sha256="c9b3afed0585681ccaf4df09fb12f2b7f09a8a1ba97a9b979139fe4a24509f31", deprecated=True)
-=======
-    version("0.28.2", sha256="c9b3afed0585681ccaf4df09fb12f2b7f09a8a1ba97a9b979139fe4a24509f31")
->>>>>>> bb495c9e
+
     version(
         "0.28.0",
         sha256="f5849c2affb5fb57aca20feb40ca829d171b07db2304fde0a37c2332c5b09e18",
