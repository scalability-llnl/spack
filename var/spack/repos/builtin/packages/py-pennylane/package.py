# Copyright 2013-2023 Lawrence Livermore National Security, LLC and other
# Spack Project Developers. See the top-level COPYRIGHT file for details.
#
# SPDX-License-Identifier: (Apache-2.0 OR MIT)


from spack.package import *


class PyPennylane(PythonPackage):
    """PennyLane is a Python quantum machine learning library by Xanadu Inc."""

    homepage = "https://docs.pennylane.ai/"
    git = "https://github.com/PennyLaneAI/pennylane.git"
<<<<<<< HEAD
    url = "https://github.com/PennyLaneAI/pennylane/archive/refs/tags/v0.29.0.tar.gz"
=======
    pypi = "PennyLane/PennyLane-0.28.0.tar.gz"
>>>>>>> 88d78025

    maintainers("mlxd", "AmintorDusko", "marcodelapierre")

    version("master", branch="master")
<<<<<<< HEAD
    version(
        "0.29.1",
        sha256="6ecfb305a3898347df8c539a89a67e748766941d159dbef9e34864872f13c45c",
        preferred=True,
    )
    version(
        "0.29.0",
        sha256="e59e042174abd8f1596034d3f4dd113b24d06e4aadb5f2e5828fa3411fabf0df",
        preferred=True,
    )
    version(
        "0.28.0",
        sha256="2a6100c00277c1eb59eab6856cdad7b1237e9d1fbda98b1e15020bd5a64b10a8",
        preferred=True,
=======
    version("0.29.1", sha256="c5d662994b741afa69e4fdadc79a1b75840275138a8b7e0cfc5fd64b66a12eef")
    version(
        "0.28.0",
        sha256="2a6100c00277c1eb59eab6856cdad7b1237e9d1fbda98b1e15020bd5a64b10a8",
        deprecated=True,
>>>>>>> 88d78025
    )

    depends_on("python@3.8:", type=("build", "run"))
    depends_on("py-setuptools", type="build")

    depends_on("py-numpy@:1.23", type=("build", "run"))
    depends_on("py-scipy", type=("build", "run"))
    depends_on("py-networkx", type=("build", "run"))
    depends_on("py-retworkx", type=("build", "run"))
    depends_on("py-autograd", type=("build", "run"))
    depends_on("py-toml", type=("build", "run"))
    depends_on("py-appdirs", type=("build", "run"))
    depends_on("py-semantic-version@2.7:", type=("build", "run"))
    depends_on("py-autoray", type=("build", "run"))
    depends_on("py-cachetools", type=("build", "run"))
<<<<<<< HEAD
    depends_on("py-pennylane-lightning", type=("build", "run"))
=======
    depends_on("py-pennylane-lightning@0.28.0:", type=("build", "run"))
>>>>>>> 88d78025
    depends_on("py-requests", type=("build", "run"))

    # Test deps
    depends_on("py-pytest", type="test")
<<<<<<< HEAD
    depends_on("py-pytest-xdist", type="test")
=======
    depends_on("py-pytest-xdist@3.2:", type="test")
>>>>>>> 88d78025
    depends_on("py-pytest-mock", type="test")
    depends_on("py-flaky", type="test")

    @run_after("install")
    @on_package_attributes(run_tests=True)
    def install_test(self):
        with working_dir("tests"):
            pl_dev_test = Executable(join_path(self.prefix, "bin", "pl-device-test"))
            pl_dev_test("--device", "default.qubit", "--shots", "None", "--skip-ops")
            pl_dev_test("--device", "default.qubit", "--shots", "10000", "--skip-ops")
            pl_dev_test("--device", "lightning.qubit", "--shots", "None", "--skip-ops")
            pl_dev_test("--device", "lightning.qubit", "--shots", "10000", "--skip-ops")<|MERGE_RESOLUTION|>--- conflicted
+++ resolved
@@ -12,16 +12,11 @@
 
     homepage = "https://docs.pennylane.ai/"
     git = "https://github.com/PennyLaneAI/pennylane.git"
-<<<<<<< HEAD
     url = "https://github.com/PennyLaneAI/pennylane/archive/refs/tags/v0.29.0.tar.gz"
-=======
-    pypi = "PennyLane/PennyLane-0.28.0.tar.gz"
->>>>>>> 88d78025
 
     maintainers("mlxd", "AmintorDusko", "marcodelapierre")
 
     version("master", branch="master")
-<<<<<<< HEAD
     version(
         "0.29.1",
         sha256="6ecfb305a3898347df8c539a89a67e748766941d159dbef9e34864872f13c45c",
@@ -35,14 +30,7 @@
     version(
         "0.28.0",
         sha256="2a6100c00277c1eb59eab6856cdad7b1237e9d1fbda98b1e15020bd5a64b10a8",
-        preferred=True,
-=======
-    version("0.29.1", sha256="c5d662994b741afa69e4fdadc79a1b75840275138a8b7e0cfc5fd64b66a12eef")
-    version(
-        "0.28.0",
-        sha256="2a6100c00277c1eb59eab6856cdad7b1237e9d1fbda98b1e15020bd5a64b10a8",
         deprecated=True,
->>>>>>> 88d78025
     )
 
     depends_on("python@3.8:", type=("build", "run"))
@@ -56,22 +44,14 @@
     depends_on("py-toml", type=("build", "run"))
     depends_on("py-appdirs", type=("build", "run"))
     depends_on("py-semantic-version@2.7:", type=("build", "run"))
-    depends_on("py-autoray", type=("build", "run"))
+    depends_on("py-autoray@0.3.1:", type=("build", "run"))
     depends_on("py-cachetools", type=("build", "run"))
-<<<<<<< HEAD
-    depends_on("py-pennylane-lightning", type=("build", "run"))
-=======
     depends_on("py-pennylane-lightning@0.28.0:", type=("build", "run"))
->>>>>>> 88d78025
     depends_on("py-requests", type=("build", "run"))
 
     # Test deps
     depends_on("py-pytest", type="test")
-<<<<<<< HEAD
-    depends_on("py-pytest-xdist", type="test")
-=======
     depends_on("py-pytest-xdist@3.2:", type="test")
->>>>>>> 88d78025
     depends_on("py-pytest-mock", type="test")
     depends_on("py-flaky", type="test")
 
