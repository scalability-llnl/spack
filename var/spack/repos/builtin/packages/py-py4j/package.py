# Copyright 2013-2024 Lawrence Livermore National Security, LLC and other
# Spack Project Developers. See the top-level COPYRIGHT file for details.
#
# SPDX-License-Identifier: (Apache-2.0 OR MIT)

from spack.package import *


class PyPy4j(PythonPackage):
    """Enables Python programs to dynamically access arbitrary Java
    objects."""

    homepage = "https://www.py4j.org/"
    pypi = "py4j/py4j-0.10.4.zip"

    license("BSD-3-Clause")

    maintainers("teaguesterling")

    version("0.10.9.7", sha256="0b6e5315bb3ada5cf62ac651d107bb2ebc02def3dee9d9548e3baac644ea8dbb")
    version("0.10.9.5", sha256="276a4a3c5a2154df1860ef3303a927460e02e97b047dc0a47c1c3fb8cce34db6")
    version("0.10.9.3", sha256="0d92844da4cb747155b9563c44fc322c9a1562b3ef0979ae692dbde732d784dd")
    version("0.10.9", sha256="36ec57f43ff8ced260a18aa9a4e46c3500a730cac8860e259cbaa546c2b9db2f")
    version("0.10.7", sha256="721189616b3a7d28212dfb2e7c6a1dd5147b03105f1fc37ff2432acd0e863fa5")
    version("0.10.6", sha256="d3e7ac7c2171c290eba87e70aa5095b7eb6d6ad34789c007c88d550d9f575083")
    version("0.10.4", sha256="406fbfdbcbbb398739f61fafd25724670a405a668eb08c1721d832eadce06aae")
    version("0.10.3", sha256="f4570108ad014dd52a65c2288418e31cb8227b5ecc39ad7fc7fe98314f7a26f2")

<<<<<<< HEAD
    variant("java", default=True)
=======
    variant("java", default=True, description="Require java via Spack instead of using system JRE")
>>>>>>> c1e10685

    depends_on("py-setuptools", type="build")
    depends_on("java", when="+java", type="run")

    def url_for_version(self, version):
        url = "https://pypi.io/packages/source/p/py4j/"

        if version < Version("0.10.9"):
            url += "py4j-{0}.zip"
        else:
            url += "py4j-{0}.tar.gz"

        url = url.format(version)
        return url<|MERGE_RESOLUTION|>--- conflicted
+++ resolved
@@ -26,11 +26,7 @@
     version("0.10.4", sha256="406fbfdbcbbb398739f61fafd25724670a405a668eb08c1721d832eadce06aae")
     version("0.10.3", sha256="f4570108ad014dd52a65c2288418e31cb8227b5ecc39ad7fc7fe98314f7a26f2")
 
-<<<<<<< HEAD
-    variant("java", default=True)
-=======
     variant("java", default=True, description="Require java via Spack instead of using system JRE")
->>>>>>> c1e10685
 
     depends_on("py-setuptools", type="build")
     depends_on("java", when="+java", type="run")
