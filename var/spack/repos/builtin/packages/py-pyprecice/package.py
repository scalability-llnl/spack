# Copyright 2013-2021 Lawrence Livermore National Security, LLC and other
# Spack Project Developers. See the top-level COPYRIGHT file for details.
#
# SPDX-License-Identifier: (Apache-2.0 OR MIT)

from spack import *


class PyPyprecice(PythonPackage):
    """
    This package provides python language bindings for the
    C++ library preCICE.
    """

    homepage = "https://www.precice.org"
    git = "https://github.com/precice/python-bindings.git"
    url = "https://github.com/precice/python-bindings/archive/v2.0.0.1.tar.gz"
    maintainers = ["ajaust", "BenjaminRueth"]

    # Always prefer final version of release candidate
    version("develop", branch="develop")
    version('2.2.0.1', sha256='032fa58193cfa69e3be37557977056e8f507d89b40c490a351d17271269b25ad')
    version('2.1.1.2', sha256='363eb3eeccf964fd5ee87012c1032353dd1518662868f2b51f04a6d8a7154045')
    version("2.1.1.1", sha256="972f574549344b6155a8dd415b6d82512e00fa154ca25ae7e36b68d4d2ed2cf4")
    version("2.1.0.1", sha256="ac5cb7412c6b96b08a04fa86ea38e52d91ea739a3bd1c209baa93a8275e4e01a")
    version("2.0.2.1", sha256="c6fca26332316de041f559aecbf23122a85d6348baa5d3252be4ddcd5e94c09a")
    version("2.0.1.1", sha256="2791e7c7e2b04bc918f09f3dfca2d3371e6f8cbb7e57c82bd674703f4fa00be7")
    version("2.0.0.2", sha256="5f055d809d65ec2e81f4d001812a250f50418de59990b47d6bcb12b88da5f5d7")
    version("2.0.0.1", sha256="96eafdf421ec61ad6fcf0ab1d3cf210831a815272984c470b2aea57d4d0c9e0e")

    # Import module as a test
    import_modules = ["precice"]

    # Older versions of the bindings checked versions via pip. This patch
    # removes the pip dependency.
    # See also https://github.com/spack/spack/pull/19558
    patch("deactivate-version-check-via-pip.patch", when="@:2.1.1.1")

    depends_on("precice", when="@develop")
    depends_on("precice@2.2.0", when="@2.2.0.1:2.2.0.99")
    depends_on("precice@2.1.1", when="@2.1.1.1:2.1.1.99")
    depends_on("precice@2.1.0", when="@2.1.0.1:2.1.0.99")
    depends_on("precice@2.0.2", when="@2.0.2.1:2.0.2.99")
    depends_on("precice@2.0.1", when="@2.0.1.1:2.0.1.99")
    depends_on("precice@2.0.0", when="@2.0.0.1:2.0.0.99")

    depends_on("python@3:", type=("build", "run"))
    depends_on("py-setuptools", type="build")
    # py-wheel dependency is specified in pyproject.toml of pyprecice
    depends_on("py-wheel", type="build")
    depends_on("py-numpy", type=("build", "run"))
    depends_on("py-mpi4py", type=("build", "run"))
    depends_on("py-cython@0.29:", type=("build"))

    phases = ['install_lib','build_ext', 'install']

    def build_ext_args(self, spec, prefix):
        return [
            "--include-dirs=" + spec["precice"].headers.directories[0],
            "--library-dirs=" + spec["precice"].libs.directories[0]
        ]

    def install(self, spec, prefix):
        # Older versions of the bindings had a non-standard installation routine
        # See also https://github.com/spack/spack/pull/19558#discussion_r513123239
        if self.version <= Version("2.1.1.1"):
<<<<<<< HEAD
            self.setup_py("install", "--prefix={0}".format(prefix))
        else:
            super.install(spec, prefix)
=======
            self.setup_py("install", "--prefix={0}".format(prefix))
>>>>>>> ef97b62e
<|MERGE_RESOLUTION|>--- conflicted
+++ resolved
@@ -64,10 +64,6 @@
         # Older versions of the bindings had a non-standard installation routine
         # See also https://github.com/spack/spack/pull/19558#discussion_r513123239
         if self.version <= Version("2.1.1.1"):
-<<<<<<< HEAD
             self.setup_py("install", "--prefix={0}".format(prefix))
         else:
-            super.install(spec, prefix)
-=======
-            self.setup_py("install", "--prefix={0}".format(prefix))
->>>>>>> ef97b62e
+            super.install(spec, prefix)