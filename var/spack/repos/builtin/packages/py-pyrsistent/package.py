# Copyright 2013-2022 Lawrence Livermore National Security, LLC and other
# Spack Project Developers. See the top-level COPYRIGHT file for details.
#
# SPDX-License-Identifier: (Apache-2.0 OR MIT)

from spack.package import *


class PyPyrsistent(PythonPackage):
    """Pyrsistent is a number of persistent collections
    (by some referred to as functional data structures).
    Persistent in the sense that they are immutable."""

    homepage = "https://github.com/tobgu/pyrsistent/"
    pypi = "pyrsistent/pyrsistent-0.15.7.tar.gz"

<<<<<<< HEAD
=======
    version("0.18.1", sha256="d4d61f8b993a7255ba714df3aca52700f8125289f84f704cf80916517c46eb96")
>>>>>>> a8691124
    version("0.18.0", sha256="773c781216f8c2900b42a7b638d5b517bb134ae1acbebe4d1e8f1f41ea60eb4b")
    version("0.16.0", sha256="28669905fe725965daa16184933676547c5bb40a5153055a8dee2a4bd7933ad3")
    version("0.15.7", sha256="cdc7b5e3ed77bed61270a47d35434a30617b9becdf2478af76ad2c6ade307280")

    depends_on("python@2.7:2.8,3.5:", type=("build", "link", "run"))
<<<<<<< HEAD
    depends_on("python@3.6:", type=("build", "link", "run"), when="@0.18.0:")
    depends_on("py-setuptools", type="build")
    depends_on("py-setuptools@42:", type="build", when="@0.18.0:")
    depends_on("py-six", type=("build", "run"), when="@:0.17")
=======
    depends_on("python@3.6:", when="@0.18.0:", type=("build", "link", "run"))
    depends_on("python@3.7:", when="@0.18.1:", type=("build", "link", "run"))
    depends_on("py-setuptools", type="build")
    depends_on("py-setuptools@42:", when="@0.18.0:", type="build")
    depends_on("py-six", when="@:0.17", type=("build", "run"))
>>>>>>> a8691124
<|MERGE_RESOLUTION|>--- conflicted
+++ resolved
@@ -14,24 +14,14 @@
     homepage = "https://github.com/tobgu/pyrsistent/"
     pypi = "pyrsistent/pyrsistent-0.15.7.tar.gz"
 
-<<<<<<< HEAD
-=======
     version("0.18.1", sha256="d4d61f8b993a7255ba714df3aca52700f8125289f84f704cf80916517c46eb96")
->>>>>>> a8691124
     version("0.18.0", sha256="773c781216f8c2900b42a7b638d5b517bb134ae1acbebe4d1e8f1f41ea60eb4b")
     version("0.16.0", sha256="28669905fe725965daa16184933676547c5bb40a5153055a8dee2a4bd7933ad3")
     version("0.15.7", sha256="cdc7b5e3ed77bed61270a47d35434a30617b9becdf2478af76ad2c6ade307280")
 
     depends_on("python@2.7:2.8,3.5:", type=("build", "link", "run"))
-<<<<<<< HEAD
-    depends_on("python@3.6:", type=("build", "link", "run"), when="@0.18.0:")
-    depends_on("py-setuptools", type="build")
-    depends_on("py-setuptools@42:", type="build", when="@0.18.0:")
-    depends_on("py-six", type=("build", "run"), when="@:0.17")
-=======
     depends_on("python@3.6:", when="@0.18.0:", type=("build", "link", "run"))
     depends_on("python@3.7:", when="@0.18.1:", type=("build", "link", "run"))
     depends_on("py-setuptools", type="build")
     depends_on("py-setuptools@42:", when="@0.18.0:", type="build")
-    depends_on("py-six", when="@:0.17", type=("build", "run"))
->>>>>>> a8691124
+    depends_on("py-six", when="@:0.17", type=("build", "run"))