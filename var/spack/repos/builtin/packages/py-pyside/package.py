--- conflicted
+++ resolved
@@ -31,21 +31,17 @@
     homepage = "https://pypi.python.org/pypi/pyside"
     url      = "https://pypi.python.org/packages/source/P/PySide/PySide-1.2.2.tar.gz"
 
-<<<<<<< HEAD
     # Version 1.2.4 claims to not work with Python 3.5, mostly
     # because it hasn't been tested.  Otherwise, it's the same as v1.2.3
     # https://github.com/PySide/pyside-setup/issues/58
     # Meanwhile, developers have moved onto pyside2 (for Qt5),
     # and show little interest in certifying PySide 1.2.4 for Python.
-    version('1.2.4', '3cb7174c13bd45e3e8f77638926cb8c0')
+    version('1.2.4', '3cb7174c13bd45e3e8f77638926cb8c0')  # rpath problems
 
     # This is not available from pypi
     # version('1.2.3', 'fa5d5438b045ede36104bba25a6ccc10')
 
     # v1.2.2 does not work with Python3
-=======
-    version('1.2.4', '3cb7174c13bd45e3e8f77638926cb8c0')  # rpath problems
->>>>>>> a21d3d35
     version('1.2.2', 'c45bc400c8a86d6b35f34c29e379e44d', preferred=True)
 
     depends_on('cmake', type='build')
@@ -73,23 +69,6 @@
                 '"-DCMAKE_INSTALL_RPATH=%s",' % ':'.join(rpath)),
             'setup.py')
 
-<<<<<<< HEAD
-
-        # Convince PySide that it really CAN work with Python 3.5
-        filter_file(
-            "'Programming Language :: Python :: 3.4',",
-            "'Programming Language :: Python :: 3.4',\n        'Programming Language :: Python :: 3.5',",
-            'setup.py')
-
-        # As of version 1.2.3, PySide removed the post-install script.
-        if self.spec.version <= Version('1.2.2'):
-            # PySide@:1.2.2 tries to patch ELF files to remove RPATHs
-            # Disable this and go with the one we set.
-            filter_file(
-                r'^\s*rpath_cmd\(pyside_path, srcpath\)',
-                r'#rpath_cmd(pyside_path, srcpath)',
-                'pyside_postinstall.py')
-=======
         # PySide tries to patch ELF files to remove RPATHs
         # Disable this and go with the one we set.
         if self.spec.satisfies('@1.2.4:'):
@@ -109,7 +88,6 @@
                     "'Programming Language :: Python :: 3.4',\r\n        "
                     "'Programming Language :: Python :: 3.5'",
                     "setup.py")
->>>>>>> a21d3d35
 
     def install(self, spec, prefix):
         setup_py('install', '--prefix=%s' % prefix, '--jobs=%s' % make_jobs)