##############################################################################
# Copyright (c) 2013-2016, Lawrence Livermore National Security, LLC.
# Produced at the Lawrence Livermore National Laboratory.
#
# This file is part of Spack.
# Created by Todd Gamblin, tgamblin@llnl.gov, All rights reserved.
# LLNL-CODE-647188
#
# For details, see https://github.com/llnl/spack
# Please also see the LICENSE file for our notice and the LGPL.
#
# This program is free software; you can redistribute it and/or modify
# it under the terms of the GNU Lesser General Public License (as
# published by the Free Software Foundation) version 2.1, February 1999.
#
# This program is distributed in the hope that it will be useful, but
# WITHOUT ANY WARRANTY; without even the IMPLIED WARRANTY OF
# MERCHANTABILITY or FITNESS FOR A PARTICULAR PURPOSE. See the terms and
# conditions of the GNU Lesser General Public License for more details.
#
# You should have received a copy of the GNU Lesser General Public
# License along with this program; if not, write to the Free Software
# Foundation, Inc., 59 Temple Place, Suite 330, Boston, MA 02111-1307 USA
##############################################################################
from spack import *
import os


class PyPyside(PythonPackage):
    """Python bindings for Qt."""
    homepage = "https://pypi.python.org/pypi/pyside"
    url      = "https://pypi.python.org/packages/source/P/PySide/PySide-1.2.2.tar.gz"

    # Version 1.2.4 claims to not work with Python 3.5, mostly
    # because it hasn't been tested.  Otherwise, it's the same as v1.2.3
    # https://github.com/PySide/pyside-setup/issues/58
    # Meanwhile, developers have moved onto pyside2 (for Qt5),
    # and show little interest in certifying PySide 1.2.4 for Python.
    version('1.2.4', '3cb7174c13bd45e3e8f77638926cb8c0')  # rpath problems

    # This is not available from pypi
    # version('1.2.3', 'fa5d5438b045ede36104bba25a6ccc10')

    # v1.2.2 does not work with Python3
    version('1.2.2', 'c45bc400c8a86d6b35f34c29e379e44d', preferred=True)

    depends_on('cmake', type='build')

    depends_on('py-setuptools', type='build')
<<<<<<< HEAD
#    depends_on('qt@4.5:4.9')    # Temporarily comment out until Spack can handle build dependencies properly.
=======
    depends_on('py-sphinx', type=('build', 'run'))
    depends_on('qt@4.5:4.9')
>>>>>>> e34acd00
    depends_on('libxml2@2.6.32:')
    depends_on('libxslt@1.1.19:')

    def patch(self):
        """Undo PySide RPATH handling and add Spack RPATH."""
        # Figure out the special RPATH
        pypkg = self.spec['python'].package
        rpath = self.rpath
        rpath.append(os.path.join(
            self.prefix, pypkg.site_packages_dir, 'PySide'))

        # Add Spack's standard CMake args to the sub-builds.
        # They're called BY setup.py so we have to patch it.
        filter_file(
            r'OPTION_CMAKE,',
            r'OPTION_CMAKE, ' + (
                '"-DCMAKE_INSTALL_RPATH_USE_LINK_PATH=FALSE", '
                '"-DCMAKE_INSTALL_RPATH=%s",' % ':'.join(rpath)),
            'setup.py')

        # PySide tries to patch ELF files to remove RPATHs
        # Disable this and go with the one we set.
        if self.spec.satisfies('@1.2.4:'):
            rpath_file = 'setup.py'
        else:
            rpath_file = 'pyside_postinstall.py'

        filter_file(r'(^\s*)(rpath_cmd\(.*\))', r'\1#\2', rpath_file)

        # TODO: rpath handling for PySide 1.2.4 still doesn't work.
        # PySide can't find the Shiboken library, even though it comes
        # bundled with it and is installed in the same directory.

        # PySide does not provide official support for
        # Python 3.5, but it should work fine
        filter_file("'Programming Language :: Python :: 3.4'",
                    "'Programming Language :: Python :: 3.4',\r\n        "
                    "'Programming Language :: Python :: 3.5'",
                    "setup.py")

    def build_args(self, spec, prefix):
        return ['--jobs={0}'.format(make_jobs)]<|MERGE_RESOLUTION|>--- conflicted
+++ resolved
@@ -47,12 +47,8 @@
     depends_on('cmake', type='build')
 
     depends_on('py-setuptools', type='build')
-<<<<<<< HEAD
-#    depends_on('qt@4.5:4.9')    # Temporarily comment out until Spack can handle build dependencies properly.
-=======
     depends_on('py-sphinx', type=('build', 'run'))
     depends_on('qt@4.5:4.9')
->>>>>>> e34acd00
     depends_on('libxml2@2.6.32:')
     depends_on('libxslt@1.1.19:')
 
