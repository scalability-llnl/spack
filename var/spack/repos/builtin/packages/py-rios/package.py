# Copyright 2013-2024 Lawrence Livermore National Security, LLC and other
# Spack Project Developers. See the top-level COPYRIGHT file for details.
#
# SPDX-License-Identifier: (Apache-2.0 OR MIT)

from spack.package import *


class PyRios(PythonPackage):
    """Raster I/O Simplification. A set of python modules which makes it easy
    to write raster processing code in Python. Built on top of GDAL, it
    handles the details of opening and closing files, checking alignment of
    projection and raster grid, stepping through the raster in small blocks,
    etc., allowing the programmer to concentrate on the processing involved.
    """

    homepage = "https://www.rioshome.org/en/latest/"
    url = "https://github.com/ubarsc/rios/releases/download/rios-1.4.16/rios-1.4.16.tar.gz"

    maintainers("neilflood", "gillins")

    license("GPL-3.0-only")

<<<<<<< HEAD
=======
    version("2.0.2", sha256="c5949f581fd6657e3257c69b382971ce5831a403a2edc8971b61197bdc78e5a4")
>>>>>>> e4ee5974
    version("2.0.1", sha256="8b8bcbf11a45af46d25b95d9d4a402ec0466ed117b3464f4226a6a466d9687b5")
    version("1.4.17", sha256="81007af2d0bcf2a3bf064dc2445087f8b2264c941fa66441b2b1b503168e677d")
    version("1.4.16", sha256="2f553d85ff4ff26bfda2a8c6bd3d9dcce5ace847f7d9bd2f072c8943f3758ded")
    version("1.4.15", sha256="71670508dbffcd8f5d24fbb25e6a2b7e1d23b5e899ddc78c90d403bd65981cf4")
    version("1.4.14", sha256="ea22fde3fe70004aa1ad46bd36fad58f3346e9c161ca44ac913518a6e4fcad82")
    version("1.4.13", sha256="9f99f41f20ce769101e61bc8347aa96718e6e5ac37ccb47cb3e555dc4ca83427")
    version("1.4.12", sha256="6d897488ce1ca77e470483472998afcb2eb3bb3307f392a924b85f88a16d73eb")
    version("1.4.11", sha256="b7ae5311f987b32f1afe1fabc16f25586de8d15c17a69405d1950aeada7b748e")
    version("1.4.10", sha256="6324acccc6018f9e06c40370bc366dc459890e8c09d26e0ebd245f6fd46dad71")

<<<<<<< HEAD
=======
    # https://github.com/ubarsc/rios/pull/90
    conflicts("^py-numpy@2:", when="@:2.0.1")

>>>>>>> e4ee5974
    # In 1.4.x, parallel processing was an extra add-on
    variant(
        "parallel",
        default=True,
        when="@1.4.16:1.4",
        description="Enables the 1.4.x parallel processing module (deprecated)",
    )
    # In 2.x, there is substantial concurrency always built-in, but using it
    # across multiple machines requires an extra dependency.
    variant(
        "multimachine",
        default=False,
        when="@2:",
        description="Enable compute worker kinds that run across multiple machines",
    )

    # pip silently replaces distutils with setuptools
    depends_on("py-setuptools", type="build")
    depends_on("py-numpy", type=("build", "run"))
    depends_on("gdal+python", type=("build", "run"))
    depends_on("py-cloudpickle", type="run", when="@1.4.16:1.4+parallel")
    depends_on("py-cloudpickle", type="run", when="@2:+multimachine")<|MERGE_RESOLUTION|>--- conflicted
+++ resolved
@@ -21,10 +21,7 @@
 
     license("GPL-3.0-only")
 
-<<<<<<< HEAD
-=======
     version("2.0.2", sha256="c5949f581fd6657e3257c69b382971ce5831a403a2edc8971b61197bdc78e5a4")
->>>>>>> e4ee5974
     version("2.0.1", sha256="8b8bcbf11a45af46d25b95d9d4a402ec0466ed117b3464f4226a6a466d9687b5")
     version("1.4.17", sha256="81007af2d0bcf2a3bf064dc2445087f8b2264c941fa66441b2b1b503168e677d")
     version("1.4.16", sha256="2f553d85ff4ff26bfda2a8c6bd3d9dcce5ace847f7d9bd2f072c8943f3758ded")
@@ -35,12 +32,9 @@
     version("1.4.11", sha256="b7ae5311f987b32f1afe1fabc16f25586de8d15c17a69405d1950aeada7b748e")
     version("1.4.10", sha256="6324acccc6018f9e06c40370bc366dc459890e8c09d26e0ebd245f6fd46dad71")
 
-<<<<<<< HEAD
-=======
     # https://github.com/ubarsc/rios/pull/90
     conflicts("^py-numpy@2:", when="@:2.0.1")
 
->>>>>>> e4ee5974
     # In 1.4.x, parallel processing was an extra add-on
     variant(
         "parallel",
