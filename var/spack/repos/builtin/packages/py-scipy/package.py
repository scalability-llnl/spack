##############################################################################
# Copyright (c) 2013-2016, Lawrence Livermore National Security, LLC.
# Produced at the Lawrence Livermore National Laboratory.
#
# This file is part of Spack.
# Created by Todd Gamblin, tgamblin@llnl.gov, All rights reserved.
# LLNL-CODE-647188
#
# For details, see https://github.com/llnl/spack
# Please also see the LICENSE file for our notice and the LGPL.
#
# This program is free software; you can redistribute it and/or modify
# it under the terms of the GNU Lesser General Public License (as
# published by the Free Software Foundation) version 2.1, February 1999.
#
# This program is distributed in the hope that it will be useful, but
# WITHOUT ANY WARRANTY; without even the IMPLIED WARRANTY OF
# MERCHANTABILITY or FITNESS FOR A PARTICULAR PURPOSE. See the terms and
# conditions of the GNU Lesser General Public License for more details.
#
# You should have received a copy of the GNU Lesser General Public
# License along with this program; if not, write to the Free Software
# Foundation, Inc., 59 Temple Place, Suite 330, Boston, MA 02111-1307 USA
##############################################################################
from spack import *


class PyScipy(Package):
    """SciPy (pronounced "Sigh Pie") is a Scientific Library for Python.
    It provides many user-friendly and efficient numerical routines such
    as routines for numerical integration and optimization."""

    homepage = "http://www.scipy.org/"
    url = "https://pypi.python.org/packages/source/s/scipy/scipy-0.15.0.tar.gz"

    version('0.18.1', '5fb5fb7ccb113ab3a039702b6c2f3327',
            url="https://pypi.python.org/packages/22/41/b1538a75309ae4913cdbbdc8d1cc54cae6d37981d2759532c1aa37a41121/scipy-0.18.1.tar.gz")
    version('0.17.0', '5ff2971e1ce90e762c59d2cd84837224')
    version('0.15.1', 'be56cd8e60591d6332aac792a5880110')
    version('0.15.0', '639112f077f0aeb6d80718dc5019dc7a')

    extends('python')
    depends_on('python@2.6:2.8,3.2:')
    depends_on('py-nose', type='build')
<<<<<<< HEAD
    depends_on('binutils@2.26:', type='build')
    depends_on('py-numpy+blas+lapack', type=nolink)
=======
    # Known not to work with 2.23, 2.25
    depends_on('binutils@2.26:', type='build')
    depends_on('py-numpy@1.7.1:+blas+lapack', type=nolink)
>>>>>>> ac3e21f8


    def install(self, spec, prefix):
        if 'atlas' in spec:
            # libatlas.so actually isn't always installed, but this
            # seems to make the build autodetect things correctly.
            env['ATLAS'] = join_path(
                spec['atlas'].prefix.lib, 'libatlas.' + dso_suffix)
        else:
<<<<<<< HEAD
            blas_spec = spec['blas']
            try:
                env['BLAS']   = blas_spec.blas_shared_lib
            except AttributeError:
                # This installation has not shared lib; use static
                env['BLAS']   = blas_spec.blas_static_lib

            lapack_spec = spec['lapack']
            try:
                env['LAPACK']   = lapack_spec.lapack_shared_lib
            except AttributeError:
                # This installation has not shared lib; use static
                env['LAPACK']   = lapack_spec.lapack_static_lib
=======
            env['BLAS'] = spec['blas'].blas_libs.joined()
            env['LAPACK'] = spec['lapack'].lapack_libs.joined()
>>>>>>> ac3e21f8

        setup_py('install', '--prefix={0}'.format(prefix))<|MERGE_RESOLUTION|>--- conflicted
+++ resolved
@@ -42,14 +42,8 @@
     extends('python')
     depends_on('python@2.6:2.8,3.2:')
     depends_on('py-nose', type='build')
-<<<<<<< HEAD
-    depends_on('binutils@2.26:', type='build')
-    depends_on('py-numpy+blas+lapack', type=nolink)
-=======
-    # Known not to work with 2.23, 2.25
     depends_on('binutils@2.26:', type='build')
     depends_on('py-numpy@1.7.1:+blas+lapack', type=nolink)
->>>>>>> ac3e21f8
 
 
     def install(self, spec, prefix):
@@ -59,23 +53,7 @@
             env['ATLAS'] = join_path(
                 spec['atlas'].prefix.lib, 'libatlas.' + dso_suffix)
         else:
-<<<<<<< HEAD
-            blas_spec = spec['blas']
-            try:
-                env['BLAS']   = blas_spec.blas_shared_lib
-            except AttributeError:
-                # This installation has not shared lib; use static
-                env['BLAS']   = blas_spec.blas_static_lib
-
-            lapack_spec = spec['lapack']
-            try:
-                env['LAPACK']   = lapack_spec.lapack_shared_lib
-            except AttributeError:
-                # This installation has not shared lib; use static
-                env['LAPACK']   = lapack_spec.lapack_static_lib
-=======
             env['BLAS'] = spec['blas'].blas_libs.joined()
             env['LAPACK'] = spec['lapack'].lapack_libs.joined()
->>>>>>> ac3e21f8
 
         setup_py('install', '--prefix={0}'.format(prefix))