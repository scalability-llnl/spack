# Copyright 2013-2024 Lawrence Livermore National Security, LLC and other
# Spack Project Developers. See the top-level COPYRIGHT file for details.
#
# SPDX-License-Identifier: (Apache-2.0 OR MIT)

from spack.package import *


class PySetuptoolsRust(PythonPackage):
    """Setuptools rust extension plugin."""

    homepage = "https://github.com/PyO3/setuptools-rust"
    pypi = "setuptools-rust/setuptools-rust-0.12.1.tar.gz"

    license("MIT")

    version("1.9.0", sha256="704df0948f2e4cc60c2596ad6e840ea679f4f43e58ed4ad0c1857807240eab96")
    version("1.8.1", sha256="94b1dd5d5308b3138d5b933c3a2b55e6d6927d1a22632e509fcea9ddd0f7e486")
    version("1.7.0", sha256="c7100999948235a38ae7e555fe199aa66c253dc384b125f5d85473bf81eae3a3")
    version("1.6.0", sha256="c86e734deac330597998bfbc08da45187e6b27837e23bd91eadb320732392262")
    version("1.5.1", sha256="0e05e456645d59429cb1021370aede73c0760e9360bbfdaaefb5bced530eb9d7")
    version("1.4.1", sha256="18ff850831f58ee21d5783825c99fad632da21e47645e9427fd7dec048029e76")
    version("1.2.0", sha256="0a4ada479e8c7e3d8bd7cb56e1a29acc2b2bb98c2325051b0cdcb57d7f056de8")
    version("0.12.1", sha256="647009e924f0ae439c7f3e0141a184a69ad247ecb9044c511dabde232d3d570e")

    variant("rust_bootstrap", default=False, description="Use prebuilt Rust")

    depends_on("py-setuptools@62.4:", when="@1.4.0:", type=("build", "run"))
    depends_on("py-setuptools@46.1:", type=("build", "run"))
    depends_on("py-setuptools", type=("build", "run"))
    depends_on("py-setuptools-scm", when="@1.7.0:", type=("build", "run"))
    depends_on("py-semantic-version@2.8.2:2", when="@1.2.0:", type=("build", "run"))
    depends_on("py-semantic-version@2.6.0:", type=("build", "run"))
<<<<<<< HEAD
    depends_on("py-typing-extensions@3.7.4.3:", when="@1.2.0:", type=("build", "run"))
    depends_on("rust", when="~rust_bootstrap", type="run")
    depends_on("rust-bootstrap", when="+rust_bootstrap", type="run")
=======
    depends_on("py-tomli@1.2.1:", when="^python@:3.10", type=("build", "run"))
    depends_on("rust", type="run")
>>>>>>> c6a1ec99

    # Historical dependencies
    depends_on("py-typing-extensions@3.7.4.3:", when="@1.2.0:1.7.0", type=("build", "run"))
    depends_on("py-setuptools-scm+toml@6.3.2:", when="@1.2.0:1.4.1", type="build")
    depends_on("py-setuptools-scm+toml@3.4.3:", when="@:1.1", type="build")
    depends_on("py-toml@0.9.0:", type=("build", "run"), when="@0.12.1")<|MERGE_RESOLUTION|>--- conflicted
+++ resolved
@@ -31,14 +31,11 @@
     depends_on("py-setuptools-scm", when="@1.7.0:", type=("build", "run"))
     depends_on("py-semantic-version@2.8.2:2", when="@1.2.0:", type=("build", "run"))
     depends_on("py-semantic-version@2.6.0:", type=("build", "run"))
-<<<<<<< HEAD
     depends_on("py-typing-extensions@3.7.4.3:", when="@1.2.0:", type=("build", "run"))
     depends_on("rust", when="~rust_bootstrap", type="run")
     depends_on("rust-bootstrap", when="+rust_bootstrap", type="run")
-=======
     depends_on("py-tomli@1.2.1:", when="^python@:3.10", type=("build", "run"))
     depends_on("rust", type="run")
->>>>>>> c6a1ec99
 
     # Historical dependencies
     depends_on("py-typing-extensions@3.7.4.3:", when="@1.2.0:1.7.0", type=("build", "run"))
