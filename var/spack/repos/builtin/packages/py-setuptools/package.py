--- conflicted
+++ resolved
@@ -30,11 +30,7 @@
        upgrading, installing, and uninstalling Python packages."""
 
     homepage = "https://pypi.python.org/pypi/setuptools"
-<<<<<<< HEAD
-    url      = "https://pypi.python.org/packages/source/s/setuptools/setuptools-20.7.0.tar.gz"
-=======
     url      = "https://pypi.io/packages/source/s/setuptools/setuptools-25.2.0.tar.gz"
->>>>>>> 3ade8295
 
     version('34.2.0', '41b630da4ea6cfa5894d9eb3142922be',
             url="https://pypi.io/packages/source/s/setuptools/setuptools-34.2.0.zip")
