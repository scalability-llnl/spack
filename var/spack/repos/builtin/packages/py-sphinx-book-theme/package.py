--- conflicted
+++ resolved
@@ -7,7 +7,7 @@
 
 
 class PySphinxBookTheme(PythonPackage):
-<<<<<<< HEAD
+
     """An interactive book theme for Sphinx."""
 
     homepage = "https://pypi.org/project/sphinx-book-theme/"
@@ -15,28 +15,5 @@
 
     maintainers("chissg", "gartung", "marcmengel", "vitodb")
 
-    version("0.3.3", sha256="0ec36208ff14c6d6bf8aee1f1f8268e0c6e2bfa3cef6e41143312b25275a6217")
-=======
-    """A clean book theme for scientific explanations and documentation with Sphinx."""
 
-    homepage = "https://sphinx-book-theme.readthedocs.io/"
-    pypi = "sphinx_book_theme/sphinx_book_theme-0.3.3.tar.gz"
-
-    maintainers("chissg", "gartung", "marcmengel", "vitodb")
-
-    version("1.0.1", sha256="927b399a6906be067e49c11ef1a87472f1b1964075c9eea30fb82c64b20aedee")
-
-    depends_on("py-sphinx-theme-builder@0.2.0a7:", type="build")
-
-    depends_on("python@3.7:", type=("build", "run"))
-
-    depends_on("py-pydata-sphinx-theme@0.13.3:", type=("build", "run"))
-    depends_on("py-beautifulsoup4", type=("build", "run"))
-    depends_on("py-docutils", type=("build", "run"))
-    depends_on("py-packaging", type=("build", "run"))
-    depends_on("py-pygments@2.7:", type=("build", "run"))
-    depends_on("py-sphinx@4:6", type=("build", "run"))
-    depends_on("py-typing-extensions", type=("build", "run"))
-
-    conflicts("py-docutils@0.17")
->>>>>>> e04e76d1
+    version("0.3.3", sha256="0ec36208ff14c6d6bf8aee1f1f8268e0c6e2bfa3cef6e41143312b25275a6217")