# Copyright 2013-2020 Lawrence Livermore National Security, LLC and other
# Spack Project Developers. See the top-level COPYRIGHT file for details.
#
# SPDX-License-Identifier: (Apache-2.0 OR MIT)

import sys


class PyTensorflow(Package, CudaPackage):
    """TensorFlow is an Open Source Software Library for Machine Intelligence
    """

    homepage = "https://www.tensorflow.org"
    url      = "https://github.com/tensorflow/tensorflow/archive/v2.2.0.tar.gz"

    maintainers = ['adamjstewart']
    import_modules = ['tensorflow']

    version('2.2.0',  sha256='69cd836f87b8c53506c4f706f655d423270f5a563b76dc1cfa60fbc3184185a3')
    version('2.1.1',  sha256='a200bc16e4b630db3ac7225bcb6f239a76841967b0aec1d7d7bbe44dc5661318')
    version('2.1.0',  sha256='638e541a4981f52c69da4a311815f1e7989bf1d67a41d204511966e1daed14f7')
    version('2.0.2',  sha256='a548742bbafd302eec51e2794d7687674a64f6b10ce1414073858cb83c0cefc2')
    version('2.0.1',  sha256='29197d30923b9670992ee4b9c6161f50c7452e9a4158c720746e846080ac245a')
    version('2.0.0',  sha256='49b5f0495cd681cbcb5296a4476853d4aea19a43bdd9f179c928a977308a0617')
    version('1.15.3', sha256='9ab1d92e58eb813922b040acc7622b32d73c2d8d971fe6491a06f9df4c778151')
    version('1.15.2', sha256='d95d75d26a298211b5e802842e87fda5b8b14f6ad83719377b391e5fb71b8746')
    version('1.15.1', sha256='19b6e72bc8675937f618cede364d7228a71c2eeaffc42801bcefd98dda7ca056')
    version('1.15.0', sha256='a5d49c00a175a61da7431a9b289747d62339be9cf37600330ad63b611f7f5dc9')
    version('1.14.0', sha256='aa2a6a1daafa3af66807cfe0bc77bfe1144a9a53df9a96bab52e3e575b3047ed')
    version('1.13.2', sha256='abe3bf0c47845a628b7df4c57646f41a10ee70f914f1b018a5c761be75e1f1a9')
    version('1.13.1', sha256='7cd19978e6bc7edc2c847bce19f95515a742b34ea5e28e4389dade35348f58ed')
    version('1.12.3', sha256='b9e5488e84f4a133ed20b18605f0cd6301f11d356bd959712db4e7b9301d0462')
    version('1.12.2', sha256='90ffc7cf1df5e4b8385c9108db18d5d5034ec423547c0e167d44f5746a20d06b')
    version('1.12.1', sha256='7b559a3ae56322b7a7e4307f45f9fce96022c533a98b32c18bfdff8c5838271d')
    version('1.12.0', sha256='3c87b81e37d4ed7f3da6200474fa5e656ffd20d8811068572f43610cae97ca92')
    version('1.11.0', sha256='f49ce3f1d04cee854bc9f74fa9696991140b34a2e2447f35f01391b72c8bfa9f')
    version('1.10.1', sha256='83092d709800e2d93d4d4b1bcacaeb74f2f328962ed764cb35bbee20402879c6')
    version('1.10.0', sha256='ee9cb98d9e0d8106f2f4ed52a38fe89399324af303e1401567e5b64a9f86744b')
    version('1.9.0',  sha256='ffc3151b06823d57b4a408261ba8efe53601563dfe93af0866751d4f6ca5068c')
    version('1.8.0',  sha256='47646952590fd213b747247e6870d89bb4a368a95ae3561513d6c76e44f92a75')
    version('1.7.1',  sha256='3147f8c60d1f30da23a831bcf732e74b935dcee7c62e4b8b85f0f093030b52c8')
    version('1.7.0',  sha256='c676a96fc8700722816b2b98c85578b2f99fac7a7b2484c9c7f0641484f8d50d')
    version('1.6.0',  sha256='03cf1423446abbead6bd8c3cf6e6affa7d99746cd119691b012aac9a1795f4fb')
    version('1.5.1',  sha256='cab2157783905e12a7a3baae3264edfb739dd92d5658019a131fff4b14190240')
    version('1.5.0',  sha256='0642781c3a3a8c2c4834b91b86aec385f0b2ada7d721571458079478cc5b29c8')
    version('1.4.1',  sha256='1f75e463318419a1b3ae076d5a92697c1d3a85e8377c946a5510b651ff5c0d60')
    version('1.4.0',  sha256='8a0ad8d61f8f6c0282c548661994a5ab83ac531bac496c3041dedc1ab021107b')
    version('1.3.1',  sha256='ded509c209f8a1d390df8a2f44be5b5c29963172b0e0f095304efb59765d0523')
    version('1.3.0',  sha256='e1af1bb767b57c3416de0d43a5f74d174c42b85231dffd36f3630173534d4307')
    version('1.2.1',  sha256='f2baf09b1a9a0500907b4d5cb5473070b3ecede06ed6e8d1096873c91922fb9e')
    version('1.2.0',  sha256='03dbf7548d1fc1c11ed58da5fa68616f795c819f868f43478cbcaa26abed374f')
    version('1.1.0',  sha256='aad4470f52fa59f54de7b9a2da727429e6755d91d756f245f952698c42a60027')
    version('1.0.1',  sha256='deea3c65e0703da96d9c3f1162e464c51d37659dd129396af134e9e8f1ea8c05')
    version('1.0.0',  sha256='db8b3b8f4134b7c9c1b4165492ad5d5bb78889fcd99ffdffc325e97da3e8c677')
    version('0.12.0', sha256='13a1d4e98c82eae7e26fe75384de1517d6126f63ba5d302392ec02ac3ae4b1b9')
    version('0.11.0', sha256='24242ff696234bb1e58d09d45169b148525ccb706f980a4a92ddd3b82c7546dc')
    version('0.10.0', sha256='f32df04e8f7186aaf6723fc5396733b2f6c2fd6fe4a53a54a68b80f3ec855680')
    version('0.9.0',  sha256='3128c396af19518c642d3e590212291e1d93c5b047472a10cf3245b53adac9c9')
    version('0.8.0',  sha256='f201ba7fb7609a6416968d4e1920d87d67be693b5bc7d34b6b4a79860a9a8a4e')
    version('0.7.1',  sha256='ef34121432f7a522cf9f99a56cdd86e370cc5fa3ee31255ca7cb17f36b8dfc0d')
    version('0.7.0',  sha256='43dd3051f947aa66e6fc09dac2f86a2efe2e019736bbd091c138544b86d717ce')
    version('0.6.0',  sha256='f86ace45e99053b09749cd55ab79c57274d8c7460ae763c5e808d81ffbc3b657')

    variant('mkl', default=False, description='Build with MKL support')
    variant('jemalloc', default=False, description='Build with jemalloc as malloc support')
    variant('gcp', default=False, description='Build with Google Cloud Platform support')
    variant('hdfs', default=False, description='Build with Hadoop File System support')
    variant('aws', default=False, description='Build with Amazon AWS Platform support')
    variant('kafka', default=False, description='Build with Apache Kafka Platform support')
    variant('ignite', default=False, description='Build with Apache Ignite support')
    variant('xla', default=False, description='Build with XLA JIT support')
    variant('gdr', default=False, description='Build with GDR support')
    variant('verbs', default=False, description='Build with libverbs support')
    variant('ngraph', default=False, description='Build with Intel nGraph support')
    variant('opencl', default=False, description='Build with OpenCL SYCL support')
    variant('computecpp', default=False, description='Build with ComputeCPP support')
    variant('rocm', default=False, description='Build with ROCm support')
    variant('tensorrt', default=False, description='Build with TensorRT support')
    variant('cuda', default=sys.platform != 'darwin', description='Build with CUDA support')
    variant('nccl', default=sys.platform.startswith('linux'), description='Enable NVIDIA NCCL support')
    variant('mpi', default=False, description='Build with MPI support')
    variant('android', default=False, description='Configure for Android builds')
    variant('ios', default=False, description='Build with iOS support (macOS only)')
    variant('monolithic', default=False, description='Static monolithic build')
    variant('numa', default=False, description='Build with NUMA support')
    variant('dynamic_kernels', default=False, description='Build kernels into separate shared objects')

    extends('python')
    depends_on('python@3:', type=('build', 'run'), when='@2.1:')

    # TODO: Older versions of TensorFlow don't list the viable version range,
    # just the minimum version of bazel that will work. The latest version of
    # bazel doesn't seem to work, so for now we force them to use min version.
    # Need to investigate further.

    # See _TF_MIN_BAZEL_VERSION and _TF_MAX_BAZEL_VERSION in configure.py
    depends_on('bazel@2.0.0',         type='build', when='@2.2:')
    depends_on('bazel@0.27.1:0.29.1', type='build', when='@2.1.0:2.1.999')
    depends_on('bazel@0.24.1:0.26.1', type='build', when='@1.15:2.0')
    # See call to check_bazel_version in configure.py
    depends_on('bazel@0.24.1:0.25.2', type='build', when='@1.14.0')
    depends_on('bazel@0.19.0:0.21.0', type='build', when='@1.13.0:1.13.2')
    depends_on('bazel@0.24.1:0.25.0', type='build', when='@1.12.1')
    depends_on('bazel@0.15.0',        type='build', when='@1.10:1.12.0,1.12.2:1.12.3')
    depends_on('bazel@0.10.0',        type='build', when='@1.7:1.9')
    # See call to check_version in tensorflow/workspace.bzl
    depends_on('bazel@0.5.4',         type='build', when='@1.4:1.6')
    # See MIN_BAZEL_VERSION in configure
    depends_on('bazel@0.4.5',         type='build', when='@1.2:1.3')
    # See call to check_version in WORKSPACE
    depends_on('bazel@0.4.2',         type='build', when='@1.0:1.1')
    depends_on('bazel@0.3.2',         type='build', when='@0.12.0:0.12.1')
    depends_on('bazel@0.3.0',         type='build', when='@0.11.0')
    depends_on('bazel@0.2.0',         type='build', when='@0.9:0.10')
    depends_on('bazel@0.1.4',         type='build', when='@0.7:0.8')
    depends_on('bazel@0.1.1',         type='build', when='@0.5:0.6')

    depends_on('swig', type='build')
    depends_on('py-setuptools', type='build')
    depends_on('py-future', type='build', when='^python@:2')

    # Listed under REQUIRED_PACKAGES in tensorflow/tools/pip_package/setup.py
    depends_on('py-absl-py@0.7.0:', type=('build', 'run'), when='@1.12.1,1.14:')
    depends_on('py-absl-py@0.1.6:', type=('build', 'run'), when='@1.5:')
    depends_on('py-astunparse@1.6.3', type=('build', 'run'), when='@2.2:')
    depends_on('py-astor@0.6.0:', type=('build', 'run'), when='@1.6:2.1')
    depends_on('py-backports-weakref@1.0:', type=('build', 'run'), when='@1.3: ^python@:3.3')
    depends_on('py-backports-weakref@1.0rc1', type=('build', 'run'), when='@1.2.0:1.2.1')
    depends_on('py-enum34@1.1.6:', type=('build', 'run'), when='@1.5: ^python@:3.3')
    depends_on('py-enum34@1.1.6:', type=('build', 'run'), when='@1.4.0:1.4.1')
    depends_on('py-gast@0.3.3', type=('build', 'run'), when='@2.2:')
    depends_on('py-gast@0.2.2', type=('build', 'run'), when='@1.15:2.1')
    depends_on('py-gast@0.2.0:', type=('build', 'run'), when='@1.6:1.14')
    depends_on('py-google-pasta@0.1.8:', type=('build', 'run'), when='@2.1:')
    depends_on('py-google-pasta@0.1.6:', type=('build', 'run'), when='@1.14:')
    depends_on('py-google-pasta@0.1.2:', type=('build', 'run'), when='@1.12.1')
    depends_on('py-h5py@2.10.0:2.10.999', type=('build', 'run'), when='@2.2:')
    depends_on('py-keras-applications@1.0.8:', type=('build', 'run'), when='@1.15:2.1')
    depends_on('py-keras-applications@1.0.6:', type=('build', 'run'), when='@1.12:1.14')
    depends_on('py-keras-applications@1.0.5:', type=('build', 'run'), when='@1.11.0:1.11.999')
    depends_on('py-keras-preprocessing@1.1.0:', type=('build', 'run'), when='@2.1:')
    depends_on('py-keras-preprocessing@1.0.5:', type=('build', 'run'), when='@1.12:')
    depends_on('py-keras-preprocessing@1.0.3:', type=('build', 'run'), when='@1.11:')
    depends_on('py-numpy@1.16.0:1.999',  type=('build', 'run'), when='@1.13.2,1.15:')
    depends_on('py-numpy@1.14.5:1.999',  type=('build', 'run'), when='@1.12.1,1.14.0')
    depends_on('py-numpy@1.13.3:1.14.5', type=('build', 'run'), when='@1.10.0:1.10.1')
    depends_on('py-numpy@1.13.3:',       type=('build', 'run'), when='@1.6:')
    depends_on('py-numpy@1.12.1:',       type=('build', 'run'), when='@1.4:')
    depends_on('py-numpy@1.11.0:',       type=('build', 'run'), when='@0.11:')
    depends_on('py-numpy@1.10.1:',       type=('build', 'run'), when='@0.7.1: platform=darwin')
    depends_on('py-numpy@1.8.2:',        type=('build', 'run'), when='@0.6:')
    depends_on('py-numpy@1.9.2:',        type=('build', 'run'), when='@0.5.0')
    depends_on('py-opt-einsum@2.3.2:', type=('build', 'run'), when='@1.15:')
    depends_on('py-protobuf@3.8.0:', type=('build', 'run'), when='@2.1:')
    depends_on('py-protobuf@3.6.1:', type=('build', 'run'), when='@1.12:')
    depends_on('py-protobuf@3.6.0:', type=('build', 'run'), when='@1.10:')
    depends_on('py-protobuf@3.4.0:', type=('build', 'run'), when='@1.5:')
    depends_on('py-protobuf@3.3.0:', type=('build', 'run'), when='@1.3:')
    depends_on('py-protobuf@3.2.0:', type=('build', 'run'), when='@1.1:')
    depends_on('py-protobuf@3.1.0:', type=('build', 'run'), when='@0.12.1:')
    depends_on('py-protobuf@3.1.0', type=('build', 'run'), when='@0.12.0')
    depends_on('py-protobuf@3.0.0', type=('build', 'run'), when='@0.11.0')
    depends_on('py-protobuf@3.0.0b2', type=('build', 'run'), when='@0.7.1:0.10')
    depends_on('py-protobuf@3.0.0a3', type=('build', 'run'), when='@0.6:0.7.0')
    depends_on('protobuf')
    # tensorboard
    # tensorflow-estimator
    depends_on('py-termcolor@1.1.0:', type=('build', 'run'), when='@1.6:')
    depends_on('py-wrapt@1.11.1:', type=('build', 'run'), when='@1.12.1,1.14:')
    depends_on('py-wheel', type=('build', 'run'), when='@0.6:')
    depends_on('py-wheel@0.26:', type=('build', 'run'), when='@0.6: ^python@3:')
    depends_on('py-mock@2.0.0:', type=('build', 'run'), when='@0.10: ^python@:2')
    depends_on('py-functools32@3.2.3:', type=('build', 'run'), when='@1.15: ^python@:2')
    depends_on('py-six@1.12.0:', type=('build', 'run'), when='@2.1:')
    depends_on('py-six@1.10.0:', type=('build', 'run'), when='@:2.0')
    depends_on('py-scipy@1.2.2', type=('build', 'run'), when='@2.1: ^python@:2')
    depends_on('py-scipy@1.4.1', type=('build', 'run'), when='@2.1: ^python@3:')
    depends_on('py-grpcio@1.8.6:', type=('build', 'run'), when='@1.6:1.7')
    if sys.byteorder == 'little':
        # Only builds correctly on little-endian machines
        depends_on('py-grpcio@1.8.6:', type=('build', 'run'), when='@1.8:')

    # Listed under TEST_PACKAGES in tensorflow/tools/pip_package/setup.py
    depends_on('py-scipy@0.15.1:', type='test')

    # TODO: add packages for some of these dependencies
    depends_on('mkl', when='+mkl')
    depends_on('curl', when='+gcp')
    # depends_on('computecpp', when='+opencl+computecpp')
    # depends_on('trisycl',    when='+opencl~computepp')
    depends_on('cudnn', when='+cuda')
    depends_on('cudnn@6.5', when='@0.5:0.6 +cuda')
    # depends_on('tensorrt', when='+tensorrt')
    depends_on('nccl', when='+nccl')
    depends_on('mpi', when='+mpi')
    # depends_on('android-ndk@10:18', when='+android')
    # depends_on('android-sdk', when='+android')

    # Check configure and configure.py to see when these variants are supported
    conflicts('+mkl', when='@:1.0')
    conflicts('+mkl', when='platform=darwin', msg='Darwin is not yet supported')
    conflicts('+jemalloc', when='@:0')
    conflicts('+jemalloc', when='platform=darwin', msg='Currently jemalloc is only support on Linux platform')
    conflicts('+jemalloc', when='platform=cray',   msg='Currently jemalloc is only support on Linux platform')
    conflicts('+jemalloc', when='platform=bgq',    msg='Currently jemalloc is only support on Linux platform')
    conflicts('+gcp', when='@:0.8')
    conflicts('+hdfs', when='@:0.10')
    conflicts('+aws', when='@:1.3')
    conflicts('+kafka', when='@:1.5,2.1:')
    conflicts('+ignite', when='@:1.11,2.1:')
    conflicts('+xla', when='@:0')
    conflicts('+gdr', when='@:1.3')
    conflicts('+verbs', when='@:1.1')
    conflicts('+ngraph', when='@:1.10')
    conflicts('+opencl', when='@:0.11')
    conflicts('+computecpp', when='@:0.11')
    conflicts('+computecpp', when='~opencl')
    conflicts('+rocm', when='@:1.11')
    conflicts('+cuda', when='platform=darwin', msg='There is no GPU support for macOS')
    conflicts('cuda_arch=none', when='+cuda', msg='Must specify CUDA compute capabilities of your GPU, see https://developer.nvidia.com/cuda-gpus')
    conflicts('cuda_arch=20', when='@1.12.1,1.14:', msg='TensorFlow only supports compute capabilities >= 3.5')
    conflicts('cuda_arch=30', when='@1.12.1,1.14:', msg='TensorFlow only supports compute capabilities >= 3.5')
    conflicts('cuda_arch=32', when='@1.12.1,1.14:', msg='TensorFlow only supports compute capabilities >= 3.5')
    conflicts('cuda_arch=20', when='@1.4:1.12.0,1.12.2:1.12.3', msg='Only compute capabilities 3.0 or higher are supported')
    conflicts('+tensorrt', when='@:1.5')
    conflicts('+tensorrt', when='~cuda')
    conflicts('+tensorrt', when='platform=darwin', msg='Currently TensorRT is only supported on Linux platform')
    conflicts('+tensorrt', when='platform=cray',   msg='Currently TensorRT is only supported on Linux platform')
    conflicts('+tensorrt', when='platform=bgq',    msg='Currently TensorRT is only supported on Linux platform')
    conflicts('+nccl', when='@:1.7')
    conflicts('+nccl', when='~cuda')
    conflicts('+nccl', when='platform=darwin', msg='Currently NCCL is only supported on Linux platform')
    conflicts('+nccl', when='platform=cray',   msg='Currently NCCL is only supported on Linux platform')
    conflicts('+nccl', when='platform=bgq',    msg='Currently NCCL is only supported on Linux platform')
    conflicts('+mpi', when='@:1.2')
    conflicts('+android', when='@:1.4')
    conflicts('+ios', when='@:1.12.0,1.12.2:1.13')
    conflicts('+ios', when='platform=linux', msg='iOS support only available on macOS')
    conflicts('+ios', when='platform=cray',  msg='iOS support only available on macOS')
    conflicts('+ios', when='platform=bgq',   msg='iOS support only available on macOS')
    conflicts('+monolithic', when='@:1.3')
    conflicts('+numa', when='@:1.12.0,1.12.2:1.13')
    conflicts('+dynamic_kernels', when='@:1.12.0,1.12.2:1.12.3')

    # TODO: why is this needed?
    patch('url-zlib.patch',  when='@0.10.0')
    # TODO: why is this needed?
    patch('crosstool.patch', when='@0.10.0+cuda')
    # Avoid build error: "no such package '@io_bazel_rules_docker..."
    patch('io_bazel_rules_docker2.patch', when='@1.15:2.0')
    # Avoide build error: "name 'new_http_archive' is not defined"
    patch('http_archive.patch', when='@1.12.3')
    # Backport of 837c8b6b upstream
    # "Remove contrib cloud bigtable and storage ops/kernels."
    # Allows 2.0.* releases to build with '--config=nogcp'
    patch('0001-Remove-contrib-cloud-bigtable-and-storage-ops-kernel.patch',
          when='@2.0.0:2.0.1')
<<<<<<< HEAD
    # for fcc
    patch('1-1_fcc_tf_patch.patch', when='@2.1.0:2.1.99%fj')
=======
    # do not import contrib.cloud if not available
    patch('https://github.com/tensorflow/tensorflow/commit/ed62ac8203999513dfae03498e871ea35eb60cc4.patch',
          sha256='c37d14622a86b164e2411ea45a04f756ac61b2044d251f19ab17733c508e5305', when='@1.14.0')
    # import_contrib_cloud patch for older versions
    patch('contrib_cloud_1.10.patch', when='@1.10:1.13')
    patch('contrib_cloud_1.9.patch', when='@1.9')
    patch('contrib_cloud_1.4.patch', when='@1.4:1.8')
    patch('contrib_cloud_1.1.patch', when='@1.1:1.3')
>>>>>>> fd8971fe

    phases = ['configure', 'build', 'install']

    # https://www.tensorflow.org/install/source
    def setup_build_environment(self, env):
        spec = self.spec

        # Please specify the location of python
        env.set('PYTHON_BIN_PATH', spec['python'].command.path)

        # Please input the desired Python library path to use
        env.set('PYTHON_LIB_PATH', site_packages_dir)

        # Ensure swig is in PATH or set SWIG_PATH
        env.set('SWIG_PATH', spec['swig'].prefix.bin.swig)

        # Do you wish to build TensorFlow with MKL support?
        if '+mkl' in spec:
            env.set('TF_NEED_MKL', '1')

            # Do you wish to download MKL LIB from the web?
            env.set('TF_DOWNLOAD_MKL', '0')

            # Please specify the location where MKL is installed
            env.set('MKL_INSTALL_PATH', spec['mkl'].prefix)
        else:
            env.set('TF_NEED_MKL', '0')

        # Do you wish to build TensorFlow with jemalloc as malloc support?
        if '+jemalloc' in spec:
            env.set('TF_NEED_JEMALLOC', '1')
        else:
            env.set('TF_NEED_JEMALLOC', '0')

        # Do you wish to build TensorFlow with Google Cloud Platform support?
        if '+gcp' in spec:
            env.set('TF_NEED_GCP', '1')
        else:
            env.set('TF_NEED_GCP', '0')

        # Do you wish to build TensorFlow with Hadoop File System support?
        if '+hdfs' in spec:
            env.set('TF_NEED_HDFS', '1')
        else:
            env.set('TF_NEED_HDFS', '0')

        # Do you wish to build TensorFlow with Amazon AWS Platform support?
        if '+aws' in spec:
            env.set('TF_NEED_AWS', '1')
            env.set('TF_NEED_S3', '1')
        else:
            env.set('TF_NEED_AWS', '0')
            env.set('TF_NEED_S3', '0')

        # Do you wish to build TensorFlow with Apache Kafka Platform support?
        if '+kafka' in spec:
            env.set('TF_NEED_KAFKA', '1')
        else:
            env.set('TF_NEED_KAFKA', '0')

        # Do you wish to build TensorFlow with Apache Ignite support?
        if '+ignite' in spec:
            env.set('TF_NEED_IGNITE', '1')
        else:
            env.set('TF_NEED_IGNITE', '0')

        # Do you wish to build TensorFlow with XLA JIT support?
        if '+xla' in spec:
            env.set('TF_ENABLE_XLA', '1')
        else:
            env.set('TF_ENABLE_XLA', '0')

        # Do you wish to build TensorFlow with GDR support?
        if '+gdr' in spec:
            env.set('TF_NEED_GDR', '1')
        else:
            env.set('TF_NEED_GDR', '0')

        # Do you wish to build TensorFlow with VERBS support?
        if '+verbs' in spec:
            env.set('TF_NEED_VERBS', '1')
        else:
            env.set('TF_NEED_VERBS', '0')

        # Do you wish to build TensorFlow with nGraph support?
        if '+ngraph' in spec:
            env.set('TF_NEED_NGRAPH', '1')
        else:
            env.set('TF_NEED_NGRAPH', '0')

        # Do you wish to build TensorFlow with OpenCL SYCL support?
        if '+opencl' in spec:
            env.set('TF_NEED_OPENCL_SYCL', '1')
            env.set('TF_NEED_OPENCL', '1')

            # Please specify which C++ compiler should be used as the host
            # C++ compiler
            env.set('HOST_CXX_COMPILER', spack_cxx)

            # Please specify which C compiler should be used as the host
            # C compiler
            env.set('HOST_C_COMPILER', spack_cc)

            # Do you wish to build TensorFlow with ComputeCPP support?
            if '+computecpp' in spec:
                env.set('TF_NEED_COMPUTECPP', '1')

                # Please specify the location where ComputeCpp is installed
                env.set('COMPUTECPP_TOOLKIT_PATH', spec['computecpp'].prefix)
            else:
                env.set('TF_NEED_COMPUTECPP', '0')

                # Please specify the location of the triSYCL include directory
                env.set('TRISYCL_INCLUDE_DIR', spec['trisycl'].prefix.include)
        else:
            env.set('TF_NEED_OPENCL_SYCL', '0')
            env.set('TF_NEED_OPENCL', '0')

        # Do you wish to build TensorFlow with ROCm support?
        if '+rocm' in spec:
            env.set('TF_NEED_ROCM', '1')
        else:
            env.set('TF_NEED_ROCM', '0')

        # Do you wish to build TensorFlow with CUDA support?
        if '+cuda' in spec:
            env.set('TF_NEED_CUDA', '1')

            # Do you want to use clang as CUDA compiler?
            env.set('TF_CUDA_CLANG', '0')

            # Please specify which gcc nvcc should use as the host compiler
            env.set('GCC_HOST_COMPILER_PATH', spack_cc)

            cuda_paths = [
                spec['cuda'].prefix,
                spec['cudnn'].prefix,
            ]

            # Do you wish to build TensorFlow with TensorRT support?
            if '+tensorrt' in spec:
                env.set('TF_NEED_TENSORRT', '1')

                cuda_paths.append(spec['tensorrt'].prefix)

                # Please specify the TensorRT version you want to use
                env.set('TF_TENSORRT_VERSION',
                        spec['tensorrt'].version.up_to(1))

                # Please specify the location where TensorRT is installed
                env.set('TENSORRT_INSTALL_PATH', spec['tensorrt'].prefix)
            else:
                env.set('TF_NEED_TENSORRT', '0')
                env.unset('TF_TENSORRT_VERSION')

            # Please specify the CUDA SDK version you want to use
            env.set('TF_CUDA_VERSION', spec['cuda'].version.up_to(2))

            # Please specify the cuDNN version you want to use
            env.set('TF_CUDNN_VERSION', spec['cudnn'].version.up_to(1))

            if '+nccl' in spec:
                cuda_paths.append(spec['nccl'].prefix)

                # Please specify the locally installed NCCL version to use
                env.set('TF_NCCL_VERSION', spec['nccl'].version.up_to(1))

                # Please specify the location where NCCL is installed
                env.set('NCCL_INSTALL_PATH', spec['nccl'].prefix)
                env.set('NCCL_HDR_PATH', spec['nccl'].prefix.include)
            else:
                env.unset('TF_NCCL_VERSION')

            # Please specify the comma-separated list of base paths to
            # look for CUDA libraries and headers
            env.set('TF_CUDA_PATHS', ','.join(cuda_paths))

            # Please specify the location where CUDA toolkit is installed
            env.set('CUDA_TOOLKIT_PATH', spec['cuda'].prefix)

            # Please specify the location where CUDNN library is installed
            env.set('CUDNN_INSTALL_PATH', spec['cudnn'].prefix)

            # Please specify a list of comma-separated CUDA compute
            # capabilities you want to build with. You can find the compute
            # capability of your device at:
            # https://developer.nvidia.com/cuda-gpus.
            # Please note that each additional compute capability significantly
            # increases your build time and binary size, and that TensorFlow
            # only supports compute capabilities >= 3.5
            capabilities = ','.join('{0:.1f}'.format(
                float(i) / 10.0) for i in spec.variants['cuda_arch'].value)
            env.set('TF_CUDA_COMPUTE_CAPABILITIES', capabilities)
        else:
            env.set('TF_NEED_CUDA', '0')

        # Do you wish to download a fresh release of clang? (Experimental)
        env.set('TF_DOWNLOAD_CLANG', '0')

        # Do you wish to build TensorFlow with MPI support?
        if '+mpi' in spec:
            env.set('TF_NEED_MPI', '1')

            # Please specify the MPI toolkit folder
            env.set('MPI_HOME', spec['mpi'].prefix)
        else:
            env.set('TF_NEED_MPI', '0')
            env.unset('MPI_HOME')

        # Please specify optimization flags to use during compilation when
        # bazel option '--config=opt' is specified
        env.set('CC_OPT_FLAGS', spec.target.optimization_flags(
            spec.compiler.name, spec.compiler.version))

        # Would you like to interactively configure ./WORKSPACE for
        # Android builds?
        if '+android' in spec:
            env.set('TF_SET_ANDROID_WORKSPACE', '1')

            # Please specify the home path of the Android NDK to use
            env.set('ANDROID_NDK_HOME', spec['android-ndk'].prefix)
            env.set('ANDROID_NDK_API_LEVEL', spec['android-ndk'].version)

            # Please specify the home path of the Android SDK to use
            env.set('ANDROID_SDK_HOME', spec['android-sdk'].prefix)
            env.set('ANDROID_SDK_API_LEVEL', spec['android-sdk'].version)

            # Please specify the Android SDK API level to use
            env.set('ANDROID_API_LEVEL', spec['android-sdk'].version)

            # Please specify an Android build tools version to use
            env.set('ANDROID_BUILD_TOOLS_VERSION', spec['android-sdk'].version)
        else:
            env.set('TF_SET_ANDROID_WORKSPACE', '0')

        # Do you wish to build TensorFlow with iOS support?
        if '+ios' in spec:
            env.set('TF_CONFIGURE_IOS', '1')
        else:
            env.set('TF_CONFIGURE_IOS', '0')

        # set tmpdir to a non-NFS filesystem
        # (because bazel uses ~/.cache/bazel)
        # TODO: This should be checked for non-nfsy filesystem, but the current
        #       best idea for it is to check
        #           subprocess.call([
        #               'stat', '--file-system', '--format=%T', tmp_path
        #       ])
        #       to not be nfs. This is only valid for Linux and we'd like to
        #       stay at least also OSX compatible
        tmp_path = '/tmp/spack/tf'
        mkdirp(tmp_path)
        env.set('TEST_TMPDIR', tmp_path)

        env.set('TF_SYSTEM_LIBS', 'com_google_protobuf')
        # NOTE: INCLUDEDIR is not just relevant to protobuf
        # see third_party/systemlibs/jsoncpp.BUILD
        env.set('INCLUDEDIR', spec['protobuf'].prefix.include)

    def configure(self, spec, prefix):
        # NOTE: configure script is interactive. If you set the appropriate
        # environment variables, this interactivity is skipped. If you don't,
        # Spack hangs during the configure phase. Use `spack build-env` to
        # determine which environment variables must be set for a particular
        # version.
        configure()

    @run_after('configure')
    def post_configure_fixes(self):
        spec = self.spec

        # make sure xla is actually turned off
        if spec.satisfies('~xla'):
            filter_file(r'--define with_xla_support=true',
                        r'--define with_xla_support=false',
                        '.tf_configure.bazelrc')

        if spec.satisfies('@1.5.0: ~android'):
            # env variable is somehow ignored -> brute force
            # TODO: find a better solution
            filter_file(r'if workspace_has_any_android_rule\(\)',
                        r'if True',
                        'configure.py')

        # version dependent fixes
        if spec.satisfies('@1.3.0:1.5.0'):
            # checksum for protobuf that bazel downloads (@github) changed
            filter_file(r'sha256 = "6d43b9d223ce09e5d4ce8b0060cb8a7513577a35a64c7e3dad10f0703bf3ad93"',
                        r'sha256 = "e5fdeee6b28cf6c38d61243adff06628baa434a22b5ebb7432d2a7fbabbdb13d"',
                        'tensorflow/workspace.bzl')
            # starting with tensorflow 1.3, tensorboard becomes a dependency
            # (...but is not really needed? Tensorboard should depend on
            # tensorflow, not the other way!)
            # -> remove from list of required packages
            filter_file(r"'tensorflow-tensorboard",
                        r"#'tensorflow-tensorboard",
                        'tensorflow/tools/pip_package/setup.py')
        if spec.satisfies('@1.5.0: ~gcp'):
            # google cloud support seems to be installed on default, leading
            # to boringssl error manually set the flag to false to avoid
            # installing gcp support
            # https://github.com/tensorflow/tensorflow/issues/20677#issuecomment-404634519
            filter_file(r'--define with_gcp_support=true',
                        r'--define with_gcp_support=false',
                        '.tf_configure.bazelrc')
        if spec.satisfies('@1.6.0:'):
            # tensorboard name changed
            filter_file(r"'tensorboard >=",
                        r"#'tensorboard >=",
                        'tensorflow/tools/pip_package/setup.py')
        if spec.satisfies('@1.8.0: ~opencl'):
            # 1.8.0 and 1.9.0 aborts with numpy import error during python_api
            # generation somehow the wrong PYTHONPATH is used...
            # set --distinct_host_configuration=false as a workaround
            # https://github.com/tensorflow/tensorflow/issues/22395#issuecomment-431229451
            filter_file('build --action_env TF_NEED_OPENCL_SYCL="0"',
                        'build --action_env TF_NEED_OPENCL_SYCL="0"\n'
                        'build --distinct_host_configuration=false\n'
                        'build --action_env PYTHONPATH="{0}"'.format(
                            env['PYTHONPATH']),
                        '.tf_configure.bazelrc')
        if spec.satisfies('@1.13.1'):
            # tensorflow_estimator is an API for tensorflow
            # tensorflow-estimator imports tensorflow during build, so
            # tensorflow has to be set up first
            filter_file(r"'tensorflow_estimator >=",
                        r"#'tensorflow_estimator >=",
                        'tensorflow/tools/pip_package/setup.py')
        if spec.satisfies('@2.0.0:'):
            # now it depends on the nightly versions...
            filter_file(r"'tf-estimator-nightly >=",
                        r"#'tf-estimator-nightly >=",
                        'tensorflow/tools/pip_package/setup.py')
            filter_file(r"REQUIRED_PACKAGES\[i\] = 'tb-nightly >=",
                        r"pass #REQUIRED_PACKAGES\[i\] = 'tb-nightly >=",
                        'tensorflow/tools/pip_package/setup.py')
            filter_file(r"'tb-nightly >=",
                        r"#'tb-nightly >=",
                        'tensorflow/tools/pip_package/setup.py')

        if spec.satisfies('@1.13.1 +nccl'):
            filter_file(
                r'^build --action_env NCCL_INSTALL_PATH=.*',
                r'build --action_env NCCL_INSTALL_PATH="' +
                spec['nccl'].libs.directories[0] + '"',
                '.tf_configure.bazelrc')
            filter_file(
                r'^build --action_env NCCL_HDR_PATH=.*',
                r'build --action_env NCCL_HDR_PATH="' +
                spec['nccl'].prefix.include + '"',
                '.tf_configure.bazelrc')

        # see tensorflow issue #31187 on github
        if spec.satisfies('@2.0.0:2.0.1'):
            filter_file(r'\#define RUY_DONOTUSEDIRECTLY_AVX512 1',
                        '#define RUY_DONOTUSEDIRECTLY_AVX512 0',
                        'tensorflow/lite/experimental/ruy/platform.h')

        if spec.satisfies('+cuda'):
            libs = spec['cuda'].libs.directories
            libs.extend(spec['cudnn'].libs.directories)
            if '+nccl' in spec:
                libs.extend(spec['nccl'].libs.directories)
            if '+tensorrt' in spec:
                libs.extend(spec['tensorrt'].libs.directories)
            slibs = ':'.join(libs)

            filter_file('build --action_env TF_NEED_OPENCL_SYCL="0"',
                        'build --action_env TF_NEED_OPENCL_SYCL="0"\n'
                        'build --action_env LD_LIBRARY_PATH="' + slibs + '"',
                        '.tf_configure.bazelrc')

        filter_file('build:opt --copt=-march=native', '',
                    '.tf_configure.bazelrc')
        filter_file('build:opt --host_copt=-march=native', '',
                    '.tf_configure.bazelrc')

    def build(self, spec, prefix):
        tmp_path = env['TEST_TMPDIR']

        # https://docs.bazel.build/versions/master/command-line-reference.html
        args = [
            # Don't allow user or system .bazelrc to override build settings
            '--nohome_rc',
            '--nosystem_rc',
            # Bazel does not work properly on NFS, switch to /tmp
            '--output_user_root=' + tmp_path,
            'build',
            # Spack logs don't handle colored output well
            '--color=no',
            '--jobs={0}'.format(make_jobs),
            '--config=opt',
            # Enable verbose output for failures
            '--verbose_failures',
            # Show (formatted) subcommands being executed
            '--subcommands=pretty_print',
            # Ask bazel to explain what it's up to
            # Needs a filename as argument
            '--explain=explainlogfile.txt',
            '--incompatible_no_support_tools_in_action_inputs=false',
            # Increase verbosity of explanation,
            '--verbose_explanations',
        ]

        # See .bazelrc for when each config flag is supported
        if spec.satisfies('@1.12.1:'):
            if '+mkl' in spec:
                args.append('--config=mkl')

            if '+monolithic' in spec:
                args.append('--config=monolithic')

            if '+gdr' in spec:
                args.append('--config=gdr')

            if '+verbs' in spec:
                args.append('--config=verbs')

            if '+ngraph' in spec:
                args.append('--config=ngraph')

            if '+dynamic_kernels' in spec:
                args.append('--config=dynamic_kernels')

            if '+cuda' in spec:
                args.append('--config=cuda')

            if '~aws' in spec:
                args.append('--config=noaws')

            if '~gcp' in spec:
                args.append('--config=nogcp')

            if '~hdfs' in spec:
                args.append('--config=nohdfs')

            if '~nccl' in spec:
                args.append('--config=nonccl')

        if spec.satisfies('@1.12.1:2.0'):
            if '~ignite' in spec:
                args.append('--config=noignite')

            if '~kafka' in spec:
                args.append('--config=nokafka')

        if spec.satisfies('@1.12.1,1.14:'):
            if '+numa' in spec:
                args.append('--config=numa')

        if spec.satisfies('@2:'):
            args.append('--config=v2')

        args.append('//tensorflow/tools/pip_package:build_pip_package')

        bazel(*args)

        build_pip_package = Executable(
            'bazel-bin/tensorflow/tools/pip_package/build_pip_package')
        buildpath = join_path(self.stage.source_path, 'spack-build')
        build_pip_package('--src', buildpath)

    def install(self, spec, prefix):
        buildpath = join_path(self.stage.source_path, 'spack-build')
        with working_dir(buildpath):

            setup_py('install', '--prefix={0}'.format(prefix),
                     '--single-version-externally-managed', '--root=/')

    @run_after('install')
    @on_package_attributes(run_tests=True)
    def import_module_test(self):
        with working_dir('spack-test', create=True):
            for module in self.import_modules:
                python('-c', 'import {0}'.format(module))<|MERGE_RESOLUTION|>--- conflicted
+++ resolved
@@ -255,10 +255,10 @@
     # Allows 2.0.* releases to build with '--config=nogcp'
     patch('0001-Remove-contrib-cloud-bigtable-and-storage-ops-kernel.patch',
           when='@2.0.0:2.0.1')
-<<<<<<< HEAD
+
     # for fcc
     patch('1-1_fcc_tf_patch.patch', when='@2.1.0:2.1.99%fj')
-=======
+
     # do not import contrib.cloud if not available
     patch('https://github.com/tensorflow/tensorflow/commit/ed62ac8203999513dfae03498e871ea35eb60cc4.patch',
           sha256='c37d14622a86b164e2411ea45a04f756ac61b2044d251f19ab17733c508e5305', when='@1.14.0')
@@ -267,7 +267,6 @@
     patch('contrib_cloud_1.9.patch', when='@1.9')
     patch('contrib_cloud_1.4.patch', when='@1.4:1.8')
     patch('contrib_cloud_1.1.patch', when='@1.1:1.3')
->>>>>>> fd8971fe
 
     phases = ['configure', 'build', 'install']
 
