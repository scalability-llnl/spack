# Copyright 2013-2023 Lawrence Livermore National Security, LLC and other
# Spack Project Developers. See the top-level COPYRIGHT file for details.
#
# SPDX-License-Identifier: (Apache-2.0 OR MIT)


from spack.package import *


class PyTorchvision(PythonPackage):
    """The torchvision package consists of popular datasets, model
    architectures, and common image transformations for computer vision."""

    homepage = "https://github.com/pytorch/vision"
    url = "https://github.com/pytorch/vision/archive/v0.8.2.tar.gz"
    git = "https://github.com/pytorch/vision.git"

    maintainers("adamjstewart")

    version("main", branch="main")
    version("0.15.1", sha256="689d23d4ebb0c7e54e8651c89b17155b64341c14ae4444a04ca7dc6f2b6a0a43")
    version("0.14.1", sha256="ced67e1cf1f97e168cdf271851a4d0b6d382ab7936e7bcbb39aaa87239c324b6")
    version("0.14.0", sha256="be1621c85c56eb40537cb74e6ec5d8e58ed8b69f8374a58bcb6ec413cb540c8b")
    version("0.13.1", sha256="c32fab734e62c7744dadeb82f7510ff58cc3bca1189d17b16aa99b08afc42249")
    version("0.13.0", sha256="2fe9139150800820d02c867a0b64b7c7fbc964d48d76fae235d6ef9215eabcf4")
    version("0.12.0", sha256="99e6d3d304184895ff4f6152e2d2ec1cbec89b3e057d9c940ae0125546b04e91")
    version("0.11.3", sha256="b4c51d27589783e6e6941ecaa67b55f6f41633874ec37f80b64a0c92c3196e0c")
    version("0.11.2", sha256="55689c57c29f82438a133d0af3315991037be59c8e02471bdcaa31731154a714")
    version("0.11.1", sha256="32a06ccf755e4d75006ce03701f207652747a63dbfdf65f0f20a1b6f93a2e834")
    version("0.11.0", sha256="8e85acf8f5d39f27e92e610ccb506dac0bf4412bb366a318d2aa5f384cbd4d2c")
    version("0.10.1", sha256="4d595cf0214c8adc817f8e3cd0043a027b52b481e05d67b04f4947fcb43d4277")
    version("0.10.0", sha256="82bb2c2b03d8a65f4ea74bb0ee5566b0876a1992aceefb1e11475c7b5d2e857b")
    version("0.9.2", sha256="b41fc99bbf18450750bcd1804393e7c09dc8d4873c6b7e544b11c70fda59cbc8")
    version("0.9.1", sha256="79964773729880e0eee0e6af13f336041121d4cc8491a3e2c0e5f184cac8a718")
    version("0.9.0", sha256="9351ed92aded632f8c7f59dfadac13c191a834babe682f5785ea47e6fcf6b472")
    version("0.8.2", sha256="9a866c3c8feb23b3221ce261e6153fc65a98ce9ceaa71ccad017016945c178bf")
    version("0.8.1", sha256="c46734c679c99f93e5c06654f4295a05a6afe6c00a35ebd26a2cce507ae1ccbd")
    version("0.8.0", sha256="b5f040faffbfc7bac8d4687d8665bd1196937334589b3fb5fcf15bb69ca25391")
    version("0.7.0", sha256="fa0a6f44a50451115d1499b3f2aa597e0092a07afce1068750260fa7dd2c85cb")
    version("0.6.1", sha256="8173680a976c833640ecbd0d7e6f0a11047bf8833433e2147180efc905e48656")
    version("0.6.0", sha256="02de11b3abe6882de4032ce86dab9c7794cbc84369b44d04e667486580f0f1f7")
    version("0.5.0", sha256="eb9afc93df3d174d975ee0914057a9522f5272310b4d56c150b955c287a4d74d")
    version("0.4.2", sha256="1184a27eab85c9e784bacc6f9d6fec99e168ab4eda6047ef9f709e7fdb22d8f9")
    version("0.4.1", sha256="053689351272b3bd2ac3e6ba51efd284de0e4ca4a301f54674b949f1e62b7176")
    version("0.4.0", sha256="c270d74e568bad4559fed4544f6dd1e22e2eb1c60b088e04a5bd5787c4150589")
    version("0.3.0", sha256="c205f0618c268c6ed2f8abb869ef6eb83e5339c1336c243ad321a2f2a85195f0")

    # https://github.com/pytorch/vision#image-backend
    variant(
        "backend",
        default="pil",
        description="Image backend",
        values=[
            "pil",
            "accimage",
            conditional("png", when="@0.8:"),
            conditional("jpeg", when="@0.8:"),
        ],
        multi=False,
    )

    # https://github.com/pytorch/vision#installation
    depends_on("python@3.8:3.11", when="@0.15:", type=("build", "link", "run"))
    depends_on("python@3.7:3.10", when="@0.12:0.14", type=("build", "link", "run"))
    depends_on("python@3.6:3.9", when="@0.8.2:0.11", type=("build", "link", "run"))
    depends_on("python@3.6:3.8", when="@0.7:0.8.1", type=("build", "link", "run"))
    depends_on("python@3.5:3.8", when="@0.6", type=("build", "link", "run"))
    depends_on("python@2.7,3.5:3.8", when="@0.5", type=("build", "link", "run"))
    depends_on("python@2.7,3.5:3.7", when="@:0.4", type=("build", "link", "run"))

    depends_on("py-setuptools", type="build")
    depends_on("ninja", type="build")
    depends_on("py-typing-extensions", when="@0.12:", type=("build", "run"))
    depends_on("py-numpy", type=("build", "run"))
    depends_on("py-requests", when="@0.12:", type=("build", "run"))
    depends_on("py-six", when="@:0.5", type=("build", "run"))

    # https://github.com/pytorch/vision#installation
    depends_on("py-torch@master", when="@main", type=("build", "link", "run"))
    depends_on("py-torch@2.0.0", when="@0.15.1", type=("build", "link", "run"))
    depends_on("py-torch@1.13.1", when="@0.14.1", type=("build", "link", "run"))
    depends_on("py-torch@1.13.0", when="@0.14.0", type=("build", "link", "run"))
    depends_on("py-torch@1.12.1", when="@0.13.1", type=("build", "link", "run"))
    depends_on("py-torch@1.12.0", when="@0.13.0", type=("build", "link", "run"))
    depends_on("py-torch@1.11.0", when="@0.12.0", type=("build", "link", "run"))
    depends_on("py-torch@1.10.2", when="@0.11.3", type=("build", "link", "run"))
    depends_on("py-torch@1.10.1", when="@0.11.2", type=("build", "link", "run"))
    depends_on("py-torch@1.10.0", when="@0.11.1", type=("build", "link", "run"))
    depends_on("py-torch@1.10.0", when="@0.11.0", type=("build", "link", "run"))
    depends_on("py-torch@1.9.1", when="@0.10.1", type=("build", "link", "run"))
    depends_on("py-torch@1.9.0", when="@0.10.0", type=("build", "link", "run"))
    depends_on("py-torch@1.8.2", when="@0.9.2", type=("build", "link", "run"))
    depends_on("py-torch@1.8.1", when="@0.9.1", type=("build", "link", "run"))
    depends_on("py-torch@1.8.0", when="@0.9.0", type=("build", "link", "run"))
    depends_on("py-torch@1.7.1", when="@0.8.2", type=("build", "link", "run"))
    depends_on("py-torch@1.7.0", when="@0.8.1", type=("build", "link", "run"))
    depends_on("py-torch@1.7.0", when="@0.8.0", type=("build", "link", "run"))
    depends_on("py-torch@1.6.0", when="@0.7.0", type=("build", "link", "run"))
    depends_on("py-torch@1.5.1", when="@0.6.1", type=("build", "link", "run"))
    depends_on("py-torch@1.5.0", when="@0.6.0", type=("build", "link", "run"))
    depends_on("py-torch@1.4.1", when="@0.5.0", type=("build", "link", "run"))
    depends_on("py-torch@1.3.1", when="@0.4.2", type=("build", "link", "run"))
    depends_on("py-torch@1.3.0", when="@0.4.1", type=("build", "link", "run"))
    depends_on("py-torch@1.2.0", when="@0.4.0", type=("build", "link", "run"))
    depends_on("py-torch@1.1.0", when="@0.3.0", type=("build", "link", "run"))
    depends_on("py-torch@:1.0.1", when="@0.2.2", type=("build", "link", "run"))

    # https://github.com/pytorch/vision/pull/5898
    depends_on("pil@5.3:8.2,8.4:", when="@0.13: backend=pil", type=("build", "run"))
    # https://github.com/pytorch/vision/issues/4146
    # https://github.com/pytorch/vision/issues/4934
    depends_on("pil@5.3:8.2,8.4:9", when="@0.10:0.12 backend=pil", type=("build", "run"))
    depends_on("pil@4.1.1:9", when="@0.5: backend=pil", type=("build", "run"))
    # https://github.com/pytorch/vision/issues/1712
    depends_on("pil@4.1.1:6", when="@:0.4 backend=pil", type=("build", "run"))
    depends_on("py-accimage", when="backend=accimage", type=("build", "run"))
    depends_on("libpng@1.6.0:", when="backend=png")
    depends_on("jpeg")  # seems to be required for all backends

<<<<<<< HEAD
    depends_on("ffmpeg@3.1:4.4", when="@0.4.2:0.12.0")
    # https://github.com/pytorch/vision/pull/7378
    depends_on("ffmpeg@3.1:5", when="@0.13.0:")
=======
    depends_on("ffmpeg@3.1:", when="@0.13:")
    depends_on("ffmpeg@3.1:4.4", when="@0.4.2:0.12")
>>>>>>> 62728530

    # Many of the datasets require additional dependencies to use.
    # These can be installed after the fact.

    def setup_build_environment(self, env):
        include = []
        library = []
        for dep in self.spec.dependencies(deptype="link"):
            query = self.spec[dep.name]
            include.extend(query.headers.directories)
            library.extend(query.libs.directories)

        # README says to use TORCHVISION_INCLUDE and TORCHVISION_LIBRARY,
        # but these do not work for older releases. Build uses a mix of
        # Spack's compiler wrapper and the actual compiler, so this is
        # needed to get parts of the build working.
        # See https://github.com/pytorch/vision/issues/2591
        env.set("TORCHVISION_INCLUDE", ":".join(include))
        env.set("TORCHVISION_LIBRARY", ":".join(library))
        env.set("CPATH", ":".join(include))
        env.set("LIBRARY_PATH", ":".join(library))

        # By default, version is read from `version.txt`, but this includes an `a0`
        # suffix used for alpha builds. Override the version for stable releases.
        if not self.spec.satisfies("@main"):
            env.set("BUILD_VERSION", self.version)

        if "+cuda" in self.spec["py-torch"]:
            env.set("FORCE_CUDA", 1)
            env.set("CUDA_HOME", self.spec["cuda"].prefix)
            torch_cuda_arch_list = ";".join(
                "{0:.1f}".format(float(i) / 10.0)
                for i in self.spec["py-torch"].variants["cuda_arch"].value
            )
            env.set("TORCH_CUDA_ARCH_LIST", torch_cuda_arch_list)
        else:
            env.set("FORCE_CUDA", 0)<|MERGE_RESOLUTION|>--- conflicted
+++ resolved
@@ -116,15 +116,9 @@
     depends_on("py-accimage", when="backend=accimage", type=("build", "run"))
     depends_on("libpng@1.6.0:", when="backend=png")
     depends_on("jpeg")  # seems to be required for all backends
-
-<<<<<<< HEAD
-    depends_on("ffmpeg@3.1:4.4", when="@0.4.2:0.12.0")
     # https://github.com/pytorch/vision/pull/7378
-    depends_on("ffmpeg@3.1:5", when="@0.13.0:")
-=======
-    depends_on("ffmpeg@3.1:", when="@0.13:")
+    depends_on("ffmpeg@3.1:5", when="@0.13:")
     depends_on("ffmpeg@3.1:4.4", when="@0.4.2:0.12")
->>>>>>> 62728530
 
     # Many of the datasets require additional dependencies to use.
     # These can be installed after the fact.
