--- conflicted
+++ resolved
@@ -26,24 +26,6 @@
     tags = ["e4s", "ecp"]
 
     # NOTE: if you update the versions here, also see warpx
-<<<<<<< HEAD
-    version('develop', branch='development')
-    version('22.06', sha256='e78398e215d3fc6bc5984f5d1c2ddeac290dcbc8a8e9d196e828ef6299187db9')
-    version('22.05', sha256='2fa69e6a4db36459b67bf663e8fbf56191f6c8c25dc76301dbd02a36f9b50479')
-    version('22.04', sha256='9234d12e28b323cb250d3d2cefee0b36246bd8a1d1eb48e386f41977251c028f')
-    version('22.03', sha256='ddbef760c8000f2f827dfb097ca3359e7aecbea8766bec5c3a91ee28d3641564')
-    version('22.02', sha256='d74b593d6f396e037970c5fbe10c2e5d71d557a99c97d40e4255226bc6c26e42')
-    version('22.01', sha256='e465ffadabb7dc360c63c4d3862dc08082b5b0e77923d3fb05570408748b0d28')
-    version('21.12', sha256='847c98aac20c73d94c823378803c82be9a14139f1c14ea483757229b452ce4c1')
-    version('21.11', sha256='ce60377771c732033a77351cd3500b24b5d14b54a5adc7a622767b9251c10d0b')
-    version('21.10', sha256='d372c573f0360094d5982d64eceeb0149d6620eb75e8fdbfdc6777f3328fb454')
-    version('21.09', sha256='861a65f11846541c803564db133c8678b9e8779e69902ef1637b21399d257eab')
-    version('21.08', sha256='6128a32cfd075bc63d08eebea6d4f62d33ce0570f4fd72330a71023ceacccc86')
-    version('21.07', sha256='a8740316d813c365715f7471201499905798b50bd94950d33f1bd91478d49561')
-    version('21.06', sha256='a26039dc4061da45e779dd5002467c67a533fc08d30841e01e7abb3a890fbe30')
-    version('21.05', sha256='f835f0ae6c5702550d23191aa0bb0722f981abb1460410e3d8952bc3d945a9fc')
-    version('21.04', sha256='51d2d8b4542eada96216e8b128c0545c4b7527addc2038efebe586c32c4020a0')
-=======
     version("develop", branch="development")
     version("22.08", sha256="5ff7fd628e8bf615c1107e6c51bc55926f3ef2a076985444b889d292fecf56d4")
     version("22.07", sha256="0286adc788136cb78033cb1678d38d36e42265bcfd3d0c361a9bcc2cfcdf241b")
@@ -62,19 +44,9 @@
     version("21.06", sha256="a26039dc4061da45e779dd5002467c67a533fc08d30841e01e7abb3a890fbe30")
     version("21.05", sha256="f835f0ae6c5702550d23191aa0bb0722f981abb1460410e3d8952bc3d945a9fc")
     version("21.04", sha256="51d2d8b4542eada96216e8b128c0545c4b7527addc2038efebe586c32c4020a0")
->>>>>>> b1e499d0
 
     variant("mpi", default=True, description="Enable MPI support")
 
-<<<<<<< HEAD
-    for v in ['22.06', '22.05', '22.04', '22.03', '22.02', '22.01',
-              '21.12', '21.11', '21.10', '21.09', '21.08', '21.07', '21.06',
-              '21.05', '21.04',
-              'develop']:
-        depends_on('warpx@{0}'.format(v),
-                   when='@{0}'.format(v),
-                   type=['build', 'link'])
-=======
     for v in [
         "22.08",
         "22.07",
@@ -96,7 +68,6 @@
         "develop",
     ]:
         depends_on("warpx@{0}".format(v), when="@{0}".format(v), type=["build", "link"])
->>>>>>> b1e499d0
 
     depends_on("python@3.6:3.9", type=("build", "run"), when="@:21.12")
     depends_on("python@3.6:", type=("build", "run"), when="@22.01:")
