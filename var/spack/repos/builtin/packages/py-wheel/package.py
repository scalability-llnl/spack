##############################################################################
# Copyright (c) 2013-2016, Lawrence Livermore National Security, LLC.
# Produced at the Lawrence Livermore National Laboratory.
#
# This file is part of Spack.
# Created by Todd Gamblin, tgamblin@llnl.gov, All rights reserved.
# LLNL-CODE-647188
#
# For details, see https://github.com/llnl/spack
# Please also see the LICENSE file for our notice and the LGPL.
#
# This program is free software; you can redistribute it and/or modify
# it under the terms of the GNU Lesser General Public License (as
# published by the Free Software Foundation) version 2.1, February 1999.
#
# This program is distributed in the hope that it will be useful, but
# WITHOUT ANY WARRANTY; without even the IMPLIED WARRANTY OF
# MERCHANTABILITY or FITNESS FOR A PARTICULAR PURPOSE. See the terms and
# conditions of the GNU Lesser General Public License for more details.
#
# You should have received a copy of the GNU Lesser General Public
# License along with this program; if not, write to the Free Software
# Foundation, Inc., 59 Temple Place, Suite 330, Boston, MA 02111-1307 USA
##############################################################################
from spack import *


class PyWheel(PythonPackage):
    """A built-package format for Python."""

    homepage = "https://pypi.python.org/pypi/wheel"
    url      = "https://pypi.io/packages/source/w/wheel/wheel-0.30.0a0.tar.gz"

<<<<<<< HEAD
    version('0.30.0a0', 'aa1145d48e4da2f9415eac2d51468a83')
    version('0.26.0'  , '4cfc6e7e3dc7377d0164914623922a10')
=======
    version('0.29.0', '555a67e4507cedee23a0deb9651e452f')
    version('0.26.0', '4cfc6e7e3dc7377d0164914623922a10')
>>>>>>> 5fe96dec

    depends_on('py-setuptools', type='build')<|MERGE_RESOLUTION|>--- conflicted
+++ resolved
@@ -31,12 +31,7 @@
     homepage = "https://pypi.python.org/pypi/wheel"
     url      = "https://pypi.io/packages/source/w/wheel/wheel-0.30.0a0.tar.gz"
 
-<<<<<<< HEAD
-    version('0.30.0a0', 'aa1145d48e4da2f9415eac2d51468a83')
-    version('0.26.0'  , '4cfc6e7e3dc7377d0164914623922a10')
-=======
     version('0.29.0', '555a67e4507cedee23a0deb9651e452f')
     version('0.26.0', '4cfc6e7e3dc7377d0164914623922a10')
->>>>>>> 5fe96dec
 
     depends_on('py-setuptools', type='build')