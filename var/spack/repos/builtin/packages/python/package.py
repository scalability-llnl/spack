--- conflicted
+++ resolved
@@ -667,17 +667,15 @@
         if cflags:
             config_args.append("CFLAGS={0}".format(" ".join(cflags)))
 
-<<<<<<< HEAD
         if spec["gettext"].satisfies("~shared"):
             config_args.append(
                 "LIBS=-L{0} -L{1} -lintl -liconv".format(
                     spec["gettext"].prefix.lib, spec["iconv"].prefix.lib
                 )
             )
-=======
+
         if self.version >= Version("3.12.0") and sys.platform == "darwin":
             config_args.append("CURSES_LIBS={0}".format(spec["ncurses"].libs.link_flags))
->>>>>>> c6a1ec99
 
         return config_args
 
@@ -1208,7 +1206,6 @@
         """Set PYTHONPATH to include the site-packages directory for the
         extension and any other python extensions it depends on.
         """
-
         # We need to make sure that the extensions are compiled and linked with
         # the Spack wrapper. Paths to the executables that are used for these
         # operations are normally taken from the sysconfigdata file, which we
