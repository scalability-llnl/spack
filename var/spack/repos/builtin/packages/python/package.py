--- conflicted
+++ resolved
@@ -70,16 +70,14 @@
 
     extendable = True
 
-<<<<<<< HEAD
     # Variants to avoid cyclical dependencies for concretizer
     variant('libxml2', default=False,
             description='Use a gettext library build with libxml2')
-=======
+
     variant(
         'debug', default=False,
         description="debug build with extra checks (this is high overhead)"
     )
->>>>>>> da189b8d
 
     # --enable-shared is known to cause problems for some users on macOS
     # See http://bugs.python.org/issue29846
