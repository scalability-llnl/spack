##############################################################################
# Copyright (c) 2013-2016, Lawrence Livermore National Security, LLC.
# Produced at the Lawrence Livermore National Laboratory.
#
# This file is part of Spack.
# Created by Todd Gamblin, tgamblin@llnl.gov, All rights reserved.
# LLNL-CODE-647188
#
# For details, see https://github.com/llnl/spack
# Please also see the LICENSE file for our notice and the LGPL.
#
# This program is free software; you can redistribute it and/or modify
# it under the terms of the GNU Lesser General Public License (as
# published by the Free Software Foundation) version 2.1, February 1999.
#
# This program is distributed in the hope that it will be useful, but
# WITHOUT ANY WARRANTY; without even the IMPLIED WARRANTY OF
# MERCHANTABILITY or FITNESS FOR A PARTICULAR PURPOSE. See the terms and
# conditions of the GNU Lesser General Public License for more details.
#
# You should have received a copy of the GNU Lesser General Public
# License along with this program; if not, write to the Free Software
# Foundation, Inc., 59 Temple Place, Suite 330, Boston, MA 02111-1307 USA
##############################################################################
import ast
import os
import re
from contextlib import closing

import spack
import llnl.util.tty as tty
from llnl.util.lang import match_predicate
from llnl.util.filesystem import force_remove
from spack import *
from spack.util.environment import *
import spack.util.spack_json as sjson


class Python(Package):
    """The Python programming language."""

    homepage = "http://www.python.org"
    url = "http://www.python.org/ftp/python/2.7.8/Python-2.7.8.tgz"
    list_url = "https://www.python.org/downloads/"
    list_depth = 2

    version('3.6.0', '3f7062ccf8be76491884d0e47ac8b251')
    version('3.5.2', '3fe8434643a78630c61c6464fe2e7e72')
    version('3.5.1', 'be78e48cdfc1a7ad90efff146dce6cfe')
    version('3.5.0', 'a56c0c0b45d75a0ec9c6dee933c41c36')
    version('3.4.3', '4281ff86778db65892c05151d5de738d')
    version('3.3.6', 'cdb3cd08f96f074b3f3994ccb51063e9')
    version('3.2.6', '23815d82ae706e9b781ca65865353d39')
    version('3.1.5', '02196d3fc7bc76bdda68aa36b0dd16ab')
    version('2.7.13', '17add4bf0ad0ec2f08e0cae6d205c700', preferred=True)
    version('2.7.12', '88d61f82e3616a4be952828b3694109d')
    version('2.7.11', '6b6076ec9e93f05dd63e47eb9c15728b')
    version('2.7.10', 'd7547558fd673bd9d38e2108c6b42521')
    version('2.7.9', '5eebcaa0030dc4061156d3429657fb83')
    version('2.7.8', 'd4bca0159acb0b44a781292b5231936f')

    extendable = True

    variant('tk', default=False, description='Provide support for Tkinter')
    variant('ucs4', default=False,
            description='Enable UCS4 (wide) unicode strings')
    # From https://docs.python.org/2/c-api/unicode.html: Python's default
    # builds use a 16-bit type for Py_UNICODE and store Unicode values
    # internally as UCS2. It is also possible to build a UCS4 version of Python
    # (most recent Linux distributions come with UCS4 builds of Python).  These
    # builds then use a 32-bit type for Py_UNICODE and store Unicode data
    # internally as UCS4. Note that UCS2 and UCS4 Python builds are not binary
    # compatible.

    depends_on("openssl")
    depends_on("bzip2")
    depends_on("readline")
    depends_on("ncurses")
    depends_on("sqlite")
    depends_on("zlib")
    depends_on("tk", when="+tk")
    depends_on("tcl", when="+tk")

    patch('ncurses.patch')

    _DISTUTIL_VARS_TO_SAVE = ['LDSHARED']
    _DISTUTIL_CACHE_FILENAME = 'sysconfig.json'
    _distutil_vars = None

    @when('@2.7,3.4:')
    def patch(self):
        # NOTE: Python's default installation procedure makes it possible for a
        # user's local configurations to change the Spack installation.  In
        # order to prevent this behavior for a full installation, we must
        # modify the installation script so that it ignores user files.
        ff = FileFilter('Makefile.pre.in')
        ff.filter(
            r'^(.*)setup\.py(.*)((build)|(install))(.*)$',
            r'\1setup.py\2 --no-user-cfg \3\6'
        )

    @when('@:2.6,3.0:3.3')
    def patch(self):
        # See https://github.com/LLNL/spack/issues/1490
        pass

    def install(self, spec, prefix):
        # TODO: The '--no-user-cfg' option for Python installation is only in
        # Python v2.7 and v3.4+ (see https://bugs.python.org/issue1180) and
        # adding support for ignoring user configuration will require
        # significant changes to this package for other Python versions.
        if not spec.satisfies('@2.7,3.4:'):
            tty.warn(('Python v{0} may not install properly if Python '
                      'user configurations are present.').format(self.version))

        # Need this to allow python build to find the Python installation.
        env['PYTHONHOME'], env['PYTHONPATH'] = prefix, prefix
        env['MACOSX_DEPLOYMENT_TARGET'] = '10.6'

        # Rest of install is pretty standard except setup.py needs to
        # be able to read the CPPFLAGS and LDFLAGS as it scans for the
        # library and headers to build
        dep_pfxs = [dspec.prefix for dspec in spec.dependencies('link')]
        config_args = [
            '--prefix={0}'.format(prefix),
            '--with-threads',
            '--enable-shared',
            'CPPFLAGS=-I{0}'.format(' -I'.join(dp.include for dp in dep_pfxs)),
            'LDFLAGS=-L{0}'.format(' -L'.join(dp.lib for dp in dep_pfxs)),
        ]
        if spec.satisfies("platform=darwin") and ('%gcc' in spec):
            config_args.append('--disable-toolbox-glue')

        if '+ucs4' in spec:
            if spec.satisfies('@:2.7'):
                config_args.append('--enable-unicode=ucs4')
            elif spec.satisfies('@3.0:3.2'):
                config_args.append('--with-wide-unicode')
            elif spec.satisfies('@3.3:'):
                # https://docs.python.org/3.3/whatsnew/3.3.html
                raise ValueError(
                    '+ucs4 variant not compatible with Python 3.3 and beyond')

        if spec.satisfies('@3:'):
            config_args.append('--without-ensurepip')

        configure(*config_args)
        make()
        make('install')

        self.sysconfigfilename = '_sysconfigdata.py'
        if spec.satisfies('@3.6:'):
            # Python 3.6.0 renamed the sys config file
            python3 = os.path.join(prefix.bin,
                                   'python{0}'.format(self.version.up_to(1)))
            python = Executable(python3)
            sc = 'import sysconfig; print(sysconfig._get_sysconfigdata_name())'
            cf = python('-c', sc, output=str).strip('\n')
            self.sysconfigfilename = '{0}.py'.format(cf)

        self._save_distutil_vars(prefix)

        self.filter_compilers(prefix)

        # TODO:
        # On OpenSuse 13, python uses <prefix>/lib64/python2.7/lib-dynload/*.so
        # instead of <prefix>/lib/python2.7/lib-dynload/*.so. Oddly enough the
        # result is that Python can not find modules like cPickle. A workaround
        # for now is to symlink to `lib`:
        src = os.path.join(prefix.lib64,
                           'python{0}'.format(self.version.up_to(2)),
                           'lib-dynload')
        dst = os.path.join(prefix.lib,
                           'python{0}'.format(self.version.up_to(2)),
                           'lib-dynload')
        if os.path.isdir(src) and not os.path.isdir(dst):
            mkdirp(dst)
            for f in os.listdir(src):
                os.symlink(os.path.join(src, f),
                           os.path.join(dst, f))

    # TODO: Once better testing support is integrated, add the following tests
    # https://wiki.python.org/moin/TkInter
    #
    # Note: Only works if ForwardX11Trusted is enabled, i.e. `ssh -Y`
    #
    #    if '+tk' in spec:
    #        env['TK_LIBRARY']  = join_path(spec['tk'].prefix.lib,
    #            'tk{0}'.format(spec['tk'].version.up_to(2)))
    #        env['TCL_LIBRARY'] = join_path(spec['tcl'].prefix.lib,
    #            'tcl{0}'.format(spec['tcl'].version.up_to(2)))
    #
    #        $ python
    #        >>> import _tkinter
    #
    #        if spec.satisfies('@3:')
    #            >>> import tkinter
    #            >>> tkinter._test()
    #        else:
    #            >>> import Tkinter
    #            >>> Tkinter._test()

    def _save_distutil_vars(self, prefix):
        """
        Run before changing automatically generated contents of the
        _sysconfigdata.py, which is used by distutils to figure out what
        executables to use while compiling and linking extensions. If we build
        extensions with spack those executables should be spack's wrappers.
        Spack partially covers this by setting environment variables that
        are also accounted for by distutils. Currently there is one more known
        variable that must be set, which is LDSHARED, so the method saves its
        autogenerated value to pass it to the dependant package's setup script.
        """

        self._distutil_vars = {}

        input_filename = None
        for filename in [join_path(lib_dir,
                                   'python{0}'.format(self.version.up_to(2)),
                                   self.sysconfigfilename)
                         for lib_dir in [prefix.lib, prefix.lib64]]:
            if os.path.isfile(filename):
                input_filename = filename
                break
        if not input_filename:
            return

        input_dict = None
        try:
            with open(input_filename) as input_file:
                match = re.search(r'build_time_vars\s*=\s*(?P<dict>{.*})',
                                  input_file.read(),
                                  flags=re.DOTALL)

                if match:
                    input_dict = ast.literal_eval(match.group('dict'))
        except (IOError, SyntaxError):
            pass

        if not input_dict:
            tty.warn('Failed to find \'build_time_vars\' dictionary in file '
                     '\'%s\'. This might cause the extensions that are '
                     'installed with distutils to call compilers directly '
                     'avoiding Spack\'s wrappers.' % input_filename)
            return

        for var_name in Python._DISTUTIL_VARS_TO_SAVE:
            if var_name in input_dict:
                self._distutil_vars[var_name] = input_dict[var_name]
            else:
                tty.warn('Failed to find key \'%s\' in \'build_time_vars\' '
                         'dictionary in file \'%s\'. This might cause the '
                         'extensions that are installed with distutils to '
                         'call compilers directly avoiding Spack\'s wrappers.'
                         % (var_name, input_filename))

        if len(self._distutil_vars) > 0:
            output_filename = None
            try:
                output_filename = join_path(
                    spack.store.layout.metadata_path(self.spec),
                    Python._DISTUTIL_CACHE_FILENAME)
                with open(output_filename, 'w') as output_file:
                    sjson.dump(self._distutil_vars, output_file)
            except:
                tty.warn('Failed to save metadata for distutils. This might '
                         'cause the extensions that are installed with '
                         'distutils to call compilers directly avoiding '
                         'Spack\'s wrappers.')
                # We make the cache empty if we failed to save it to file
                # to provide the same behaviour as in the case when the cache
                # is initialized by the method load_distutils_data().
                self._distutil_vars = {}
                if output_filename:
                    force_remove(output_filename)

    def _load_distutil_vars(self):
        # We update and keep the cache unchanged only if the package is
        # installed.
        if not self._distutil_vars and self.installed:
            try:
                input_filename = join_path(
                    spack.store.layout.metadata_path(self.spec),
                    Python._DISTUTIL_CACHE_FILENAME)
                if os.path.isfile(input_filename):
                    with open(input_filename) as input_file:
                        self._distutil_vars = sjson.load(input_file)
            except:
                pass

            if not self._distutil_vars:
                self._distutil_vars = {}

        return self._distutil_vars

    def filter_compilers(self, prefix):
        """Run after install to tell the configuration files and Makefiles
        to use the compilers that Spack built the package with.

        If this isn't done, they'll have CC and CXX set to Spack's generic
        cc and c++. We want them to be bound to whatever compiler
        they were built with."""

        kwargs = {'ignore_absent': True, 'backup': False, 'string': True}

        lib_dirnames = [
            join_path(lib_dir, 'python{0}'.format(self.version.up_to(2))) for
            lib_dir in [prefix.lib, prefix.lib64]]

        config_dirname = 'config-{0}m'.format(
            self.version.up_to(2)) if self.spec.satisfies('@3:') else 'config'

        rel_filenames = [self.sysconfigfilename,
                         join_path(config_dirname, 'Makefile')]

        abs_filenames = [join_path(dirname, filename) for dirname in
                         lib_dirnames for filename in rel_filenames]

        filter_file(env['CC'], self.compiler.cc, *abs_filenames, **kwargs)
        filter_file(env['CXX'], self.compiler.cxx, *abs_filenames, **kwargs)

    # ========================================================================
    # Set up environment to make install easy for python extensions.
    # ========================================================================

    @property
    def python_lib_dir(self):
        return join_path('lib', 'python{0}'.format(self.version.up_to(2)))

    @property
    def python_include_dir(self):
        return join_path('include', 'python{0}'.format(self.version.up_to(2)))

    @property
    def site_packages_dir(self):
        return join_path(self.python_lib_dir, 'site-packages')

    def setup_dependent_environment(self, spack_env, run_env, extension_spec):
        """Set PYTHONPATH to include site-packages dir for the
        extension and any other python extensions it depends on."""
        # The python executable for version 3 may be python3 or python
        # See https://github.com/LLNL/spack/pull/2173#issuecomment-257170199
        pythonex = 'python{0}'.format('3' if self.spec.satisfies('@3') else '')
        if os.path.isdir(self.prefix.bin):
            base = self.prefix.bin
        else:
            base = self.prefix
        if not os.path.isfile(os.path.join(base, pythonex)):
            if self.spec.satisfies('@3'):
                python = Executable(os.path.join(base, 'python'))
                version = python('-c', 'import sys; print(sys.version)',
                                 output=str)
                if version.startswith('3'):
                    pythonex = 'python'
                else:
                    raise RuntimeError('Cannot locate python executable')
            else:
                raise RuntimeError('Cannot locate python executable')
        python = Executable(os.path.join(base, pythonex))
        prefix = python('-c', 'import sys; print(sys.prefix)', output=str)
        spack_env.set('PYTHONHOME', prefix.strip('\n'))

        python_paths = []
        for d in extension_spec.traverse(
                deptype=('build', 'run'), deptype_query='run'):
            if d.package.extends(self.spec):
                python_paths.append(join_path(d.prefix,
                                              self.site_packages_dir))

        pythonpath = ':'.join(python_paths)
        spack_env.set('PYTHONPATH', pythonpath)

        # For run time environment set only the path for
        # extension_spec and prepend it to PYTHONPATH
        if extension_spec.package.extends(self.spec):
            run_env.prepend_path('PYTHONPATH', join_path(
                extension_spec.prefix, self.site_packages_dir))

    def setup_dependent_package(self, module, ext_spec):
        """Called before python modules' install() methods.

        In most cases, extensions will only need to have one line::

        setup_py('install', '--prefix={0}'.format(prefix))"""
        python_path = join_path(
            self.spec.prefix.bin,
            'python{0}'.format('3' if self.spec.satisfies('@3') else '')
        )

<<<<<<< HEAD
        module.python = PythonExe(
            python_path, ext_spec.package.install_context.destdir)
        module.setup_py = (
            lambda *args, **kwargs:
            module.python(*(['setup.py'] + list(args)), **kwargs))
=======
        module.python_exe = python_path
        module.python = Executable(python_path)
        module.setup_py = Executable(python_path + ' setup.py --no-user-cfg')
>>>>>>> 55e1550a

        distutil_vars = self._load_distutil_vars()

        if distutil_vars:
            for key, value in distutil_vars.iteritems():
                module.setup_py.add_default_env(key, value)

        # Add variables for lib/pythonX.Y and lib/pythonX.Y/site-packages dirs.
        module.python_lib_dir = join_path(ext_spec.prefix,
                                          self.python_lib_dir)
        module.python_include_dir = join_path(ext_spec.prefix,
                                              self.python_include_dir)
        module.site_packages_dir = join_path(ext_spec.prefix,
                                             self.site_packages_dir)

        # Make the site packages directory for extensions
        if ext_spec.package.is_extension:
            ext_spec.package.install_context.mkdirp_redirect(
                module.site_packages_dir)

    # ========================================================================
    # Handle specifics of activating and deactivating python modules.
    # ========================================================================

    def python_ignore(self, ext_pkg, args):
        """Add some ignore files to activate/deactivate args."""
        ignore_arg = args.get('ignore', lambda f: False)

        # Always ignore easy-install.pth, as it needs to be merged.
        patterns = [r'site-packages/easy-install\.pth$']

        # Ignore pieces of setuptools installed by other packages.
        # Must include directory name or it will remove all site*.py files.
        if ext_pkg.name != 'py-setuptools':
            patterns.extend([
                r'bin/easy_install[^/]*$',
                r'site-packages/setuptools[^/]*\.egg$',
                r'site-packages/setuptools\.pth$',
                r'site-packages/site[^/]*\.pyc?$',
                r'site-packages/__pycache__/site[^/]*\.pyc?$'
            ])
        if ext_pkg.name != 'py-pygments':
            patterns.append(r'bin/pygmentize$')
        if ext_pkg.name != 'py-numpy':
            patterns.append(r'bin/f2py3?$')

        return match_predicate(ignore_arg, patterns)

    def write_easy_install_pth(self, exts):
        paths = []
        for ext in sorted(exts.values()):
            ext_site_packages = join_path(ext.prefix, self.site_packages_dir)
            easy_pth = join_path(ext_site_packages, "easy-install.pth")

            if not os.path.isfile(easy_pth):
                continue

            with closing(open(easy_pth)) as f:
                for line in f:
                    line = line.rstrip()

                    # Skip lines matching these criteria
                    if not line:
                        continue
                    if re.search(r'^(import|#)', line):
                        continue
                    if (ext.name != 'py-setuptools' and
                            re.search(r'setuptools.*egg$', line)):
                        continue

                    paths.append(line)

        site_packages = join_path(self.prefix, self.site_packages_dir)
        main_pth = join_path(site_packages, "easy-install.pth")

        if not paths:
            if os.path.isfile(main_pth):
                os.remove(main_pth)

        else:
            with closing(open(main_pth, 'w')) as f:
                f.write("""
import sys
sys.__plen = len(sys.path)
""")
                for path in paths:
                    f.write("{0}\n".format(path))
                f.write("""
new = sys.path[sys.__plen:]
del sys.path[sys.__plen:]
p = getattr(sys, '__egginsert', 0)
sys.path[p:p] = new
sys.__egginsert = p + len(new)
""")

    def activate(self, ext_pkg, **args):
        ignore = self.python_ignore(ext_pkg, args)
        args.update(ignore=ignore)

        super(Python, self).activate(ext_pkg, **args)

        exts = spack.store.layout.extension_map(self.spec)
        exts[ext_pkg.name] = ext_pkg.spec
        self.write_easy_install_pth(exts)

    def deactivate(self, ext_pkg, **args):
        args.update(ignore=self.python_ignore(ext_pkg, args))
        super(Python, self).deactivate(ext_pkg, **args)

        exts = spack.store.layout.extension_map(self.spec)
        # Make deactivate idempotent
        if ext_pkg.name in exts:
            del exts[ext_pkg.name]
            self.write_easy_install_pth(exts)


class PythonExe(Executable):
    def __init__(self, name, destdir=None):
        super(PythonExe, self).__init__(name)
        self.destdir = destdir

    def __call__(self, *args, **kwargs):
        if 'setup.py' in args:
            setupIdx = args.index('setup.py')
            newArgs = list(args[:setupIdx + 1]) + ['--no-user-cfg']
            if self.destdir and 'install' in args:
                installIdx = args.index('install')
                newArgs += (list(args[setupIdx + 1:installIdx + 1]) +
                            ['--root={0}'.format(self.destdir)] +
                            list(args[installIdx + 1:]))
            else:
                newArgs += args[setupIdx + 1:]
        else:
            newArgs = args

        return super(PythonExe, self).__call__(*newArgs, **kwargs)<|MERGE_RESOLUTION|>--- conflicted
+++ resolved
@@ -387,17 +387,12 @@
             'python{0}'.format('3' if self.spec.satisfies('@3') else '')
         )
 
-<<<<<<< HEAD
+        module.python_exe = python_path
         module.python = PythonExe(
             python_path, ext_spec.package.install_context.destdir)
         module.setup_py = (
             lambda *args, **kwargs:
             module.python(*(['setup.py'] + list(args)), **kwargs))
-=======
-        module.python_exe = python_path
-        module.python = Executable(python_path)
-        module.setup_py = Executable(python_path + ' setup.py --no-user-cfg')
->>>>>>> 55e1550a
 
         distutil_vars = self._load_distutil_vars()
 
