--- conflicted
+++ resolved
@@ -1167,38 +1167,7 @@
         """Set PYTHONPATH to include the site-packages directory for the
         extension and any other python extensions it depends on.
         """
-<<<<<<< HEAD
-
-        # Ensure the current Python is first in the PATH
-        path = os.path.dirname(self.command.path)
-        if not is_system_path(path):
-            env.prepend_path("PATH", path)
-
-        # Add installation prefix to PYTHONPATH, needed to run import tests
-        prefixes = set()
-        if dependent_spec.package.extends(self.spec):
-            prefixes.add(dependent_spec.prefix)
-
-        # Add direct build/run/test dependencies to PYTHONPATH,
-        # needed to build the package and to run import tests
-        for direct_dep in dependent_spec.dependencies(deptype=("build", "run", "test")):
-            if direct_dep.package.extends(self.spec):
-                prefixes.add(direct_dep.prefix)
-
-                # Add recursive run dependencies of all direct dependencies,
-                # needed by direct dependencies at run-time
-                for indirect_dep in direct_dep.traverse(deptype="run"):
-                    if indirect_dep.package.extends(self.spec):
-                        prefixes.add(indirect_dep.prefix)
-
-        for prefix in prefixes:
-            # Packages may be installed in platform-specific or platform-independent
-            # site-packages directories
-            for directory in {self.platlib, self.purelib}:
-                env.prepend_path("PYTHONPATH", os.path.join(prefix, directory))
-
-=======
->>>>>>> b79761b7
+
         # We need to make sure that the extensions are compiled and linked with
         # the Spack wrapper. Paths to the executables that are used for these
         # operations are normally taken from the sysconfigdata file, which we
