--- conflicted
+++ resolved
@@ -112,7 +112,6 @@
     version("3.9.2", sha256="7899e8a6f7946748830d66739f2d8f2b30214dad956e56b9ba216b3de5581519")
     version("3.9.1", sha256="29cb91ba038346da0bd9ab84a0a55a845d872c341a4da6879f462e94c741f117")
     version("3.9.0", sha256="df796b2dc8ef085edae2597a41c1c0a63625ebd92487adaef2fed22b567873e8")
-<<<<<<< HEAD
     with default_args(deprecated=True):
         version(
             "3.8.19", sha256="c7fa55a36e5c7a19ec37d8f90f60a2197548908c9ac8b31e7c0dbffdd470eeac"
@@ -158,65 +157,8 @@
             "3.7.17", sha256="fd50161bc2a04f4c22a0971ff0f3856d98b4bf294f89740a9f06b520aae63b49"
         )
         version(
-            "3.7.16", sha256="0cf2da07fa464636755215415909e22eb1d058817af4824bc15af8390d05fb38"
-        )
-        version(
-            "3.7.15", sha256="cf2993798ae8430f3af3a00d96d9fdf320719f4042f039380dca79967c25e436"
-        )
-        version(
-            "3.7.14", sha256="82b2abf8978caa61a9011d166eede831b32de9cbebc0db8162900fa23437b709"
-        )
-        version(
-            "3.7.13", sha256="e405417f50984bc5870c7e7a9f9aeb93e9d270f5ac67f667a0cd3a09439682b5"
-        )
-        version(
-            "3.7.12", sha256="33b4daaf831be19219659466d12645f87ecec6eb21d4d9f9711018a7b66cce46"
-        )
-        version(
-            "3.7.11", sha256="b4fba32182e16485d0a6022ba83c9251e6a1c14676ec243a9a07d3722cd4661a"
-        )
-        version(
-            "3.7.10", sha256="c9649ad84dc3a434c8637df6963100b2e5608697f9ba56d82e3809e4148e0975"
-        )
-        version("3.7.9", sha256="39b018bc7d8a165e59aa827d9ae45c45901739b0bbb13721e4f973f3521c166a")
-        version("3.7.8", sha256="0e25835614dc221e3ecea5831b38fa90788b5389b99b675a751414c858789ab0")
-        version("3.7.7", sha256="8c8be91cd2648a1a0c251f04ea0bb4c2a5570feb9c45eaaa2241c785585b475a")
-        version("3.7.6", sha256="aeee681c235ad336af116f08ab6563361a0c81c537072c1b309d6e4050aa2114")
-        version("3.7.5", sha256="8ecc681ea0600bbfb366f2b173f727b205bb825d93d2f0b286bc4e58d37693da")
-        version("3.7.4", sha256="d63e63e14e6d29e17490abbe6f7d17afb3db182dbd801229f14e55f4157c4ba3")
-        version("3.7.3", sha256="d62e3015f2f89c970ac52343976b406694931742fbde2fed8d1ce8ebb4e1f8ff")
-        version("3.7.2", sha256="f09d83c773b9cc72421abba2c317e4e6e05d919f9bcf34468e192b6a6c8e328d")
-        version("3.7.1", sha256="36c1b81ac29d0f8341f727ef40864d99d8206897be96be73dc34d4739c9c9f06")
-        version("3.7.0", sha256="85bb9feb6863e04fb1700b018d9d42d1caac178559ffa453d7e6a436e259fd0d")
-=======
-    version("3.8.19", sha256="c7fa55a36e5c7a19ec37d8f90f60a2197548908c9ac8b31e7c0dbffdd470eeac")
-    version("3.8.18", sha256="7c5df68bab1be81a52dea0cc2e2705ea00553b67107a301188383d7b57320b16")
-    version("3.8.17", sha256="def428fa6cf61b66bcde72e3d9f7d07d33b2e4226f04f9d6fce8384c055113ae")
-    version("3.8.16", sha256="71ca9d935637ed2feb59e90a368361dc91eca472a90acb1d344a2e8178ccaf10")
-    version("3.8.15", sha256="924d46999df82aa2eaa1de5ca51d6800ffb56b4bf52486a28f40634e3362abc4")
-    version("3.8.14", sha256="41f959c480c59211feb55d5a28851a56c7e22d02ef91035606ebb21011723c31")
-    version("3.8.13", sha256="903b92d76354366b1d9c4434d0c81643345cef87c1600adfa36095d7b00eede4")
-    version("3.8.12", sha256="316aa33f3b7707d041e73f246efedb297a70898c4b91f127f66dc8d80c596f1a")
-    version("3.8.11", sha256="b77464ea80cec14581b86aeb7fb2ff02830e0abc7bcdc752b7b4bdfcd8f3e393")
-    version("3.8.10", sha256="b37ac74d2cbad2590e7cd0dd2b3826c29afe89a734090a87bf8c03c45066cb65")
-    version("3.8.9", sha256="9779ec1df000bf86914cdd40860b88da56c1e61db59d37784beca14a259ac9e9")
-    version("3.8.8", sha256="76c0763f048e4f9b861d24da76b7dd5c7a3ba7ec086f40caedeea359263276f7")
-    version("3.8.7", sha256="20e5a04262f0af2eb9c19240d7ec368f385788bba2d8dfba7e74b20bab4d2bac")
-    version("3.8.6", sha256="313562ee9986dc369cd678011bdfd9800ef62fbf7b1496228a18f86b36428c21")
-    version("3.8.5", sha256="015115023c382eb6ab83d512762fe3c5502fa0c6c52ffebc4831c4e1a06ffc49")
-    version("3.8.4", sha256="32c4d9817ef11793da4d0d95b3191c4db81d2e45544614e8449255ca9ae3cc18")
-    version("3.8.3", sha256="6af6d4d2e010f9655518d0fc6738c7ff7069f10a4d2fbd55509e467f092a8b90")
-    version("3.8.2", sha256="e634a7a74776c2b89516b2e013dda1728c89c8149b9863b8cea21946daf9d561")
-    version("3.8.1", sha256="c7cfa39a43b994621b245e029769e9126caa2a93571cee2e743b213cceac35fb")
-    version("3.8.0", sha256="f1069ad3cae8e7ec467aa98a6565a62a48ef196cb8f1455a245a08db5e1792df")
-    with default_args(deprecated=True):
-        version(
-            "3.7.17", sha256="fd50161bc2a04f4c22a0971ff0f3856d98b4bf294f89740a9f06b520aae63b49"
-        )
-        version(
             "3.6.15", sha256="54570b7e339e2cfd72b29c7e2fdb47c0b7b18b7412e61de5b463fc087c13b043"
         )
->>>>>>> 22d104d7
 
     depends_on("c", type="build")  # generated
     depends_on("cxx", type="build")  # generated
