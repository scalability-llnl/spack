--- conflicted
+++ resolved
@@ -409,14 +409,9 @@
                                              self.site_packages_dir)
 
         # Make the site packages directory for extensions
-<<<<<<< HEAD
-        if ext_spec.package.is_extension:
-            ext_spec.package.install_context.mkdirp_redirect(
+        if dependent_spec.package.is_extension:
+            dependent_spec.package.install_context.mkdirp_redirect(
                 module.site_packages_dir)
-=======
-        if dependent_spec.package.is_extension:
-            mkdirp(module.site_packages_dir)
->>>>>>> 2eda08f1
 
     # ========================================================================
     # Handle specifics of activating and deactivating python modules.
