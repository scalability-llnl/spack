# Copyright 2013-2018 Lawrence Livermore National Security, LLC and other
# Spack Project Developers. See the top-level COPYRIGHT file for details.
#
# SPDX-License-Identifier: (Apache-2.0 OR MIT)

from spack import *


class Qbox(MakefilePackage):
    """Qbox is a C++/MPI scalable parallel implementation of first-principles
    molecular dynamics (FPMD) based on the plane-wave, pseudopotential
    formalism. Qbox is designed for operation on large parallel computers."""

    homepage = "http://qboxcode.org/"
    url      = "http://qboxcode.org/download/qbox-1.63.7.tgz"

    version('1.63.7', '6b0cf5656f816a1a59e22b268387af33')
    version('1.63.5', 'da3161ab6a455793f2133dd03c04077c')
    version('1.63.4', '8596f32c8fb7e7baa96571c655aaee07')
    version('1.63.2', '55e8f13f37c8e1f43ca831791e3af1da')
    version('1.63.0', '1436c884c553ab026b7f787307e5e6ed')
    version('1.62.3', 'f07e038ab92b85956794e91a40346dbf')
    version('1.60.9', '53b0df612e56bb65e8220d9d9dc8d395')
    version('1.60.4', '060846c9fa03b1f3d7d5ce24a9491de2')
    version('1.60.0', '3856cdc38a27dc17705844c4b9241a21')
    version('1.58.0', 'ec0e6b79fa0ed06742212b1142e36b6a')
    version('1.56.2', 'df7a4217d059a5d351d92e480ed14112')
    version('1.54.4', '8f1a23af7d871317de93810b664ad3aa')
    version('1.54.2', 'aeefee061255dbb36ca7e49378f63ad5')
    version('1.52.3', '1862f2b2056cdf49ec4f746d45a7f1a6')
    version('1.52.2', 'e406deb4c46176f1c15c226868bf61e2')
    version('1.50.4', 'b06ff877257884e4fac321fb5a486266')
    version('1.50.2', '171660b1bb5e57637f019fef055fb764')
    version('1.50.1', '1da528b39da134f86f134432e8fada79')
    version('1.47.0', '86f402651d440e05adc94168d6105da7')
    version('1.45.3', '73b99a73dcbb1b5be9f66f3284750205')
    version('1.45.1', '59e0c2583769b7586981c0d6ffa1b267')
    version('1.45.0', '2c5bfbadfffd330c8c2fe294a10a08e4')
    version('1.44.0', 'c46a2f0f68fe9229aa77779da188cea9')

    variant('mkl', default=False, description="Use MKL for blas, scalapack and fftw")
    variant('openmp', default=False, description="Build with OpenMP support")

    depends_on('mpi')
    depends_on('mkl', when='+mkl') #sjl: how do i get the mkl fftw headers into the flags list?
    depends_on('blas', when='-mkl')
    depends_on('scalapack', when='-mkl')
    depends_on('fftw@3', when='-mkl')
    # depends_on xerces_c@2.8.0 or xerces_c@3 
    depends_on('xerces-c@2.8.0:3')

    build_directory = 'src'

    def edit(self, spec, prefix):
        with open('src/spack.mk', 'w') as mkfile:
            mkfile.write('CXX = {0}\n'.format(spec['mpi'].mpicxx))
            mkfile.write('LD = $(CXX)\n')
            flags = ['-g', '-O3']
            dflags = ['', '_LARGEFILE_SOURCE', 'USE_MPI', 'USE_XERCES',
                      'PARALLEL_FS', 'SCALAPACK', 'ADD_',
                      'USE_FFTW3', 'FFTWMEASURE' ]
            # other dflags that might appear in older versions:
            # _FILE_OFFSET_BITS=64, MPICH_IGNORE_CXX_SEEK, 
            # XML_USE_NO_THREADS, APP_NO_THREADS
            libs = spec['xerces-c'].libs
            ldflags = [''] # for mkl scalapack flags with static linking

            # specifics:
            if '%intel' in spec:
                flags += ['', '-no-prec-div', '-fp-model fast=2', '-ipo']

            if '+openmp' in spec:
                flags += [self.compiler.openmp_flag]
                dflags += ['USE_FFTW3_THREADS']
            else:
                dflags += ['USE_FFTW3_2D']

            if 'xerces-c@3' in spec:
                dflags += ['XERCESC_3']
                
            if '+mkl' in spec:
                # why can't I just check for arch=cray?
                if 'arch=cray-cnl6-haswell' in spec or 'arch=cray-cnl6-ivybridge' in spec:
                    # the "static" here seems inelegant, shouldn't it happen 
                    # automatically (at link time as well as compile time)?
                    flags += ['-static', '-mkl']
                # how to add -I${MKLROOT}/include/fftw ?
                # I suspect it is something like:
                flags += [ '-I{0}/fftw'.format(spec['mkl'].prefix.include) ]
                dflags += ['USE_FFTW3MKL']
                # this might only be for cray, with static linking:
                libdir=spec['mkl'].prefix.lib + '/intel64'
                ldflags += ['-mkl', '-Wl,--start-group', libdir+'/libmkl_scalapack_lp64.a',
                            libdir+'/libmkl_core.a', libdir+'/libmkl_intel_thread.a',
                            libdir+'/libmkl_blacs_intelmpi_lp64.a', '-Wl,--end-group'] 
            else:
                libs += spec['fftw'].libs + spec['scalapack'].libs + spec['blas'].libs

            mkfile.write('# using spec: {0}\n'.format(spec))
            mkfile.write('DFLAGS = {0}\n'.format(' -D'.join(dflags)))
            mkfile.write('CXXFLAGS = {0}\n'.format(' '.join(flags+['$(DFLAGS)'])))
            linkflags=' '.join(['$(CXXFLAGS)']+ldflags)
            mkfile.write('LDFLAGS = {0} {1}\n'.format(libs.ld_flags, linkflags))
        filter_file('$(TARGET)', 'spack', 'src/Makefile', string=True)

    def install(self, spec, prefix):
<<<<<<< HEAD
        #mkdir(prefix.src)
        #install('src/qb', prefix.src)
        # does installing the executable somewhere more predictable work?
        mkdir(prefix.bin)
        install('src/qb', prefix.bin)
        shutil.move('test', prefix)
        shutil.move('xml', prefix)
        shutil.move('util', prefix)
=======
        mkdir(prefix.src)
        install('src/qb', prefix.src)
        install_tree('test', prefix)
        install_tree('xml', prefix)
        install_tree('util', prefix)
>>>>>>> 2209d571
<|MERGE_RESOLUTION|>--- conflicted
+++ resolved
@@ -104,19 +104,8 @@
         filter_file('$(TARGET)', 'spack', 'src/Makefile', string=True)
 
     def install(self, spec, prefix):
-<<<<<<< HEAD
-        #mkdir(prefix.src)
-        #install('src/qb', prefix.src)
-        # does installing the executable somewhere more predictable work?
-        mkdir(prefix.bin)
-        install('src/qb', prefix.bin)
-        shutil.move('test', prefix)
-        shutil.move('xml', prefix)
-        shutil.move('util', prefix)
-=======
         mkdir(prefix.src)
         install('src/qb', prefix.src)
         install_tree('test', prefix)
         install_tree('xml', prefix)
-        install_tree('util', prefix)
->>>>>>> 2209d571
+        install_tree('util', prefix)