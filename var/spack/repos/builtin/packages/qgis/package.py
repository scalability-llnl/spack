# Copyright 2013-2023 Lawrence Livermore National Security, LLC and other
# Spack Project Developers. See the top-level COPYRIGHT file for details.
#
# SPDX-License-Identifier: (Apache-2.0 OR MIT)

from spack.package import *


class Qgis(CMakePackage):
    """QGIS is a free and open-source cross-platform desktop geographic
    information system application that supports viewing, editing, and
    analysis of geospatial data.
    """

    homepage = "https://qgis.org"
    url = "https://qgis.org/downloads/qgis-3.8.1.tar.bz2"

    maintainers("adamjstewart", "Sinan81")

    version("3.28.3", sha256="a09124f46465a520f6d735306ba3954c339b84aa396d6f52b476b82edcc4fe0e")
    # Prefer latest long term release
    version(
        "3.22.16",
        sha256="dbd1f8a639291bb2492eea61e4ef96079d7b27d3dfa538dab8cd98f31429254a",
        preferred=True,
    )
    version("3.22.0", sha256="cf0c169863f332aab67d8c4943e14b73a564f0254bf54015f5826c6427e6785b")
    version("3.18.2", sha256="1913e4d5596bbc8b7d143f3defb18bf376f750a71f334f69d76af5deca7ecc5d")
    version("3.16.12", sha256="65e9634b5c885c98f3555cf77bc2e3fae5e19279aa17e3f6626ff5d7455fd2b9")
    version("3.16.5", sha256="525f469ad6e40dd7a8f09ebab5eb6a2dffc45939b99b7d937750cc04ed78d61c")
    version("3.14.16", sha256="c9915c2e577f1812a2b35b678b123c58407e07824d73e5ec0dda13db7ca75c04")
    version("3.14.0", sha256="1b76c5278def0c447c3d354149a2afe2562ac26cf0bcbe69b9e0528356d407b8")
    version("3.12.3", sha256="c2b53815f9b994e1662995d1f25f90628156b996758f5471bffb74ab29a95220")
    version("3.12.2", sha256="501f81715672205afd2c1a289ffc765aff96eaa8ecb49d079a58ef4d907467b8")
    version("3.12.1", sha256="a7dc7af768b8960c08ce72a06c1f4ca4664f4197ce29c7fe238429e48b2881a8")
    version("3.12.0", sha256="19e9c185dfe88cad7ee6e0dcf5ab7b0bbfe1672307868a53bf771e0c8f9d5e9c")
    version("3.10.10", sha256="e21a778139823fb6cf12e4a38f00984fcc060f41abcd4f0af83642d566883839")
    version("3.10.7", sha256="f6c02489e065bae355d2f4374b84a1624379634c34a770b6d65bf38eb7e71564")
    version("3.10.6", sha256="a96791bf6615e4f8ecdbbb9a90a8ef14a12459d8c5c374ab22eb5f776f864bb5")
    version("3.10.5", sha256="f3e1cc362941ec69cc21062eeaea160354ef71382b21dc4b3191c315447b4ce1")
    version("3.10.4", sha256="a032e2b8144c2fd825bc26766f586cfb1bd8574bc72efd1aa8ce18dfff8b6c9f")
    version("3.10.3", sha256="0869704df9120dd642996ff1ed50213ac8247650aa0640b62f8c9c581c05d7a7")
    version("3.10.2", sha256="381cb01a8ac2f5379a915b124e9c830d727d2c67775ec49609c7153fe765a6f7")
    version("3.10.1", sha256="466ac9fad91f266cf3b9d148f58e2adebd5b9fcfc03e6730eb72251e6c34c8ab")
    version("3.10.0", sha256="25eb1c41d9fb922ffa337a720dfdceee43cf2d38409923f087c2010c9742f012")
    version("3.8.3", sha256="3cca3e8483bc158cb8e972eb819a55a5734ba70f2c7da28ebc485864aafb17bd")
    version("3.8.2", sha256="4d682f7625465a5b3596b3f7e83eddad86a60384fead9c81a6870704baffaddd")
    version("3.8.1", sha256="d65c8e1c7471bba46f5017f261ebbef81dffb5843a24f0e7713a00f70785ea99")
    version("3.4.15", sha256="81c93b72adbea41bd765294c0cdb09476a632d8b3f90101abc409ca9ea7fb04d")
    version("3.4.14", sha256="e138716c7ea84011d3b28fb9c75e6a79322fb66f532246393571906a595d7261")

    variant("3d", default=False, description="Build QGIS 3D library")
    variant("analysis", default=True, description="Build QGIS analysis library")
    variant("apidoc", default=False, description="Build QGIS API doxygen documentation")
    variant("astyle", default=False, description="Contribute QGIS with astyle")
    variant("bindings", default=True, description="Build Python bindings")
    variant("clang_tidy", default=False, description="Use Clang tidy")
    variant("core", default=True, description="Build QGIS Core")
    variant(
        "custom_widgets", default=False, description="Build QGIS custom widgets for Qt Designer"
    )
    variant("desktop", default=True, description="Build QGIS desktop")
    variant("georeferencer", default=True, description="Build GeoReferencer plugin")
    variant("globe", default=False, description="Build Globe plugin")
    variant("grass7", default=False, description="Build with GRASS providers and plugin")
    variant(
        "gui", default=True, description="Build QGIS GUI library and everything built on top of it"
    )
    variant("internal_mdal", default=True, description="Build with MDAl support")
    variant(
        "internal_o2",
        default=True,
        description="Download and locally include source of o2 library",
    )
    variant("oauth2_plugin", default=True, description="Build OAuth2 authentication method plugin")
    variant("oracle", default=False, description="Build with Oracle support")
    variant("postgresql", default=True, description="Build with PostreSQL support")
    variant(
        "py_compile",
        default=False,
        description="Byte compile Python modules in staged or installed locations",
    )
    variant("qsciapi", default=True, description="Generate PyQGIS QScintilla2 API")
    variant("qspatialite", default=False, description="Build QSpatialite sql driver")
    variant("qt5serialport", default=True, description="Try Qt5SerialPort for GPS positioning")
    variant("qtmobility", default=False, description="Build QtMobility related code")
    variant("qtwebkit", default=False, description="Enable QtWebkit Support")
    variant("quick", default=False, description="Build QGIS Quick library")
    variant("qwtpolar", default=False, description="Build QwtPolar")
    variant("server", default=False, description="Build QGIS server")
    variant(
        "staged_plugins",
        default=True,
        description="Stage-install core Python plugins to run from build directory",
    )
    variant("thread_local", default=True, description="Use std::thread_local")
    variant("txt2tags", default=False, description="Generate PDF for txt2tags documentation")

    # Ref. for dependencies:
    # https://github.com/qgis/QGIS/blob/master/INSTALL.md
    depends_on("exiv2")
    depends_on("expat@1.95:")
    depends_on("gdal@2.1.0: +python", type=("build", "link", "run"))
    depends_on("gdal@3.2.0: +python", type=("build", "link", "run"), when="@3.28:")
    depends_on("geos@3.4.0:")
    depends_on("libspatialindex")
    depends_on("libspatialite@4.2.0:")
    depends_on("libzip")
    depends_on("libtasn1")
    depends_on("proj@4.4.0:")
    depends_on("proj@4.9.3:", when="@3.8.2:")
    depends_on("proj@7.2:", when="@3.28:")
    depends_on("py-psycopg2", type=("build", "run"))  # TODO: is build dependency necessary?
    depends_on("py-pyqt5@5.3:")
    depends_on("py-requests", type=("build", "run"))  # TODO: is build dependency necessary?
<<<<<<< HEAD
    depends_on("python", type=("build", "run"))
    depends_on("qca@2.2.1")
=======
    depends_on("python@3.0.0:", type=("build", "run"), when="@3")
    depends_on("python@3.6:", type=("build", "run"), when="@3.18:")
    depends_on("python@3.7:", type=("build", "run"), when="@3.20:")
    depends_on("qca@2.2.1:")
>>>>>>> b2dcd9bd
    depends_on("qjson")
    depends_on("qscintilla +python")
    depends_on("qt+dbus")
    depends_on("qt+dbus@5.12.0:", when="@3.20:")
<<<<<<< HEAD
    depends_on("qtkeychain@0.5:")
=======
    depends_on("qt+dbus@5.14.0:", when="@3.28:")
    depends_on("qtkeychain@0.5:", when="@3:")
>>>>>>> b2dcd9bd
    depends_on("qwt@5:")
    depends_on("qwtpolar")
    depends_on("sqlite@3.0.0: +column_metadata")
    depends_on("protobuf", when="@3.16.4:")
    depends_on("zstd", when="@3.22:")

    # Runtime python dependencies, not mentioned in install instructions
    depends_on("py-pyyaml", type="run")
    depends_on("py-owslib", type="run")
    depends_on("py-jinja2", type="run")
    depends_on("py-pygments", type="run")

    # optionals
    depends_on("postgresql@8:", when="+postgresql")  # for PostGIS support
    depends_on("gsl", when="+georeferencer")  # for georeferencer
    # grass@7.8.1 is the first version that supports proj@6
    depends_on("grass@7:", type=("build", "link", "run"), when="+grass7")  # for georeferencer

    # The below dependencies are shown in cmake config
    # hdf5 and netcdf-c together run afoul of a concretizer bug.
    # netcdf-c already depends on hdf5
    # depends_on('hdf5').
    depends_on("netcdf-c")

    # build
    depends_on("cmake@3.0.0:", type="build")
    depends_on("cmake@3.10.0:", type="build", when="@3.16:")
    depends_on("cmake@3.12.0:", type="build", when="@3.28:")
    depends_on("flex@2.5.6:", type="build")
    depends_on("bison@2.4:", type="build")
    depends_on("pkgconfig", type="build")

    depends_on("qt@5.9.0:5.12", when="@3.8")
    depends_on("qt@5.9.0:", when="@3.10.0:")
<<<<<<< HEAD

    patch("pyqt5.patch", when="@:3.14")
    patch("pyqt5_3165x.patch", when="@3.16.5:")
=======
    depends_on("qtkeychain@:1.5", when="^qt@4")
    depends_on("qt@:4", when="@2")
    # Help concretizer
    # +qsci_api is implied by qscintilla+python dependency
    depends_on("py-pyqt5@5.3: +qsci_api", when="@3")

    patch("pyqt5.patch", when="@:3.14 ^qt@5")
    patch("pyqt5_3165x.patch", when="@3.16.5:3.21 ^qt@5")
    patch("pyqt5_322x.patch", when="@3.22: ^qt@5")
>>>>>>> b2dcd9bd

    def cmake_args(self):
        spec = self.spec
        args = []
        # qtwebkit module was removed from qt as of version 5.6
        # needs to be compiled as a separate package
        args.extend(
            [
                "-DUSE_OPENCL=OFF",
                # cmake couldn't determine the following paths
                "-DEXPAT_LIBRARY={0}".format(self.spec["expat"].libs),
                "-DPOSTGRESQL_PREFIX={0}".format(self.spec["postgresql"].prefix),
                "-DQSCINTILLA_INCLUDE_DIR=" + self.spec["qscintilla"].prefix.include,
                "-DQSCINTILLA_LIBRARY="
                + self.spec["qscintilla"].prefix
                + "/lib/libqscintilla2_qt5.so",
                "-DQSCI_SIP_DIR=" + self.spec["qscintilla"].prefix.share.sip.PyQt5,
                "-DLIBZIP_INCLUDE_DIR=" + self.spec["libzip"].prefix.include,
                "-DLIBZIP_CONF_INCLUDE_DIR=" + self.spec["libzip"].prefix.lib.libzip.include,
                "-DGDAL_CONFIG_PREFER_PATH=" + self.spec["gdal"].prefix.bin,
                "-DGEOS_CONFIG_PREFER_PATH=" + self.spec["geos"].prefix.bin,
                "-DGSL_CONFIG_PREFER_PATH=" + self.spec["gsl"].prefix.bin,
                "-DPOSTGRES_CONFIG_PREFER_PATH=" + self.spec["postgresql"].prefix.bin,
                "-DPROJ_INCLUDE_DIR=" + self.spec["proj"].headers.directories[0],
                "-DSQLITE3_LIBRARY=" + self.spec["sqlite"].libs[0],
            ]
        )

        args.extend(
            [
                "-DWITH_3D={0}".format("TRUE" if "+3d" in spec else "FALSE"),
                "-DWITH_ANALYSIS={0}".format("TRUE" if "+analysis" in spec else "FALSE"),
                "-DWITH_APIDOC={0}".format("TRUE" if "+apidoc" in spec else "FALSE"),
                "-DWITH_ASTYLE={0}".format("TRUE" if "+astyle" in spec else "FALSE"),
                "-DWITH_BINDINGS={0}".format("TRUE" if "+bindings" in spec else "FALSE"),
                "-DWITH_CLANG_TIDY={0}".format("TRUE" if "+clang_tidy" in spec else "FALSE"),
                "-DWITH_CORE={0}".format("TRUE" if "+core" in spec else "FALSE"),
                "-DWITH_CUSTOM_WIDGETS={0}".format(
                    "TRUE" if "+custom_widgets" in spec else "FALSE"
                ),
                "-DWITH_DESKTOP={0}".format("TRUE" if "+desktop" in spec else "FALSE"),
                "-DWITH_GEOREFERENCER={0}".format("TRUE" if "+georeferencer" in spec else "FALSE"),
                "-DWITH_GLOBE={0}".format("TRUE" if "+globe" in spec else "FALSE"),
                "-DWITH_GUI={0}".format("TRUE" if "+gui" in spec else "FALSE"),
                "-DWITH_INTERNAL_MDAL={0}".format("TRUE" if "+internal_mdal" in spec else "FALSE"),
                self.define_from_variant("WITH_INTERNAL_O2", "internal_o2"),
                "-DWITH_OAUTH2_PLUGIN={0}".format("TRUE" if "+oauth2_plugin" in spec else "FALSE"),
                "-DWITH_ORACLE={0}".format("TRUE" if "+oracle" in spec else "FALSE"),
                "-DWITH_POSTGRESQL={0}".format("TRUE" if "+postgresql" in spec else "FALSE"),
                "-DWITH_PY_COMPILE={0}".format("TRUE" if "+py_compile" in spec else "FALSE"),
                "-DWITH_QSCIAPI={0}".format("TRUE" if "+qsciapi" in spec else "FALSE"),
                self.define_from_variant("WITH_QSPATIALITE", "qspatialite"),
                "-DWITH_QT5SERIALPORT={0}".format("TRUE" if "+qt5serialport" in spec else "FALSE"),
                "-DWITH_QTMOBILITY={0}".format("TRUE" if "+qtmobility" in spec else "FALSE"),
                self.define_from_variant("WITH_QTWEBKIT", "qtwebkit"),
                "-DWITH_QUICK={0}".format("TRUE" if "+quick" in spec else "FALSE"),
                "-DWITH_QWTPOLAR={0}".format("TRUE" if "+qwtpolar" in spec else "FALSE"),
                "-DWITH_SERVER={0}".format("TRUE" if "+server" in spec else "FALSE"),
                "-DWITH_STAGED_PLUGINS={0}".format(
                    "TRUE" if "+staged_plugins" in spec else "FALSE"
                ),
                "-DWITH_THREAD_LOCAL={0}".format("TRUE" if "+thread_local" in spec else "FALSE"),
                "-DWITH_TXT2TAGS_PDF={0}".format("TRUE" if "+txt2tags_pdf" in spec else "FALSE"),
            ]
        )

        if "+grass7" in self.spec:
            args.extend(
                [
                    "-DWITH_GRASS7=ON",
                    "-DGRASS_PREFIX7={0}".format(self.spec["grass"].prefix),
                    "-DGRASS_INCLUDE_DIR7={0}".format(self.spec["grass"].prefix.include),
                ]
            )
        else:
            args.append("-DWITH_GRASS7=OFF")
        return args

    def setup_run_environment(self, env):
        if "+bindings" in self.spec:
            # python module isn't located at the standard path
            env.prepend_path("PYTHONPATH", self.prefix.share.qgis.python)

    def check(self):
        """The tests of fail without access to an X server, cant run on build servers"""
        pass<|MERGE_RESOLUTION|>--- conflicted
+++ resolved
@@ -111,27 +111,19 @@
     depends_on("proj@4.9.3:", when="@3.8.2:")
     depends_on("proj@7.2:", when="@3.28:")
     depends_on("py-psycopg2", type=("build", "run"))  # TODO: is build dependency necessary?
-    depends_on("py-pyqt5@5.3:")
+    depends_on("py-pyqt4", when="@2")
+    depends_on("py-pyqt5@5.3:", when="@3")
     depends_on("py-requests", type=("build", "run"))  # TODO: is build dependency necessary?
-<<<<<<< HEAD
-    depends_on("python", type=("build", "run"))
-    depends_on("qca@2.2.1")
-=======
     depends_on("python@3.0.0:", type=("build", "run"), when="@3")
     depends_on("python@3.6:", type=("build", "run"), when="@3.18:")
     depends_on("python@3.7:", type=("build", "run"), when="@3.20:")
     depends_on("qca@2.2.1:")
->>>>>>> b2dcd9bd
     depends_on("qjson")
     depends_on("qscintilla +python")
     depends_on("qt+dbus")
     depends_on("qt+dbus@5.12.0:", when="@3.20:")
-<<<<<<< HEAD
-    depends_on("qtkeychain@0.5:")
-=======
     depends_on("qt+dbus@5.14.0:", when="@3.28:")
     depends_on("qtkeychain@0.5:", when="@3:")
->>>>>>> b2dcd9bd
     depends_on("qwt@5:")
     depends_on("qwtpolar")
     depends_on("sqlite@3.0.0: +column_metadata")
@@ -164,13 +156,9 @@
     depends_on("bison@2.4:", type="build")
     depends_on("pkgconfig", type="build")
 
+    # Take care of conflicts using depends_on
     depends_on("qt@5.9.0:5.12", when="@3.8")
     depends_on("qt@5.9.0:", when="@3.10.0:")
-<<<<<<< HEAD
-
-    patch("pyqt5.patch", when="@:3.14")
-    patch("pyqt5_3165x.patch", when="@3.16.5:")
-=======
     depends_on("qtkeychain@:1.5", when="^qt@4")
     depends_on("qt@:4", when="@2")
     # Help concretizer
@@ -180,7 +168,6 @@
     patch("pyqt5.patch", when="@:3.14 ^qt@5")
     patch("pyqt5_3165x.patch", when="@3.16.5:3.21 ^qt@5")
     patch("pyqt5_322x.patch", when="@3.22: ^qt@5")
->>>>>>> b2dcd9bd
 
     def cmake_args(self):
         spec = self.spec
