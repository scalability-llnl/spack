# Copyright 2013-2022 Lawrence Livermore National Security, LLC and other
# Spack Project Developers. See the top-level COPYRIGHT file for details.
#
# SPDX-License-Identifier: (Apache-2.0 OR MIT)

import llnl.util.tty as tty

<<<<<<< HEAD
from spack.package import *
from spack.pkg.builtin.boost import Boost
=======
from spack import *
>>>>>>> 97792f04


class Qmcpack(CMakePackage, CudaPackage):
    """QMCPACK, is a modern high-performance open-source Quantum Monte
       Carlo (QMC) simulation code."""

    # Package information
    homepage = "https://www.qmcpack.org/"
    git      = "https://github.com/QMCPACK/qmcpack.git"
    maintainers = ['ye-luo']
    tags = ['ecp', 'ecp-apps']

    # This download method is untrusted, and is not recommended by the
    # Spack manual. However, it is easier to maintain because github hashes
    # can occasionally change.
    # NOTE: 12/19/2017 QMCPACK 3.0.0 does not build properly with Spack.
    version('develop')
    version('3.14.0', tag='v3.14.0')
    version('3.13.0', tag='v3.13.0')
    version('3.12.0', tag='v3.12.0')
    version('3.11.0', tag='v3.11.0')
    version('3.10.0', tag='v3.10.0')
    version('3.9.2', tag='v3.9.2')
    version('3.9.1', tag='v3.9.1')
    version('3.9.0', tag='v3.9.0')
    version('3.8.0', tag='v3.8.0')
    version('3.7.0', tag='v3.7.0')
    version('3.6.0', tag='v3.6.0')
    version('3.5.0', tag='v3.5.0')
    version('3.4.0', tag='v3.4.0')
    version('3.3.0', tag='v3.3.0')
    version('3.2.0', tag='v3.2.0')
    version('3.1.1', tag='v3.1.1')
    version('3.1.0', tag='v3.1.0')

    # These defaults match those in the QMCPACK manual
    variant('build_type', default='Release',
            description='The build type to build',
            values=('Debug', 'Release', 'RelWithDebInfo'))
    variant('mpi', default=True, description='Build with MPI support')
    variant('phdf5', default=False, description='Build with parallel collective I/O')
    variant('complex', default=False,
            description='Build the complex (general twist/k-point) version')
    variant('mixed', default=False,
            description='Build the mixed precision (mixture of single and '
                        'double precision) version')
    variant('soa', default=True,
            description='Build with Structure-of-Array (SoA) instead of '
                        'Array-of-Structure code (AoS). This is a legacy '
                        'option and the AoS code is not available after  '
                        'v3.10.0. Only affected performance, not results.')
    variant('timers', default=True,
            description='Build with support for timers')
    variant('da', default=False,
            description='Install with support for basic data analysis tools')
    variant('gui', default=False,
            description='Install with Matplotlib (long installation time)')
    variant('afqmc', default=False,
            description='Install with AFQMC support. NOTE that if used in '
                        'combination with CUDA, only AFQMC will have CUDA.')
    variant('ppconvert', default=False,
            description='Install with pseudopotential converter.')

    # Notes about CUDA-centric peculiarities:
    #
    # cuda variant implies mixed precision variant by default, but there is
    # no way to express this in variant syntax, need something like
    # variant('+mixed', default=True, when='+cuda', description="...")
    #
    # cuda+afqmc variant will not build the legacy CUDA code in real-space
    # QMCPACK. This is due to a conflict in the build system. This is not
    # worth fixing since the legacy CUDA code, will be superseded
    # by the OpenMP 4.5 code.

    # high-level variant conflicts
    conflicts(
        '~soa',
        when='@3.10.0:',
        msg='AoS code path is not available after QMCPACK v3.10.0')

    conflicts(
        '+phdf5',
        when='~mpi',
        msg='Parallel collective I/O requires MPI-enabled QMCPACK. '
        'Please add "~phdf5" to the Spack install line for serial QMCPACK.')

    conflicts(
        '+soa',
        when='+cuda@:3.4.0',
        msg='QMCPACK CUDA+SOA variant does not exist prior to v. 3.5.0.')

    conflicts('^openblas+ilp64',
              msg='QMCPACK does not support OpenBLAS 64-bit integer variant')

    conflicts('^openblas threads=none',
              msg='QMCPACK does not support OpenBLAS without threading')

    conflicts('^openblas threads=pthreads',
              msg='QMCPACK does not support OpenBLAS with pthreads')

    conflicts('cuda_arch=none',
              when='+cuda',
              msg='A value for cuda_arch must be specified. Add cuda_arch=XX')

    # Omitted for now due to concretizer bug
    # conflicts('^intel-mkl+ilp64',
    #           msg='QMCPACK does not support MKL 64-bit integer variant')

    # QMCPACK 3.10.0 increased the minimum requirements for compiler versions
    newer_compiler_warning = 'QMCPACK v3.10.0 or later requires a newer ' \
                             'version of this compiler'
    conflicts('%gcc@:6', when='@3.10.0:', msg=newer_compiler_warning)
    conflicts('%intel@:18', when='@3.10.0:', msg=newer_compiler_warning)
    conflicts('%clang@:6', when='@3.10.0:', msg=newer_compiler_warning)

    # QMCPACK 3.6.0 or later requires support for C++14
    cpp14_warning = 'QMCPACK v3.6.0 or later requires a ' \
                    'compiler with support for C++14'
    conflicts('%gcc@:4', when='@3.6.0:', msg=cpp14_warning)
    conflicts('%intel@:17', when='@3.6.0:', msg=cpp14_warning)
    conflicts('%pgi@:17', when='@3.6.0:', msg=cpp14_warning)
    conflicts('%clang@:3.4', when='@3.6.0:', msg=cpp14_warning)

    conflicts('+afqmc', when='@:3.6.0', msg='AFQMC not recommended before v3.7')
    conflicts('+afqmc', when='~mpi', msg='AFQMC requires building with +mpi')
    conflicts('+afqmc', when='%gcc@:6.0', msg='AFQMC code requires gcc@6.1 or greater')
    conflicts('+afqmc', when='%apple-clang@:9.2', msg='AFQMC code requires clang 4.1 or greater')
    conflicts('+afqmc', when='%clang@:4.0', msg='AFQMC code requires clang 4.1 or greater')
    conflicts('+afqmc', when='%intel@:18', msg='AFQMC code requires intel19 or greater')

    # Prior to QMCPACK 3.5.0 Intel MKL was not properly detected with
    # non-Intel compilers without a Spack-based hack. This hack
    # had the potential for negative side effects and led to more
    # complex Python code that would have been difficult to maintain
    # long term. Note that this has not been an issue since QMCPACK 3.5.0.
    # For older versions of QMCPACK, we issue a conflict below if you
    # try to use Intel MKL with a non-Intel compiler.
    mkl_warning = 'QMCPACK releases prior to 3.5.0 require the ' \
                  'Intel compiler when linking against Intel MKL'
    conflicts('%gcc', when='@:3.4.0 ^intel-mkl', msg=mkl_warning)
    conflicts('%pgi', when='@:3.4.0 ^intel-mkl', msg=mkl_warning)
    conflicts('%llvm', when='@:3.4.0 ^intel-mkl', msg=mkl_warning)

    # Dependencies match those in the QMCPACK manual.
    # FIXME: once concretizer can unite unconditional and conditional
    # dependencies, some of the '~mpi' variants below will not be necessary.
    # Essential libraries
    depends_on('cmake@3.4.3:', when='@:3.5.0', type='build')
    depends_on('cmake@3.6.0:', when='@3.6.0:', type='build')
    depends_on('cmake@3.14.0:', when='@3.10.0:', type='build')
    depends_on('boost+exception+serialization+random', type='build')
    depends_on('boost@1.61.0:+exception+serialization+random', when='@3.6.0:', type='build')
    depends_on('libxml2')
    depends_on('mpi', when='+mpi')
    depends_on('python@3:', when='@3.9:')

    # HDF5
    depends_on('hdf5~mpi', when='~phdf5')
    depends_on('hdf5+mpi', when='+phdf5')

    # Math libraries
    depends_on('blas')
    depends_on('lapack')
    depends_on('fftw-api@3')

    # qmcpack data analysis tools
    # basic command line tool based on Python and NumPy
    # It may be necesseary to disable the blas and lapack
    # when building the 'py-numpy' package, but it should not be a hard
    # dependency on the 'py-numpy~blas~lapack' variant
    depends_on('py-numpy', when='+da', type='run')

    # GUI is optional for data anlysis
    # py-matplotlib leads to a long complex DAG for dependencies
    depends_on('py-matplotlib', when='+gui', type='run')

    # Backport several patches from recent versions of QMCPACK
    # The test_numerics unit test is broken prior to QMCPACK 3.3.0
    patch_url = 'https://github.com/QMCPACK/qmcpack/pull/621.patch?full_index=1'
    patch_checksum = '54484b722df264dae3fd0c1094883b17431617e278eeba2cffbd720b36c9e21a'
    patch(patch_url, sha256=patch_checksum, when='@3.1.0:3.3.0')

    # FindMKL.cmake has an issues prior to QMCPACK 3.3.0
    patch_url = 'https://github.com/QMCPACK/qmcpack/pull/623.patch?full_index=1'
    patch_checksum = '9e444d627ab22ad5f31797aec0c0d662463055955eff1c84fbde274e0259db6b'
    patch(patch_url, sha256=patch_checksum, when='@3.1.0:3.3.0')

    # git-rev files for not git builds issues prior to QMCPACK 3.3.0
    patch_url = 'https://github.com/QMCPACK/qmcpack/pull/643.patch?full_index=1'
    patch_checksum = 'd6410e7843f6c062bf9aa8ecf107e573b35c32022927d63f8cf5ad36ccf873c3'
    patch(patch_url, sha256=patch_checksum, when='@3.1.0:3.3.0')

    # the default flag_handler for Spack causes problems for QMCPACK
    # https://spack.readthedocs.io/en/latest/packaging_guide.html#the-build-environment:
    flag_handler = CMakePackage.build_system_flags

    @when('@:3.7.0')
    def patch(self):
        # FindLibxml2QMC.cmake doesn't check the environment by default
        # for libxml2, so we fix that.
        filter_file(r'$ENV{LIBXML2_HOME}/lib',
                    '${LIBXML2_HOME}/lib $ENV{LIBXML2_HOME}/lib',
                    'CMake/FindLibxml2QMC.cmake')

    @property
    def build_targets(self):
        spec = self.spec
        targets = ['all']
        if '+ppconvert' in spec:
            targets.append('ppconvert')

        return targets

    # QMCPACK prefers taking MPI compiler wrappers as CMake compilers.
    def setup_build_environment(self, env):
        spec = self.spec
        if '+mpi' in spec:
            env.set('CC', spec['mpi'].mpicc)
            env.set('CXX', spec['mpi'].mpicxx)

    def cmake_args(self):
        spec = self.spec
        args = []

        # This issue appears specifically with the the Intel compiler,
        # but may be an issue with other compilers as well. The final fix
        # probably needs to go into QMCPACK's CMake instead of in Spack.
        # QMCPACK binaries are linked with the C++ compiler, but *may* contain
        # Fortran libraries such as NETLIB-LAPACK and OpenBLAS on the link
        # line. For the case of the Intel C++ compiler, we need to manually
        # add a libray from the Intel Fortran compiler.
        if '%intel' in spec:
            args.append('-DQMC_EXTRA_LIBS=-lifcore')

        # Currently FFTW_HOME and LIBXML2_HOME are used by CMake.
        # Any CMake warnings about other variables are benign.
        # Starting with QMCPACK 3.8.0, CMake uses the builtin find(libxml2)
        # function
        if spec.satisfies('@:3.7.0'):
            xml2_prefix = spec['libxml2'].prefix
            args.append('-DLIBXML2_HOME={0}'.format(xml2_prefix))
            args.append(
                '-DLibxml2_INCLUDE_DIRS={0}'.format(xml2_prefix.include))
            args.append('-DLibxml2_LIBRARY_DIRS={0}'.format(xml2_prefix.lib))

        if '^fftw@3:' in spec:
            fftw_prefix = spec['fftw'].prefix
            args.append('-DFFTW_HOME={0}'.format(fftw_prefix))
            args.append('-DFFTW_INCLUDE_DIRS={0}'.format(fftw_prefix.include))
            args.append('-DFFTW_LIBRARY_DIRS={0}'.format(fftw_prefix.lib))

        args.append('-DBOOST_ROOT={0}'.format(self.spec['boost'].prefix))
        args.append('-DHDF5_ROOT={0}'.format(self.spec['hdf5'].prefix))

        # Default is MPI, serial version is convenient for cases, e.g. laptops
        if '+mpi' in spec:
            args.append('-DQMC_MPI=1')
        else:
            args.append('-DQMC_MPI=0')

        # Default is parallel collective I/O enabled
        if '+phdf5' in spec:
            args.append('-DENABLE_PHDF5=1')
        else:
            args.append('-DENABLE_PHDF5=0')

        # Default is real-valued single particle orbitals
        if '+complex' in spec:
            args.append('-DQMC_COMPLEX=1')
        else:
            args.append('-DQMC_COMPLEX=0')

        if '+afqmc' in spec:
            args.append('-DBUILD_AFQMC=1')
        else:
            args.append('-DBUILD_AFQMC=0')

        # When '-DQMC_CUDA=1', CMake automatically sets:
        # '-DQMC_MIXED_PRECISION=1'
        #
        # There is a double-precision CUDA path, but it is not as well
        # tested.

        if '+cuda' in spec:
            # Cannot support both CUDA builds at the same time, see
            # earlier notes in this package.
            if '+afqmc' in spec:
                args.append('-DENABLE_CUDA=1')
            else:
                args.append('-DQMC_CUDA=1')
            cuda_arch_list = spec.variants['cuda_arch'].value
            cuda_arch = cuda_arch_list[0]
            if len(cuda_arch_list) > 1:
                raise InstallError(
                    'QMCPACK only supports compilation for a single '
                    'GPU architecture at a time'
                )
            args.append('-DCUDA_ARCH=sm_{0}'.format(cuda_arch))
        else:
            args.append('-DQMC_CUDA=0')

        # Mixed-precision versues double-precision CPU and GPU code
        if '+mixed' in spec:
            args.append('-DQMC_MIXED_PRECISION=1')
        else:
            args.append('-DQMC_MIXED_PRECISION=0')

        # New Structure-of-Array (SOA) code, much faster than default
        # Array-of-Structure (AOS) code.
        # No support for local atomic orbital basis.
        if '+soa' in spec:
            args.append('-DENABLE_SOA=1')
        else:
            args.append('-DENABLE_SOA=0')

        # Manual Timers
        if '+timers' in spec:
            args.append('-DENABLE_TIMERS=1')
        else:
            args.append('-DENABLE_TIMERS=0')

        # Proper detection of optimized BLAS and LAPACK.
        # Based on the code from the deal II Spack package:
        # https://github.com/spack/spack/blob/develop/var/spack/repos/builtin/packages/dealii/package.py
        #
        # Basically, we override CMake's auto-detection mechanism
        # and use the Spack's interface instead.
        #
        # For version of QMCPACK prior to 3.5.0, the lines
        # below are used for detection of all math libraries.
        # For QMCPACK 3.5.0 and later, the lines below are only
        # needed when MKL is *not* used. Thus, it is redundant
        # but there are no negative side effects.
        lapack_blas = spec['lapack'].libs + spec['blas'].libs
        args.extend([
            '-DLAPACK_FOUND=true',
            '-DLAPACK_LIBRARIES=%s' % lapack_blas.joined(';')
        ])

        # Next two environment variables were introduced in QMCPACK 3.5.0
        # Prior to v3.5.0, these lines should be benign but CMake
        # may issue a warning.
        if '^mkl' in spec:
            args.append('-DENABLE_MKL=1')
            args.append('-DMKL_ROOT=%s' % env['MKLROOT'])
        else:
            args.append('-DENABLE_MKL=0')

        # ppconvert is not build by default because it may exhibit numerical
        # issues on some systems
        if '+ppconvert' in spec:
            args.append('-DBUILD_PPCONVERT=1')
        else:
            args.append('-DBUILD_PPCONVERT=0')

        return args

    # QMCPACK needs custom install method for the following reason:
    # Note that 3.6.0 release and later has a functioning 'make install',
    # but still does not install nexus, manual, etc. So, there is no compelling
    # reason to use QMCPACK's built-in version at this time.
    def install(self, spec, prefix):

        # create top-level directory
        mkdirp(prefix)

        # We assume cwd is self.stage.source_path, then
        # install manual, labs, and nexus
        install_tree('labs', prefix.labs)
        install_tree('nexus', prefix.nexus)

        # install binaries
        with working_dir(self.build_directory):
            install_tree('bin', prefix.bin)

    def setup_run_environment(self, env):
        """Set-up runtime environment for QMCPACK.
        Set PATH and PYTHONPATH for basic analysis scripts for Nexus."""

        env.prepend_path('PATH', self.prefix.nexus.bin)
        env.prepend_path('PYTHONPATH', self.prefix.nexus.lib)

    @run_after('build')
    @on_package_attributes(run_tests=True)
    def check_install(self):
        """Run ctest after building binary.
        It can take over 24 hours to run all the regression tests, here we
        only run the unit tests and deterministic tests. If the unit tests
        fail, the QMCPACK installation aborts. If the deterministic tests
        fails, QMCPACK will still install and emit a warning message."""

        with working_dir(self.build_directory):
            ctest('-R', 'unit')
            try:
                ctest('-R', 'deterministic', '-LE', 'unstable')
            except ProcessError:
                warn  = 'Unit tests passed, but deterministic tests failed.\n'
                warn += 'Please report this failure to:\n'
                warn += 'https://github.com/QMCPACK/qmcpack/issues'
                tty.msg(warn)<|MERGE_RESOLUTION|>--- conflicted
+++ resolved
@@ -5,12 +5,7 @@
 
 import llnl.util.tty as tty
 
-<<<<<<< HEAD
 from spack.package import *
-from spack.pkg.builtin.boost import Boost
-=======
-from spack import *
->>>>>>> 97792f04
 
 
 class Qmcpack(CMakePackage, CudaPackage):
