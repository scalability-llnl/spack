# Copyright 2013-2023 Lawrence Livermore National Security, LLC and other
# Spack Project Developers. See the top-level COPYRIGHT file for details.
#
# SPDX-License-Identifier: (Apache-2.0 OR MIT)


from spack.package import *
from spack.pkg.builtin.qt_base import QtBase, QtPackage


class QtQuick3d(QtPackage):
    """A new module and API for defining 3D content in Qt Quick."""

<<<<<<< HEAD
    url = QtPackage.get_url(__qualname__)
    list_url = QtPackage.get_list_url(__qualname__)
=======
    homepage = "https://www.qt.io"
    url = "https://github.com/qt/qtquick3d/archive/refs/tags/v6.2.3.tar.gz"
    list_url = "https://github.com/qt/qtquick3d/tags"

    maintainers("wdconinc", "sethrj")
>>>>>>> 017a1598

    version("6.4.2", sha256="940145615fe3c4c8fb346c5bfc10f94fc7a4005c8c187886e0f3088ea0ce0778")
    version("6.4.1", sha256="67daeed69b9e7b3da516c6205e737fdba30a267978c1fb9d34723a6dc5588585")
    version("6.4.0", sha256="37987536da151b7c2cddabfde734759ebe6173708d32cb85aa008e151751270e")
    version("6.3.2", sha256="a3ec81393f1cd45eb18ee3d47582998679eef141b856bdd2baa2d41f019a0eea")
    version("6.3.1", sha256="79f0813ff776dc2aa07a8513ecd9d550dd8d449dc8fcd834fb0c9b22ea4a1893")
    version("6.3.0", sha256="413dec87828155ea0c0424e6b40c777bf0710f1ffaf98969c5d8b19ad3992823")
    version("6.2.4", sha256="7292ed4373a92913c6811f2faa5191f0426f84bd93a3f6eb7d54b62626b56db5")
    version("6.2.3", sha256="35d06edbdd83b7d781b70e0bada18911fa9b774b6403589d5b21813a73584d80")

    depends_on("assimp@5.0.1:")
    depends_on("embree", when="@6.4:")

    vendor_deps_to_remove = ["assimp", "embree"]

    for _v in QtBase.versions:
        v = str(_v)
        depends_on("qt-base@" + v, when="@" + v)
        depends_on("qt-declarative@" + v, when="@" + v)
        depends_on("qt-quicktimeline@" + v, when="@" + v)

    def cmake_args(self):
        args = super().cmake_args() + [
            self.define("FEATURE_quick3d_assimp", True),
            self.define("FEATURE_system_assimp", True),
        ]
        return args<|MERGE_RESOLUTION|>--- conflicted
+++ resolved
@@ -11,16 +11,8 @@
 class QtQuick3d(QtPackage):
     """A new module and API for defining 3D content in Qt Quick."""
 
-<<<<<<< HEAD
     url = QtPackage.get_url(__qualname__)
     list_url = QtPackage.get_list_url(__qualname__)
-=======
-    homepage = "https://www.qt.io"
-    url = "https://github.com/qt/qtquick3d/archive/refs/tags/v6.2.3.tar.gz"
-    list_url = "https://github.com/qt/qtquick3d/tags"
-
-    maintainers("wdconinc", "sethrj")
->>>>>>> 017a1598
 
     version("6.4.2", sha256="940145615fe3c4c8fb346c5bfc10f94fc7a4005c8c187886e0f3088ea0ce0778")
     version("6.4.1", sha256="67daeed69b9e7b3da516c6205e737fdba30a267978c1fb9d34723a6dc5588585")
