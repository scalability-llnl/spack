# Copyright 2013-2023 Lawrence Livermore National Security, LLC and other
# Spack Project Developers. See the top-level COPYRIGHT file for details.
#
# SPDX-License-Identifier: (Apache-2.0 OR MIT)


from spack.package import *
from spack.pkg.builtin.qt_base import QtBase, QtPackage


class QtQuicktimeline(QtPackage):
    """Module for keyframe-based timeline construction."""

<<<<<<< HEAD
    url = QtPackage.get_url(__qualname__)
    list_url = QtPackage.get_list_url(__qualname__)
=======
    homepage = "https://www.qt.io"
    url = "https://github.com/qt/qtquicktimeline/archive/refs/tags/v6.2.3.tar.gz"
    list_url = "https://github.com/qt/qtquicktimeline/tags"

    maintainers("wdconinc", "sethrj")
>>>>>>> 017a1598

    version("6.4.2", sha256="af7449bf5954d2309081d6d65af7fd31cb11a5f8dc5f414163120d582f82353f")
    version("6.4.1", sha256="20450687941e6e12e1adf428114776c304d14447d61a4e8b08050c7c18463ee7")
    version("6.4.0", sha256="b5f88beaa726032141fab91b84bc3b268f6213518301c4ddcfa7d116fd08bdab")
    version("6.3.2", sha256="ca6e53a92b022b49098c15f2cc5897953644de8477310696542a03bbbe5666aa")
    version("6.3.1", sha256="ba1e808d4c0fce899c235942df34ae5d349632f61a302d14feeae7465cf1f197")
    version("6.3.0", sha256="09e27bbdefbbf50d15525d26119a00d86eba76d2d1bc9421557d1ed86edcacdf")
    version("6.2.4", sha256="d73cb33e33f0b7a1825b863c22e6b552ae86aa841bcb805a41aca02526a4e8bc")
    version("6.2.3", sha256="bbb913398d8fb6b5b20993b5e02317de5c1e4b23a5357dd5d08a237ada6cc7e2")

    for _v in QtBase.versions:
        v = str(_v)
        depends_on("qt-base@" + v, when="@" + v)
        depends_on("qt-declarative@" + v, when="@" + v)<|MERGE_RESOLUTION|>--- conflicted
+++ resolved
@@ -11,16 +11,8 @@
 class QtQuicktimeline(QtPackage):
     """Module for keyframe-based timeline construction."""
 
-<<<<<<< HEAD
     url = QtPackage.get_url(__qualname__)
     list_url = QtPackage.get_list_url(__qualname__)
-=======
-    homepage = "https://www.qt.io"
-    url = "https://github.com/qt/qtquicktimeline/archive/refs/tags/v6.2.3.tar.gz"
-    list_url = "https://github.com/qt/qtquicktimeline/tags"
-
-    maintainers("wdconinc", "sethrj")
->>>>>>> 017a1598
 
     version("6.4.2", sha256="af7449bf5954d2309081d6d65af7fd31cb11a5f8dc5f414163120d582f82353f")
     version("6.4.1", sha256="20450687941e6e12e1adf428114776c304d14447d61a4e8b08050c7c18463ee7")
