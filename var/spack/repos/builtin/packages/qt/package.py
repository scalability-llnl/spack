# Copyright 2013-2023 Lawrence Livermore National Security, LLC and other
# Spack Project Developers. See the top-level COPYRIGHT file for details.
#
# SPDX-License-Identifier: (Apache-2.0 OR MIT)
import itertools
import os
import platform
import sys

import llnl.util.tty as tty

from spack.operating_systems.linux_distro import kernel_version
from spack.operating_systems.mac_os import macos_version
from spack.package import *

MACOS_VERSION = macos_version() if sys.platform == "darwin" else None
LINUX_VERSION = kernel_version() if platform.system() == "Linux" else None


class Qt(Package):
    """Qt is a comprehensive cross-platform C++ application framework."""

    homepage = "https://qt.io"

    # Supported releases: 'https://download.qt.io/official_releases/qt/'
    # Older archives: 'https://download.qt.io/new_archive/qt/'
    url = "https://download.qt.io/archive/qt/5.15/5.15.2/single/qt-everywhere-src-5.15.2.tar.xz"
    list_url = "https://download.qt.io/archive/qt/"
    list_depth = 3
    maintainers("sethrj")

    phases = ["configure", "build", "install"]

    version("5.15.9", sha256="26d5f36134db03abe4a6db794c7570d729c92a3fc1b0bf9b1c8f86d0573cd02f")
    version("5.15.8", sha256="776a9302c336671f9406a53bd30b8e36f825742b2ec44a57c08217bff0fa86b9")
    version("5.15.7", sha256="8a71986676a3f37a198a9113acedbfd5bc5606a459b6b85816d951458adbe9a0")
    version("5.15.6", sha256="ebc77d27934b70b25b3dc34fbec7c4471eb451848e891c42b32409ea30fe309f")
    version("5.15.5", sha256="5a97827bdf9fd515f43bc7651defaf64fecb7a55e051c79b8f80510d0e990f06")
    version("5.15.4", sha256="615ff68d7af8eef3167de1fd15eac1b150e1fd69d1e2f4239e54447e7797253b")
    version("5.15.3", sha256="b7412734698a87f4a0ae20751bab32b1b07fdc351476ad8e35328dbe10efdedb")
    version("5.15.2", sha256="3a530d1b243b5dec00bc54937455471aaa3e56849d2593edb8ded07228202240")
    version("5.14.2", sha256="c6fcd53c744df89e7d3223c02838a33309bd1c291fcb6f9341505fe99f7f19fa")
    version("5.12.10", sha256="3e0ee1e57f5cf3eeb038d0b4b22c7eb442285c62639290756b39dc93a1d0e14f")
    version("5.9.9", sha256="5ce285209290a157d7f42ec8eb22bf3f1d76f2e03a95fc0b99b553391be01642")
    version("5.6.3", sha256="2fa0cf2e5e8841b29a4be62062c1a65c4f6f2cf1beaf61a5fd661f520cd776d0")
    version("5.3.2", sha256="c8d3fd2ead30705c6673c5e4af6c6f3973346b4fb2bd6079c7be0943a5b0282d")
    version("5.2.1", sha256="84e924181d4ad6db00239d87250cc89868484a14841f77fb85ab1f1dbdcd7da1")
    version("4.8.7", sha256="e2882295097e47fe089f8ac741a95fef47e0a73a3f3cdf21b56990638f626ea0")
    version("4.8.6", sha256="8b14dd91b52862e09b8e6a963507b74bc2580787d171feda197badfa7034032c")
    version("4.8.5", sha256="eb728f8268831dc4373be6403b7dd5d5dde03c169ad6882f9a8cb560df6aa138")
    version("3.3.8b", sha256="1b7a1ff62ec5a9cb7a388e2ba28fda6f960b27f27999482ebeceeadb72ac9f6e")

    variant("debug", default=False, description="Build debug version.")
    variant("dbus", default=False, description="Build with D-Bus support.")
    variant("doc", default=False, description="Build QDoc and documentation.")
    variant("examples", default=False, description="Build examples.")
    variant(
        "framework", default=bool(MACOS_VERSION), description="Build as a macOS Framework package."
    )
    variant("gtk", default=False, description="Build with gtkplus.")
    variant("gui", default=True, description="Build the Qt GUI module and dependencies")
    variant("opengl", default=False, description="Build with OpenGL support.")
    variant("phonon", default=False, description="Build with phonon support.")
    variant("shared", default=True, description="Build shared libraries.")
    variant("sql", default=True, description="Build with SQL support.")
    variant("ssl", default=True, description="Build with OpenSSL support.")
    variant("tools", default=True, description="Build tools, including Qt Designer.")
    variant("webkit", default=False, description="Build the Webkit extension")

    # Patches for qt@3
    patch("qt3-accept.patch", when="@3")
    patch("qt3-headers.patch", when="@3")

    # Patches for qt@4
    patch("qt4-configure-gcc.patch", when="@4:4.8.6 %gcc")
    patch("qt4-87-configure-gcc.patch", when="@4.8.7 %gcc")
    patch("qt4-tools.patch", when="@4+tools")
    patch("qt4-mac.patch", when="@4.8.7 platform=darwin")
    # https://bugs.debian.org/cgi-bin/bugreport.cgi?bug=925811
    patch("qt4-qforeach.patch", when="@4 %gcc@9:")

    # Patches for qt@4:
    # https://github.com/spack/spack/issues/1517
    patch("qt4-pcre.patch", when="@4")
    patch("qt5-pcre.patch", when="@5:")
    # https://bugreports.qt.io/browse/QTBUG-74196
    # https://gcc.gnu.org/bugzilla/show_bug.cgi?id=89585
    patch("qt4-asm-volatile.patch", when="@4")
    patch("qt5-asm-volatile.patch", when="@5.0.0:5.12.1")

    # Patches for qt@5
    # https://bugreports.qt.io/browse/QTBUG-74219
    patch("qt5-btn_trigger_happy.patch", when="@5.7:5.12")
    # https://bugreports.qt.io/browse/QTBUG-57656
    patch("qt5-8-framework.patch", when="@5.8.0 +framework")
    # https://bugreports.qt.io/browse/QTBUG-58038
    patch("qt5-8-freetype.patch", when="@5.8.0 +gui")
    # https://codereview.qt-project.org/c/qt/qtbase/+/245425
    patch(
        "https://github.com/qt/qtbase/commit/a52d7861edfb5956de38ba80015c4dd0b596259b.patch?full_index=1",
        sha256="c113b4e31fc648d15d6d401f7625909d84f88320172bd1fbc5b100cc2cbf71e9",
        working_dir="qtbase",
        when="@5.10:5.12.0 %gcc@9:",
    )
    # https://github.com/Homebrew/homebrew-core/pull/5951
    patch("qt5-restore-pc-files.patch", when="@5.9:5.11 platform=darwin")
    # https://github.com/spack/spack/issues/14400
    patch("qt5-11-intel-overflow.patch", when="@5.11 %intel")
    patch("qt5-12-intel-overflow.patch", when="@5.12:5.14.0 %intel")
    # https://bugreports.qt.io/browse/QTBUG-78937
    patch("qt5-12-configure.patch", when="@5.12.7")
    # https://bugreports.qt.io/browse/QTBUG-93402
    patch("qt5-15-gcc-10.patch", when="@5.12.7:5.15 %gcc@8:")
    patch("qt514.patch", when="@5.14")
    patch("qt514-isystem.patch", when="@5.14.2")
    # https://bugreports.qt.io/browse/QTBUG-84037
    patch("qt515-quick3d-assimp.patch", when="@5.15:5+opengl")
    # https://bugreports.qt.io/browse/QTBUG-90395
    patch(
        "https://src.fedoraproject.org/rpms/qt5-qtbase/raw/6ae41be8260f0f5403367eb01f7cd8319779674a/f/qt5-qtbase-gcc11.patch",
        sha256="9378afd071ad5c0ec8f7aef48421e4b9fab02f24c856bee9c0951143941913c5",
        working_dir="qtbase",
        when="@5.14: %gcc@11:",
    )
    patch(
        "https://src.fedoraproject.org/rpms/qt5-qtdeclarative/raw/593481a2541d3218f285dd7b46bdc5f4c76075ab/f/qt5-qtdeclarative-gcc11.patch",
        sha256="2081e9cb85f6712be9b63c70204efa3da954c07d857283eeae16d1b0409704bd",
        working_dir="qtdeclarative",
        when="@5.14: %gcc@11:",
    )
    patch(
        "https://src.fedoraproject.org/rpms/qt5-qtwebsockets/raw/f54f4ce6fa27941e9e6d606103d32056078edc74/f/qt5-qtwebsockets-gcc11.patch",
        sha256="84b099109d08adf177adf9d3542b6215ec3e42138041d523860dbfdcb59fdaae",
        working_dir="qtwebsockets",
        when="@5.14: %gcc@11:",
    )
    # https://github.com/microsoft/vcpkg/issues/21055
    patch("qt5-macos12.patch", working_dir="qtbase", when="@5.14: %apple-clang@13:")

    # Spack path substitution uses excessively long paths that exceed the hard-coded
    # limit of 256 used by teh generated code with the prefix path as string literals
    # causing qt to fail in ci.  This increases that limit to 1024.
    patch("qt59-qtbase-qtconfig256.patch", working_dir="qtbase", when="@5.9:5")

    conflicts("%gcc@10:", when="@5.9:5.12.6 +opengl")
    conflicts("%gcc@11:", when="@5.8")
    conflicts("%apple-clang@13:", when="@:5.13")

    # Build-only dependencies
    depends_on("pkgconfig", type="build")
    depends_on("python", when="@5.7.0:", type="build")

    # Dependencies, then variant- and version-specific dependencies
    depends_on("icu4c")
    depends_on("jpeg")
    depends_on("libmng")
    depends_on("libtiff")
    depends_on("libxml2")
    depends_on("zlib")
    depends_on("freetype", when="+gui")
    depends_on("gtkplus", when="+gtk")
    depends_on("sqlite+column_metadata", when="+sql", type=("build", "run"))

    depends_on("libpng@1.2.57", when="@3")
    depends_on("libsm", when="@3")
    depends_on("pcre+multibyte", when="@5.0:5.8")
    depends_on("inputproto", when="@:5.8")

    with when("+ssl"):
        depends_on("openssl")
        depends_on("openssl@:1.0", when="@4:5.9")
        depends_on("openssl@1.1.1:", when="@5.15.0:")

    depends_on("glib", when="@4:")
    depends_on("libpng", when="@4:")
    depends_on("dbus", when="@4:+dbus")
    depends_on("gl", when="@4:+opengl")
    depends_on("assimp@5.0.0:5", when="@5.5:+opengl")

    depends_on("harfbuzz", when="@5:")
    depends_on("double-conversion", when="@5.7:")
    depends_on("pcre2+multibyte", when="@5.9:")
    depends_on("llvm", when="@5.11: +doc")
    depends_on("zstd@1.3:", when="@5.13:")

    with when("+webkit"):
        patch(
            "https://src.fedoraproject.org/rpms/qt5-qtwebengine/raw/32062243e895612823b47c2ae9eeb873a98a3542/f/qtwebengine-gcc11.patch",
            sha256="14e2d6baff0d09a528ee3e2b5a14de160859880360100af75ea17f3e0f672787",
            working_dir="qtwebengine",
            when="@5.15.2: %gcc@11:",
        )
        # the gl headers and dbus are needed to build webkit
        conflicts("~opengl")
        conflicts("~dbus")

        depends_on("flex", type="build")
        depends_on("bison", type="build")
        depends_on("gperf")

        with when("@5.10:"):
            depends_on("nss@3.62:")

        with when("@5.7:"):
            # https://www.linuxfromscratch.org/blfs/view/svn/x/qtwebengine.html
            depends_on("ninja", type="build")

        # https://doc.qt.io/qt-5.15/qtwebengine-platform-notes.html
        with when("@5.7: platform=linux"):
            depends_on("libdrm")
            depends_on("libxcomposite")
            depends_on("libxcursor")
            depends_on("libxi")
            depends_on("libxtst")
            depends_on("libxrandr")
            depends_on("libxdamage")
            depends_on("gettext")

    conflicts(
        "+webkit",
        when="@5.7:5.15",
        msg="qtwebengine@5.7:5.15 are based on Google Chromium versions which depend on Py2",
    )

    # gcc@4 is not supported as of Qt@5.14
    # https://doc.qt.io/qt-5.14/supported-platforms.html
    conflicts("%gcc@:4", when="@5.14:")

    # Non-macOS dependencies and special macOS constraints
    if MACOS_VERSION is None:
        with when("+gui"):
            depends_on("fontconfig")
            depends_on("libsm")
            depends_on("libx11")
            depends_on("libxcb")
            depends_on("libxkbcommon")
            depends_on("xcb-util-image")
            depends_on("xcb-util-keysyms")
            depends_on("xcb-util-renderutil")
            depends_on("xcb-util-wm")
            depends_on("libxext")
            depends_on("libxrender")

        conflicts("+framework", msg="QT cannot be built as a framework except on macOS.")
    else:
        conflicts(
            "platform=darwin", when="@:4.8.6", msg="QT 4 for macOS is only patched for 4.8.7"
        )
        conflicts(
            "target=aarch64:",
            when="@:5.15.3",
            msg="Apple Silicon requires a very new version of qt",
        )

    use_xcode = True

    # Mapping for compilers/systems in the QT 'mkspecs'
    compiler_mapping = {
        "intel": ("icc",),
        "apple-clang": ("clang-libc++", "clang"),
        "clang": ("clang-libc++", "clang"),
        "fj": ("clang",),
        "gcc": ("g++",),
    }
    platform_mapping = {"darwin": ("macx"), "cray": ("linux")}

    def url_for_version(self, version):
        # URL keeps getting more complicated with every release
        url = self.list_url

        if version < Version("5.12") and version.up_to(2) != Version("5.9"):
            # As of 28 April 2021:
            # - new_archive contains 1-5.8, 5.10-5.11
            # - archive contains 1-5.1, 5.9, 5.12-6.0
            # - official_releases containis 5.9, 5.12, 5.15, 6.0
            url = url.replace("archive", "new_archive")

        if version >= Version("4.0"):
            url += str(version.up_to(2)) + "/"
        else:
            url += str(version.up_to(1)) + "/"

        if version >= Version("4.8"):
            url += str(version) + "/"

        if version >= Version("5"):
            url += "single/"

        url += "qt-"

        if version >= Version("4.6"):
            url += "everywhere-"
        elif version >= Version("2.1"):
            url += "x11-"

        if version >= Version("5.10.0"):
            if version >= Version("5.15.3"):
                url += "opensource-src-"
            else:
                url += "src-"
        elif version >= Version("4.0"):
            url += "opensource-src-"
        elif version >= Version("3"):
            url += "free-"

        # 5.6.3 and 5.9 only has xz format. Some older versions have only .gz
        if version >= Version("5.6"):
            url += str(version) + ".tar.xz"
        else:
            url += str(version) + ".tar.gz"

        return url

    def setup_build_environment(self, env):
        env.set("MAKEFLAGS", "-j{0}".format(make_jobs))
        if self.version >= Version("5.11"):
            # QDoc uses LLVM as of 5.11; remove the LLVM_INSTALL_DIR to
            # disable
            try:
                llvm_path = self.spec["llvm"].prefix
            except KeyError:
                # Prevent possibly incompatible system LLVM from being found
                llvm_path = "/spack-disable-llvm"
            env.set("LLVM_INSTALL_DIR", llvm_path)

    def setup_run_environment(self, env):
        env.set("QTDIR", self.prefix)
        env.set("QTINC", self.prefix.inc)
        env.set("QTLIB", self.prefix.lib)
        env.prepend_path("QT_PLUGIN_PATH", self.prefix.plugins)

    def setup_dependent_build_environment(self, env, dependent_spec):
        env.set("QTDIR", self.prefix)
        env.set("QTINC", self.prefix.inc)
        env.set("QTLIB", self.prefix.lib)
        env.prepend_path("QT_PLUGIN_PATH", self.prefix.plugins)

    def setup_dependent_package(self, module, dependent_spec):
        module.qmake = Executable(self.spec.prefix.bin.qmake)

    def get_mkspec(self):
        """Determine the mkspecs root directory and QT platform."""
        spec = self.spec
        cname = spec.compiler.name
        pname = spec.architecture.platform

        # Transform spack compiler name to a list of possible QT compilers
        cnames = self.compiler_mapping.get(cname, [cname])
        # Transform platform name to match those in QT
        pname = self.platform_mapping.get(pname, pname)

        qtplat = None
        mkspec_dir = "qtbase/mkspecs" if spec.satisfies("@5:") else "mkspecs"
        for subdir, cname in itertools.product(("", "unsupported/"), cnames):
            platdirname = "".join([subdir, pname, "-", cname])
            tty.debug("Checking for platform '{0}' in {1}".format(platdirname, mkspec_dir))
            if os.path.exists(os.path.join(mkspec_dir, platdirname)):
                qtplat = platdirname
                break
        else:
            tty.warn(
                "No matching QT platform was found in {0} "
                "for platform '{1}' and compiler {2}".format(mkspec_dir, pname, ",".join(cnames))
            )

        return (mkspec_dir, qtplat)

    # webkit requires libintl (gettext), but does not test for it
    # correctly, so add it here.
    def flag_handler(self, name, flags):
<<<<<<< HEAD
        if "+webkit" in self.spec and name == "ldlibs":
            if "intl" in self.spec["gettext"].libs.names:
                flags.append("-lintl")

        return (flags, None, None)
=======
        if self.name == "ldlibs":
            spec = self.spec
            if "+webkit" in spec and "intl" in spec["gettext"].libs.names:
                flags.append("-lintl")
        return self.inject_flags(name, flags)
>>>>>>> a94d18ad

    @when("@4 platform=darwin")
    def patch(self):
        ogl = self.spec["opengl"] if "+opengl" in self.spec else None
        deployment_target = str(MACOS_VERSION.up_to(2))

        patches = {
            "MACOSX_DEPLOYMENT_TARGET": deployment_target,
            "PREFIX": self.prefix,
            "OPENGL_INCDIR": ogl.prefix.include if ogl else "",
            "OPENGL_LIBS": ogl.libs.ld_flags if ogl else "",
        }

        def repl(match):
            # Replace the original config variable value with the one chosen
            # here if it is mentioned in 'patches'; otherwise return the
            # original value.
            return patches.get(match.group(1), match.group(0))

        files_to_filter = [
            "configure",
            "mkspecs/common/mac.conf",
            "mkspecs/common/unix.conf",
            "mkspecs/common/gcc-base-macx.conf",
            "mkspecs/common/gcc-base.conf",
            "qmake/generators/unix/unixmake.cpp",
            "qmake/qmake.pri",
            "src/tools/bootstrap/bootstrap.pro",
        ]
        if "%clang" in self.spec or "%apple-clang" in self.spec:
            files_to_filter += [
                "mkspecs/unsupported/macx-clang-libc++/qmake.conf",
                "mkspecs/common/clang.conf",
            ]
        elif "%gcc" in self.spec:
            files_to_filter += ["mkspecs/common/g++-macx.conf", "mkspecs/darwin-g++/qmake.conf"]

        # Filter inserted configure variables
        filter_file(r"@([a-zA-Z0-9_]+)@", repl, *files_to_filter)

        # Remove debug build
        files_to_filter = [
            "src/3rdparty/webkit/Source/WebKit.pri",
            "src/3rdparty/webkit/Source/WebKit/qt/declarative/declarative.pro",
            "src/imports/qimportbase.pri",
            "src/plugins/qpluginbase.pri",
            "src/qbase.pri",
            "tools/designer/src/components/lib/lib.pro",
            "tools/designer/src/lib/lib.pro",
            "tools/designer/src/plugins/activeqt/activeqt.pro",
            "tools/designer/src/plugins/plugins.pri",
            "tools/designer/src/uitools/uitools.pro",
        ]
        filter_file(r"(\+=.*)debug_and_release", r"\1", *files_to_filter)

    @when("@4: %gcc")  # *NOT* darwin/mac gcc
    def patch(self):
        (mkspec_dir, platform) = self.get_mkspec()

        def conf(name):
            return os.path.join(mkspec_dir, "common", name + ".conf")

        # Fix qmake compilers in the default mkspec
        filter_file("^QMAKE_CC .*", "QMAKE_CC = cc", conf("g++-base"))
        filter_file("^QMAKE_CXX .*", "QMAKE_CXX = c++", conf("g++-base"))

        # Don't error out on undefined symbols
        filter_file("^QMAKE_LFLAGS_NOUNDEF .*", "QMAKE_LFLAGS_NOUNDEF = ", conf("g++-unix"))

        # https://gcc.gnu.org/gcc-11/porting_to.html: add -include limits
        if self.spec.satisfies("@5.9:5.14%gcc@11:"):
            with open(conf("gcc-base"), "a") as f:
                f.write("QMAKE_CXXFLAGS += -include limits\n")

        if self.spec.satisfies("@4"):
            # The gnu98 flag is necessary to build with GCC 6 and other modern
            # compilers (see http://stackoverflow.com/questions/10354371/);
            # be permissive because of the abundance of older code, and hide
            # all warnings because there are so many of them with newer
            # compilers
            with open(conf("gcc-base"), "a") as f:
                f.write("QMAKE_CXXFLAGS += -std=gnu++98 -fpermissive -w\n")

    @when("@4: %intel")
    def patch(self):
        (mkspec_dir, platform) = self.get_mkspec()
        conf_file = os.path.join(mkspec_dir, platform, "qmake.conf")

        # Intel's `ar` equivalent might not be in the path: replace it with
        # explicit
        xiar = os.path.join(os.path.dirname(self.compiler.cc), "xiar")
        filter_file(r"\bxiar\b", xiar, conf_file)

        if self.spec.satisfies("@4"):
            with open(conf_file, "a") as f:
                f.write("QMAKE_CXXFLAGS += -std=gnu++98\n")

    @when("@4 %clang")
    def patch(self):
        (mkspec_dir, platform) = self.get_mkspec()
        conf_file = os.path.join(mkspec_dir, platform, "qmake.conf")

        with open(conf_file, "a") as f:
            f.write("QMAKE_CXXFLAGS += -std=gnu++98\n")

    @when("@5.9 platform=darwin")
    def patch(self):
        # 'javascriptcore' is in the include path, so its file named 'version'
        # interferes with the standard library
        os.unlink(
            join_path(self.stage.source_path, "qtscript/src/3rdparty/javascriptcore/version")
        )

    @when("@4: %fj")
    def patch(self):
        (mkspec_dir, platform) = self.get_mkspec()

        conf = os.path.join(mkspec_dir, "common", "clang.conf")

        # Fix qmake compilers in the default mkspec
        filter_file("^QMAKE_CC .*", "QMAKE_CC = fcc", conf)
        filter_file("^QMAKE_CXX .*", "QMAKE_CXX = FCC", conf)

        if self.spec.satisfies("@4"):
            conf_file = os.path.join(mkspec_dir, platform, "qmake.conf")
            with open(conf_file, "a") as f:
                f.write("QMAKE_CXXFLAGS += -std=gnu++98\n")

    def _dep_appender_factory(self, config_args):
        spec = self.spec

        def use_spack_dep(spack_pkg, qt_name=None):
            pkg = spec[spack_pkg]
            config_args.append("-system-" + (qt_name or spack_pkg))
            if not pkg.external:
                config_args.extend(pkg.libs.search_flags.split())
                config_args.extend(pkg.headers.include_flags.split())

        return use_spack_dep

    @property
    def common_config_args(self):
        spec = self.spec
        version = self.version

        # incomplete list is here https://doc.qt.io/qt-5/configure-options.html
        config_args = [
            "-prefix",
            self.prefix,
            "-v",
            "-opensource",
            "-{0}opengl".format("" if "+opengl" in spec else "no-"),
            "-{0}".format("debug" if "+debug" in spec else "release"),
            "-confirm-license",
            "-optimized-qmake",
            "-no-pch",
        ]

        use_spack_dep = self._dep_appender_factory(config_args)

        if "+gui" in spec:
            use_spack_dep("freetype")
            if not MACOS_VERSION:
                config_args.append("-fontconfig")
        else:
            config_args.append("-no-freetype")
            config_args.append("-no-gui")

        if "+ssl" in spec:
            pkg = spec["openssl"]
            config_args.append("-openssl-linked")
            config_args.extend(pkg.libs.search_flags.split())
            config_args.extend(pkg.headers.include_flags.split())
        else:
            config_args.append("-no-openssl")

        if "+sql" in spec:
            use_spack_dep("sqlite")
        else:
            comps = ["db2", "ibase", "oci", "tds", "mysql", "odbc", "psql", "sqlite", "sqlite2"]
            config_args.extend("-no-sql-" + component for component in comps)

        if "+shared" in spec:
            config_args.append("-shared")
        else:
            config_args.append("-static")

        if version >= Version("5"):
            use_spack_dep("pcre" if spec.satisfies("@5.0:5.8") else "pcre2", "pcre")
            use_spack_dep("harfbuzz")

        if version >= Version("5.7"):
            use_spack_dep("double-conversion", "doubleconversion")

        if version <= Version("5.7.1"):
            config_args.append("-no-openvg")
        else:
            # FIXME: those could work for other versions
            use_spack_dep("libpng")
            use_spack_dep("jpeg", "libjpeg")
            use_spack_dep("zlib")

        if "@:5.5" in spec:
            config_args.extend(
                [
                    # NIS is deprecated in more recent glibc,
                    # but qt-5.6.3 does not recognize this option
                    "-no-nis"
                ]
            )

        # COMPONENTS

        if "~examples" in spec:
            config_args.extend(["-nomake", "examples"])

        if "~tools" in spec:
            config_args.extend(["-nomake", "tools"])

        if "+dbus" in spec:
            dbus = spec["dbus"].prefix
            config_args.append("-dbus-linked")
            config_args.append("-I%s/dbus-1.0/include" % dbus.lib)
            config_args.append("-I%s/dbus-1.0" % dbus.include)
            config_args.append("-L%s" % dbus.lib)
        else:
            config_args.append("-no-dbus")

        if MACOS_VERSION:
            config_args.append("-{0}framework".format("" if "+framework" in spec else "no-"))

        (_, qtplat) = self.get_mkspec()
        if qtplat is not None:
            config_args.extend(["-platform", qtplat])

        return config_args

    @when("@3")
    def configure(self, spec, prefix):
        # A user reported that this was necessary to link Qt3 on ubuntu.
        # However, if LD_LIBRARY_PATH is not set the qt build fails, check
        # and set LD_LIBRARY_PATH if not set, update if it is set.
        if os.environ.get("LD_LIBRARY_PATH"):
            os.environ["LD_LIBRARY_PATH"] += os.pathsep + os.getcwd() + "/lib"
        else:
            os.environ["LD_LIBRARY_PATH"] = os.pathsep + os.getcwd() + "/lib"

        configure("-prefix", prefix, "-v", "-thread", "-shared", "-release", "-fast")

    @when("@4")
    def configure(self, spec, prefix):
        config_args = self.common_config_args

        config_args.extend(
            [
                "-fast",
                "-no-declarative-debug",
                "-{0}gtkstyle".format("" if "+gtk" in spec else "no-"),
                "-{0}webkit".format("" if "+webkit" in spec else "no-"),
                "-{0}phonon".format("" if "+phonon" in spec else "no-"),
                "-arch",
                str(spec.target.family),
                "-xmlpatterns",
            ]
        )

        # Disable phonon backend until gstreamer is setup as dependency
        if "+phonon" in self.spec:
            config_args.append("-no-phonon-backend")

        if "~examples" in self.spec:
            config_args.extend(["-nomake", "demos"])

        if MACOS_VERSION:
            sdkpath = which("xcrun")("--show-sdk-path", output=str).strip()
            config_args.extend(["-cocoa", "-sdk", sdkpath])

        configure(*config_args)

    @when("@5")
    def configure(self, spec, prefix):
        config_args = self.common_config_args
        version = self.version

        config_args.extend(
            [
                "-no-eglfs",
                "-no-directfb",
                "-{0}gtk{1}".format(
                    "" if "+gtk" in spec else "no-", "" if version >= Version("5.7") else "style"
                ),
            ]
        )

        use_spack_dep = self._dep_appender_factory(config_args)

        if MACOS_VERSION:
            if version < Version("5.9"):
                config_args.append("-no-xcb-xlib")
            if version < Version("5.12"):
                config_args.append("-no-xinput2")
            if spec.satisfies("@5.9"):
                # Errors on bluetooth even when bluetooth is disabled...
                # at least on apple-clang%12
                config_args.extend(["-skip", "connectivity"])
        elif version < Version("5.15") and "+gui" in spec:
            # Linux-only QT5 dependencies
            config_args.append("-system-xcb")
            if "+opengl" in spec:
                config_args.append("-I{0}/include".format(spec["libx11"].prefix))
                config_args.append("-I{0}/include".format(spec["xproto"].prefix))

        # If the version of glibc is new enough Qt will configure features that
        # may not be supported by the kernel version on the system. This will
        # cause errors like:
        #   error while loading shared libraries: libQt5Core.so.5: cannot open
        #   shared object file: No such file or directory
        # Test the kernel version and disable features that Qt detects in glibc
        # but that are not supported in the kernel as determined by information
        # in: qtbase/src/corelib/global/minimum-linux_p.h.
        if LINUX_VERSION and version >= Version("5.10"):
            if LINUX_VERSION < Version("3.16"):
                config_args.append("-no-feature-renameat2")
            if LINUX_VERSION < Version("3.17"):
                config_args.append("-no-feature-getentropy")

        if "~webkit" in spec:
            config_args.extend(["-skip", "webengine" if version >= Version("5.6") else "qtwebkit"])

        if spec.satisfies("@5.7"):
            config_args.extend(["-skip", "virtualkeyboard"])

        if version >= Version("5.8"):
            # relies on a system installed wayland, i.e. no spack package yet
            # https://wayland.freedesktop.org/ubuntu16.04.html
            # https://wiki.qt.io/QtWayland
            config_args.extend(["-skip", "wayland"])

        if "~opengl" in spec:
            config_args.extend(["-skip", "multimedia"])
            config_args.extend(["-skip", "qt3d"])

            if version >= Version("5.10"):
                config_args.extend(["-skip", "webglplugin"])

            if version >= Version("5.14"):
                config_args.extend(["-skip", "qtquick3d"])

            if version >= Version("5.15"):
                config_args.extend(["-skip", "qtlocation"])

        else:
            # v5.0: qt3d uses internal-only libassimp
            # v5.5: external-only libassimp
            # v5.6: either internal or external libassimp via autodetection
            # v5.9: user-selectable internal-vs-external via -assimp
            # v5.14: additional qtquick3d module uses -assimp
            # v5.15: qtquick3d switched to the -quick3d-assimp option
            if version >= Version("5.9"):
                use_spack_dep("assimp")
            elif version >= Version("5.15"):
                use_spack_dep("assimp", "quick3d-assimp")

        if MACOS_VERSION and "+opengl" in spec:
            # These options are only valid if 'multimedia' is enabled, i.e.
            # +opengl is selected. Force them to be off on macOS, but let other
            # platforms decide for themselves.
            config_args.extend(["-no-pulseaudio", "-no-alsa"])

        if spec.satisfies("platform=darwin target=aarch64:"):
            # https://www.qt.io/blog/qt-on-apple-silicon
            # Not currently working for qt@5
            config_args.extend(["-device-option", "QMAKE_APPLE_DEVICE_ARCHS=arm64"])

        configure(*config_args)

    def build(self, spec, prefix):
        make()

    def install(self, spec, prefix):
        make("install")

    # Documentation generation requires the doc tools to be installed.
    # @when @run_after currently seems to ignore the 'when' restriction.
    @run_after("install")
    def install_docs(self):
        if "+doc" in self.spec:
            make("docs")
            make("install_docs")<|MERGE_RESOLUTION|>--- conflicted
+++ resolved
@@ -368,19 +368,11 @@
     # webkit requires libintl (gettext), but does not test for it
     # correctly, so add it here.
     def flag_handler(self, name, flags):
-<<<<<<< HEAD
-        if "+webkit" in self.spec and name == "ldlibs":
-            if "intl" in self.spec["gettext"].libs.names:
-                flags.append("-lintl")
-
-        return (flags, None, None)
-=======
         if self.name == "ldlibs":
             spec = self.spec
             if "+webkit" in spec and "intl" in spec["gettext"].libs.names:
                 flags.append("-lintl")
         return self.inject_flags(name, flags)
->>>>>>> a94d18ad
 
     @when("@4 platform=darwin")
     def patch(self):
