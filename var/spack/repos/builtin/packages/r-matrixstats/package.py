--- conflicted
+++ resolved
@@ -19,10 +19,6 @@
     list_url = "https://cloud.r-project.org/src/contrib/Archive/matrixStats"
 
     version('0.54.0', sha256='8f0db4e181300a208b9aedbebfdf522a2626e6675d2662656efb8ba71b05a06f')
-<<<<<<< HEAD
-    version('0.52.2', '41b987d3ae96ee6895875c413adcba3c')
-=======
     version('0.52.2', '41b987d3ae96ee6895875c413adcba3c')
 
-    depends_on('r@2.12.0:', type=('build', 'run'))
->>>>>>> 34647913
+    depends_on('r@2.12.0:', type=('build', 'run'))