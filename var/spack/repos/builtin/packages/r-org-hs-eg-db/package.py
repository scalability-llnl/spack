--- conflicted
+++ resolved
@@ -13,14 +13,9 @@
     homepage = "https://bioconductor.org/packages/org.Hs.eg.db/"
     url      = "https://www.bioconductor.org/packages/3.5/data/annotation/src/contrib/org.Hs.eg.db_3.4.1.tar.gz"
 
-<<<<<<< HEAD
     version('3.8.2', sha256='a0a16b7428f9e3d6ba54ebf4e05cd97a7bd298510ec4cf46ed2bed3e8f80db02',
             url='https://www.bioconductor.org/packages/3.9/data/annotation/src/contrib/org.Hs.eg.db_3.8.2.tar.gz')
-
-    version('3.4.1', '0a987ef7d6167df70e91e6f48145e41c')
-=======
     version('3.4.1', sha256='0f87b3f1925a1d7007e5ad9200bdf511788bd1d7cb76f1121feeb109889c2b00')
->>>>>>> e0b94dba
 
     depends_on('r@3.6.0:3.6.9', when='@3.8.2')
     depends_on('r@3.4.0:3.4.9', when='@3.4.1')
