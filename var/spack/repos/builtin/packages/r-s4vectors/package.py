--- conflicted
+++ resolved
@@ -39,11 +39,8 @@
     url      = "https://bioconductor.org/packages/3.5/bioc/src/contrib/S4Vectors_0.14.4.tar.gz"
     list_url = homepage
 
-<<<<<<< HEAD
     version('0.14.7', '3d7cc843d8fd56ec983d511f27a4ed57')
-=======
     version('0.14.6', 'e40ba5de581fc54d70bd5c049415973c')
->>>>>>> 90cd0752
     version('0.14.4', '08ccc46e6d39f3aa9091f868ecec1f70')
 
     depends_on('r-biocgenerics', type=('build', 'run'))
