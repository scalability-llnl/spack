--- conflicted
+++ resolved
@@ -21,13 +21,7 @@
     version('1.0-2', '813b303d5d956914cf8910db3fa1ba14')
     version('1.0-1', '778182585c774036ac3d10240cf63b40')
     version('1.0-0', '81da7b3a797b5e26b9e859dc2f373b7b')
-
-<<<<<<< HEAD
-    depends_on('r@3.4.0:')
-    depends_on('r-mass', type=('build', 'run'))
-    depends_on('r-mgcv', type=('build', 'run'))
-=======
+    
     depends_on('r@3.0.0:', when='@:1.0-1', type=('build', 'run'))
     depends_on('r@3.1.0:', when='@1.0-2:1.0-3', type=('build', 'run'))
-    depends_on('r@3.4.0:', when='@1.0-4:', type=('build', 'run'))
->>>>>>> 34647913
+    depends_on('r@3.4.0:', when='@1.0-4:', type=('build', 'run'))