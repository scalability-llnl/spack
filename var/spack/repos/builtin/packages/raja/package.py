# Copyright 2013-2023 Lawrence Livermore National Security, LLC and other
# Spack Project Developers. See the top-level COPYRIGHT file for details.
#
# SPDX-License-Identifier: (Apache-2.0 OR MIT)

import glob
import os
import re
import socket

from spack.package import *

from .camp import blt_link_helpers, cuda_for_radiuss_projects, hip_for_radiuss_projects


class Raja(CachedCMakePackage, CudaPackage, ROCmPackage):
    """RAJA Parallel Framework."""

    homepage = "https://github.com/LLNL/RAJA"
    git = "https://github.com/LLNL/RAJA.git"
    tags = ["radiuss", "e4s"]

    maintainers("davidbeckingsale")

    version("develop", branch="develop", submodules=False)
    version("main", branch="main", submodules=False)
<<<<<<< HEAD
    version("2023.06.1", tag="v2023.06.1", submodules=False)
    version("2023.06.0", tag="v2023.06.0", submodules=False)
    version("2022.10.5", tag="v2022.10.5", submodules=False)
    version("2022.10.4", tag="v2022.10.4", submodules=False)
    version("2022.10.3", tag="v2022.10.3", submodules=False)
    version("2022.10.2", tag="v2022.10.2", submodules=False)
    version("2022.10.1", tag="v2022.10.1", submodules=False)
    version("2022.10.0", tag="v2022.10.0", submodules=False)
    version("2022.03.1", tag="v2022.03.1", submodules=False)
    version("2022.03.0", tag="v2022.03.0", submodules=False)
    version("0.14.0", tag="v0.14.0", submodules="True")
    version("0.13.0", tag="v0.13.0", submodules="True")
    version("0.12.1", tag="v0.12.1", submodules="True")
    version("0.12.0", tag="v0.12.0", submodules="True")
    version("0.11.0", tag="v0.11.0", submodules="True")
    version("0.10.1", tag="v0.10.1", submodules="True")
    version("0.10.0", tag="v0.10.0", submodules="True")
    version("0.9.0", tag="v0.9.0", submodules="True")
    version("0.8.0", tag="v0.8.0", submodules="True")
    version("0.7.0", tag="v0.7.0", submodules="True")
    version("0.6.0", tag="v0.6.0", submodules="True")
    version("0.5.3", tag="v0.5.3", submodules="True")
    version("0.5.2", tag="v0.5.2", submodules="True")
    version("0.5.1", tag="v0.5.1", submodules="True")
    version("0.5.0", tag="v0.5.0", submodules="True")
    version("0.4.1", tag="v0.4.1", submodules="True")
    version("0.4.0", tag="v0.4.0", submodules="True")
=======
    version(
        "2022.10.4",
        tag="v2022.10.4",
        commit="c2a6b1740759ae3ae7c85b35e20dbffbe235355d",
        submodules=False,
    )
    version(
        "2022.03.0",
        tag="v2022.03.0",
        commit="4351fe6a50bd579511a625b017c9e054885e7fd2",
        submodules=False,
    )
    version(
        "0.14.0",
        tag="v0.14.0",
        commit="357933a42842dd91de5c1034204d937fce0a2a44",
        submodules="True",
    )
    version(
        "0.13.0",
        tag="v0.13.0",
        commit="3047fa720132d19ee143b1fcdacaa72971f5988c",
        submodules="True",
    )
    version(
        "0.12.1",
        tag="v0.12.1",
        commit="9cb6370bb2868e35ebba23cdce927f5f7f9da530",
        submodules="True",
    )
    version(
        "0.12.0",
        tag="v0.12.0",
        commit="32d92e38da41cc8d4db25ec79b9884a73a0cb3a1",
        submodules="True",
    )
    version(
        "0.11.0",
        tag="v0.11.0",
        commit="0502b9b69c4cb60aa0afbdf699b555c76cb18f22",
        submodules="True",
    )
    version(
        "0.10.1",
        tag="v0.10.1",
        commit="be91e040130678b1350dbda56cc352433db758bd",
        submodules="True",
    )
    version(
        "0.10.0",
        tag="v0.10.0",
        commit="53cb89cf788d28bc4ed2b4e6f75483fdd26024aa",
        submodules="True",
    )
    version(
        "0.9.0", tag="v0.9.0", commit="df7ca1fa892b6ac4147c614d2d739d5022f63fc7", submodules="True"
    )
    version(
        "0.8.0", tag="v0.8.0", commit="8d19a8c2cbac611de6f92ad8852b9f3454b27e63", submodules="True"
    )
    version(
        "0.7.0", tag="v0.7.0", commit="caa33b371b586dfae3d8569caee91c5eddfd7b31", submodules="True"
    )
    version(
        "0.6.0", tag="v0.6.0", commit="cc7a97e8b4e52c3de820c9dfacd358822a147871", submodules="True"
    )
    version(
        "0.5.3", tag="v0.5.3", commit="1ca35c0ed2a43a3fa9c6cd70c5d25f16d88ecd8c", submodules="True"
    )
    version(
        "0.5.2", tag="v0.5.2", commit="4d5c3d5d7f311838855f7010810610349e729f64", submodules="True"
    )
    version(
        "0.5.1", tag="v0.5.1", commit="bf340abe5199d7e051520913c9a7a5de336b5820", submodules="True"
    )
    version(
        "0.5.0", tag="v0.5.0", commit="9b539d84fdad049f65caeba836f41031f5baf4cc", submodules="True"
    )
    version(
        "0.4.1", tag="v0.4.1", commit="3618cfe95d6a442fa50fbe7bfbcf654cf9f800b9", submodules="True"
    )
    version(
        "0.4.0", tag="v0.4.0", commit="31b2a48192542c2da426885baa5af0ed57606b78", submodules="True"
    )
>>>>>>> 0620b954

    # export targets when building pre-2.4.0 release with BLT 0.4.0+
    patch(
        "https://github.com/LLNL/RAJA/commit/eca1124ee4af380d6613adc6012c307d1fd4176b.patch?full_index=1",
        sha256="12bb78c00b6683ad3e7fd4e3f87f9776bae074b722431b79696bc862816735ef",
        when="@:0.13.0 ^blt@0.4:",
    )

    variant("openmp", default=True, description="Build OpenMP backend")
    variant("shared", default=True, description="Build shared libs")
    variant("desul", default=False, description="Build desul atomics backend")
    variant("vectorization", default=True, description="Build SIMD/SIMT intrinsics support")
    variant("omptask", default=False, description="Build OpenMP task variants of internal algorithms")

    variant("examples", default=True, description="Build examples.")
    variant("exercises", default=True, description="Build exercises.")
    # TODO: figure out gtest dependency and then set this default True
    # and remove the +tests conflict below.
    variant("tests", default=False, description="Build tests")

    ## we don’t use variants to express the failing test, we only add a variant to
    ## define whether we want to run all the tests (including those known to fail)
    ## or only the passing ones.
    variant("run-all-tests", default=False, description="Run all the tests, including those known to fail.")

    depends_on("blt", type="build")
    depends_on("blt@0.5.3:", type="build", when="@2023.06.0:")
    depends_on("blt@0.5.2:", type="build", when="@2022.10.0:")
    depends_on("blt@0.5.0:", type="build", when="@0.14.1:")
    depends_on("blt@0.4.1", type="build", when="@0.14.0")
    depends_on("blt@0.4.0:", type="build", when="@0.13.0")
    depends_on("blt@0.3.6:", type="build", when="@:0.12.0")
    conflicts("^blt@:0.3.6", when="+rocm")

    depends_on("camp@2023.06.0:", type="build", when="@2023.06.0:")
    depends_on("camp@2022.10.1:", type="build", when="@2022.10.3:")
    depends_on("camp@2022.10.0:", type="build", when="@2022.10.0:")
    depends_on("camp@2022.03.2:2022.03", type="build", when="@2022.03.0:2022.03")
    depends_on("camp@0.2.2:0.2.3", when="@0.14.0")
    depends_on("camp@0.1.0", when="@0.10.0:0.13.0")
    depends_on("camp@2022.10.0:", when="@2022.10.0:")
    depends_on("camp@2022.03.2:", when="@2022.03.0:")
    depends_on("camp@main", when="@main")
    depends_on("camp@main", when="@develop")
    depends_on("camp+openmp", when="+openmp")

    depends_on("cmake@3.20:", when="@2022.10.0:", type="build")
    depends_on("cmake@3.23:", when="@2022.10.0: +rocm", type="build")
    depends_on("cmake@3.14:", when="@2022.03.0:", type="build")
    depends_on("cmake@:3.20", when="@:2022.03+rocm", type="build")

    depends_on("llvm-openmp", when="+openmp %apple-clang")

    depends_on("rocprim", when="+rocm")
    with when("+rocm @0.12.0:"):
        depends_on("camp+rocm")
        for arch in ROCmPackage.amdgpu_targets:
            depends_on(
                "camp+rocm amdgpu_target={0}".format(arch), when="amdgpu_target={0}".format(arch)
            )
        conflicts("+openmp", when="@:2022.03")

    with when("+cuda @0.12.0:"):
        depends_on("camp+cuda")
        for sm_ in CudaPackage.cuda_arch_values:
            depends_on("camp +cuda cuda_arch={0}".format(sm_), when="cuda_arch={0}".format(sm_))

    def _get_sys_type(self, spec):
        sys_type = spec.architecture
        if "SYS_TYPE" in env:
            sys_type = env["SYS_TYPE"]
        return sys_type

    @property
    def cache_name(self):
        hostname = socket.gethostname()
        if "SYS_TYPE" in env:
            hostname = hostname.rstrip("1234567890")
        return "{0}-{1}-{2}@{3}-{4}.cmake".format(
            hostname,
            self._get_sys_type(self.spec),
            self.spec.compiler.name,
            self.spec.compiler.version,
            self.spec.dag_hash(8),
        )

    def initconfig_compiler_entries(self):
        spec = self.spec
        compiler = self.compiler
        # Default entries are already defined in CachedCMakePackage, inherit them:
        entries = super().initconfig_compiler_entries()

        blt_link_helpers(entries, spec, compiler)

        return entries

    def initconfig_hardware_entries(self):
        spec = self.spec
        compiler = self.compiler
        entries = super().initconfig_hardware_entries()

        entries.append(cmake_cache_option("ENABLE_OPENMP", "+openmp" in spec))

        if "+cuda" in spec:
            entries.append(cmake_cache_option("ENABLE_CUDA", True))
            cuda_for_radiuss_projects(entries, spec)
        else:
            entries.append(cmake_cache_option("ENABLE_CUDA", False))

        if "+rocm" in spec:
            entries.append(cmake_cache_option("ENABLE_HIP", True))
            hip_for_radiuss_projects(entries, spec, compiler)
        else:
            entries.append(cmake_cache_option("ENABLE_HIP", False))

        return entries

    def initconfig_package_entries(self):
        spec = self.spec
        entries = []

        option_prefix = "RAJA_" if spec.satisfies("@0.14.0:") else ""

        # TPL locations
        entries.append("#------------------{0}".format("-" * 60))
        entries.append("# TPLs")
        entries.append("#------------------{0}\n".format("-" * 60))

        entries.append(cmake_cache_path("BLT_SOURCE_DIR", spec["blt"].prefix))
        if "camp" in self.spec:
            entries.append(cmake_cache_path("camp_DIR", spec["camp"].prefix))

        # Build options
        entries.append("#------------------{0}".format("-" * 60))
        entries.append("# Build Options")
        entries.append("#------------------{0}\n".format("-" * 60))

        entries.append(cmake_cache_string(
            "CMAKE_BUILD_TYPE", spec.variants["build_type"].value))
        entries.append(cmake_cache_option("BUILD_SHARED_LIBS", "+shared" in spec))

        entries.append(cmake_cache_option("RAJA_ENABLE_DESUL_ATOMICS", "+desul" in spec))

        entries.append(cmake_cache_option("RAJA_ENABLE_VECTORIZATION", "+vectorization" in spec))

        entries.append(cmake_cache_option("RAJA_ENABLE_OPENMP_TASK", "+omptask" in spec))

        entries.append(cmake_cache_string("BLT_CXX_STD","c++14"))

        if "+desul" in spec:
            if "+cuda" in spec:
                entries.append(cmake_cache_string("CMAKE_CUDA_STANDARD", "14"))

        entries.append(
            cmake_cache_option("{}ENABLE_EXAMPLES".format(option_prefix), "+examples" in spec)
        )
        if spec.satisfies("@0.14.0:"):
            entries.append(
                cmake_cache_option(
                    "{}ENABLE_EXERCISES".format(option_prefix), "+exercises" in spec
                )
            )
        else:
            entries.append(cmake_cache_option("ENABLE_EXERCISES", "+exercises" in spec))

        ### #TODO: Treat the workaround when building tests with spack wrapper
        ### #      For now, removing it to test CI, which builds tests outside of wrapper.
        ### # Work around spack adding -march=ppc64le to SPACK_TARGET_ARGS which
        ### # is used by the spack compiler wrapper.  This can go away when BLT
        ### # removes -Werror from GTest flags
        ### if self.spec.satisfies("%clang target=ppc64le:") or ( not self.run_tests and not "+tests" in spec):
        if not self.run_tests and not "+tests" in spec:
            entries.append(cmake_cache_option("ENABLE_TESTS", False))
        else:
            entries.append(cmake_cache_option("ENABLE_TESTS", True))
            if not "+run-all-tests" in spec:
                if spec.satisfies("%clang@12.0.0:13.9.999"):
                    entries.append(cmake_cache_string("CTEST_CUSTOM_TESTS_IGNORE", "test-algorithm-sort-OpenMP.exe;test-algorithm-stable-sort-OpenMP.exe"))
                if spec.satisfies("+cuda %clang@12.0.0:13.9.999"):
                    entries.append(cmake_cache_string("CTEST_CUSTOM_TESTS_IGNORE", "test-algorithm-sort-Cuda.exe;test-algorithm-stable-sort-Cuda.exe;test-algorithm-sort-OpenMP.exe;test-algorithm-stable-sort-OpenMP.exe"))
                if spec.satisfies("+cuda %xl@16.1.1.12"):
                    entries.append(cmake_cache_string("CTEST_CUSTOM_TESTS_IGNORE", "test-algorithm-sort-Cuda.exe;test-algorithm-stable-sort-Cuda.exe"))

        entries.append(cmake_cache_option("RAJA_HOST_CONFIG_LOADED", True))

        return entries

    def cmake_args(self):
        return []

    @property
    def build_relpath(self):
        """Relative path to the cmake build subdirectory."""
        return join_path("..", self.build_dirname)

    @run_after("install")
    def setup_build_tests(self):
        """Copy the build test files after the package is installed to a
        relative install test subdirectory for use during `spack test run`."""
        # Now copy the relative files
        self.cache_extra_test_sources(self.build_relpath)

        # Ensure the path exists since relying on a relative path at the
        # same level as the normal stage source path.
        mkdirp(self.install_test_root)

    @property
    def _extra_tests_path(self):
        # TODO: The tests should be converted to re-build and run examples
        # TODO: using the installed libraries.
        return join_path(self.install_test_root, self.build_relpath, "bin")

    def _test_examples(self):
        """Perform very basic checks on a subset of copied examples."""
        checks = [
            (
                "ex5_line-of-sight_solution",
                [r"RAJA sequential", r"RAJA OpenMP", r"result -- PASS"],
            ),
            (
                "ex6_stencil-offset-layout_solution",
                [r"RAJA Views \(permuted\)", r"result -- PASS"],
            ),
            (
                "ex8_tiled-matrix-transpose_solution",
                [r"parallel top inner loop", r"collapsed inner loops", r"result -- PASS"],
            ),
            ("kernel-dynamic-tile", [r"Running index", r"(24,24)"]),
            ("plugin-example", [r"Launching host kernel for the 10 time"]),
            ("tut_batched-matrix-multiply", [r"result -- PASS"]),
            ("wave-eqn", [r"Max Error = 2", r"Evolved solution to time"]),
        ]
        for exe, expected in checks:
            reason = "test: checking output of {0} for {1}".format(exe, expected)
            self.run_test(
                exe,
                [],
                expected,
                installed=False,
                purpose=reason,
                skip_missing=True,
                work_dir=self._extra_tests_path,
            )

    def test(self):
        """Perform smoke tests."""
        self._test_examples()<|MERGE_RESOLUTION|>--- conflicted
+++ resolved
@@ -24,35 +24,24 @@
 
     version("develop", branch="develop", submodules=False)
     version("main", branch="main", submodules=False)
-<<<<<<< HEAD
-    version("2023.06.1", tag="v2023.06.1", submodules=False)
-    version("2023.06.0", tag="v2023.06.0", submodules=False)
-    version("2022.10.5", tag="v2022.10.5", submodules=False)
-    version("2022.10.4", tag="v2022.10.4", submodules=False)
-    version("2022.10.3", tag="v2022.10.3", submodules=False)
-    version("2022.10.2", tag="v2022.10.2", submodules=False)
-    version("2022.10.1", tag="v2022.10.1", submodules=False)
-    version("2022.10.0", tag="v2022.10.0", submodules=False)
-    version("2022.03.1", tag="v2022.03.1", submodules=False)
-    version("2022.03.0", tag="v2022.03.0", submodules=False)
-    version("0.14.0", tag="v0.14.0", submodules="True")
-    version("0.13.0", tag="v0.13.0", submodules="True")
-    version("0.12.1", tag="v0.12.1", submodules="True")
-    version("0.12.0", tag="v0.12.0", submodules="True")
-    version("0.11.0", tag="v0.11.0", submodules="True")
-    version("0.10.1", tag="v0.10.1", submodules="True")
-    version("0.10.0", tag="v0.10.0", submodules="True")
-    version("0.9.0", tag="v0.9.0", submodules="True")
-    version("0.8.0", tag="v0.8.0", submodules="True")
-    version("0.7.0", tag="v0.7.0", submodules="True")
-    version("0.6.0", tag="v0.6.0", submodules="True")
-    version("0.5.3", tag="v0.5.3", submodules="True")
-    version("0.5.2", tag="v0.5.2", submodules="True")
-    version("0.5.1", tag="v0.5.1", submodules="True")
-    version("0.5.0", tag="v0.5.0", submodules="True")
-    version("0.4.1", tag="v0.4.1", submodules="True")
-    version("0.4.0", tag="v0.4.0", submodules="True")
-=======
+    version(
+        "2023.06.1",
+        tag="v2023.06.1",
+        commit="9b5f61edf3aa1e6fdbc9a4b30828c81504639963",
+        submodules=False,
+    )
+    version(
+        "2023.06.0",
+        tag="v2023.06.0",
+        commit="e330b2560747d5417cd7bd265fab3fb91d32ecbd",
+        submodules=False,
+    )
+    version(
+        "2022.10.5",
+        tag="v2022.10.5",
+        commit="3774f51339459bbbdb77055aa23f82919b6335b6",
+        submodules=False,
+    )
     version(
         "2022.10.4",
         tag="v2022.10.4",
@@ -137,7 +126,6 @@
     version(
         "0.4.0", tag="v0.4.0", commit="31b2a48192542c2da426885baa5af0ed57606b78", submodules="True"
     )
->>>>>>> 0620b954
 
     # export targets when building pre-2.4.0 release with BLT 0.4.0+
     patch(
