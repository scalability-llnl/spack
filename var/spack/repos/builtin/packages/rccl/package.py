--- conflicted
+++ resolved
@@ -50,19 +50,11 @@
     depends_on('cmake@3.5:', type='build')
     for ver in ['3.5.0', '3.7.0', '3.8.0', '3.9.0', '3.10.0', '4.0.0', '4.1.0',
                 '4.2.0', '4.3.0', '4.3.1', '4.5.0', '4.5.2', '5.0.0',
-<<<<<<< HEAD
                 '5.0.2', '5.1.0']:
-        depends_on('rocm-cmake@' + ver,   type='build', when='@' + ver)
-        depends_on('hip@' + ver,                        when='@' + ver)
-        depends_on('comgr@' + ver,                      when='@' + ver)
-        depends_on('hsa-rocr-dev@' + ver,               when='@' + ver)
-=======
-                '5.0.2']:
         depends_on('rocm-cmake@%s:' % ver, type='build', when='@' + ver)
         depends_on('hip@' + ver,                         when='@' + ver)
         depends_on('comgr@' + ver,                       when='@' + ver)
         depends_on('hsa-rocr-dev@' + ver,                when='@' + ver)
->>>>>>> 43d8fe21
 
     for ver in ['3.7.0', '3.8.0', '3.9.0', '3.10.0', '4.0.0', '4.1.0', '4.2.0',
                 '4.3.0', '4.3.1', '4.5.0', '4.5.2', '5.0.0', '5.0.2', '5.1.0']:
