# Copyright 2013-2024 Lawrence Livermore National Security, LLC and other
# Spack Project Developers. See the top-level COPYRIGHT file for details.
#
# SPDX-License-Identifier: (Apache-2.0 OR MIT)

import re

from spack.package import *


class Rocblas(CMakePackage):
    """Radeon Open Compute BLAS library"""

    homepage = "https://github.com/ROCm/rocBLAS/"
    git = "https://github.com/ROCm/rocBLAS.git"
    url = "https://github.com/ROCm/rocBLAS/archive/rocm-6.0.0.tar.gz"
    tags = ["rocm"]

    maintainers("cgmb", "srekolam", "renjithravindrankannath", "haampie")
    libraries = ["librocblas"]

    license("MIT")

    version("develop", branch="develop")
    version("master", branch="master")
    version("6.0.0", sha256="befa4a75f1de0ea37f2358d4c2de5406d7bce671ca9936e2294b64d3b3bafb60")
    version("5.7.1", sha256="2984a5ed0ea5a05d40996ee3fddecb24399cbe8ea3e4921fc254e54d8f52fe4f")
    version("5.7.0", sha256="024edd98de9687ee5394badc4dd4c543eef4eb3f71c96ff64100705d851e1744")
    version("5.6.1", sha256="73896ebd445162a69af97f9fd462684609b4e0cf617eab450cd4558b4a23941e")
    version("5.6.0", sha256="6a70b27eede02c45f46095a6ce8421af9a774a565e39f5e1074783ecf00c1ea7")
    version("5.5.1", sha256="7916a8d238d51cc239949d799f0b61c9d5cd63c6ccaed0e16749489b89ca8ff3")
    version("5.5.0", sha256="b5260517f199e806ae18f2c4495f163884e0d7a0a7c67af0770f7428ea50f898")
    version("5.4.3", sha256="d82cd334b7a9b40d16ec4f4bb1fb5662382dcbfc86ee5e262413ed63d9e6a701")
    version("5.4.0", sha256="261e05375024a01e68697c5d175210a07f0f5fc63a756234d996ddedffde78a2")
    version("5.3.3", sha256="62a3b5f415bd8e0dcd0d68233d379f1a928ec0349977c32b4eea72ae5004e805")
    version("5.3.0", sha256="8ea7269604cba949a6ea84b78dc92a44fa890427db88334da6358813f6512e34")
    version("5.2.3", sha256="36f74ce53b82331a756c42f95f3138498d6f4a66f2fd370cff9ab18281bb12d5")
    version("5.2.1", sha256="6be804ba8d9e491a85063c220cd0ddbf3d13e3b481eee31041c35a938723f4c6")
    version("5.2.0", sha256="b178b7db5f0af55b21b5f744b8825f5e002daec69b4688e50df2bca2fac155bd")
    version("5.1.3", sha256="915374431db8f0cecdc2bf318a0ad33c3a8eceedc461d7a06b92ccb02b07313c")
    version("5.1.0", sha256="efa0c424b5ada697314aa8a78c19c93ade15f1612c4bfc8c53d71d1c9719aaa3")
    version(
        "5.0.2",
        sha256="358a0902fc279bfc80205659a90e96269cb7d83a80386b121e4e3dfe221fec23",
        deprecated=True,
    )
    version(
        "5.0.0",
        sha256="4b01fba937ada774f09c7ccb5e9fdc66e1a5d46c130be833e3706e6b5841b1da",
        deprecated=True,
    )
    version(
        "4.5.2",
        sha256="15d725e38f91d1ff7772c4204b97c1515af58fa7b8ec2a2014b99b6d337909c4",
        deprecated=True,
    )
    version(
        "4.5.0",
        sha256="22d15a1389a10f1324f5e0ceac1a6ec0758a2801a18419a55e37e2bc63793eaf",
        deprecated=True,
    )
    version(
        "4.3.1",
        sha256="ad3c09573cb2bcfdb12bfb5a05e85f9c95073993fd610981df24dda792727b4b",
        deprecated=True,
    )
    version(
        "4.3.0",
        sha256="b15a66c861b3394cb83c56b64530b2c7e57b2b4c50f55d0e66bb3d1483b50ec4",
        deprecated=True,
    )
    version(
        "4.2.0",
        sha256="547f6d5d38a41786839f01c5bfa46ffe9937b389193a8891f251e276a1a47fb0",
        deprecated=True,
    )
    version(
        "4.1.0",
        sha256="8be20c722bab169bc4badd79a9eab9a1aa338e0e5ff58ad85ba6bf09e8ac60f4",
        deprecated=True,
    )
    version(
        "4.0.0",
        sha256="78e37a7597b581d90a29e4b956fa65d0f8d1c8fb51667906b5fe2a223338d401",
        deprecated=True,
    )
    version(
        "3.10.0",
        sha256="9bfd0cf99662192b1ac105ab387531cfa9338ae615db80ed690c6a14d987e0e8",
        deprecated=True,
    )
    version(
        "3.9.0",
        sha256="3ecd2d9fd2be0e1697a191d143a2d447b53a91ae01afb50231d591136ad5e2fe",
        deprecated=True,
    )
    version(
        "3.8.0",
        sha256="568a9da0360349b1b134d74cc67cbb69b43c06eeca7c33b50072cd26cd3d8900",
        deprecated=True,
    )
    version(
        "3.7.0",
        sha256="9425db5f8e8b6f7fb172d09e2a360025b63a4e54414607709efc5acb28819642",
        deprecated=True,
    )
    version(
        "3.5.0",
        sha256="8560fabef7f13e8d67da997de2295399f6ec595edfd77e452978c140d5f936f0",
        deprecated=True,
    )

    amdgpu_targets = ROCmPackage.amdgpu_targets

    variant(
        "amdgpu_target",
        description="AMD GPU architecture",
        values=auto_or_any_combination_of(*amdgpu_targets),
        sticky=True,
    )
    variant("tensile", default=True, description="Use Tensile as a backend")

    # gfx906, gfx908,gfx803,gfx900 are valid for @:4.0.0
    # gfx803,gfx900,gfx:xnack-,gfx908:xnack- are valid gpus for @4.1.0:4.2.0
    # gfx803 till gfx1030  are valid gpus for @4.3.0:
    conflicts("amdgpu_target=gfx906:xnack-", when="@:4.0.0")
    conflicts("amdgpu_target=gfx908:xnack-", when="@:4.0.0")
    conflicts("amdgpu_target=gfx90a:xnack+", when="@:4.2.1")
    conflicts("amdgpu_target=gfx90a:xnack-", when="@:4.2.1")
    conflicts("amdgpu_target=gfx1010", when="@:4.2.1")
    conflicts("amdgpu_target=gfx1011", when="@:4.2.1")
    conflicts("amdgpu_target=gfx1012", when="@:4.2.1")
    conflicts("amdgpu_target=gfx1030", when="@:4.2.1")
    # https://reviews.llvm.org/D124866
<<<<<<< HEAD
    # https://github.com/ROCm/HIP/issues/2678
    # https://github.com/ROCm/hipamd/blob/rocm-5.2.x/include/hip/amd_detail/host_defines.h#L50
    conflicts("%gcc@12", when="@5.2.1:5.2.3")
=======
    # https://github.com/ROCm-Developer-Tools/HIP/issues/2678
    # https://github.com/ROCm-Developer-Tools/hipamd/blob/rocm-5.2.x/include/hip/amd_detail/host_defines.h#L50
    conflicts("%gcc@12", when="@5.2")
>>>>>>> 69d762ce

    depends_on("cmake@3.16.8:", type="build", when="@4.2.0:")
    depends_on("cmake@3.8:", type="build", when="@3.9.0:")
    depends_on("cmake@3.5:", type="build")

    depends_on("googletest@1.10.0:", type="test")
    depends_on("amdblis", type="test")

    for ver in ["5.6.0", "5.6.1", "5.7.0", "5.7.1"]:
        depends_on("rocm-openmp-extras@" + ver, type="test", when="@" + ver)

    depends_on("hip@4.1.0:", when="@4.1.0:")
    depends_on("llvm-amdgpu@4.1.0:", type="build", when="@4.1.0:")
    depends_on("rocm-cmake@master", type="build", when="@master:")
    depends_on("rocm-cmake@4.5.0:", type="build", when="@4.5.0:")
    depends_on("rocm-cmake@4.3.0:", type="build", when="@4.3.0:")
    depends_on("rocm-cmake@3.5.0:", type="build")

    for ver in [
        "3.5.0",
        "3.7.0",
        "3.8.0",
        "3.9.0",
        "3.10.0",
        "4.0.0",
        "4.1.0",
        "4.2.0",
        "4.3.0",
        "4.3.1",
        "4.5.0",
        "4.5.2",
        "5.0.0",
        "5.0.2",
        "5.1.0",
        "5.1.3",
        "5.2.0",
        "5.2.1",
        "5.2.3",
        "5.3.0",
        "5.3.3",
        "5.4.0",
        "5.4.3",
        "5.5.0",
        "5.5.1",
        "5.6.0",
        "5.6.1",
        "5.7.0",
        "5.7.1",
        "6.0.0",
    ]:
        depends_on("hip@" + ver, when="@" + ver)
        depends_on("llvm-amdgpu@" + ver, type="build", when="@" + ver)
        depends_on("rocminfo@" + ver, type="build", when="@" + ver)

    depends_on("python@3.6:", type="build")

    with when("+tensile"):
        # default library format since 3.7.0
        depends_on("msgpack-c@3:", when="@3.7:")

        depends_on("py-virtualenv", type="build")
        depends_on("perl-file-which", type="build")
        depends_on("py-pyyaml", type="build")
        depends_on("py-wheel", type="build")
        depends_on("py-msgpack", type="build")
        depends_on("py-pip", type="build")
        depends_on("py-joblib", type="build", when="@5.6:")
        depends_on("procps", type="build", when="@5.6:")

    for t_version, t_commit in [
        ("@3.5.0", "f842a1a4427624eff6cbddb2405c36dec9a210cd"),
        ("@3.7.0", "af71ea890a893e647bf2cf4571a90297d65689ca"),
        ("@3.8.0", "9123205f9b5f95c96ff955695e942d2c3b321cbf"),
        ("@3.9.0", "b68edc65aaeed08c71b2b8622f69f83498b57d7a"),
        ("@3.10.0", "ab44bf46b609b5a40053f310bef2ab7511f726ae"),
        ("@4.0.0", "ab44bf46b609b5a40053f310bef2ab7511f726ae"),
        ("@4.1.0", "d175277084d3253401583aa030aba121e8875bfd"),
        ("@4.2.0", "3438af228dc812768b20a068b0285122f327fa5b"),
        ("@4.3.0", "9cbabb07f81e932b9c98bf5ae48fbd7fcef615cf"),
        ("@4.3.1", "9cbabb07f81e932b9c98bf5ae48fbd7fcef615cf"),
        ("@4.5.0", "0f6a6d1557868d6d563cb1edf167c32c2e34fda0"),
        ("@4.5.2", "0f6a6d1557868d6d563cb1edf167c32c2e34fda0"),
        ("@5.0.0", "75b9aefe5981d85d1df32ddcebf32dab52bfdabd"),
        ("@5.0.2", "75b9aefe5981d85d1df32ddcebf32dab52bfdabd"),
        ("@5.1.0", "ea38f8661281a37cd81c96cc07868e3f07d2c4da"),
        ("@5.1.3", "ea38f8661281a37cd81c96cc07868e3f07d2c4da"),
        ("@5.2.0", "9ca08f38c4c3bfe6dfa02233637e7e3758c7b6db"),
        ("@5.2.1", "9ca08f38c4c3bfe6dfa02233637e7e3758c7b6db"),
        ("@5.2.3", "9ca08f38c4c3bfe6dfa02233637e7e3758c7b6db"),
        ("@5.3.0", "b33ca97af456cda14f7b1ec9bcc8aeab3ed6dd08"),
        ("@5.3.3", "006a5d653ce0d82fecb05d5e215d053749b57c04"),
        ("@5.4.0", "5aec08937473b27865fa969bb38a83bcf9463c2b"),
        ("@5.4.3", "5aec08937473b27865fa969bb38a83bcf9463c2b"),
        ("@5.5.0", "38d444a9f2b6cddfeaeedcb39a5688150fa27093"),
        ("@5.5.1", "38d444a9f2b6cddfeaeedcb39a5688150fa27093"),
        ("@5.6.0", "7d0a9d040c3bbae893df7ecef6a19d9cd1c304aa"),
        ("@5.6.1", "7d0a9d040c3bbae893df7ecef6a19d9cd1c304aa"),
        ("@5.7.0", "97e0cfc2c8cb87a1e38901d99c39090dc4181652"),
        ("@5.7.1", "97e0cfc2c8cb87a1e38901d99c39090dc4181652"),
        ("@6.0.0", "17df881bde80fc20f997dfb290f4bb4b0e05a7e9"),
    ]:
        resource(
            name="Tensile",
            git="https://github.com/ROCm/Tensile.git",
            commit=t_commit,
            when="{} +tensile".format(t_version),
        )

    for ver in ["master", "develop"]:
        resource(
            name="Tensile",
            git="https://github.com/ROCm/Tensile.git",
            branch=ver,
            when="@{} +tensile".format(ver),
        )

    # Status: https://github.com/ROCm/Tensile/commit/a488f7dadba34f84b9658ba92ce9ec5a0615a087
    # Not yet landed in 3.7.0, nor 3.8.0.
    patch("0001-Fix-compilation-error-with-StringRef-to-basic-string.patch", when="@:3.8")
    patch("0002-Fix-rocblas-clients-blas.patch", when="@4.2.0:4.3.1")
    patch("0003-Fix-rocblas-gentest.patch", when="@4.2.0:5.1")
    # Finding Python package and set command python as python3
    patch("0004-Find-python.patch", when="@5.2.0:5.4")
    patch("0006-Guard-use-of-OpenMP-to-make-it-optional-5.4.patch", when="@5.4")
    patch("0007-add-rocm-openmp-extras-include-dir.patch", when="@5.6:5.7")

    def setup_build_environment(self, env):
        env.set("CXX", self.spec["hip"].hipcc)

    @classmethod
    def determine_version(cls, lib):
        match = re.search(r"lib\S*\.so\.\d+\.\d+\.(\d)(\d\d)(\d\d)", lib)
        if match:
            ver = "{0}.{1}.{2}".format(
                int(match.group(1)), int(match.group(2)), int(match.group(3))
            )
        else:
            ver = None
        return ver

    def cmake_args(self):
        args = [
            self.define("BUILD_CLIENTS_TESTS", self.run_tests and "@4.2.0:" in self.spec),
            self.define("BUILD_CLIENTS_BENCHMARKS", "OFF"),
            self.define("BUILD_CLIENTS_SAMPLES", "OFF"),
            self.define("RUN_HEADER_TESTING", "OFF"),
            self.define_from_variant("BUILD_WITH_TENSILE", "tensile"),
        ]
        if self.run_tests:
            args.append(self.define("LINK_BLIS", "ON"))
            if self.spec.satisfies("@5.6.0:"):
                args.append(
                    self.define("ROCM_OPENMP_EXTRAS_DIR", self.spec["rocm-openmp-extras"].prefix)
                )
                args.append(
                    self.define("BLIS_INCLUDE_DIR", self.spec["amdblis"].prefix + "/include/blis/")
                )
                args.append(
                    self.define("BLAS_LIBRARY", self.spec["amdblis"].prefix + "/lib/libblis.a")
                )

        arch_define_name = "AMDGPU_TARGETS"
        if "+tensile" in self.spec:
            tensile_path = join_path(self.stage.source_path, "Tensile")
            args += [
                self.define("Tensile_TEST_LOCAL_PATH", tensile_path),
                self.define("Tensile_COMPILER", "hipcc"),
                self.define("Tensile_LOGIC", "asm_full"),
                self.define("BUILD_WITH_TENSILE_HOST", "@3.7.0:" in self.spec),
            ]
            if self.spec.satisfies("@3.7.0:"):
                args.append(self.define("Tensile_LIBRARY_FORMAT", "msgpack"))
            if self.spec.satisfies("@:4.2.0"):
                arch_define_name = "Tensile_ARCHITECTURE"
            # Restrict the number of jobs Tensile can spawn.
            # If we don't specify otherwise, Tensile creates a job per available core,
            # and that consumes a lot of system memory.
            # https://github.com/ROCm/Tensile/blob/93e10678a0ced7843d9332b80bc17ebf9a166e8e/Tensile/Parallel.py#L38
            args.append(self.define("Tensile_CPU_THREADS", min(16, make_jobs)))

        # See https://github.com/ROCm/rocBLAS/commit/c1895ba4bb3f4f5947f3818ebd155cf71a27b634
        if "auto" not in self.spec.variants["amdgpu_target"]:
            args.append(self.define_from_variant(arch_define_name, "amdgpu_target"))

        # See https://github.com/ROCm/rocBLAS/issues/1196
        if self.spec.satisfies("^cmake@3.21.0:3.21.2"):
            args.append(self.define("__skip_rocmclang", "ON"))

        if self.spec.satisfies("@5.2.0:"):
            args.append(self.define("BUILD_FILE_REORG_BACKWARD_COMPATIBILITY", True))
        if self.spec.satisfies("@5.3.0:"):
            args.append("-DCMAKE_INSTALL_LIBDIR=lib")
        if self.spec.satisfies("@:5.4"):
            args.append(self.define("Tensile_CODE_OBJECT_VERSION", "V3"))
        else:
            args.append(self.define("Tensile_CODE_OBJECT_VERSION", "default"))

        return args

    @run_after("build")
    @on_package_attributes(run_tests=True)
    def check_build(self):
        exe = Executable(join_path(self.build_directory, "clients", "staging", "rocblas-test"))
        exe("--gtest_filter=*quick*-*known_bug*")<|MERGE_RESOLUTION|>--- conflicted
+++ resolved
@@ -132,15 +132,9 @@
     conflicts("amdgpu_target=gfx1012", when="@:4.2.1")
     conflicts("amdgpu_target=gfx1030", when="@:4.2.1")
     # https://reviews.llvm.org/D124866
-<<<<<<< HEAD
     # https://github.com/ROCm/HIP/issues/2678
     # https://github.com/ROCm/hipamd/blob/rocm-5.2.x/include/hip/amd_detail/host_defines.h#L50
-    conflicts("%gcc@12", when="@5.2.1:5.2.3")
-=======
-    # https://github.com/ROCm-Developer-Tools/HIP/issues/2678
-    # https://github.com/ROCm-Developer-Tools/hipamd/blob/rocm-5.2.x/include/hip/amd_detail/host_defines.h#L50
-    conflicts("%gcc@12", when="@5.2")
->>>>>>> 69d762ce
+      conflicts("%gcc@12", when="@5.2")
 
     depends_on("cmake@3.16.8:", type="build", when="@4.2.0:")
     depends_on("cmake@3.8:", type="build", when="@3.9.0:")
