--- conflicted
+++ resolved
@@ -42,12 +42,9 @@
         version("5.3.3", sha256="3c81cb23fe671d391557a63c13b6a13d4dc367db5cb5de55592a6758284d8a3f")
         version("5.3.0", sha256="afffec78e34fe70952cd41efc3d7ba8f64e43acb2ad20aa35c9b8b591bed48ca")
 
-<<<<<<< HEAD
     variant("asan", default=False, description="Build with address-sanitizer enabled or disabled")
-=======
+
     depends_on("cxx", type="build")  # generated
->>>>>>> 00ae96a7
-
     depends_on("cmake@3:", type="build")
     depends_on("hwdata", when="@5.5.0:")
 
