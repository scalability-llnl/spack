# Copyright 2013-2022 Lawrence Livermore National Security, LLC and other
# Spack Project Developers. See the top-level COPYRIGHT file for details.
#
# SPDX-License-Identifier: (Apache-2.0 OR MIT)


from spack.package import *


class RocmDeviceLibs(CMakePackage):
    """set of AMD specific device-side language runtime libraries"""

    homepage = "https://github.com/RadeonOpenCompute/ROCm-Device-Libs"
    git = "https://github.com/RadeonOpenCompute/ROCm-Device-Libs.git"
<<<<<<< HEAD
    url = "https://github.com/RadeonOpenCompute/ROCm-Device-Libs/archive/rocm-5.3.3.tar.gz"
=======
    url = "https://github.com/RadeonOpenCompute/ROCm-Device-Libs/archive/rocm-5.3.0.tar.gz"
>>>>>>> 238d4f72
    tags = ["rocm"]

    maintainers = ["srekolam", "renjithravindrankannath", "haampie"]

    version("master", branch="amd-stg-open")

<<<<<<< HEAD
    version("5.3.3", sha256="963c9a0561111788b55a8c3b492e2a5737047914752376226c97a28122a4d768")
=======
    version("5.3.0", sha256="f7e1665a1650d3d0481bec68252e8a5e68adc2c867c63c570f6190a1d2fe735c")
>>>>>>> 238d4f72
    version("5.2.3", sha256="16b7fc7db4759bd6fb54852e9855fa16ead76c97871d7e1e9392e846381d611a")
    version("5.2.1", sha256="e5855387ce73ed483ed0d03dbfef31f297c6ca66cf816f6816fd5ee373fc8225")
    version("5.2.0", sha256="901674bc941115c72f82c5def61d42f2bebee687aefd30a460905996f838e16c")
    version("5.1.3", sha256="c41958560ec29c8bf91332b9f668793463904a2081c330c0d828bf2f91d4f04e")
    version("5.1.0", sha256="47dbcb41fb4739219cadc9f2b5f21358ed2f9895ce786d2f7a1b2c4fd044d30f")
    version(
        "5.0.2",
        sha256="49cfa8f8fc276ba27feef40546788a2aabe259a924a97af8bef24e295d19aa5e",
        deprecated=True,
    )
    version(
        "5.0.0",
        sha256="83ed7aa1c9322b4fc1f57c48a63fc7718eb4195ee6fde433009b4bc78cb363f0",
        deprecated=True,
    )
    version(
        "4.5.2",
        sha256="50e9e87ecd6b561cad0d471295d29f7220e195528e567fcabe2ec73838979f61",
        deprecated=True,
    )
    version(
        "4.5.0",
        sha256="78412fb10ceb215952b5cc722ed08fa82501b5848d599dc00744ae1bdc196f77",
        deprecated=True,
    )
    version(
        "4.3.1",
        sha256="a7291813168e500bfa8aaa5d1dccf5250764ddfe27535def01b51eb5021d4592",
        deprecated=True,
    )
    version(
        "4.3.0",
        sha256="055a67e63da6491c84cd45865500043553fb33c44d538313dd87040a6f3826f2",
        deprecated=True,
    )
    version(
        "4.2.0",
        sha256="34a2ac39b9bb7cfa8175cbab05d30e7f3c06aaffce99eed5f79c616d0f910f5f",
        deprecated=True,
    )
    version(
        "4.1.0",
        sha256="f5f5aa6bfbd83ff80a968fa332f80220256447c4ccb71c36f1fbd2b4a8e9fc1b",
        deprecated=True,
    )
    version(
        "4.0.0",
        sha256="d0aa495f9b63f6d8cf8ac668f4dc61831d996e9ae3f15280052a37b9d7670d2a",
        deprecated=True,
    )
    version(
        "3.10.0",
        sha256="bca9291385d6bdc91a8b39a46f0fd816157d38abb1725ff5222e6a0daa0834cc",
        deprecated=True,
    )
    version(
        "3.9.0",
        sha256="c99f45dacf5967aef9a31e3731011b9c142446d4a12bac69774998976f2576d7",
        deprecated=True,
    )
    version(
        "3.8.0",
        sha256="e82cc9a8eb7d92de02cabb856583e28f17a05c8cf9c97aec5275608ef1a38574",
        deprecated=True,
    )
    version(
        "3.7.0",
        sha256="b3a114180bf184b3b829c356067bc6a98021d52c1c6f9db6bc57272ebafc5f1d",
        deprecated=True,
    )
    version(
        "3.5.0",
        sha256="dce3a4ba672c4a2da4c2260ee4dc96ff6dd51877f5e7e1993cb107372a35a378",
        deprecated=True,
    )

    variant(
        "build_type",
        default="Release",
        values=("Release", "Debug", "RelWithDebInfo"),
        description="CMake build type",
    )

    depends_on("cmake@3.13.4:", type="build", when="@3.9.0:")
    depends_on("cmake@3.4.3:", type="build")

    depends_on("zlib", type="link", when="@3.9.0:")
    depends_on("texinfo", type="link", when="@3.9.0:")

    depends_on("rocm-cmake@3.5.0:", type="build")

    # Make sure llvm is not built with rocm-device-libs (that is, it's already
    # built with rocm-device-libs as an external project).
    depends_on("llvm-amdgpu ~rocm-device-libs")

    for ver in [
        "3.5.0",
        "3.7.0",
        "3.8.0",
        "3.9.0",
        "3.10.0",
        "4.0.0",
        "4.1.0",
        "4.2.0",
        "4.3.0",
        "4.3.1",
        "4.5.0",
        "4.5.2",
        "5.0.0",
        "5.0.2",
        "5.1.0",
        "5.1.3",
        "5.2.0",
        "5.2.1",
        "5.2.3",
<<<<<<< HEAD
        "5.3.3",
=======
        "5.3.0",
>>>>>>> 238d4f72
        "master",
    ]:
        depends_on("llvm-amdgpu@" + ver, when="@" + ver)

    def cmake_args(self):
        spec = self.spec
        return [
            self.define("LLVM_DIR", spec["llvm-amdgpu"].prefix),
            self.define("CMAKE_C_COMPILER", spec["llvm-amdgpu"].prefix.bin.clang),
        ]<|MERGE_RESOLUTION|>--- conflicted
+++ resolved
@@ -12,22 +12,15 @@
 
     homepage = "https://github.com/RadeonOpenCompute/ROCm-Device-Libs"
     git = "https://github.com/RadeonOpenCompute/ROCm-Device-Libs.git"
-<<<<<<< HEAD
     url = "https://github.com/RadeonOpenCompute/ROCm-Device-Libs/archive/rocm-5.3.3.tar.gz"
-=======
-    url = "https://github.com/RadeonOpenCompute/ROCm-Device-Libs/archive/rocm-5.3.0.tar.gz"
->>>>>>> 238d4f72
     tags = ["rocm"]
 
     maintainers = ["srekolam", "renjithravindrankannath", "haampie"]
 
     version("master", branch="amd-stg-open")
 
-<<<<<<< HEAD
     version("5.3.3", sha256="963c9a0561111788b55a8c3b492e2a5737047914752376226c97a28122a4d768")
-=======
     version("5.3.0", sha256="f7e1665a1650d3d0481bec68252e8a5e68adc2c867c63c570f6190a1d2fe735c")
->>>>>>> 238d4f72
     version("5.2.3", sha256="16b7fc7db4759bd6fb54852e9855fa16ead76c97871d7e1e9392e846381d611a")
     version("5.2.1", sha256="e5855387ce73ed483ed0d03dbfef31f297c6ca66cf816f6816fd5ee373fc8225")
     version("5.2.0", sha256="901674bc941115c72f82c5def61d42f2bebee687aefd30a460905996f838e16c")
@@ -143,11 +136,8 @@
         "5.2.0",
         "5.2.1",
         "5.2.3",
-<<<<<<< HEAD
+        "5.3.0",
         "5.3.3",
-=======
-        "5.3.0",
->>>>>>> 238d4f72
         "master",
     ]:
         depends_on("llvm-amdgpu@" + ver, when="@" + ver)
