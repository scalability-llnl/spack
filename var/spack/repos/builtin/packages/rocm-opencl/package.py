# Copyright 2013-2024 Lawrence Livermore National Security, LLC and other
# Spack Project Developers. See the top-level COPYRIGHT file for details.
#
# SPDX-License-Identifier: (Apache-2.0 OR MIT)

import os
import re

from spack.package import *


class RocmOpencl(CMakePackage):
    """OpenCL: Open Computing Language on ROCclr"""

    homepage = "https://github.com/ROCm/ROCm-OpenCL-Runtime"
    git = "https://github.com/ROCm/ROCm-OpenCL-Runtime.git"
    tags = ["rocm"]

    maintainers("srekolam", "renjithravindrankannath")
    libraries = ["libOpenCL"]

    def url_for_version(self, version):
        if version == Version("3.5.0"):
            return (
                "https://github.com/RadeonOpenCompute/ROCm-OpenCL-Runtime/archive/roc-3.5.0.tar.gz"
            )
        elif version <= Version("5.6.1"):
            url = (
                "https://github.com/RadeonOpenCompute/ROCm-OpenCL-Runtime/archive/rocm-{0}.tar.gz"
            )
        else:
            url = "https://github.com/ROCm/clr/archive/refs/tags/rocm-{0}.tar.gz"
        return url.format(version)

    license("MIT")

    version("master", branch="main")
    version("6.1.2", sha256="1a1e21640035d957991559723cd093f0c7e202874423667d2ba0c7662b01fea4")
    version("6.1.1", sha256="2db02f335c9d6fa69befcf7c56278e5cecfe3db0b457eaaa41206c2585ef8256")
    version("6.1.0", sha256="49b23eef621f4e8e528bb4de8478a17436f42053a2f7fde21ff221aa683205c7")
    version("6.0.2", sha256="cb8ac610c8d4041b74fb3129c084f1e7b817ce1a5a9943feca1fa7531dc7bdcc")
    version("6.0.0", sha256="798b55b5b5fb90dd19db54f136d8d8e1da9ae1e408d5b12b896101d635f97e50")
    version("5.7.1", sha256="c78490335233a11b4d8a5426ace7417c555f5e2325de10422df06c0f0f00f7eb")
    version("5.7.0", sha256="bc2447cb6fd86dff6a333b04e77ce85755104d9011a14a044af53caf02449573")
    version("5.6.1", sha256="ec26049f7d93c95050c27ba65472736665ec7a40f25920a868616b2970f6b845")
    version("5.6.0", sha256="52ab260d00d279c2a86c353901ffd88ee61b934ad89e9eb480f210656705f04e")
    version("5.5.1", sha256="a8a62a7c6fc5398406d2203b8cb75621a24944688e545d917033d87de2724498")
    version("5.5.0", sha256="0df9fa0b8aa0c8e6711d34eec0fdf1ed356adcd9625bc8f1ce9b3e72090f3e4f")
    with default_args(deprecated=True):
        version("5.4.3", sha256="b0f8339c844a2e62773bd85cd1e7c5ecddfe71d7c8e8d604e1a1d60900c30873")
        version("5.4.0", sha256="a294639478e76c75dac0e094b418f9bd309309b07faf6af126cdfad9aab3c5c7")
        version("5.3.3", sha256="cab394e6ef16c35bab8de29a66b96a7dc0e7d1297aaacba3718fa1d369233c9f")
        version("5.3.0", sha256="d251e2efe95dc12f536ce119b2587bed64bbda013969fa72be58062788044a9e")

<<<<<<< HEAD
    variant("asan", default=False, description="Build with address-sanitizer enabled or disabled")
=======
    depends_on("c", type="build")  # generated
    depends_on("cxx", type="build")  # generated
>>>>>>> 00ae96a7

    depends_on("cmake@3:", type="build")
    depends_on("gl@4.5:", type="link")
    depends_on("numactl", type="link")

    for d_version, d_shasum in [
        ("5.6.1", "cc9a99c7e4de3d9360c0a471b27d626e84a39c9e60e0aff1e8e1500d82391819"),
        ("5.6.0", "864f87323e793e60b16905284fba381a7182b960dd4a37fb67420c174442c03c"),
        ("5.5.1", "1375fc7723cfaa0ae22a78682186d4804188b0a54990bfd9c0b8eb421b85e37e"),
        ("5.5.0", "efbae9a1ef2ab3de5ca44091e9bb78522e76759c43524c1349114f9596cc61d1"),
        ("5.4.3", "71d9668619ab57ec8a4564d11860438c5aad5bd161a3e58fbc49555fbd59182d"),
        ("5.4.0", "46a1579310b3ab9dc8948d0fb5bed4c6b312f158ca76967af7ab69e328d43138"),
        ("5.3.3", "f8133a5934f9c53b253d324876d74f08a19e2f5b073bc94a62fe64b0d2183a18"),
        ("5.3.0", "2bf14116b5e2270928265f5d417b3d0f0f2e13cbc8ec5eb8c80d4d4a58ff7e94"),
    ]:
        resource(
            name="rocclr",
            url=f"https://github.com/ROCm/ROCclr/archive/rocm-{d_version}.tar.gz",
            sha256=d_shasum,
            expand=True,
            destination="",
            placement="rocclr",
            when=f"@{d_version}",
        )
    # For avx build, the start address of values_ buffer in KernelParameters is not
    # correct as it is computed based on 16-byte alignment.
    patch(
        "https://github.com/ROCm/clr/commit/c4f773db0b4ccbbeed4e3d6c0f6bff299c2aa3f0.patch?full_index=1",
        sha256="5bb9b0e08888830ccf3a0a658529fe25f4ee62b5b8890f349bf2cc914236eb2f",
        when="@5.7:6.0",
    )
    patch(
        "https://github.com/ROCm/clr/commit/7868876db742fb4d44483892856a66d2993add03.patch?full_index=1",
        sha256="7668b2a710baf4cb063e6b00280fb75c4c3e0511575e8298a9c7ae5143f60b33",
        when="@5.7:6.0",
    )

    # Patch to set package installation path for OpenCL.
    patch("0001-fix-build-error-rocm-opencl-5.1.0.patch", when="@5.1")

    for ver in [
        "5.3.0",
        "5.3.3",
        "5.4.0",
        "5.4.3",
        "5.5.0",
        "5.5.1",
        "5.6.0",
        "5.6.1",
        "5.7.0",
        "5.7.1",
        "6.0.0",
        "6.0.2",
        "6.1.0",
        "6.1.1",
        "6.1.2",
        "master",
    ]:
        depends_on(f"comgr@{ver}", type="build", when=f"@{ver}")
        depends_on(f"hsa-rocr-dev@{ver}", type="link", when=f"@{ver}")

    for ver in ["6.0.0", "6.0.2", "6.1.0", "6.1.1", "6.1.2"]:
        depends_on(f"aqlprofile@{ver}", type="link", when=f"@{ver}")

    for ver in [
        "5.5.0",
        "5.5.1",
        "5.6.0",
        "5.6.1",
        "5.7.0",
        "5.7.1",
        "6.0.0",
        "6.0.2",
        "6.1.0",
        "6.1.1",
        "6.1.2",
    ]:

        depends_on(f"rocm-core@{ver}", when=f"@{ver}")

    @classmethod
    def determine_version(cls, lib):
        match = re.search(r"lib\S*\.so\.\d+\.\d+\.(\d)(\d\d)(\d\d)", lib)
        if match:
            return "{0}.{1}.{2}".format(
                int(match.group(1)), int(match.group(2)), int(match.group(3))
            )
        return None

    def cmake_args(self):
        args = ["-DUSE_COMGR_LIBRARY=yes", "-DBUILD_TESTS=ON"]
        if self.spec.satisfies("@:5.6"):
            args.append(self.define("ROCCLR_PATH", self.stage.source_path + "/rocclr"))
            args.append(self.define("AMD_OPENCL_PATH", self.stage.source_path))
        if self.spec.satisfies("@5.7:"):
            args.append(self.define("CLR_BUILD_HIP", False))
            args.append(self.define("CLR_BUILD_OCL", True))
        if self.spec.satisfies("+asan"):
            args.append(
                self.define(
                    "CMAKE_CXX_FLAGS",
                    f"-I{self.spec['libx11'].prefix.include} "
                    f"-I{self.spec['mesa'].prefix.include} "
                    f"-I{self.spec['xproto'].prefix.include}",
                )
            )

        return args

    def setup_build_environment(self, env):
        if self.spec.satisfies("+asan"):
            env.set("CC", self.spec["llvm-amdgpu"].prefix + "/bin/clang")
            env.set("CXX", self.spec["llvm-amdgpu"].prefix + "/bin/clang++")
            env.set("ASAN_OPTIONS", "detect_leaks=0")
            env.set("CFLAGS", "-fsanitize=address -shared-libasan")
            env.set("CXXFLAGS", "-fsanitize=address -shared-libasan")
            env.set("LDFLAGS", "-fuse-ld=lld")

    def setup_run_environment(self, env):
        env.prepend_path("LD_LIBRARY_PATH", self.prefix.lib),
        env.set("OCL_ICD_VENDORS", self.prefix.vendors + "/")

    @run_after("install")
    def post_install(self):
        vendor_config_path = join_path(self.prefix + "/vendors")
        mkdirp(vendor_config_path)

        config_file_name = "amdocl64_30800.icd"
        with open(join_path(vendor_config_path, config_file_name), "w") as f:
            f.write("libamdocl64.so")

    test_src_dir = "tests/ocltst"

    def test(self):
        test_dir = join_path(self.spec["rocm-opencl"].prefix, self.test_src_dir)
        with working_dir(test_dir, create=True):
            os.environ["LD_LIBRARY_PATH"] += os.pathsep + test_dir
            args = ["-m", "liboclruntime.so", "-A", "oclruntime.exclude"]
            self.run_test("ocltst", args)
            args = ["-m", "liboclperf.so", "-A", "oclperf.exclude"]
            self.run_test("ocltst", args)<|MERGE_RESOLUTION|>--- conflicted
+++ resolved
@@ -52,12 +52,10 @@
         version("5.3.3", sha256="cab394e6ef16c35bab8de29a66b96a7dc0e7d1297aaacba3718fa1d369233c9f")
         version("5.3.0", sha256="d251e2efe95dc12f536ce119b2587bed64bbda013969fa72be58062788044a9e")
 
-<<<<<<< HEAD
     variant("asan", default=False, description="Build with address-sanitizer enabled or disabled")
-=======
+
     depends_on("c", type="build")  # generated
     depends_on("cxx", type="build")  # generated
->>>>>>> 00ae96a7
 
     depends_on("cmake@3:", type="build")
     depends_on("gl@4.5:", type="link")
