# Copyright 2013-2024 Lawrence Livermore National Security, LLC and other
# Spack Project Developers. See the top-level COPYRIGHT file for details.
#
# SPDX-License-Identifier: (Apache-2.0 OR MIT)

import os
import re

from spack.package import *


class RocmOpencl(CMakePackage):
    """OpenCL: Open Computing Language on ROCclr"""

    homepage = "https://github.com/ROCm/ROCm-OpenCL-Runtime"
    git = "https://github.com/ROCm/ROCm-OpenCL-Runtime.git"
    tags = ["rocm"]

    maintainers("srekolam", "renjithravindrankannath")
    libraries = ["libOpenCL"]

    def url_for_version(self, version):
        if version == Version("3.5.0"):
<<<<<<< HEAD
            return "https://github.com/ROCm/ROCm-OpenCL-Runtime/archive/roc-3.5.0.tar.gz"

        url = "https://github.com/ROCm/ROCm-OpenCL-Runtime/archive/rocm-{0}.tar.gz"
=======
            return (
                "https://github.com/RadeonOpenCompute/ROCm-OpenCL-Runtime/archive/roc-3.5.0.tar.gz"
            )
        elif version <= Version("5.6.1"):
            url = (
                "https://github.com/RadeonOpenCompute/ROCm-OpenCL-Runtime/archive/rocm-{0}.tar.gz"
            )
        else:
            url = "https://github.com/ROCm/clr/archive/refs/tags/rocm-{0}.tar.gz"
>>>>>>> 2c6be31b
        return url.format(version)

    license("MIT")

    version("master", branch="main")
    version("5.7.1", sha256="c78490335233a11b4d8a5426ace7417c555f5e2325de10422df06c0f0f00f7eb")
    version("5.7.0", sha256="bc2447cb6fd86dff6a333b04e77ce85755104d9011a14a044af53caf02449573")
    version("5.6.1", sha256="ec26049f7d93c95050c27ba65472736665ec7a40f25920a868616b2970f6b845")
    version("5.6.0", sha256="52ab260d00d279c2a86c353901ffd88ee61b934ad89e9eb480f210656705f04e")
    version("5.5.1", sha256="a8a62a7c6fc5398406d2203b8cb75621a24944688e545d917033d87de2724498")
    version("5.5.0", sha256="0df9fa0b8aa0c8e6711d34eec0fdf1ed356adcd9625bc8f1ce9b3e72090f3e4f")
    version("5.4.3", sha256="b0f8339c844a2e62773bd85cd1e7c5ecddfe71d7c8e8d604e1a1d60900c30873")
    version("5.4.0", sha256="a294639478e76c75dac0e094b418f9bd309309b07faf6af126cdfad9aab3c5c7")
    version("5.3.3", sha256="cab394e6ef16c35bab8de29a66b96a7dc0e7d1297aaacba3718fa1d369233c9f")
    version("5.3.0", sha256="d251e2efe95dc12f536ce119b2587bed64bbda013969fa72be58062788044a9e")
    version("5.2.3", sha256="932ea3cd268410010c0830d977a30ef9c14b8c37617d3572a062b5d4595e2b94")
    version("5.2.1", sha256="eb4ff433f8894ca659802f81792646034f8088b47aca6ad999292bcb8d6381d5")
    version("5.2.0", sha256="80f73387effdcd987a150978775a87049a976aa74f5770d4420847b004dd59f0")
    version("5.1.3", sha256="44a7fac721abcd93470e1a7e466bdea0c668c253dee93e4f1ea9a72dbce4ba31")
    version("5.1.0", sha256="362d81303048cf7ed5d2f69fb65ed65425bc3da4734fff83e3b8fbdda51b0927")
    version(
        "5.0.2",
        sha256="3edb1992ba28b4a7f82dd66fbd121f62bd859c1afb7ceb47fa856bd68feedc95",
        deprecated=True,
    )
    version(
        "5.0.0",
        sha256="2aa3a628b336461f83866c4e76225ef5338359e31f802987699d6308515ae1be",
        deprecated=True,
    )
    version(
        "4.5.2",
        sha256="96b43f314899707810db92149caf518bdb7cf39f7c0ad86e98ad687ffb0d396d",
        deprecated=True,
    )
    version(
        "4.5.0",
        sha256="3a163aed24619b3faf5e8ba17325bdcedd1667a904ea20914ac6bdd33fcdbca8",
        deprecated=True,
    )
    version(
        "4.3.1",
        sha256="7f98f7d4707b4392f8aa7017aaca9e27cb20263428a1a81fb7ec7c552e60c4ca",
        deprecated=True,
    )
    version(
        "4.3.0",
        sha256="d37bddcc6835b6c0fecdf4d02c204ac1d312076f3eef2b1faded1c4c1bc651e9",
        deprecated=True,
    )
    version(
        "4.2.0",
        sha256="18133451948a83055ca5ebfb5ba1bd536ed0bcb611df98829f1251a98a38f730",
        deprecated=True,
    )
    version(
        "4.1.0",
        sha256="0729e6c2adf1e3cf649dc6e679f9cb936f4f423f4954ad9852857c0a53ef799c",
        deprecated=True,
    )
    version(
        "4.0.0",
        sha256="d43ea5898c6b9e730b5efabe8367cc136a9260afeac5d0fe85b481d625dd7df1",
        deprecated=True,
    )
    version(
        "3.10.0",
        sha256="3aa9dc5a5f570320b04b35ee129ce9ff21062d2770df934c6c307913f975e93d",
        deprecated=True,
    )
    version(
        "3.9.0",
        sha256="286ff64304905384ce524cd8794c28aee216befd6c9267d4187a12e5a21e2daf",
        deprecated=True,
    )
    version(
        "3.8.0",
        sha256="7f75dd1abf3d771d554b0e7b0a7d915ab5f11a74962c92b013ee044a23c1270a",
        deprecated=True,
    )
    version(
        "3.7.0",
        sha256="283e1dfe4c3d2e8af4d677ed3c20e975393cdb0856e3ccd77b9c7ed2a151650b",
        deprecated=True,
    )
    version(
        "3.5.0",
        sha256="511b617d5192f2d4893603c1a02402b2ac9556e9806ff09dd2a91d398abf39a0",
        deprecated=True,
    )

    depends_on("cmake@3:", type="build")
    depends_on("gl@4.5:", type="link")
    depends_on("numactl", type="link", when="@3.7.0:")

    for d_version, d_shasum in [
        ("5.6.1", "cc9a99c7e4de3d9360c0a471b27d626e84a39c9e60e0aff1e8e1500d82391819"),
        ("5.6.0", "864f87323e793e60b16905284fba381a7182b960dd4a37fb67420c174442c03c"),
        ("5.5.1", "1375fc7723cfaa0ae22a78682186d4804188b0a54990bfd9c0b8eb421b85e37e"),
        ("5.5.0", "efbae9a1ef2ab3de5ca44091e9bb78522e76759c43524c1349114f9596cc61d1"),
        ("5.4.3", "71d9668619ab57ec8a4564d11860438c5aad5bd161a3e58fbc49555fbd59182d"),
        ("5.4.0", "46a1579310b3ab9dc8948d0fb5bed4c6b312f158ca76967af7ab69e328d43138"),
        ("5.3.3", "f8133a5934f9c53b253d324876d74f08a19e2f5b073bc94a62fe64b0d2183a18"),
        ("5.3.0", "2bf14116b5e2270928265f5d417b3d0f0f2e13cbc8ec5eb8c80d4d4a58ff7e94"),
        ("5.2.3", "0493c414d4db1af8e1eb30a651d9512044644244488ebb13478c2138a7612998"),
        ("5.2.1", "465ca9fa16869cd89dab8c2d66d9b9e3c14f744bbedaa1d215b0746d77a500ba"),
        ("5.2.0", "37f5fce04348183bce2ece8bac1117f6ef7e710ca68371ff82ab08e93368bafb"),
        ("5.1.3", "ddee63cdc6515c90bab89572b13e1627b145916cb8ede075ef8446cbb83f0a48"),
        ("5.1.0", "f4f265604b534795a275af902b2c814f416434d9c9e16db81b3ed5d062187dfa"),
        ("5.0.2", "34decd84652268dde865f38e66f8fb4750a08c2457fea52ad962bced82a03e5e"),
        ("5.0.0", "6b72faf8819628a5c109b2ade515ab9009606d10f11316f0d7e4c4c998d7f724"),
        ("4.5.2", "6581916a3303a31f76454f12f86e020fb5e5c019f3dbb0780436a8f73792c4d1"),
        ("4.5.0", "ca8d6305ff0e620d9cb69ff7ac3898917db9e9b6996a7320244b48ab6511dd8e"),
    ]:
        resource(
            name="rocclr",
            url="https://github.com/ROCm/ROCclr/archive/rocm-{0}.tar.gz".format(d_version),
            sha256=d_shasum,
            expand=True,
            destination="",
            placement="rocclr",
            when="@{0}".format(d_version),
        )
    # Patch to set package installation path for OpenCL.
    patch("0001-fix-build-error-rocm-opencl-5.1.0.patch", when="@5.1.0:5.1")

    for ver in [
        "3.5.0",
        "3.7.0",
        "3.8.0",
        "3.9.0",
        "3.10.0",
        "4.0.0",
        "4.1.0",
        "4.2.0",
        "4.3.0",
        "4.3.1",
        "master",
    ]:
        depends_on("hip-rocclr@" + ver, type="build", when="@" + ver)
    for ver in [
        "3.5.0",
        "3.7.0",
        "3.8.0",
        "3.9.0",
        "3.10.0",
        "4.0.0",
        "4.1.0",
        "4.2.0",
        "4.3.0",
        "4.3.1",
        "4.5.0",
        "4.5.2",
        "5.0.0",
        "5.0.2",
        "5.1.0",
        "5.1.3",
        "5.2.0",
        "5.2.1",
        "5.2.3",
        "5.3.0",
        "5.3.3",
        "5.4.0",
        "5.4.3",
        "5.5.0",
        "5.5.1",
        "5.6.0",
        "5.6.1",
        "5.7.0",
        "5.7.1",
        "master",
    ]:
        depends_on("comgr@" + ver, type="build", when="@" + ver)
        depends_on("hsa-rocr-dev@" + ver, type="link", when="@" + ver)

    for ver in ["5.5.0", "5.5.1", "5.6.0", "5.6.1", "5.7.0", "5.7.1"]:
        depends_on("rocm-core@" + ver, when="@" + ver)

    @classmethod
    def determine_version(cls, lib):
        match = re.search(r"lib\S*\.so\.\d+\.\d+\.(\d)(\d\d)(\d\d)", lib)
        if match:
            ver = "{0}.{1}.{2}".format(
                int(match.group(1)), int(match.group(2)), int(match.group(3))
            )
        else:
            ver = None
        return ver

    def flag_handler(self, name, flags):
        # The includes are messed up in ROCm 3.5.0:
        # ROCM-OpenCL-Runtime uses flat includes
        # and the find_package(ROCclr) bit it
        # commented out. So instead we provide
        # all the includes...

        if self.spec.satisfies("@:4.3.2") and name in ("cflags", "cxxflags"):
            rocclr = self.spec["hip-rocclr"].prefix
            extra_includes = [
                "include",
                "include/compiler/lib/include",
                "include/elf",
                "compiler/lib",
                "compiler/lib/include",
                "elf/utils/libelf",
                "elf/utils/common",
            ]

            for p in extra_includes:
                flag = "-I {0}".format(join_path(rocclr, p))
                flags.append(flag)

        return (flags, None, None)

    def cmake_args(self):
        args = ["-DUSE_COMGR_LIBRARY=yes", "-DBUILD_TESTS=ON"]
        if self.spec.satisfies("@:4.3.0"):
            "-DROCclr_DIR={0}".format(self.spec["hip-rocclr"].prefix),
            "-DLIBROCclr_STATIC_DIR={0}/lib".format
            (self.spec["hip-rocclr"].prefix)
        if self.spec.satisfies("@4.5:5.6"):
            args.append(self.define("ROCCLR_PATH", self.stage.source_path + "/rocclr"))
            args.append(self.define("AMD_OPENCL_PATH", self.stage.source_path))
        if self.spec.satisfies("@5.7:"):
            args.append(self.define("CLR_BUILD_HIP", False))
            args.append(self.define("CLR_BUILD_OCL", True))

        return args

    def setup_run_environment(self, env):
        env.prepend_path("LD_LIBRARY_PATH", self.prefix.lib),
        env.set("OCL_ICD_VENDORS", self.prefix.vendors + "/")

    @run_after("install")
    def post_install(self):
        vendor_config_path = join_path(self.prefix + "/vendors")
        mkdirp(vendor_config_path)

        config_file_name = "amdocl64_30800.icd"
        with open(join_path(vendor_config_path, config_file_name), "w") as f:
            f.write("libamdocl64.so")

    test_src_dir = "tests/ocltst"

    def test(self):
        test_dir = join_path(self.spec["rocm-opencl"].prefix, self.test_src_dir)
        with working_dir(test_dir, create=True):
            os.environ["LD_LIBRARY_PATH"] += os.pathsep + test_dir
            args = ["-m", "liboclruntime.so", "-A", "oclruntime.exclude"]
            self.run_test("ocltst", args)
            args = ["-m", "liboclperf.so", "-A", "oclperf.exclude"]
            self.run_test("ocltst", args)<|MERGE_RESOLUTION|>--- conflicted
+++ resolved
@@ -21,11 +21,6 @@
 
     def url_for_version(self, version):
         if version == Version("3.5.0"):
-<<<<<<< HEAD
-            return "https://github.com/ROCm/ROCm-OpenCL-Runtime/archive/roc-3.5.0.tar.gz"
-
-        url = "https://github.com/ROCm/ROCm-OpenCL-Runtime/archive/rocm-{0}.tar.gz"
-=======
             return (
                 "https://github.com/RadeonOpenCompute/ROCm-OpenCL-Runtime/archive/roc-3.5.0.tar.gz"
             )
@@ -35,7 +30,6 @@
             )
         else:
             url = "https://github.com/ROCm/clr/archive/refs/tags/rocm-{0}.tar.gz"
->>>>>>> 2c6be31b
         return url.format(version)
 
     license("MIT")
