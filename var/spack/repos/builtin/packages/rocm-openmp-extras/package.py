--- conflicted
+++ resolved
@@ -86,15 +86,10 @@
 
     homepage = tools_url + "/aomp"
     url = tools_url + "/aomp/archive/rocm-4.5.0.tar.gz"
-<<<<<<< HEAD
     git = "https://github.com/ROCm-Developer-Tools/aomp.git"
-
+    
     maintainers = ['srekolam', 'arjun-raj-kuppala', 'estewart08']
     version('master', branch='master')
-=======
-
-    maintainers = ['srekolam', 'arjun-raj-kuppala', 'estewart08']
->>>>>>> b9bb3030
     version('4.5.0', sha256=versions_dict['4.5.0']['aomp'])
     version('4.3.1', sha256=versions_dict['4.3.1']['aomp'])
     version('4.3.0', sha256=versions_dict['4.3.0']['aomp'])
@@ -257,12 +252,8 @@
                 aomp_extras.format(src) + '/libm/CMakeLists.txt')
 
         # Openmp adjustments
-<<<<<<< HEAD
         if (self.spec.version >= Version('4.5.0') or
             self.spec.version == Version('master')):
-=======
-        if self.spec.version >= Version('4.5.0'):
->>>>>>> b9bb3030
             filter_file(
                 '{ROCM_DIR}/amdgcn/bitcode', '{DEVICE_LIBS_DIR}',
                 libomptarget.format(src) + '/deviceRTLs/libm/CMakeLists.txt')
