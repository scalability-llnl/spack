--- conflicted
+++ resolved
@@ -164,12 +164,8 @@
     url = tools_url + "/aomp/archive/rocm-5.4.0.tar.gz"
     tags = ["rocm"]
 
-<<<<<<< HEAD
-    maintainers = ["srekolam", "renjithravindrankannath", "estewart08"]
+    maintainers("srekolam", "renjithravindrankannath", "estewart08")
     version("5.4.0", sha256=versions_dict["5.4.0"]["aomp"])
-=======
-    maintainers("srekolam", "renjithravindrankannath", "estewart08")
->>>>>>> 5d4c2503
     version("5.3.3", sha256=versions_dict["5.3.3"]["aomp"])
     version("5.3.0", sha256=versions_dict["5.3.0"]["aomp"])
     version("5.2.3", sha256=versions_dict["5.2.3"]["aomp"])
