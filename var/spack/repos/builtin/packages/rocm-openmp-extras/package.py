--- conflicted
+++ resolved
@@ -29,11 +29,8 @@
     "64669ac448c439e89ec4b6e0506158e6d9b5a3edfae05882aee4c9bcd5f187b7",
     "e69fe0c933cb30daafe49d9f1df71fe16f387e0287bba921995feeefdf9ac262",
     "8bab3d621343f419b29043ac0cb56e062f114991dc3ec1e33e786f771deecc8f",
-<<<<<<< HEAD
+    "20e21312816272222d1f427ea72a99a9a67077078552f5e2638a40860d161d25",
     "c0aa6997e889d6ce0e37cfa6a2e91c5c0b54cda1673abdcabcf34da1ba78ba72",
-=======
-    "20e21312816272222d1f427ea72a99a9a67077078552f5e2638a40860d161d25",
->>>>>>> 4d10cdb7
 ]
 
 devlib = [
@@ -50,11 +47,8 @@
     "49cfa8f8fc276ba27feef40546788a2aabe259a924a97af8bef24e295d19aa5e",
     "47dbcb41fb4739219cadc9f2b5f21358ed2f9895ce786d2f7a1b2c4fd044d30f",
     "c41958560ec29c8bf91332b9f668793463904a2081c330c0d828bf2f91d4f04e",
-<<<<<<< HEAD
+    "901674bc941115c72f82c5def61d42f2bebee687aefd30a460905996f838e16c",
     "e5855387ce73ed483ed0d03dbfef31f297c6ca66cf816f6816fd5ee373fc8225",
-=======
-    "901674bc941115c72f82c5def61d42f2bebee687aefd30a460905996f838e16c",
->>>>>>> 4d10cdb7
 ]
 
 llvm = [
@@ -71,11 +65,8 @@
     "99a14394b406263576ed3d8d10334de7c78d42b349109f375d178b11492eecaf",
     "db5d45c4a7842a908527c1b7b8d4a40c688225a41d23cfa382eab23edfffdd10",
     "d236a2064363c0278f7ba1bb2ff1545ee4c52278c50640e8bb2b9cfef8a2f128",
-<<<<<<< HEAD
+    "0f892174111b78a02d1a00f8f46d9f80b9abb95513a7af38ecf2a5a0882fe87f",
     "3644e927d943d61e22672422591c47a62ff83e3d87ced68439822156d8f79abf",
-=======
-    "0f892174111b78a02d1a00f8f46d9f80b9abb95513a7af38ecf2a5a0882fe87f",
->>>>>>> 4d10cdb7
 ]
 
 flang = [
@@ -92,11 +83,8 @@
     "9b9a53150009ff58bd0ab665b970dbebc51be891343fd5dc8e77a2133ac44333",
     "d95e36f3b93097ab6fb319c744ddc71cd94af0c358accc1e5224c2bbd431266d",
     "d7847b5c6e1344dc0b4723dbe76a859257b4c242644dedb34e425f07738530d4",
-<<<<<<< HEAD
+    "20f48cac9b58496230fa2428eba4e15ec0a6e92d429569b154a328b7a8c5da17",
     "012a9c10a7d2a248dc40510e2f5c02a54b5f6bc39961500dc48b6780dac5ad67",
-=======
-    "20f48cac9b58496230fa2428eba4e15ec0a6e92d429569b154a328b7a8c5da17",
->>>>>>> 4d10cdb7
 ]
 
 extras = [
@@ -113,11 +101,8 @@
     "a4affb77bebaafb6f8d22c51d66aa6fa05381ec54cc1e14a4b10e0f3dc00157f",
     "c3a2a83d8f586ee765df96a692ebe010631446f700273fa31738ea260dfc35f7",
     "2e3151a47d77166d071213af2a1691487691aae0abd5c1718d818a6d7d09cb2d",
-<<<<<<< HEAD
+    "817c2e8975e56a8875ff56f9d1ea34d5e7e50f1b541b7f1236e3e5c8d9eee47f",
     "8b738225f0be39f27bba64c014816cfa1b79f2c7cf2d0e31fbc0fffb6c26e429",
-=======
-    "817c2e8975e56a8875ff56f9d1ea34d5e7e50f1b541b7f1236e3e5c8d9eee47f",
->>>>>>> 4d10cdb7
 ]
 
 versions = [
@@ -134,11 +119,8 @@
     "5.0.2",
     "5.1.0",
     "5.1.3",
-<<<<<<< HEAD
+    "5.2.0",
     "5.2.1",
-=======
-    "5.2.0",
->>>>>>> 4d10cdb7
 ]
 versions_dict = dict()  # type: Dict[str,Dict[str,str]]
 components = ["aomp", "devlib", "llvm", "flang", "extras"]
@@ -156,19 +138,12 @@
     """OpenMP support for ROCm LLVM."""
 
     homepage = tools_url + "/aomp"
-<<<<<<< HEAD
     url = tools_url + "/aomp/archive/rocm-5.2.1.tar.gz"
     tags = ["rocm"]
 
-    maintainers = ["srekolam", "arjun-raj-kuppala", "estewart08"]
-    version("5.2.1", sha256=versions_dict["5.1.3"]["aomp"])
-=======
-    url = tools_url + "/aomp/archive/rocm-5.2.0.tar.gz"
-    tags = ["rocm"]
-
     maintainers = ["srekolam", "renjithravindrankannath", "estewart08"]
+    version("5.2.1", sha256=versions_dict["5.2.1"]["aomp"])
     version("5.2.0", sha256=versions_dict["5.2.0"]["aomp"])
->>>>>>> 4d10cdb7
     version("5.1.3", sha256=versions_dict["5.1.3"]["aomp"])
     version("5.1.0", sha256=versions_dict["5.1.0"]["aomp"])
     version("5.0.2", sha256=versions_dict["5.0.2"]["aomp"])
@@ -205,11 +180,8 @@
         "5.0.2",
         "5.1.0",
         "5.1.3",
-<<<<<<< HEAD
+        "5.2.0",
         "5.2.1",
-=======
-        "5.2.0",
->>>>>>> 4d10cdb7
     ]:
         depends_on("hsakmt-roct@" + ver, when="@" + ver)
         depends_on("comgr@" + ver, when="@" + ver)
@@ -309,10 +281,7 @@
                 aomp_extras.format(src) + "/aompextras/CMakeLists.txt",
                 libomptarget.format(src) + "/deviceRTLs/amdgcn/CMakeLists.txt",
             )
-<<<<<<< HEAD
-
-=======
->>>>>>> 4d10cdb7
+
         # Libm moved into llvm-project in 4.5.0
         if self.spec.version < Version("4.5.0"):
             filter_file(
