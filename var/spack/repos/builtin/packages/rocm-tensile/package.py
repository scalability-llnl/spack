# Copyright 2013-2024 Lawrence Livermore National Security, LLC and other
# Spack Project Developers. See the top-level COPYRIGHT file for details.
#
# SPDX-License-Identifier: (Apache-2.0 OR MIT)


from spack.package import *
from spack.pkg.builtin.boost import Boost


class RocmTensile(CMakePackage):
    """Radeon Open Compute Tensile library"""

    homepage = "https://github.com/ROCm/Tensile/"
    git = "https://github.com/ROCm/Tensile.git"
    url = "https://github.com/ROCm/Tensile/archive/rocm-6.1.1.tar.gz"
    tags = ["rocm"]

    license("MIT")

    maintainers("srekolam", "renjithravindrankannath", "haampie")
<<<<<<< HEAD
    version("6.2.4", sha256="dd0721e4371c8752aa4b14362f75d7ebb7805f57dcb990e03ae08cef4a291383")
=======
    version("6.2.1", sha256="29802dc65a7cea29f0e2608782c75db87e9c71eea8aeb485e856cf2861d83098")
>>>>>>> ac2ede8d
    version("6.2.0", sha256="6f7d679bfffd1f723f2788b00fdcb1b4673b597f9f85c2cdaab3c2aa17afb33d")
    version("6.2.1", sha256="29802dc65a7cea29f0e2608782c75db87e9c71eea8aeb485e856cf2861d83098")
    version("6.1.2", sha256="6a08190f6d9c8cc76764a68e2dd3e7af4759d4146ddc1c4b3370c7762a6f6d83")
    version("6.1.1", sha256="04fd76e6a0e9b7528e61df0721b03c0e977c145a2a1ea331d515c9167d7ac35f")
    version("6.1.0", sha256="69bfdc711d3a86e6651b1dcfb2c461c7d3ae574e6d884833d4e07d3e7ad06491")
    version("6.0.2", sha256="1d8a92422560c1e908fa25fd97a4aa07a96659528a543f77618408ffcfe1f307")
    version("6.0.0", sha256="5d90add62d1439b7daf0527316e950e454e5d8beefb4f723865fe9ab26c7aa42")
    version("5.7.1", sha256="9211a51b23c22b7a79e4e494e8ff3c31e90bf21adb8cce260acc57891fb2c917")
    version("5.7.0", sha256="fe2ae067c1c579f33d7a1e26da3fe6b4ed44befa08f9dfce2ceae586f184b816")
    version("5.6.1", sha256="3e78c933563fade8781a1dca2079bff135af2f5d2c6eb0147797d2c1f24d006c")
    version("5.6.0", sha256="383728ecf49def59ab9a7f8a1d1e2eaf8b528e36b461e27030a2aab1a1ed80cb")
    version("5.5.1", sha256="b65cb7335abe51ba33be9d46a5ede992b4e5932fa33797397899a6bf33a770e9")
    version("5.5.0", sha256="70fd736d40bb4c3461f07c77ad3ae6c485e3e842671ce9b223d023d836884ae2")
    with default_args(deprecated=True):
        version("5.4.3", sha256="a4c5e62edd33ea6b8528eb3f017a14c28eaa67c540f5c9023f6a245340198b0f")
        version("5.4.0", sha256="2da9c1df3c6d9b44afdad621ef59a03389fb1a38a61a8b8bad9c9991b97157eb")
        version("5.3.3", sha256="ecb99243edf1cd2bb5e953915a7dae7867c3cdb0cd8ed15b8618aaaeb2bd7b29")
        version("5.3.0", sha256="05c546986549154e6c7b4f57a0b3bfd5cb223d2393c206ff1702f89454c832f4")

    depends_on("cxx", type="build")  # generated

    tensile_architecture = (
        "all",
        "gfx906:xnack-",
        "gfx908:xnack-",
        "gfx90a:xnack-",
        "gfx1010",
        "gfx1011",
        "gfx1012",
        "gfx1030",
    )

    variant(
        "tensile_architecture",
        default="all",
        description="AMD GPU architecture",
        values=tensile_architecture,
        multi=True,
    )
    variant("openmp", default=True, description="Enable OpenMP")
    depends_on("cmake@3:", type="build")
    depends_on("msgpack-c@3:")
    depends_on("boost", type=("build", "link"))
    depends_on(Boost.with_default_variants)

    for ver in [
        "5.3.0",
        "5.3.3",
        "5.4.0",
        "5.4.3",
        "5.5.0",
        "5.5.1",
        "5.6.0",
        "5.6.1",
        "5.7.0",
        "5.7.1",
        "6.0.0",
        "6.0.2",
        "6.1.0",
        "6.1.1",
        "6.1.2",
        "6.2.0",
        "6.2.1",
<<<<<<< HEAD
        "6.2.4",
=======
>>>>>>> ac2ede8d
    ]:
        depends_on(f"rocm-cmake@{ver}", type="build", when=f"@{ver}")
        depends_on(f"hip@{ver}", when=f"@{ver}")
        depends_on(f"comgr@{ver}", when=f"@{ver}")
        depends_on(f"rocminfo@{ver}", type="build", when=f"@{ver}")
        depends_on(f"rocm-openmp-extras@{ver}", when=f"@{ver}")
        depends_on(f"rocm-smi-lib@{ver}", type="build", when=f"@{ver}")

    root_cmakelists_dir = "Tensile/Source"

    patch("0003-require-openmp-extras-when-tensile-use-openmp.patch", when="@5.1.0:")

    def setup_build_environment(self, env):
        env.set("CXX", self.spec["hip"].hipcc)
        env.append_flags("LDFLAGS", "-pthread")

    def get_gpulist_for_tensile_support(self):
        arch = self.spec.variants["tensile_architecture"].value
        return self.tensile_architecture[1:] if arch[0] == "all" else arch

    def cmake_args(self):
        args = [
            self.define("amd_comgr_DIR", self.spec["comgr"].prefix),
            self.define("Tensile_COMPILER", "hipcc"),
            self.define("Tensile_LOGIC", "asm_full"),
            self.define("Tensile_CODE_OBJECT_VERSION", "V3"),
            self.define("Boost_USE_STATIC_LIBS", "OFF"),
            self.define_from_variant("TENSILE_USE_OPENMP", "openmp"),
            self.define("BUILD_WITH_TENSILE_HOST", True),
            self.define("Tensile_LIBRARY_FORMAT", "msgpack"),
            self.define("TENSILE_USE_OPENMP", True),
            self.define("ROCM_OPENMP_EXTRAS_DIR", self.spec["rocm-openmp-extras"].prefix),
        ]

        if self.spec.satisfies("^cmake@3.21.0:"):
            args.append(
                self.define("CMAKE_HIP_ARCHITECTURES", self.get_gpulist_for_tensile_support())
            )
        else:
            args.append(
                self.define("Tensile_ARCHITECTURE", self.get_gpulist_for_tensile_support())
            )

        if self.spec.satisfies("^cmake@3.21.0:3.21.2"):
            args.append(self.define("__skip_rocmclang", "ON"))

        return args

    def install(self, spec, prefix):
        with working_dir(self.build_directory):
            install_tree("./client", prefix.client)
            install_tree("./lib", prefix.lib)<|MERGE_RESOLUTION|>--- conflicted
+++ resolved
@@ -19,13 +19,9 @@
     license("MIT")
 
     maintainers("srekolam", "renjithravindrankannath", "haampie")
-<<<<<<< HEAD
     version("6.2.4", sha256="dd0721e4371c8752aa4b14362f75d7ebb7805f57dcb990e03ae08cef4a291383")
-=======
     version("6.2.1", sha256="29802dc65a7cea29f0e2608782c75db87e9c71eea8aeb485e856cf2861d83098")
->>>>>>> ac2ede8d
     version("6.2.0", sha256="6f7d679bfffd1f723f2788b00fdcb1b4673b597f9f85c2cdaab3c2aa17afb33d")
-    version("6.2.1", sha256="29802dc65a7cea29f0e2608782c75db87e9c71eea8aeb485e856cf2861d83098")
     version("6.1.2", sha256="6a08190f6d9c8cc76764a68e2dd3e7af4759d4146ddc1c4b3370c7762a6f6d83")
     version("6.1.1", sha256="04fd76e6a0e9b7528e61df0721b03c0e977c145a2a1ea331d515c9167d7ac35f")
     version("6.1.0", sha256="69bfdc711d3a86e6651b1dcfb2c461c7d3ae574e6d884833d4e07d3e7ad06491")
@@ -87,10 +83,7 @@
         "6.1.2",
         "6.2.0",
         "6.2.1",
-<<<<<<< HEAD
         "6.2.4",
-=======
->>>>>>> ac2ede8d
     ]:
         depends_on(f"rocm-cmake@{ver}", type="build", when=f"@{ver}")
         depends_on(f"hip@{ver}", when=f"@{ver}")
