# Copyright 2013-2022 Lawrence Livermore National Security, LLC and other
# Spack Project Developers. See the top-level COPYRIGHT file for details.
#
# SPDX-License-Identifier: (Apache-2.0 OR MIT)


from spack.package import *
from spack.pkg.builtin.boost import Boost


class RocmTensile(CMakePackage):
    """Radeon Open Compute Tensile library"""

    homepage = "https://github.com/ROCmSoftwarePlatform/Tensile/"
    git = "https://github.com/ROCmSoftwarePlatform/Tensile.git"
<<<<<<< HEAD
    url = "https://github.com/ROCmSoftwarePlatform/Tensile/archive/rocm-5.3.3.tar.gz"
=======
    url = "https://github.com/ROCmSoftwarePlatform/Tensile/archive/rocm-5.3.0.tar.gz"
>>>>>>> 238d4f72
    tags = ["rocm"]

    maintainers = ["srekolam", "renjithravindrankannath", "haampie"]

<<<<<<< HEAD
    version("5.3.3", sha256="ecb99243edf1cd2bb5e953915a7dae7867c3cdb0cd8ed15b8618aaaeb2bd7b29")
=======
    version("5.3.0", sha256="05c546986549154e6c7b4f57a0b3bfd5cb223d2393c206ff1702f89454c832f4")
>>>>>>> 238d4f72
    version("5.2.3", sha256="840698bf2ac62e08ae76c3843f1dad5367ed098d42e6a5fa7953de70642fd2cf")
    version("5.2.1", sha256="49582e28f7e14fed6a66c59482a41d3899c1eb8e7aa0ce40a7a2e806dadc536b")
    version("5.2.0", sha256="aa6107944482ad278111d11d2e926393423fc70e7e1838574fe7ad9f553bdacf")
    version("5.1.3", sha256="87020ca268e3a1ed8853f629839d6497764d862bd70b8775e98de439f6c89f1d")
    version("5.1.0", sha256="0ac86a623597152c5b1d8bb5634aad3e55afa51959476aaa5e9869d259ddf375")
    version(
        "5.0.2",
        sha256="c6130de3b02f4f10635d18f913b3b88ea754fce2842c680e9caf5a6781da8f37",
        deprecated=True,
    )
    version(
        "5.0.0",
        sha256="2a814ee8576ff1f06cc5ac4556300c8e7cbf77ef8c87b56992f3e66d8862f213",
        deprecated=True,
    )
    version(
        "4.5.2",
        sha256="da20256224749c0a8b44aaede25fbcd66cfeac483081af5d22f1d1fcf49dffc1",
        deprecated=True,
    )
    version(
        "4.5.0",
        sha256="26a27659c864b5372ca4407671c6e8d4be3bbc05c64fc18762ad570cd3b3af1f",
        deprecated=True,
    )
    version(
        "4.3.1",
        sha256="6fce0ac22051a454fe984283766eb473dc50752cd30bad05acb3dbde6ef4f8b1",
        deprecated=True,
    )
    version(
        "4.3.0",
        sha256="911c0cdb0146d43a2a59170e6a803f414a2b68df7d9ff369ab784d11a08d7264",
        deprecated=True,
    )
    version(
        "4.2.0",
        sha256="198e357a14a79366b27b1097856d4821996bc36163be0cd2668910b253721060",
        deprecated=True,
    )
    version(
        "4.1.0",
        sha256="92b8ee13dfc11a67d5136227ee985622685790fd3f0f0e1ec6db411d4e9a3419",
        deprecated=True,
    )
    version(
        "4.0.0",
        sha256="cf105ce8c3e352d19713b3bf8bda77f25c1a692c4f2ca82d631ba15523ecc1cd",
        deprecated=True,
    )
    version(
        "3.10.0",
        sha256="8d5b50aadfa56a9195e4c387b8eb351c9b9b7671b136b624e07fe28db24bd330",
        deprecated=True,
    )
    version(
        "3.9.0",
        sha256="17a011f8c3433d4f8c2dddabd5854cf96c406d24592b3942deb51672c570882e",
        deprecated=True,
    )
    version(
        "3.8.0",
        sha256="c78a11db85fdf54bfd26533ee6fa98f6a6e789fa423537993061497ac5f22ed6",
        deprecated=True,
    )
    version(
        "3.7.0",
        sha256="488a7f76ea42a7601d0557f53068ec4832a2c7c06bb1b511470a4e35599a5a4d",
        deprecated=True,
    )
    version(
        "3.5.0",
        sha256="71eb3eed6625b08a4cedb539dd9b596e3d4cc82a1a8063d37d94c0765b6f8257",
        deprecated=True,
    )

    tensile_architecture = (
        "all",
        "gfx906",
        "gfx908",
        "gfx000",
        "gfx900",
        "gfx906:xnack-",
        "gfx908:xnack-",
        "gfx90a:xnack-",
        "gfx1010",
        "gfx1011",
        "gfx1012",
        "gfx1030",
    )

    variant(
        "build_type",
        default="Release",
        values=("Release", "Debug", "RelWithDebInfo"),
        description="CMake build type",
    )
    variant("tensile_architecture", default="all", values=tensile_architecture, multi=True)
    variant("openmp", default=True, description="Enable OpenMP")
    conflicts("tensile_architecture=gfx906", when="@4.0.1:")
    conflicts("tensile_architecture=gfx908", when="@4.0.1:")
    depends_on("cmake@3:", type="build")
    # This is the default library format since 3.7.0
    depends_on("msgpack-c@3:", when="@3.7:")
    depends_on("boost", type=("build", "link"))
    depends_on(Boost.with_default_variants)

    for ver in [
        "3.5.0",
        "3.7.0",
        "3.8.0",
        "3.9.0",
        "3.10.0",
        "4.0.0",
        "4.1.0",
        "4.2.0",
        "4.3.0",
        "4.3.1",
        "4.5.0",
        "4.5.2",
        "5.0.0",
        "5.0.2",
        "5.1.0",
        "5.1.3",
        "5.2.0",
        "5.2.1",
        "5.2.3",
<<<<<<< HEAD
        "5.3.3",
=======
        "5.3.0",
>>>>>>> 238d4f72
    ]:
        depends_on("rocm-cmake@" + ver, type="build", when="@" + ver)
        depends_on("hip@" + ver, when="@" + ver)
        depends_on("comgr@" + ver, when="@" + ver)
        depends_on("llvm-amdgpu@" + ver, when="@" + ver + "+openmp")
        depends_on("llvm-amdgpu@" + ver + "~openmp", when="@" + ver + "~openmp")
        depends_on("rocminfo@" + ver, type="build", when="@" + ver)

    for ver in ["3.5.0", "3.7.0", "3.8.0", "3.9.0"]:
        depends_on("rocm-smi@" + ver, type="build", when="@" + ver)

    for ver in [
        "4.0.0",
        "4.1.0",
        "4.2.0",
        "4.3.0",
        "4.3.1",
        "4.5.0",
        "4.5.2",
        "5.0.0",
        "5.0.2",
        "5.1.0",
        "5.1.3",
        "5.2.0",
        "5.2.1",
        "5.2.3",
<<<<<<< HEAD
        "5.3.3",
=======
        "5.3.0",
>>>>>>> 238d4f72
    ]:
        depends_on("rocm-smi-lib@" + ver, type="build", when="@" + ver)

    root_cmakelists_dir = "Tensile/Source"
    # Status: https://github.com/ROCmSoftwarePlatform/Tensile/commit/a488f7dadba34f84b9658ba92ce9ec5a0615a087
    # Not yet landed in 3.7.0, nor 3.8.0.
    patch("0001-fix-compile-error.patch", when="@3.7.0:3.8.0")
    patch("0002-require-openmp-when-tensile-use-openmp-is-on.patch", when="@3.9.0:4.0.0")

    def setup_build_environment(self, env):
        env.set("CXX", self.spec["hip"].hipcc)

    def get_gpulist_for_tensile_support(self):
        arch = self.spec.variants["tensile_architecture"].value
        if arch[0] == "all":
            if self.spec.satisfies("@:4.0.0"):
                arch_value = self.tensile_architecture[1:4]
            elif self.spec.satisfies("@4.1.0:4.2.0"):
                arch_value = self.tensile_architecture[3:6]
            elif self.spec.satisfies("@4.3.0:"):
                arch_value = self.tensile_architecture[3:]
            return arch_value
        else:
            return arch

    def cmake_args(self):
        args = [
            self.define("amd_comgr_DIR", self.spec["comgr"].prefix),
            self.define("Tensile_COMPILER", "hipcc"),
            self.define("Tensile_LOGIC", "asm_full"),
            self.define("Tensile_CODE_OBJECT_VERSION", "V3"),
            self.define("Boost_USE_STATIC_LIBS", "OFF"),
            self.define("TENSILE_USE_OPENMP", "OFF"),
            self.define("BUILD_WITH_TENSILE_HOST", "ON" if "@3.7.0:" in self.spec else "OFF"),
        ]

        if "@3.7.0:" in self.spec:
            args.append(self.define("Tensile_LIBRARY_FORMAT", "msgpack"))

        args.append(self.define("Tensile_ARCHITECTURE", self.get_gpulist_for_tensile_support()))

        if self.spec.satisfies("^cmake@3.21.0:3.21.2"):
            args.append(self.define("__skip_rocmclang", "ON"))

        return args

    def install(self, spec, prefix):
        with working_dir(self.build_directory):
            install_tree("./client", prefix.client)
            install_tree("./lib", prefix.lib)<|MERGE_RESOLUTION|>--- conflicted
+++ resolved
@@ -13,20 +13,13 @@
 
     homepage = "https://github.com/ROCmSoftwarePlatform/Tensile/"
     git = "https://github.com/ROCmSoftwarePlatform/Tensile.git"
-<<<<<<< HEAD
     url = "https://github.com/ROCmSoftwarePlatform/Tensile/archive/rocm-5.3.3.tar.gz"
-=======
-    url = "https://github.com/ROCmSoftwarePlatform/Tensile/archive/rocm-5.3.0.tar.gz"
->>>>>>> 238d4f72
     tags = ["rocm"]
 
     maintainers = ["srekolam", "renjithravindrankannath", "haampie"]
 
-<<<<<<< HEAD
     version("5.3.3", sha256="ecb99243edf1cd2bb5e953915a7dae7867c3cdb0cd8ed15b8618aaaeb2bd7b29")
-=======
     version("5.3.0", sha256="05c546986549154e6c7b4f57a0b3bfd5cb223d2393c206ff1702f89454c832f4")
->>>>>>> 238d4f72
     version("5.2.3", sha256="840698bf2ac62e08ae76c3843f1dad5367ed098d42e6a5fa7953de70642fd2cf")
     version("5.2.1", sha256="49582e28f7e14fed6a66c59482a41d3899c1eb8e7aa0ce40a7a2e806dadc536b")
     version("5.2.0", sha256="aa6107944482ad278111d11d2e926393423fc70e7e1838574fe7ad9f553bdacf")
@@ -154,11 +147,8 @@
         "5.2.0",
         "5.2.1",
         "5.2.3",
-<<<<<<< HEAD
+        "5.3.0",
         "5.3.3",
-=======
-        "5.3.0",
->>>>>>> 238d4f72
     ]:
         depends_on("rocm-cmake@" + ver, type="build", when="@" + ver)
         depends_on("hip@" + ver, when="@" + ver)
@@ -185,11 +175,8 @@
         "5.2.0",
         "5.2.1",
         "5.2.3",
-<<<<<<< HEAD
+        "5.3.0",
         "5.3.3",
-=======
-        "5.3.0",
->>>>>>> 238d4f72
     ]:
         depends_on("rocm-smi-lib@" + ver, type="build", when="@" + ver)
 
