--- conflicted
+++ resolved
@@ -14,20 +14,13 @@
 
     homepage = "https://github.com/ROCmSoftwarePlatform/rocThrust"
     git = "https://github.com/ROCmSoftwarePlatform/rocThrust.git"
-<<<<<<< HEAD
     url = "https://github.com/ROCmSoftwarePlatform/rocThrust/archive/rocm-5.3.3.tar.gz"
-=======
-    url = "https://github.com/ROCmSoftwarePlatform/rocThrust/archive/rocm-5.3.0.tar.gz"
->>>>>>> 238d4f72
     tags = ["rocm"]
 
     maintainers = ["cgmb", "srekolam", "renjithravindrankannath"]
 
-<<<<<<< HEAD
     version("5.3.3", sha256="0c2fc8d437efaf5c4c859d97adb049d4025025d0be0e0908f59a8112508234e5")
-=======
     version("5.3.0", sha256="0e11b12f208d2751e3e507e3a32403c9bd45da4e191671d765d33abd727d9b96")
->>>>>>> 238d4f72
     version("5.2.3", sha256="0f5ef39c5faab31eb34b48391d58096463969c133ca7ed09ab4e43caa5461b29")
     version("5.2.1", sha256="5df35ff0970b83d68b69a07ae9ebb62955faac7401c91daa7929664fdd09d69b")
     version("5.2.0", sha256="afa126218485586682c78e97df8025ae4efd32f3751c340e84c436e08868c326")
@@ -140,11 +133,8 @@
         "5.2.0",
         "5.2.1",
         "5.2.3",
-<<<<<<< HEAD
+        "5.3.0",
         "5.3.3",
-=======
-        "5.3.0",
->>>>>>> 238d4f72
     ]:
         depends_on("hip@" + ver, when="@" + ver)
         depends_on("rocprim@" + ver, when="@" + ver)
