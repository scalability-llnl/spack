# Copyright 2013-2022 Lawrence Livermore National Security, LLC and other
# Spack Project Developers. See the top-level COPYRIGHT file for details.
#
# SPDX-License-Identifier: (Apache-2.0 OR MIT)


from spack.package import *


class Rocthrust(CMakePackage):
    """Thrust is a parallel algorithm library. This library has been ported to
    HIP/ROCm platform, which uses the rocPRIM library. The HIP ported
    library works on HIP/ROCm platforms"""

    homepage = "https://github.com/ROCmSoftwarePlatform/rocThrust"
    git = "https://github.com/ROCmSoftwarePlatform/rocThrust.git"
    url = "https://github.com/ROCmSoftwarePlatform/rocThrust/archive/rocm-5.2.0.tar.gz"
    tags = ["rocm"]

    maintainers = ["cgmb", "srekolam", "renjithravindrankannath"]

    version("5.2.0", sha256="afa126218485586682c78e97df8025ae4efd32f3751c340e84c436e08868c326")
    version("5.1.3", sha256="8d92de1e69815d92a423b7657f2f37c90f1d427f5bc92915c202d4c266254dad")
    version("5.1.0", sha256="fee779ae3d55b97327d87beca784fc090fa02bc95238d9c3bf3021e266e73979")
    version("5.0.2", sha256="60f0cf1848cc7cd8663f15307bd695eee3c5b20d3ad3baa4bc696189ffdcfd53")
    version("5.0.0", sha256="10b7b1be919881904d64f8084c2afe22aa00c560f8493a75dbf5df8386443ab4")
    version("4.5.2", sha256="9171a05dd7438aebd4f6a939b1b33b7e87be1a0bd52d90a171b74539885cf591")
    version("4.5.0", sha256="86cf897b01a6f5df668d978ce42d44a6ae9df9f8adc92d0a1a49a7c3bbead259")
    version(
        "4.3.1",
        sha256="86fcd3bc275efe9a485aed48afdc6d3351804c076caee43e3fb8bd69752865e9",
        deprecated=True,
    )
    version(
        "4.3.0",
        sha256="a50eb6500687b4ea9e0b3affb1daff8bbc56199d39fbed3ee61d2d5bfc1a0271",
        deprecated=True,
    )
    version(
        "4.2.0",
        sha256="da2b6c831c26c26058218b0c5b7b2e43fd7f0dac3b2e3a8e39a839145592c727",
        deprecated=True,
    )
    version(
        "4.1.0",
        sha256="e3d06c0387a2a6880776c7423b1acf0808fb8833bc822be75793da8c2f521efd",
        deprecated=True,
    )
    version(
        "4.0.0",
        sha256="120c87316f44ce8e8975e57c9b9bf1246b1ffc00879d31d744289ba9438a976c",
        deprecated=True,
    )
    version(
        "3.10.0",
        sha256="31bea6cd19a0ffa15e4ab50ecde2402ea5aaa182149cfab98242357e41f1805b",
        deprecated=True,
    )
    version(
        "3.9.0",
        sha256="65f5e74d72c5aaee90459468d693b212af7d56e31098ee8237b18d1b4d620eb0",
        deprecated=True,
    )
    version(
        "3.8.0",
        sha256="39350aeb8bfbcd09e387717b2a05c7e3a19e0fa85ff4284b967bb8fae12f9013",
        deprecated=True,
    )
    version(
        "3.7.0",
        sha256="4cb923dde5eec150a566cb10d23ee5c7ce3aa892c4dea94886a89d95b90f3bdd",
        deprecated=True,
    )
    version(
        "3.5.0",
        sha256="0d1bac1129d17bb1259fd06f5c9cb4c1620d1790b5c295b866fb3442d18923cb",
        deprecated=True,
    )

<<<<<<< HEAD
    amdgpu_targets = ROCmPackage.amdgpu_targets

    # the rocthrust library itself is header-only, but the build_type and amdgpu_target
    # are relevant to the test client
    variant('amdgpu_target', values=auto_or_any_combination_of(*amdgpu_targets))
    variant('build_type', default='Release', values=("Release", "Debug", "RelWithDebInfo"),
            description='CMake build type')

    depends_on('cmake@3.10.2:', type='build', when='@4.2.0:')
    depends_on('cmake@3.5.1:', type='build')

    depends_on('googletest@1.10.0:', type='test')
=======
    variant(
        "build_type",
        default="Release",
        values=("Release", "Debug", "RelWithDebInfo"),
        description="CMake build type",
    )
    depends_on("cmake@3.10.2:", type="build", when="@4.2.0:")
    depends_on("cmake@3.5.1:", type="build")
    depends_on("numactl", when="@3.7.0:")
>>>>>>> a7cc58d4

    for ver in [
        "3.5.0",
        "3.7.0",
        "3.8.0",
        "3.9.0",
        "3.10.0",
        "4.0.0",
        "4.1.0",
        "4.2.0",
        "4.3.0",
        "4.3.1",
        "4.5.0",
        "4.5.2",
        "5.0.0",
        "5.0.2",
        "5.1.0",
        "5.1.3",
        "5.2.0",
    ]:
        depends_on("hip@" + ver, when="@" + ver)
        depends_on("rocprim@" + ver, when="@" + ver)
        depends_on("rocm-cmake@%s:" % ver, type="build", when="@" + ver)

    def setup_build_environment(self, env):
        env.set("CXX", self.spec["hip"].hipcc)

    def cmake_args(self):
<<<<<<< HEAD
        args = [
            self.define(
                'CMAKE_MODULE_PATH',
                '{0}/cmake'.format(self.spec['hip'].prefix)
            ),
            self.define('BUILD_TEST', self.run_tests),
        ]

        if 'auto' not in self.spec.variants['amdgpu_target']:
            args.append(self.define_from_variant('AMDGPU_TARGETS', 'amdgpu_target'))

        if self.spec.satisfies('^cmake@3.21.0:3.21.2'):
            args.append(self.define('__skip_rocmclang', 'ON'))
=======
        args = [self.define("CMAKE_MODULE_PATH", "{0}/cmake".format(self.spec["hip"].prefix))]

        if self.spec.satisfies("^cmake@3.21.0:3.21.2"):
            args.append(self.define("__skip_rocmclang", "ON"))

        if self.spec.satisfies("@5.2.0:"):
            args.append(self.define("BUILD_FILE_REORG_BACKWARD_COMPATIBILITY", True))
>>>>>>> a7cc58d4

        return args<|MERGE_RESOLUTION|>--- conflicted
+++ resolved
@@ -77,20 +77,11 @@
         deprecated=True,
     )
 
-<<<<<<< HEAD
     amdgpu_targets = ROCmPackage.amdgpu_targets
 
     # the rocthrust library itself is header-only, but the build_type and amdgpu_target
     # are relevant to the test client
-    variant('amdgpu_target', values=auto_or_any_combination_of(*amdgpu_targets))
-    variant('build_type', default='Release', values=("Release", "Debug", "RelWithDebInfo"),
-            description='CMake build type')
-
-    depends_on('cmake@3.10.2:', type='build', when='@4.2.0:')
-    depends_on('cmake@3.5.1:', type='build')
-
-    depends_on('googletest@1.10.0:', type='test')
-=======
+    variant("amdgpu_target", values=auto_or_any_combination_of(*amdgpu_targets))
     variant(
         "build_type",
         default="Release",
@@ -100,7 +91,8 @@
     depends_on("cmake@3.10.2:", type="build", when="@4.2.0:")
     depends_on("cmake@3.5.1:", type="build")
     depends_on("numactl", when="@3.7.0:")
->>>>>>> a7cc58d4
+
+    depends_on("googletest@1.10.0:", type="test")
 
     for ver in [
         "3.5.0",
@@ -129,28 +121,18 @@
         env.set("CXX", self.spec["hip"].hipcc)
 
     def cmake_args(self):
-<<<<<<< HEAD
         args = [
-            self.define(
-                'CMAKE_MODULE_PATH',
-                '{0}/cmake'.format(self.spec['hip'].prefix)
-            ),
+            self.define("CMAKE_MODULE_PATH", "{0}/cmake".format(self.spec["hip"].prefix)),
             self.define('BUILD_TEST', self.run_tests),
         ]
 
-        if 'auto' not in self.spec.variants['amdgpu_target']:
-            args.append(self.define_from_variant('AMDGPU_TARGETS', 'amdgpu_target'))
-
-        if self.spec.satisfies('^cmake@3.21.0:3.21.2'):
-            args.append(self.define('__skip_rocmclang', 'ON'))
-=======
-        args = [self.define("CMAKE_MODULE_PATH", "{0}/cmake".format(self.spec["hip"].prefix))]
+        if "auto" not in self.spec.variants["amdgpu_target"]:
+            args.append(self.define_from_variant("AMDGPU_TARGETS", "amdgpu_target"))
 
         if self.spec.satisfies("^cmake@3.21.0:3.21.2"):
             args.append(self.define("__skip_rocmclang", "ON"))
 
         if self.spec.satisfies("@5.2.0:"):
             args.append(self.define("BUILD_FILE_REORG_BACKWARD_COMPATIBILITY", True))
->>>>>>> a7cc58d4
 
         return args