# Copyright 2013-2020 Lawrence Livermore National Security, LLC and other
# Spack Project Developers. See the top-level COPYRIGHT file for details.
#
# SPDX-License-Identifier: (Apache-2.0 OR MIT)


from spack import *
import sys


class Root(CMakePackage):
    """ROOT is a data analysis framework."""

    homepage = "https://root.cern.ch"
    url      = "https://root.cern/download/root_v6.16.00.source.tar.gz"

    maintainers = ['chissg', 'HadrienG2']

    # ###################### Versions ##########################

    # Master branch
    version('master', git="https://github.com/root-project/root.git",
            branch='master')

    # Development version (when more recent than production).

    # Production version
    version('6.18.04', sha256='315a85fc8363f8eb1bffa0decbf126121258f79bd273513ed64795675485cfa4',
            preferred=True)

    # Old versions
    version('6.18.02', sha256='50ffffdbf2585a536c77a03f54aa631926138275ffeee02e5a16dde87e978c1d')
    version('6.18.00', sha256='e6698d6cfe585f186490b667163db65e7d1b92a2447658d77fa831096383ea71')
    version('6.16.00', sha256='2a45055c6091adaa72b977c512f84da8ef92723c30837c7e2643eecc9c5ce4d8')
    version('6.14.08', sha256='1b63b51cfb4dc20f1f5749faac6bbd1098eccab777f8b49911257d77186c73c4')
    version('6.14.06', sha256='0fb943b61396f282b289e35c455a9ab60126229be1bd3f04a8f00b37c13ab432')
    version('6.14.04', sha256='463ec20692332a422cfb5f38c78bedab1c40ab4d81be18e99b50cf9f53f596cf')
    version('6.14.02', sha256='93816519523e87ac75924178d87112d1573eaa108fc65691aea9a9dd5bc05b3e')
    version('6.14.00', sha256='7946430373489310c2791ff7a3520e393dc059db1371272bcd9d9cf0df347a0b')
    version('6.12.06', sha256='aedcfd2257806e425b9f61b483e25ba600eb0ea606e21262eafaa9dc745aa794')
    version('6.10.08', sha256='2cd276d2ac365403c66f08edd1be62fe932a0334f76349b24d8c737c0d6dad8a')
    version('6.08.06', sha256='ea31b047ba6fc04b0b312667349eaf1498a254ccacd212144f15ffcb3f5c0592')
    version('6.06.08', sha256='7cb836282014cce822ef589cad27811eb7a86d7fad45a871fa6b0e6319ec201a')
    version('6.06.06', sha256='0a7d702a130a260c72cb6ea754359eaee49a8c4531b31f23de0bfcafe3ce466b')
    version('6.06.04', sha256='ab86dcc80cbd8e704099af0789e23f49469932ac4936d2291602301a7aa8795b')
    version('6.06.02', sha256='18a4ce42ee19e1a810d5351f74ec9550e6e422b13b5c58e0c3db740cdbc569d1')

    # ###################### Patches ##########################

    # Widely used patch (CMS, FNAL) to increase the size of static
    # buffers used to improve the operation of TString.
    patch('format-stringbuf-size.patch', level=0)
    # Support use of `mariadb-c-client` and `mariadb` to provide the
    # MySQL API _cf_
    # https://github.com/root-project/root/commit/9c0fa8c554a569c971185249f9acfff4418c0c13.
    patch('find-mysql.patch', level=1, when='@:6.16.00')
    # Some ROOT versions did not honor the option to avoid building an
    # internal version of unuran, _cf_
    # https://github.com/root-project/ROOT/commit/3e60764f133218b6938e5aa4986de760e8f058d9.
    patch('honor-unuran-switch.patch', level=1, when='@6.08.06:6.13.99')
    # 6.16.00 fails to handle particular build option combinations, _cf_
    # https://github.com/root-project/ROOT/commit/e0ae0483985d90a71a6cabd10d3622dfd1c15611.
    patch('root7-webgui.patch', level=1, when='@6.16.00')

    if sys.platform == 'darwin':
        # Resolve non-standard use of uint, _cf_
        # https://sft.its.cern.ch/jira/browse/ROOT-7886.
        patch('math_uint.patch', when='@6.06.02')
        # Resolve circular dependency, _cf_
        # https://sft.its.cern.ch/jira/browse/ROOT-8226.
        patch('root6-60606-mathmore.patch', when='@6.06.06')

    # ###################### Variants ##########################
    # See README.md for specific notes about what ROOT configuration
    # options are or are not supported, and why.

    variant('aqua', default=False,
            description='Enable Aqua interface')
    variant('davix', default=True,
            description='Compile with external Davix')
    variant('emacs', default=False,
            description='Enable Emacs support')
    variant('examples', default=True,
            description='Install examples')
    variant('fftw', default=False,
            description='Enable Fast Fourier Transform support')
    variant('fits', default=False,
            description='Enable support for images and data from FITS files')
    variant('fortran', default=False,
            description='Enable the Fortran components of ROOT')
    variant('graphviz', default=False,
            description='Enable graphviz support')
    variant('gdml', default=True,
            description='Enable GDML writer and reader')
    variant('gminimal', default=True,
            description='Ignore most of Root\'s feature defaults except for '
            'basic graphic options')
    variant('gsl', default=True,
            description='Enable linking against shared libraries for GSL')
    variant('http', default=False,
            description='Enable HTTP server support')
    variant('jemalloc', default=False,
            description='Enable using the jemalloc allocator')
    variant('math', default=True,
            description='Build the new libMathMore extended math library')
    variant('memstat', default=False,
            description='Enable a memory stats utility to detect memory leaks')
    # Minuit must not be installed as a dependency of root
    # otherwise it crashes with the internal minuit library
    variant('minuit', default=True,
            description='Automatically search for support libraries')
    variant('mysql', default=False)
    variant('opengl', default=True,
            description='Enable OpenGL support')
    variant('postgres', default=False,
            description='Enable postgres support')
    variant('pythia6', default=False,
            description='Enable pythia6 support')
    variant('python', default=True,
            description='Enable Python ROOT bindings')
    variant('qt4', default=False,
            description='Enable Qt graphics backend')
    variant('r', default=False,
            description='Enable R ROOT bindings')
    variant('rpath', default=True,
            description='Enable RPATH')
    variant('rootfit', default=True,
            description='Build the libRooFit advanced fitting package')
    variant('root7', default=False,
            description='Enable ROOT 7 support')
    variant('shadow', default=False,
            description='Enable shadow password support')
    variant('sqlite', default=False,
            description='Enable SQLite support')
    variant('ssl', default=False,
            description='Enable SSL encryption support')
    variant('table', default=False,
            description='Build libTable contrib library')
    variant('tbb', default=True,
            description='TBB multi-threading support')
    variant('threads', default=True,
            description='Enable using thread library')
    variant('tmva', default=True,
            description='Build TMVA multi variate analysis library')
    variant('unuran', default=True,
            description='Use UNURAN for random number generation')
    variant('vc', default=False,
            description='Enable Vc for adding new types for SIMD programming')
    variant('vdt', default=True,
            description='Enable set of fast and vectorisable math functions')
    variant('vmc', default=False,
            description='Enable the Virtual Monte Carlo interface')
    variant('x', default=True,
            description='Enable set of graphical options')
    variant('xml', default=True,
            description='Enable XML parser interface')
    variant('xrootd', default=False,
            description='Build xrootd file server and its client')

    # ###################### Compiler variants ########################

    variant('cxxstd',
            default='11',
            values=('11', '14', '17'),
            multi=False,
            description='Use the specified C++ standard when building.')

    # ###################### Dependencies ######################

    depends_on('cmake@3.4.3:', type='build', when='@:6.16.99')
    depends_on('cmake@3.9:', type='build', when='@6.18.00:')
    depends_on('pkgconfig', type='build')

    depends_on('blas')
    depends_on('freetype')
    depends_on('jpeg')
    depends_on('libice')
    depends_on('libpng')
    depends_on('lz4', when='@6.13.02:')  # See cmake_args, below.
    depends_on('ncurses')
    depends_on('pcre')
    depends_on('xxhash', when='@6.13.02:')  # See cmake_args, below.
    depends_on('xz')
    depends_on('zlib')

    # X-Graphics
    depends_on('libx11',  when="+x")
    depends_on('libxext', when="+x")
    depends_on('libxft',  when="+x")
    depends_on('libxpm',  when="+x")
    depends_on('libsm',   when="+x")

    # OpenGL
    depends_on('ftgl@2.1.3-rc5',  when="+x+opengl")
    depends_on('glew',  when="+x+opengl")
    depends_on('gl',    when="+x+opengl")
    depends_on('glu',   when="+x+opengl")
    depends_on('gl2ps', when="+x+opengl")

    # Qt4
    depends_on('qt@:4.999', when='+qt4')

    # TMVA
    depends_on('py-numpy', when='+tmva')

    # Optional dependencies
    depends_on('davix',     when='+davix')
    depends_on('cfitsio',   when='+fits')
    depends_on('fftw',      when='+fftw')
    depends_on('graphviz',  when='+graphviz')
    depends_on('gsl',       when='+gsl')
    depends_on('jemalloc',  when='+jemalloc')
    depends_on('mysql-client',   when='+mysql')
    depends_on('openssl',   when='+ssl')
    depends_on('openssl',   when='+davix')  # Also with davix
    depends_on('postgresql', when='+postgres')
    depends_on('pythia6+root', when='+pythia6')
    depends_on('python@2.7:', when='+python', type=('build', 'run'))
    depends_on('r',         when='+r', type=('build', 'run'))
    depends_on('r-rcpp',    when='+r', type=('build', 'run'))
    depends_on('r-rinside', when='+r', type=('build', 'run'))
    depends_on('shadow',    when='+shadow')
    depends_on('sqlite',    when='+sqlite')
    depends_on('tbb',       when='+tbb')
    depends_on('unuran',    when='+unuran')
    depends_on('vc',        when='+vc')
    depends_on('vdt',       when='+vdt')
    depends_on('libxml2',   when='+xml')
    depends_on('xrootd',    when='+xrootd')

    # ###################### Conflicts ######################

    # I was unable to build root with any Intel compiler
    # See https://sft.its.cern.ch/jira/browse/ROOT-7517
    conflicts('%intel')

    # ROOT <6.08 was incompatible with the GCC 5+ ABI
    conflicts('%gcc@5.0.0:', when='@:6.07.99')

<<<<<<< HEAD
    # ROOT <6.14 was incompatible with Python 3.7+
    conflicts('python@3.7:', when='@:6.13.99 +python')
=======
    # The version of Clang featured in ROOT <6.12 fails to build with
    # GCC 9.2.1, which we can safely extrapolate to the GCC 9 series.
    conflicts('%gcc@9.0.0:', when='@:6.11.99')
>>>>>>> 592a144f

    # See README.md
    conflicts('+http',
              msg='HTTP server currently unsupported due to dependency issues')

    # Incompatible variants
    conflicts('+opengl', when='~x', msg='OpenGL requires X')
    conflicts('+tmva', when='~gsl', msg='TVMA requires GSL')
    conflicts('cxxstd=11', when='+root7', msg='root7 requires at least C++14')

    # Feature removed in 6.18:
    [(conflicts('+{0}'.format(pkg), when='@6.18.00:',
                msg='Obsolete option +{0} selected.'.format(pkg))) for pkg in
     ('memstat', 'qt4', 'table')]

    def cmake_args(self):
        spec = self.spec

        # ###################### Boolean Options ######################
        # For option list format see _process_opts(), below.

        # Options controlling gross build / config behavior.
        control_opts\
            = [
                ['cxxmodules', False],
                ['exceptions', True],
                ['explicitlink', True],
                ['fail-on-missing', True],
                ['fortran'],
                ['gminimal'],
                ['gnuinstall', False],
                ['libcxx', False],
                ['pch', True],
                ['roottest', False],
                ['rpath'],
                ['runtime_cxxmodules', False],
                ['shared', True],
                ['soversion', True],
                ['testing', self.run_tests],
                ['thread', 'threads']
            ]

        # Options related to ROOT's ability to download and build its own
        # dependencies. Per Spack convention, this should generally be avoided.
        builtin_opts\
            = [
                ['builtin_afterimage', True],
                ['builtin_cfitsio', False],
                ['builtin_davix', False],
                ['builtin_fftw3', False],
                ['builtin_freetype', False],
                ['builtin_ftgl', False],
                ['builtin_gl2ps', False],
                ['builtin_glew', False],
                ['builtin_gsl', False],
                ['builtin_llvm', True],
                ['builtin_lz4', self.spec.satisfies('@6.12.02:6.12.99')],
                ['builtin_lzma', False],
                ['builtin_openssl', False],
                ['builtin_pcre', False],
                ['builtin_tbb', False],
                ['builtin_unuran', False],
                ['builtin_vc', False],
                ['builtin_vdt', False],
                ['builtin_veccore', False],
                ['builtin_xrootd', False],
                ['builtin_xxhash', self.spec.satisfies('@6.12.02:6.12.99')],
                ['builtin_zlib', False]
            ]

        # Features
        feature_opts\
            = [
                ['afdsmrgd', False],
                ['afs', False],
                ['alien', False],
                ['arrow', False],
                ['asimage', True],
                ['astiff', True],
                ['bonjour', False],
                ['castor', False],
                ['ccache', False],
                ['chirp', False],
                ['cling', True],
                ['cocoa', 'aqua'],
                ['davix'],
                ['dcache', False],
                ['fftw3', 'fftw'],
                ['fitsio', 'fits'],
                ['ftgl', 'opengl'],
                ['gdml'],
                ['genvector', 'math'],
                ['geocad', False],
                ['gfal', False],
                ['gl2ps', 'opengl'],
                ['glite', False],
                ['globus', False],
                ['gsl_shared', 'gsl'],
                ['gviz', 'graphviz'],
                ['hdfs', False],
                ['http'],  # See conflicts
                ['imt', 'tbb'],
                ['jemalloc'],
                ['krb5', False],
                ['ldap', False],
                ['mathmore', 'math'],
                ['memstat'],  # See conflicts
                ['minimal'],
                ['minuit'],
                ['minuit2', 'minuit'],
                ['monalisa', False],
                ['mysql'],
                ['odbc'],
                ['opengl'],
                ['oracle', False],
                ['pgsql', 'postgres'],
                ['pythia6'],
                ['pythia8', False],
                ['python', self.spec.satisfies('+python')],
                ['qt', 'qt4'],  # See conflicts
                ['qtgsi', 'qt4'],  # See conflicts
                ['r', 'R'],
                ['rfio', False],
                ['roofit'],
                ['root7'],  # See conflicts
                ['ruby', False],
                ['sapdb', False],
                ['shadowpw', 'shadow'],
                ['sqlite'],
                ['srp', False],
                ['ssl'],
                ['table'],
                ['tbb'],
                ['tcmalloc', False],
                ['tmva'],
                ['unuran'],
                ['vc'],
                ['vdt'],
                ['veccore'],
                ['vmc'],
                ['webui', 'root7'],  # requires root7
                ['x11', 'x'],
                ['xft', 'x'],
                ['xml'],
                ['xrootd']
            ]

        options = self._process_opts(control_opts, builtin_opts, feature_opts)

        # #################### Compiler options ####################

        if sys.platform == 'darwin':
            if self.compiler.cc == 'gcc':
                options.extend([
                    '-DCMAKE_C_FLAGS=-D__builtin_unreachable=__builtin_trap',
                    '-DCMAKE_CXX_FLAGS=-D__builtin_unreachable=__builtin_trap',
                ])

        # Method for selecting C++ standard depends on ROOT version
        options.append(('-DCMAKE_CXX_STANDARD={0}' if
                        self.spec.satisfies('@6.18.00:') else
                        '-Dcxx{0}:BOOL=ON').format
                       (self.spec.variants['cxxstd'].value))

        if 'mysql-client' in self.spec:
            options.append('-DCMAKE_PROGRAM_PATH={0}'.format(
                self.spec['mysql-client'].prefix.bin))

        if '+x+opengl' in self.spec:
            options.append('-DFTGL_ROOT_DIR={0}'.format(
                self.spec['ftgl'].prefix))
            options.append('-DFTGL_INCLUDE_DIR={0}'.format(
                self.spec['ftgl'].prefix.include))
        # see https://github.com/spack/spack/pull/11579
        if '+python' in self.spec:
            options.append('-DPYTHON_EXECUTABLE=%s' %
                           spec['python'].command.path)

        return options

    def setup_build_environment(self, env):
        if 'lz4' in self.spec:
            env.append_path('CMAKE_PREFIX_PATH',
                            self.spec['lz4'].prefix)
        env.set('SPACK_INCLUDE_DIRS', '', force=True)

    def setup_run_environment(self, env):
        env.set('ROOTSYS', self.prefix)
        env.set('ROOT_VERSION', 'v{0}'.format(self.version.up_to(1)))
        env.prepend_path('PYTHONPATH', self.prefix.lib)

    def setup_dependent_build_environment(self, env, dependent_spec):
        env.set('ROOTSYS', self.prefix)
        env.set('ROOT_VERSION', 'v{0}'.format(self.version.up_to(1)))
        env.prepend_path('PYTHONPATH', self.prefix.lib)
        env.prepend_path('PATH', self.prefix.bin)
        env.append_path('CMAKE_MODULE_PATH', '{0}/cmake'
                        .format(self.prefix))

    def setup_dependent_run_environment(self, env, dependent_spec):
        env.set('ROOTSYS', self.prefix)
        env.set('ROOT_VERSION', 'v{0}'.format(self.version.up_to(1)))
        env.prepend_path('PYTHONPATH', self.prefix.lib)
        env.prepend_path('PATH', self.prefix.bin)

    def _process_opts(self, *opt_lists):
        """Process all provided boolean option lists into CMake arguments.

        Args:
            opt_list (list): list of elements, each of which is a list:
                    <cmake-option>[, <bool-or-controlling-variant-name>]
                The optional element in each sub-list defaults to
                <cmake-option> if ommited.
        """

        def _process_opt(opt_name, cond_or_variant=None):
            val = cond_or_variant if \
                isinstance(cond_or_variant, bool) else \
                ('+{variant}'.format(variant=cond_or_variant or opt_name)
                 in self.spec)
            return '-D{opt}:BOOL={val}'.format(opt=opt_name, val='ON' if
                                               val else 'OFF')

        return [_process_opt(*opt_info) for opt_list in opt_lists for
                opt_info in opt_list]<|MERGE_RESOLUTION|>--- conflicted
+++ resolved
@@ -236,15 +236,13 @@
 
     # ROOT <6.08 was incompatible with the GCC 5+ ABI
     conflicts('%gcc@5.0.0:', when='@:6.07.99')
-
-<<<<<<< HEAD
-    # ROOT <6.14 was incompatible with Python 3.7+
-    conflicts('python@3.7:', when='@:6.13.99 +python')
-=======
+    
     # The version of Clang featured in ROOT <6.12 fails to build with
     # GCC 9.2.1, which we can safely extrapolate to the GCC 9 series.
     conflicts('%gcc@9.0.0:', when='@:6.11.99')
->>>>>>> 592a144f
+
+    # ROOT <6.14 was incompatible with Python 3.7+
+    conflicts('python@3.7:', when='@:6.13.99 +python')
 
     # See README.md
     conflicts('+http',
