--- conflicted
+++ resolved
@@ -321,10 +321,7 @@
     conflicts("+math", when="~gsl", msg="root+math requires GSL")
     conflicts("+tmva", when="~gsl", msg="root+tmva requires GSL")
     conflicts("+tmva", when="~mlp", msg="root+tmva requires MLP")
-<<<<<<< HEAD
     conflicts("~http", when="@6.29.00: +webgui", msg="root+webgui requires HTTP")
-=======
->>>>>>> 59fc09e9
     conflicts("cxxstd=11", when="+root7", msg="root7 requires at least C++14")
     conflicts("cxxstd=11", when="@6.25.02:", msg="This version of root requires at least C++14")
     conflicts(
