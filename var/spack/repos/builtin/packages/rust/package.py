--- conflicted
+++ resolved
@@ -209,11 +209,7 @@
         python("./x.py", "build", "-j", str(make_jobs))
 
     def install(self, spec, prefix):
-<<<<<<< HEAD
         python("./x.py", "install", "-j", str(make_jobs))
-=======
-        python("./x.py", "install")
 
     # known issue: https://github.com/rust-lang/rust/issues/132604
-    unresolved_libraries = ["libz.so.*"]
->>>>>>> 4dd55e1b
+    unresolved_libraries = ["libz.so.*"]