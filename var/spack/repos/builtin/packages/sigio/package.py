# Copyright 2013-2024 Lawrence Livermore National Security, LLC and other
# Spack Project Developers. See the top-level COPYRIGHT file for details.
#
# SPDX-License-Identifier: (Apache-2.0 OR MIT)

from spack.package import *


class Sigio(CMakePackage):
    """The SIGIO library provides an Application Program Interface for performing
    I/O on the sigma restart file of the NOAA global spectral model.

    This is part of the NCEPLIBS project."""

    homepage = "https://noaa-emc.github.io/NCEPLIBS-sigio"
    url = "https://github.com/NOAA-EMC/NCEPLIBS-sigio/archive/refs/tags/v2.3.2.tar.gz"
    git = "https://github.com/NOAA-EMC/NCEPLIBS-sigio"

    maintainers("AlexanderRichert-NOAA", "Hang-Lei-NOAA", "edwardhartnett")

    version("develop", branch="develop")
    version("2.3.3", sha256="2b4a04be3be10f222d0ff47f973f65a03b8b5521dcad8e8866f3bfe4e8dfafab")
    version("2.3.2", sha256="333f3cf3a97f97103cbafcafc2ad89b24faa55b1332a98adc1637855e8a5b613")

<<<<<<< HEAD
    variant("pfunit", default=False, description="Use pFunit to enable unit testing")

    depends_on("pfunit", when="+pfunit")
=======
    depends_on("fortran", type="build")
>>>>>>> c6a1ec99

    conflicts("%oneapi", when="@:2.3.2", msg="Requires @2.3.3: for Intel OneAPI")

    def cmake_args(self):
        args = [self.define("ENABLE_TESTS", self.run_tests)]
        return args

    def setup_run_environment(self, env):
        lib = find_libraries("libsigio", root=self.prefix, shared=False, recursive=True)
        # Only one library version, but still need to set _4 to make NCO happy
        for suffix in ("4", ""):
            env.set("SIGIO_LIB" + suffix, lib[0])
            env.set("SIGIO_INC" + suffix, join_path(self.prefix, "include"))

    def flag_handler(self, name, flags):
        if self.spec.satisfies("%fj"):
            if name == "fflags":
                flags.append("-Free")
        return (None, None, flags)

    def check(self):
        with working_dir(self.builder.build_directory):
            make("test")<|MERGE_RESOLUTION|>--- conflicted
+++ resolved
@@ -22,13 +22,7 @@
     version("2.3.3", sha256="2b4a04be3be10f222d0ff47f973f65a03b8b5521dcad8e8866f3bfe4e8dfafab")
     version("2.3.2", sha256="333f3cf3a97f97103cbafcafc2ad89b24faa55b1332a98adc1637855e8a5b613")
 
-<<<<<<< HEAD
-    variant("pfunit", default=False, description="Use pFunit to enable unit testing")
-
-    depends_on("pfunit", when="+pfunit")
-=======
     depends_on("fortran", type="build")
->>>>>>> c6a1ec99
 
     conflicts("%oneapi", when="@:2.3.2", msg="Requires @2.3.3: for Intel OneAPI")
 
