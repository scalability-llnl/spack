--- conflicted
+++ resolved
@@ -165,16 +165,12 @@
         # spla removed the openmp option in 1.6.0
         conflicts("^spla@:1.5~openmp", when="+openmp")
 
-<<<<<<< HEAD
     patch("libxc7.patch", when="@7.6.0:7.6.1")
-=======
-    patch("libxc7.patch", when="@7.6:")
     patch(
         "https://github.com/electronic-structure/SIRIUS/commit/dd07010f7b49f31b7e3bb1b4e47f3d9ac3a0c0b4.patch?full_index=1",
         sha256="dd680f8c47a0fc29097cae5cd1e72dfdbcf95f93089f73fb3f2fe9e750125d6f",
         when="@7.6.0:7.6.1 +pugixml",
     )
->>>>>>> 0049f833
 
     depends_on("nlcglib", when="+nlcglib")
     depends_on("nlcglib+rocm", when="+nlcglib+rocm")
