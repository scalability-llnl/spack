# Copyright 2013-2022 Lawrence Livermore National Security, LLC and other
# Spack Project Developers. See the top-level COPYRIGHT file for details.
#
# SPDX-License-Identifier: (Apache-2.0 OR MIT)

import os

from spack.package import *


class Sirius(CMakePackage, CudaPackage, ROCmPackage):
    """Domain specific library for electronic structure calculations"""

    homepage = "https://github.com/electronic-structure/SIRIUS"
    url = "https://github.com/electronic-structure/SIRIUS/archive/v6.1.5.tar.gz"
    list_url = "https://github.com/electronic-structure/SIRIUS/releases"
    git = "https://github.com/electronic-structure/SIRIUS.git"

    maintainers = ["simonpintarelli", "haampie", "dev-zero", "AdhocMan", "toxa81"]

    version("develop", branch="develop")
    version("master", branch="master")

    version("7.3.0", sha256="69b5cf356adbe181be6c919032859c4e0160901ff42a885d7e7ea0f38cc772e2")
    version("7.2.7", sha256="929bf7f131a4847624858b9c4295532c24b0c06f6dcef5453c0dfc33fb78eb03")
    version("7.2.6", sha256="e751fd46cdc7c481ab23b0839d3f27fb00b75dc61dc22a650c92fe8e35336e3a")
    version("7.2.5", sha256="794e03d4da91025f77542d3d593d87a8c74e980394f658a0210a4fd91c011f22")
    version("7.2.4", sha256="aeed0e83b80c3a79a9469e7f3fe10d80ad331795e38dbc3c49cb0308e2bd084d")
    version("7.2.3", sha256="6c10f0e87e50fcc7cdb4d1b2d35e91dba6144de8f111e36c7d08912e5942a906")
    version("7.2.1", sha256="01bf6c9893ff471473e13351ca7fdc2ed6c1f4b1bb7afa151909ea7cd6fa0de7")
    version("7.2.0", sha256="537800459db8a7553d7aa251c19f3a31f911930194b068bc5bca2dfb2c9b71db")
    version(
        "7.0.2",
        sha256="ee613607ce3be0b2c3f69b560b2415ce1b0e015179002aa90739430dbfaa0389",
        deprecated=True,
    )
    version(
        "7.0.1",
        sha256="cca11433f86e7f4921f7956d6589f27bf0fd5539f3e8f96e66a3a6f274888595",
        deprecated=True,
    )
    version(
        "7.0.0",
        sha256="da783df11e7b65668e29ba8d55c8a6827e2216ad6d88040f84f42ac20fd1bb99",
        deprecated=True,
    )
    version(
        "6.5.7",
        sha256="d886c3066163c43666ebac2ea50351df03907b5686671e514a75f131ba51b43c",
        deprecated=True,
    )
    version(
        "6.5.6",
        sha256="c8120100bde4477545eae489ea7f9140d264a3f88696ec92728616d78f214cae",
        deprecated=True,
    )
    version(
        "6.5.5",
        sha256="0b23d3a8512682eea67aec57271031c65f465b61853a165015b38f7477651dd1",
        deprecated=True,
    )
    version(
        "6.5.4",
        sha256="5f731926b882a567d117afa5e0ed33291f1db887fce52f371ba51f014209b85d",
        deprecated=True,
    )
    version(
        "6.5.3",
        sha256="eae0c303f332425a8c792d4455dca62557931b28a5df8b4c242652d5ffddd580",
        deprecated=True,
    )
    version(
        "6.5.2",
        sha256="c18adc45b069ebae03f94eeeeed031ee99b3d8171fa6ee73c7c6fb1e42397fe7",
        deprecated=True,
    )
    version(
        "6.5.1",
        sha256="599dd0fa25a4e83db2a359257a125e855d4259188cf5b0065b8e7e66378eacf3",
        deprecated=True,
    )
    version(
        "6.5.0",
        sha256="5544f3abbb71dcd6aa08d18aceaf53c38373de4cbd0c3af44fbb39c20cfeb7cc",
        deprecated=True,
    )
    version(
        "6.4.4",
        sha256="1c5de9565781847658c3cc11edcb404e6e6d1c5a9dfc81e977de7a9a7a162c8a",
        deprecated=True,
    )
    version(
        "6.4.3",
        sha256="4d1effeadb84b3e1efd7d9ac88018ef567aa2e0aa72e1112f0abf2e493e2a189",
        deprecated=True,
    )
    version(
        "6.4.2",
        sha256="40b9b66deebb6538fc0f4cd802554d0d763ea6426b9b2f0e8db8dc617e494479",
        deprecated=True,
    )
    version(
        "6.4.1",
        sha256="86f25c71517952a63e92e0a9bcf66d27e4afb2b0d67cf84af480f116b8e7f53c",
        deprecated=True,
    )
    version(
        "6.4.0",
        sha256="bc61758b71dd2996e2ff515b8c3560b2c69c00931cb2811a163a31bcfea4436e",
        deprecated=True,
    )
    version(
        "6.3.4",
        sha256="8839e988b4bb6ef99b6180f7fba03a5537e31fce51bb3e4c2298b513d6a07e0a",
        deprecated=True,
    )
    version(
        "6.3.3",
        sha256="7ba30a4e5c9a545433251211454ec0d59b74ba8941346057bc7de11e7f6886f7",
        deprecated=True,
    )
    version(
        "6.3.2",
        sha256="1723e5ad338dad9a816369a6957101b2cae7214425406b12e8712c82447a7ee5",
        deprecated=True,
    )
    version(
        "6.1.5",
        sha256="379f0a2e5208fd6d91c2bd4939c3a5c40002975fb97652946fa1bfe4a3ef97cb",
        deprecated=True,
    )

<<<<<<< HEAD
    variant('shared', default=True, description="Build shared libraries")
    variant('openmp', default=True, description="Build with OpenMP support")
    variant('boost_filesystem', default=False,
            description="Use Boost filesystem for self-consistent field method "
                        "mini-app. Only required when the compiler does not "
                        "support std::experimental::filesystem nor std::filesystem")
    variant('fortran', default=False, description="Build Fortran bindings")
    variant('python', default=False, description="Build Python bindings")
    variant('memory_pool', default=True, description="Build with memory pool")
    variant('elpa', default=False, description="Use ELPA")
    variant('vdwxc', default=False, description="Enable libvdwxc support")
    variant('scalapack', default=False, description="Enable scalapack support")
    variant('magma', default=False, description="Enable MAGMA support")
    variant('nlcglib', default=False, description="enable robust wave function optimization")
    variant('build_type', default='Release',
            description='CMake build type',
            values=('Debug', 'Release', 'RelWithDebInfo'))
    variant('apps', default=True, description="Build applications")
    variant('tests', default=False, description="Build tests")
    variant('single_precision', default=False, description="Use single precision arithmetics")
    variant('profiler', default=True, description="Use internal profiler to measure execution time")

    depends_on('mpi')
    depends_on('gsl')
    depends_on('lapack')
    depends_on('fftw-api@3')
    depends_on('libxc@3.0.0:')
    depends_on('libxc@4.0.0:', when='@7.2.0:')
    depends_on('spglib')
    depends_on('hdf5+hl')
    depends_on('pkgconfig', type='build')
=======
    amdgpu_targets = (
        "gfx701",
        "gfx801",
        "gfx802",
        "gfx803",
        "gfx900",
        "gfx906",
        "gfx908",
        "gfx1010",
        "gfx1011",
        "gfx1012",
    )

    variant("shared", default=True, description="Build shared libraries")
    variant("openmp", default=True, description="Build with OpenMP support")
    variant(
        "boost_filesystem",
        default=False,
        description="Use Boost filesystem for self-consistent field method "
        "mini-app. Only required when the compiler does not "
        "support std::experimental::filesystem nor std::filesystem",
    )
    variant("fortran", default=False, description="Build Fortran bindings")
    variant("python", default=False, description="Build Python bindings")
    variant("memory_pool", default=True, description="Build with memory pool")
    variant("elpa", default=False, description="Use ELPA")
    variant("vdwxc", default=False, description="Enable libvdwxc support")
    variant("scalapack", default=False, description="Enable scalapack support")
    variant("magma", default=False, description="Enable MAGMA support")
    variant("nlcglib", default=False, description="enable robust wave function optimization")
    variant("rocm", default=False, description="Use ROCm GPU support")
    variant(
        "amdgpu_target",
        default="gfx803,gfx900,gfx906",
        multi=True,
        values=amdgpu_targets,
        when="+rocm",
    )
    variant(
        "build_type",
        default="Release",
        description="CMake build type",
        values=("Debug", "Release", "RelWithDebInfo"),
    )
    variant("apps", default=True, description="Build applications")
    variant("tests", default=False, description="Build tests")
    variant("single_precision", default=False, description="Use single precision arithmetics")
    variant(
        "profiler", default=True, description="Use internal profiler to measure execution time"
    )

    depends_on("mpi")
    depends_on("gsl")
    depends_on("lapack")
    depends_on("fftw-api@3")
    depends_on("libxc@3.0.0:")
    depends_on("libxc@4.0.0:", when="@7.2.0:")
    depends_on("spglib")
    depends_on("hdf5+hl")
    depends_on("pkgconfig", type="build")
>>>>>>> 49bd4f6e

    # Python module
    depends_on("python", when="+python", type=("build", "run"))
    depends_on("python", when="@:6", type=("build", "run"))
    depends_on("py-numpy", when="+python", type=("build", "run"))
    depends_on("py-scipy", when="+python", type=("build", "run"))
    depends_on("py-h5py", when="+python", type=("build", "run"))
    depends_on("py-mpi4py", when="+python", type=("build", "run"))
    depends_on("py-pyyaml", when="+python", type=("build", "run"))
    depends_on("py-mpi4py", when="+python", type=("build", "run"))
    depends_on("py-voluptuous", when="+python", type=("build", "run"))
    depends_on("py-pybind11", when="+python", type=("build", "run"))
    extends("python", when="+python")

    depends_on("magma", when="+magma")
    depends_on("boost cxxstd=14 +filesystem", when="+boost_filesystem")

    depends_on("spfft@0.9.6: +mpi", when="@6.4.0:")
    depends_on("spfft@0.9.13:", when="@7.0.1:")
    depends_on("spfft+single_precision", when="+single_precision ^spfft")
    depends_on("spfft+cuda", when="+cuda ^spfft")
    depends_on("spfft+rocm", when="+rocm ^spfft")
    depends_on("spfft+openmp", when="+openmp ^spfft")

    depends_on("spla@1.1.0:", when="@7.0.2:")
    depends_on("spla+cuda", when="+cuda ^spla")
    depends_on("spla+rocm", when="+rocm ^spla")
    depends_on("spla+openmp", when="+openmp ^spla")

    depends_on("nlcglib", when="+nlcglib")

    depends_on("libvdwxc@0.3.0:+mpi", when="+vdwxc")

    depends_on("scalapack", when="+scalapack")

<<<<<<< HEAD
    depends_on('rocblas', when='+rocm')
=======
    # rocm
    depends_on("hip", when="+rocm")
    depends_on("rocblas", when="+rocm")
>>>>>>> 49bd4f6e

    # FindHIP cmake script only works for < 4.1
    depends_on("hip@:4.0", when="@:7.2.0 +rocm")

    conflicts("+shared", when="@6.3.0:6.4")
    conflicts("+boost_filesystem", when="~apps")
    conflicts("^libxc@5.0.0")  # known to produce incorrect results
    conflicts("+single_precision", when="@:7.2.4")

    # Propagate openmp to blas
    depends_on("openblas threads=openmp", when="+openmp ^openblas")
    depends_on("amdblis threads=openmp", when="+openmp ^amdblis")
    depends_on("blis threads=openmp", when="+openmp ^blis")
    depends_on("intel-mkl threads=openmp", when="+openmp ^intel-mkl")

    depends_on("elpa+openmp", when="+elpa+openmp")
    depends_on("elpa~openmp", when="+elpa~openmp")

    depends_on("eigen@3.4.0:", when="@7.4: +tests")

    depends_on("costa+shared", when="@7.4:")

    # TODO:
    # add support for CRAY_LIBSCI, testing

    patch("strip-spglib-include-subfolder.patch", when="@6.1.5")
    patch("link-libraries-fortran.patch", when="@6.1.5")
    patch("cmake-fix-shared-library-installation.patch", when="@6.1.5")
    patch("mpi_datatypes.patch", when="@:7.2.6")

    @property
    def libs(self):
        libraries = []

        if "@6.3.0:" in self.spec:
            libraries += ["libsirius"]

            return find_libraries(
                libraries, root=self.prefix, shared="+shared" in self.spec, recursive=True
            )
        else:
            if "+fortran" in self.spec:
                libraries += ["libsirius_f"]

            if "+cuda" in self.spec:
                libraries += ["libsirius_cu"]

            return find_libraries(
                libraries, root=self.prefix, shared="+shared" in self.spec, recursive=True
            )

    def cmake_args(self):
        spec = self.spec

        args = [
            self.define_from_variant("USE_OPENMP", "openmp"),
            self.define_from_variant("USE_ELPA", "elpa"),
            self.define_from_variant("USE_MAGMA", "magma"),
            self.define_from_variant("USE_NLCGLIB", "nlcglib"),
            self.define_from_variant("USE_VDWXC", "vdwxc"),
            self.define_from_variant("USE_MEMORY_POOL", "memory_pool"),
            self.define_from_variant("USE_SCALAPACK", "scalapack"),
            self.define_from_variant("CREATE_FORTRAN_BINDINGS", "fortran"),
            self.define_from_variant("CREATE_PYTHON_MODULE", "python"),
            self.define_from_variant("USE_CUDA", "cuda"),
            self.define_from_variant("USE_ROCM", "rocm"),
            self.define_from_variant("BUILD_TESTING", "tests"),
            self.define_from_variant("BUILD_APPS", "apps"),
            self.define_from_variant("BUILD_SHARED_LIBS", "shared"),
            self.define_from_variant("USE_FP32", "single_precision"),
            self.define_from_variant("USE_PROFILER", "profiler"),
        ]

        lapack = spec["lapack"]
        blas = spec["blas"]

        args.extend(
            [
                self.define("LAPACK_FOUND", "true"),
                self.define("LAPACK_LIBRARIES", lapack.libs.joined(";")),
                self.define("BLAS_FOUND", "true"),
                self.define("BLAS_LIBRARIES", blas.libs.joined(";")),
            ]
        )

        if "+scalapack" in spec:
            args.extend(
                [
                    self.define("SCALAPACK_FOUND", "true"),
                    self.define("SCALAPACK_INCLUDE_DIRS", spec["scalapack"].prefix.include),
                    self.define("SCALAPACK_LIBRARIES", spec["scalapack"].libs.joined(";")),
                ]
            )

        if spec["blas"].name in ["intel-mkl", "intel-parallel-studio"]:
            args.append(self.define("USE_MKL", "ON"))

        if "+elpa" in spec:
            elpa_incdir = os.path.join(spec["elpa"].headers.directories[0], "elpa")
            args.append(self.define("ELPA_INCLUDE_DIR", elpa_incdir))

        if "+cuda" in spec:
            cuda_arch = spec.variants["cuda_arch"].value
            if cuda_arch[0] != "none":
                # Specify a single arch directly
                if "@:6" in spec:
                    args.append(
                        self.define("CMAKE_CUDA_FLAGS", "-arch=sm_{0}".format(cuda_arch[0]))
                    )

                # Make SIRIUS handle it
                else:
                    args.append(self.define("CUDA_ARCH", ";".join(cuda_arch)))

        if "+rocm" in spec:
            archs = ",".join(self.spec.variants["amdgpu_target"].value)
            args.extend(
                [
                    self.define("HIP_ROOT_DIR", spec["hip"].prefix),
                    self.define("HIP_HCC_FLAGS", "--amdgpu-target={0}".format(archs)),
                    self.define("HIP_CXX_COMPILER", self.spec["hip"].hipcc),
                ]
            )

        return args<|MERGE_RESOLUTION|>--- conflicted
+++ resolved
@@ -130,52 +130,6 @@
         deprecated=True,
     )
 
-<<<<<<< HEAD
-    variant('shared', default=True, description="Build shared libraries")
-    variant('openmp', default=True, description="Build with OpenMP support")
-    variant('boost_filesystem', default=False,
-            description="Use Boost filesystem for self-consistent field method "
-                        "mini-app. Only required when the compiler does not "
-                        "support std::experimental::filesystem nor std::filesystem")
-    variant('fortran', default=False, description="Build Fortran bindings")
-    variant('python', default=False, description="Build Python bindings")
-    variant('memory_pool', default=True, description="Build with memory pool")
-    variant('elpa', default=False, description="Use ELPA")
-    variant('vdwxc', default=False, description="Enable libvdwxc support")
-    variant('scalapack', default=False, description="Enable scalapack support")
-    variant('magma', default=False, description="Enable MAGMA support")
-    variant('nlcglib', default=False, description="enable robust wave function optimization")
-    variant('build_type', default='Release',
-            description='CMake build type',
-            values=('Debug', 'Release', 'RelWithDebInfo'))
-    variant('apps', default=True, description="Build applications")
-    variant('tests', default=False, description="Build tests")
-    variant('single_precision', default=False, description="Use single precision arithmetics")
-    variant('profiler', default=True, description="Use internal profiler to measure execution time")
-
-    depends_on('mpi')
-    depends_on('gsl')
-    depends_on('lapack')
-    depends_on('fftw-api@3')
-    depends_on('libxc@3.0.0:')
-    depends_on('libxc@4.0.0:', when='@7.2.0:')
-    depends_on('spglib')
-    depends_on('hdf5+hl')
-    depends_on('pkgconfig', type='build')
-=======
-    amdgpu_targets = (
-        "gfx701",
-        "gfx801",
-        "gfx802",
-        "gfx803",
-        "gfx900",
-        "gfx906",
-        "gfx908",
-        "gfx1010",
-        "gfx1011",
-        "gfx1012",
-    )
-
     variant("shared", default=True, description="Build shared libraries")
     variant("openmp", default=True, description="Build with OpenMP support")
     variant(
@@ -193,14 +147,6 @@
     variant("scalapack", default=False, description="Enable scalapack support")
     variant("magma", default=False, description="Enable MAGMA support")
     variant("nlcglib", default=False, description="enable robust wave function optimization")
-    variant("rocm", default=False, description="Use ROCm GPU support")
-    variant(
-        "amdgpu_target",
-        default="gfx803,gfx900,gfx906",
-        multi=True,
-        values=amdgpu_targets,
-        when="+rocm",
-    )
     variant(
         "build_type",
         default="Release",
@@ -223,7 +169,6 @@
     depends_on("spglib")
     depends_on("hdf5+hl")
     depends_on("pkgconfig", type="build")
->>>>>>> 49bd4f6e
 
     # Python module
     depends_on("python", when="+python", type=("build", "run"))
@@ -259,13 +204,7 @@
 
     depends_on("scalapack", when="+scalapack")
 
-<<<<<<< HEAD
-    depends_on('rocblas', when='+rocm')
-=======
-    # rocm
-    depends_on("hip", when="+rocm")
     depends_on("rocblas", when="+rocm")
->>>>>>> 49bd4f6e
 
     # FindHIP cmake script only works for < 4.1
     depends_on("hip@:4.0", when="@:7.2.0 +rocm")
