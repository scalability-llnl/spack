--- conflicted
+++ resolved
@@ -17,21 +17,15 @@
 
     maintainers("AlexanderRichert-NOAA", "edwardhartnett", "Hang-Lei-NOAA")
 
-<<<<<<< HEAD
+    version("develop", branch="develop")
     version("2.5.0", sha256="aec475ccb5ccf7c5a758dfb699626f2be78a22729a9d8d5e0a286db6a3213a51")
-=======
-    version("develop", branch="develop")
->>>>>>> 65d3221a
     version("2.4.0", sha256="dbb4280e622d2683b68a28f8e3837744adf9bbbb1e7940856e8f4597f481c708")
     version("2.3.3", sha256="c0d465209e599de3c0193e65671e290e9f422f659f1da928505489a3edeab99f")
 
     variant("openmp", default=True, description="builds with OpenMP support")
     variant("shared", default=False, description="Build shared library", when="@2.4:")
-<<<<<<< HEAD
     variant("pic", default=True, description="Build with position-independent-code")
-=======
     variant("openmp", default=False, description="Use OpenMP threading")
-    variant("pic", default=False, description="Enable position-independent code (PIC)")
     variant(
         "precision",
         default=("4", "d"),
@@ -40,7 +34,6 @@
         description="Library versions: 4=4-byte reals, d=8-byte reals, 8=8-byte ints and reals",
         when="@2.4:",
     )
->>>>>>> 65d3221a
 
     def setup_run_environment(self, env):
         if self.spec.satisfies("@2.4:"):
@@ -59,14 +52,6 @@
             env.set("SP_INC" + suffix, "include_" + suffix)
 
     def cmake_args(self):
-<<<<<<< HEAD
-        args = [
-            self.define_from_variant("OPENMP", "openmp"),
-            self.define_from_variant("BUILD_SHARED_LIBS", "shared"),
-            self.define_from_variant("CMAKE_POSITION_INDEPENDENT_CODE", "pic"),
-        ]
-        return args
-=======
         args = []
         args.append(self.define_from_variant("BUILD_SHARED_LIBS", "shared"))
         args.append(self.define_from_variant("CMAKE_POSITION_INDEPENDENT_CODE", "pic"))
@@ -81,5 +66,4 @@
 
     def check(self):
         with working_dir(self.builder.build_directory):
-            make("test")
->>>>>>> 65d3221a
+            make("test")