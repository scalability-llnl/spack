# Copyright 2013-2022 Lawrence Livermore National Security, LLC and other
# Spack Project Developers. See the top-level COPYRIGHT file for details.
#
# SPDX-License-Identifier: (Apache-2.0 OR MIT)

from spack.package import *


class Spdlog(CMakePackage):
    """Very fast, header only, C++ logging library"""

    homepage = "https://github.com/gabime/spdlog"
    url = "https://github.com/gabime/spdlog/archive/v0.9.0.tar.gz"

    version("1.10.0", sha256="697f91700237dbae2326b90469be32b876b2b44888302afbc7aceb68bcfe8224")
    version("1.9.2", sha256="6fff9215f5cb81760be4cc16d033526d1080427d236e86d70bb02994f85e3d38")
    version("1.9.1", sha256="9a452cfa24408baccc9b2bc2d421d68172a7630c99e9504a14754be840d31a62")
    version("1.9.0", sha256="9ad181d75aaedbf47c8881e7b947a47cac3d306997e39de24dba60db633e70a7")
    version("1.8.5", sha256="944d0bd7c763ac721398dca2bb0f3b5ed16f67cef36810ede5061f35a543b4b8")
    version("1.8.4", sha256="d19cff06a3d235efcb451e04193a925bebc6ef7e7bd4a56ca27096acbab3cf3b")
    version("1.8.3", sha256="6f5b88ca4c9b96264e6c961716fec6f1a7b94c80a5edce667c3e42507caa8a82")
    version("1.8.2", sha256="e20e6bd8f57e866eaf25a5417f0a38a116e537f1a77ac7b5409ca2b180cec0d5")
    version("1.8.1", sha256="5197b3147cfcfaa67dd564db7b878e4a4b3d9f3443801722b3915cdeced656cb")
    version("1.8.0", sha256="1e68e9b40cf63bb022a4b18cdc1c9d88eb5d97e4fd64fa981950a9cacf57a4bf")
    version("1.7.0", sha256="f0114a4d3c88be9e696762f37a7c379619443ce9d668546c61b21d41affe5b62")
    version("1.6.1", sha256="378a040d91f787aec96d269b0c39189f58a6b852e4cbf9150ccfacbe85ebbbfc")
    version("1.6.0", sha256="0421667c9f2fc78e6548d44f7bc5921be0f03e612df384294c16cedb93d967f8")
    version("1.5.0", sha256="b38e0bbef7faac2b82fed550a0c19b0d4e7f6737d5321d4fd8f216b80f8aee8a")
    version("1.4.2", sha256="821c85b120ad15d87ca2bc44185fa9091409777c756029125a02f81354072157")
    version("1.4.1", sha256="3291958eb54ed942d1bd3aef1b4f8ccf70566cbc04d34296ec61eb96ceb73cff")
    version("1.2.1", sha256="867a4b7cedf9805e6f76d3ca41889679054f7e5a3b67722fe6d0eae41852a767")
    version("1.2.0", sha256="0ba31b9e7f8e43a7be328ab0236d57810e5d4fc8a1a7842df665ae22d5cbd128")
    version("1.1.0", sha256="3dbcbfd8c07e25f5e0d662b194d3a7772ef214358c49ada23c044c4747ce8b19")
    version("1.0.0", sha256="90d5365121bcd2c41ce94dfe6a460e89507a2dfef6133fe5fad5bb35ac4ef0a1")
    version("0.17.0", sha256="94f74fd1b3344733d1db3de2ec22e6cbeb769f93a8baa0d4a22b1f62dc7369f8")
    version("0.16.3", sha256="b88d7be261d9089c817fc8cee6c000d69f349b357828e4c7f66985bc5d5360b8")
    version("0.16.2", sha256="2081e5df5e87402398847431e16b87c71dd5c4d632314bb976ace8161f4d32de")
    version("0.16.1", sha256="733260e1fbdcf1b3dc307fc585e4476240026de8be28eb905731d2ab0942deae")
    version("0.16.0", sha256="9e64e3b10c2a3c54dfff63aa056057cf1db8a5fd506b3d9cf77207511820baac")
    version("0.14.0", sha256="eb5beb4e53f4bfff5b32eb4db8588484bdc15a17b90eeefef3a9fc74fec1d83d")
    version("0.13.0", sha256="d798a6ca19165f0a18a43938859359269f5a07fd8e0eb83ab8674739c9e8f361")
    version("0.12.0", sha256="5cfd6a0b3182a88e1eb35bcb65a7ef9035140d7c73b16ba6095939dbf07325b9")
    version("0.11.0", sha256="8c0f1810fb6b7d23fef70c2ea8b6fa6768ac8d18d6e0de39be1f48865e22916e")
    version("0.10.0", sha256="fbbc53c1cc09b93b4c3d76b683bbe9315e2efe3727701227374dce6aa4264075")
    version("0.9.0", sha256="bbbe5a855c8b309621352921d650449eb2f741d35d55ec50fb4d8122ddfb8f01")

    variant("shared", default=True, description="Build shared libraries (v1.4.0+)")
    variant(
        "fmt_external",
        default=False,
        description="Build using external fmt libraries instead of bundled one",
    )

    depends_on("cmake@3.2:", when="@:1.7.0", type="build")
    depends_on("cmake@3.10:", when="@1.8.0:", type="build")

    depends_on("fmt@5.3:", when="+fmt_external")
    depends_on("fmt@7:", when="@1.7: +fmt_external")
    depends_on("fmt@8:", when="@1.9: +fmt_external")

    depends_on('fmt@5.3:')
    depends_on('fmt@7:', when='@1.7:')
    depends_on('fmt@8:', when='@1.9:')

    def cmake_args(self):
        args = []

<<<<<<< HEAD
        if self.spec.version >= Version('1.4.0'):
            args.extend([
                self.define_from_variant('SPDLOG_BUILD_SHARED', 'shared'),
                self.define('SPDLOG_FMT_EXTERNAL', 'ON'),
                # tests and examples
                self.define('SPDLOG_BUILD_TESTS', self.run_tests),
                self.define('SPDLOG_BUILD_EXAMPLE', self.run_tests),

            ])
=======
        if self.spec.version >= Version("1.4.0"):
            args.extend(
                [
                    self.define_from_variant("SPDLOG_BUILD_SHARED", "shared"),
                    self.define_from_variant("SPDLOG_FMT_EXTERNAL", "fmt_external"),
                    # tests and examples
                    self.define("SPDLOG_BUILD_TESTS", self.run_tests),
                    self.define("SPDLOG_BUILD_EXAMPLE", self.run_tests),
                ]
            )
>>>>>>> a8691124

        return args<|MERGE_RESOLUTION|>--- conflicted
+++ resolved
@@ -58,24 +58,9 @@
     depends_on("fmt@7:", when="@1.7: +fmt_external")
     depends_on("fmt@8:", when="@1.9: +fmt_external")
 
-    depends_on('fmt@5.3:')
-    depends_on('fmt@7:', when='@1.7:')
-    depends_on('fmt@8:', when='@1.9:')
-
     def cmake_args(self):
         args = []
 
-<<<<<<< HEAD
-        if self.spec.version >= Version('1.4.0'):
-            args.extend([
-                self.define_from_variant('SPDLOG_BUILD_SHARED', 'shared'),
-                self.define('SPDLOG_FMT_EXTERNAL', 'ON'),
-                # tests and examples
-                self.define('SPDLOG_BUILD_TESTS', self.run_tests),
-                self.define('SPDLOG_BUILD_EXAMPLE', self.run_tests),
-
-            ])
-=======
         if self.spec.version >= Version("1.4.0"):
             args.extend(
                 [
@@ -86,6 +71,5 @@
                     self.define("SPDLOG_BUILD_EXAMPLE", self.run_tests),
                 ]
             )
->>>>>>> a8691124
 
         return args