##############################################################################
# Copyright (c) 2013-2016, Lawrence Livermore National Security, LLC.
# Produced at the Lawrence Livermore National Laboratory.
#
# This file is part of Spack.
# Created by Todd Gamblin, tgamblin@llnl.gov, All rights reserved.
# LLNL-CODE-647188
#
# For details, see https://github.com/llnl/spack
# Please also see the LICENSE file for our notice and the LGPL.
#
# This program is free software; you can redistribute it and/or modify
# it under the terms of the GNU Lesser General Public License (as
# published by the Free Software Foundation) version 2.1, February 1999.
#
# This program is distributed in the hope that it will be useful, but
# WITHOUT ANY WARRANTY; without even the IMPLIED WARRANTY OF
# MERCHANTABILITY or FITNESS FOR A PARTICULAR PURPOSE. See the terms and
# conditions of the GNU Lesser General Public License for more details.
#
# You should have received a copy of the GNU Lesser General Public
# License along with this program; if not, write to the Free Software
# Foundation, Inc., 59 Temple Place, Suite 330, Boston, MA 02111-1307 USA
##############################################################################
from spack import *
from spack import architecture


class Sqlite(Package):
    """SQLite3 is an SQL database engine in a C library. Programs that
       link the SQLite3 library can have SQL database access without
       running a separate RDBMS process.
    """
    homepage = "www.sqlite.org"

    version('3.8.5', '0544ef6d7afd8ca797935ccc2685a9ed',
<<<<<<< HEAD
            url='http://www.sqlite.org/2014/sqlite-autoconf-3080500.tar.gz')
    version('3.12.2', 'c552a133aca1ce1d647163d9e43bbcb1',
            url='http://www.sqlite.org/2016/sqlite-autoconf-3120200.tar.gz')
=======
            url='https://www.sqlite.org/2014/sqlite-autoconf-3080500.tar.gz')

    def get_arch(self):
        arch = architecture.Arch()
        arch.platform = architecture.platform()
        return str(arch.platform.target('default_target'))
>>>>>>> fa013775

    def install(self, spec, prefix):
        config = ["--prefix=" + prefix]
        if self.get_arch() == 'ppc64le':
            config.append("--build=powerpc64le-redhat-linux-gnu")
        configure(*config)
        make()
        make("install")<|MERGE_RESOLUTION|>--- conflicted
+++ resolved
@@ -34,18 +34,9 @@
     homepage = "www.sqlite.org"
 
     version('3.8.5', '0544ef6d7afd8ca797935ccc2685a9ed',
-<<<<<<< HEAD
             url='http://www.sqlite.org/2014/sqlite-autoconf-3080500.tar.gz')
     version('3.12.2', 'c552a133aca1ce1d647163d9e43bbcb1',
             url='http://www.sqlite.org/2016/sqlite-autoconf-3120200.tar.gz')
-=======
-            url='https://www.sqlite.org/2014/sqlite-autoconf-3080500.tar.gz')
-
-    def get_arch(self):
-        arch = architecture.Arch()
-        arch.platform = architecture.platform()
-        return str(arch.platform.target('default_target'))
->>>>>>> fa013775
 
     def install(self, spec, prefix):
         config = ["--prefix=" + prefix]
