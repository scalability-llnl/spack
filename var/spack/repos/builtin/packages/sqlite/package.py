--- conflicted
+++ resolved
@@ -153,15 +153,9 @@
         version_string = str(full_version[0]) + "".join(["%02d" % v for v in full_version[1:]])
         # See https://www.sqlite.org/chronology.html for version -> year
         # correspondence.
-<<<<<<< HEAD
         if version >= Version("3.40.1"):
             year = "2023"
-        if version >= Version("3.37.2"):
-=======
-        if version >= Version("3.41.0"):
-            year = "2023"
         elif version >= Version("3.37.2"):
->>>>>>> 59fc09e9
             year = "2022"
         elif version >= Version("3.34.1"):
             year = "2021"
