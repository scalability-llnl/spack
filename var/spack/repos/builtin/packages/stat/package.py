--- conflicted
+++ resolved
@@ -17,14 +17,11 @@
 
     version("develop", branch="develop")
     version(
-<<<<<<< HEAD
         "4.2.1",
         sha256="137529889ec5b5f9b9bae3a0864a385c5814e989d0074228dd3500e3e713801d",
         url="https://github.com/LLNL/STAT/releases/download/v4.2.1/stat-4.2.1.tar.gz",
     )
-    version(
-=======
->>>>>>> 9e0755ca
+
         "4.2.0",
         sha256="d244d53585b0949e308354eb024f7a89ee3467fd2866b818e8aa6c8b5d372ced",
         url="https://github.com/LLNL/STAT/releases/download/v4.2.0/stat-4.2.0.tar.gz",
