# Copyright 2013-2022 Lawrence Livermore National Security, LLC and other
# Spack Project Developers. See the top-level COPYRIGHT file for details.
#
# SPDX-License-Identifier: (Apache-2.0 OR MIT)

import re

from spack import *


class Subversion(AutotoolsPackage):
    """Apache Subversion - an open source version control system."""

    homepage = 'https://subversion.apache.org/'
    urls = [
        'https://archive.apache.org/dist/subversion/subversion-1.12.2.tar.gz',
        'https://downloads.apache.org/subversion/subversion-1.13.0.tar.gz'
    ]

    maintainers = ['cosmicexplorer']

    tags = ['build-tools']

    version('1.14.1', sha256='dee2796abaa1f5351e6cc2a60b1917beb8238af548b20d3e1ec22760ab2f0cad')
    version('1.14.0', sha256='ef3d1147535e41874c304fb5b9ea32745fbf5d7faecf2ce21d4115b567e937d0')
    version('1.13.0', sha256='daad440c03b8a86fcca804ea82217bb1902cfcae1b7d28c624143c58dcb96931')
    version('1.12.2', sha256='f4927d6603d96c5ddabebbafe9a0f6833c18a891ff0ce1ea6ffd186ce9bc21f3')
    version('1.9.7',  sha256='c72a209c883e20245f14c4e644803f50ae83ae24652e385ff5e82300a0d06c3c')
    version('1.9.6',  sha256='a400cbc46d05cb29f2d7806405bb539e9e045b24013b0f12f8f82688513321a7')
    version('1.9.5',  sha256='280ba586c5d51d7b976b65d22d5e8e42f3908ed1c968d71120dcf534ce857a83')
    version('1.9.3',  sha256='74cd21d2f8a2a54e4dbd2389fe1605a19dbda8ba88ffc4bb0edc9a66e143cc93')
    version('1.8.17', sha256='1b2cb9a0ca454035e55b114ee91c6433b9ede6c2893f2fb140939094d33919e4')
    version('1.8.13', sha256='17e8900a877ac9f0d5ef437c20df437fec4eb2c5cb9882609d2277e2312da52c')

    variant('serf', default=True,  description='Serf HTTP client library')
    variant('perl', default=False, description='Build with Perl bindings')
<<<<<<< HEAD
    variant('apxs', default=True, description='Build with APXS')
    variant('lz4_internal', default=False,
            description='Build with internal lz4')
    variant('utf8proc_internal', default=False,
            description='Build with internal utf8proc')
=======
    variant('nls', default=True, description='Enable Native Language Support')
>>>>>>> 745c191d

    depends_on('apr')
    depends_on('apr-util')
    depends_on('zlib')
    depends_on('sqlite@3.8.2:')
    depends_on('expat')
    depends_on('lz4', when='@1.10:')
    depends_on('utf8proc', when='@1.10:')
    depends_on('serf', when='+serf')
    depends_on('gettext', when='+nls')

    extends('perl', when='+perl')
    depends_on('swig@1.3.24:3.0.0', when='+perl')
    depends_on('perl-termreadkey', when='+perl')

    executables = [r'^svn$']

    # https://www.linuxfromscratch.org/blfs/view/svn/general/subversion.html
    def configure_args(self):
        spec = self.spec
        args = [
            '--with-apr={0}'.format(spec['apr'].prefix),
            '--with-apr-util={0}'.format(spec['apr-util'].prefix),
            '--with-sqlite={0}'.format(spec['sqlite'].prefix),
            '--with-expat={0}:{1}:{2}'.format(
                spec['expat'].headers.directories[0],
                spec['expat'].libs.directories[0],
                spec['expat'].libs.names[0]
            ),
            '--with-zlib={0}'.format(spec['zlib'].prefix),
            '--without-apxs',
            '--without-trang',
            '--without-doxygen',
            '--without-berkeley-db',
            '--without-sasl',
            '--without-libmagic',
            '--without-kwallet',
            '--without-jdk',
            '--without-boost',
        ]

        if spec.satisfies('@1.10:'):
            args.extend([
                '--with-lz4={0}'.format(spec['lz4'].prefix),
                '--with-utf8proc={0}'.format(spec['utf8proc'].prefix),
            ])

        if '+serf' in spec:
            args.append('--with-serf={0}'.format(spec['serf'].prefix))
        else:
            args.append('--without-serf')

        if 'swig' in spec:
            args.append('--with-swig={0}'.format(spec['swig'].prefix))
        else:
            args.append('--without-swig')

        if '+perl' in spec:
            args.append('PERL={0}'.format(spec['perl'].command.path))

<<<<<<< HEAD
        if spec.satisfies('+lz4_internal'):
            args.append('--with-lz4=internal')

        if spec.satisfies('+utf8proc_internal'):
            args.append('--with-utf8proc=internal')

        if spec.satisfies('~apxs'):
            args.append('APXS=no')
=======
        if '+nls' in spec:
            args.extend([
                'LDFLAGS={0}'.format(spec['gettext'].libs.search_flags),
                # Using .libs.link_flags is the canonical way to add these arguments,
                # but since libintl is much smaller than the rest and also the only
                # necessary one, we specify it by hand here.
                'LIBS=-lintl',
                '--enable-nls',
            ])
        else:
            args.append('--disable-nls')
>>>>>>> 745c191d

        return args

    def build(self, spec, prefix):
        make()
        if '+perl' in spec:
            make('swig-pl')
            with working_dir(join_path(
                    'subversion', 'bindings', 'swig', 'perl', 'native')):
                perl = spec['perl'].command
                perl('Makefile.PL', 'INSTALL_BASE={0}'.format(prefix))

    def check(self):
        make('check')
        if '+perl' in self.spec:
            make('check-swig-pl')

    def install(self, spec, prefix):
        make('install', parallel=False)
        if '+perl' in spec:
            make('install-swig-pl-lib')
            with working_dir(join_path(
                    'subversion', 'bindings', 'swig', 'perl', 'native')):
                make('install')

    @classmethod
    def determine_version(cls, exe):
        output = Executable(exe)('--version', output=str, error=str)
        match = re.search(r'^svn, version\s+([\d\.]+)', output)
        return match.group(1) if match else None<|MERGE_RESOLUTION|>--- conflicted
+++ resolved
@@ -34,15 +34,8 @@
 
     variant('serf', default=True,  description='Serf HTTP client library')
     variant('perl', default=False, description='Build with Perl bindings')
-<<<<<<< HEAD
     variant('apxs', default=True, description='Build with APXS')
-    variant('lz4_internal', default=False,
-            description='Build with internal lz4')
-    variant('utf8proc_internal', default=False,
-            description='Build with internal utf8proc')
-=======
     variant('nls', default=True, description='Enable Native Language Support')
->>>>>>> 745c191d
 
     depends_on('apr')
     depends_on('apr-util')
@@ -103,16 +96,9 @@
         if '+perl' in spec:
             args.append('PERL={0}'.format(spec['perl'].command.path))
 
-<<<<<<< HEAD
-        if spec.satisfies('+lz4_internal'):
-            args.append('--with-lz4=internal')
-
-        if spec.satisfies('+utf8proc_internal'):
-            args.append('--with-utf8proc=internal')
-
         if spec.satisfies('~apxs'):
             args.append('APXS=no')
-=======
+
         if '+nls' in spec:
             args.extend([
                 'LDFLAGS={0}'.format(spec['gettext'].libs.search_flags),
@@ -124,7 +110,6 @@
             ])
         else:
             args.append('--disable-nls')
->>>>>>> 745c191d
 
         return args
 
