##############################################################################
# Copyright (c) 2013-2017, Lawrence Livermore National Security, LLC.
# Produced at the Lawrence Livermore National Laboratory.
#
# This file is part of Spack.
# Created by Todd Gamblin, tgamblin@llnl.gov, All rights reserved.
# LLNL-CODE-647188
#
# For details, see https://github.com/spack/spack
# Please also see the NOTICE and LICENSE files for our notice and the LGPL.
#
# This program is free software; you can redistribute it and/or modify
# it under the terms of the GNU Lesser General Public License (as
# published by the Free Software Foundation) version 2.1, February 1999.
#
# This program is distributed in the hope that it will be useful, but
# WITHOUT ANY WARRANTY; without even the IMPLIED WARRANTY OF
# MERCHANTABILITY or FITNESS FOR A PARTICULAR PURPOSE. See the terms and
# conditions of the GNU Lesser General Public License for more details.
#
# You should have received a copy of the GNU Lesser General Public
# License along with this program; if not, write to the Free Software
# Foundation, Inc., 59 Temple Place, Suite 330, Boston, MA 02111-1307 USA
##############################################################################
from spack import *
import os
import sys


class Sundials(CMakePackage):
    """SUNDIALS (SUite of Nonlinear and DIfferential/ALgebraic equation
    Solvers)"""

    homepage = "https://computation.llnl.gov/projects/sundials"
    url = "https://computation.llnl.gov/projects/sundials/download/sundials-2.7.0.tar.gz"
    maintainers = ['cswoodward', 'gardner48']

    # ==========================================================================
    # Versions
    # ==========================================================================

    version('3.1.0', '1a84ca41c7f71067e03d519ddbcd9dae')
    version('3.0.0', '5163a44cedd7398bddda442ba00313b8')
    version('2.7.0', 'c304631b9bc82877d7b0e9f4d4fd94d3')
    version('2.6.2', '3deeb0ede9f514184c6bd83ecab77d95')

    # ==========================================================================
    # Variants
    # ==========================================================================

    # SUNDIALS solvers
    sun_solvers = ['CVODE', 'CVODES', 'ARKODE', 'IDA', 'IDAS', 'KINSOL']

    for pkg in sun_solvers:
        variant(pkg, default=True,
                description='Enable %s solver' % pkg)

    # Real type
    variant(
        'precision',
        default='double',
        description='real type precision',
        values=('single', 'double', 'extended'),
        multi=False
    )

    # Index type
    variant('int64', default=False,
            description='Use 64bit integers for indices')

    # Parallelism
    variant('mpi',     default=True,
            description='Enable MPI parallel vector')
    variant('openmp',  default=False,
            description='Enable OpenMP parallel vector')
    variant('pthread', default=False,
            description='Enable Pthreads parallel vector')
    variant('cuda',    default=False,
            description='Enable CUDA parallel vector')
    variant('raja',    default=False,
            description='Enable RAJA parallel vector')

    # External libraries
    variant('lapack',     default=False,
            description='Enable LAPACK direct solvers')
    variant('klu',        default=False,
            description='Enable KLU sparse, direct solver')
    variant('superlu-mt', default=False,
            description='Enable SuperLU_MT sparse, direct solver')
    variant('hypre',      default=False,
            description='Enable Hypre MPI parallel vector')
    variant('petsc',      default=False,
            description='Enable PETSc MPI parallel vector')

    # Library type
    variant('shared', default=True,
            description='Build shared libraries')
    variant('static', default=True,
            description='Build static libraries')

    # Fortran interface
    variant('fcmix', default=False,
            description='Enable Fortran interface')

    # Examples
    variant('examples-c',       default=True,
            description='Enable C examples')
    variant('examples-cxx',     default=False,
            description='Enable C++ examples')
    variant('examples-f77',     default=True,
            description='Enable Fortran 77 examples')
    variant('examples-f90',     default=False,
            description='Enable Fortran 90 examples')
    variant('examples-cuda',    default=False,
            description='Enable CUDA examples')
    variant('examples-raja',    default=False,
            description='Enable RAJA examples')
    variant('examples-install', default=True,
            description='Install examples')

    # Generic (std-c) math libraries (UNIX only)
    variant('generic-math', default=True,
            description='Use generic (std-c) math libraries on unix systems')

    # ==========================================================================
    # Conflicts
    # ==========================================================================

    # Options added after v2.6.2
    conflicts('+hypre', when='@:2.6.2')
    conflicts('+petsc', when='@:2.6.2')

    # Options added after v2.7.0
    conflicts('+cuda',          when='@:2.7.0')
    conflicts('+raja',          when='@:2.7.0')
    conflicts('~int64',         when='@:2.7.0')
    conflicts('+examples-cuda', when='@:2.7.0')
    conflicts('+examples-raja', when='@:2.7.0')

    # External libraries incompatible with 64-bit indices
    conflicts('+lapack', when='@3.0.0: +int64')
    conflicts('+hypre',  when='+hypre@:2.6.1a +int64')

    # External libraries incompatible with single precision
    conflicts('+klu',   when='precision=single')
    conflicts('+hypre', when='+hypre@:2.12.0 precision=single')

    # External libraries incompatible with extended (quad) precision
    conflicts('+lapack',     when='precision=extended')
    conflicts('+superlu-mt', when='precision=extended')
    conflicts('+klu',        when='precision=extended')
    conflicts('+hypre',      when='+hypre@:2.12.0 precision=extended')

    # External libraries that need to be built with MPI
    conflicts('+hypre', when='~mpi')
    conflicts('+petsc', when='~mpi')

    # SuperLU_MT interface requires lapack for external blas (before v3.0.0)
    conflicts('+superlu-mt', when='@:2.7.0 ~lapack')

    # ==========================================================================
    # Dependencies
    # ==========================================================================

    # Build dependencies
    depends_on('cmake@2.8.1:', type='build')

    # MPI related dependencies
    depends_on('mpi', when='+mpi')
    depends_on('mpi', when='+hypre')
    depends_on('mpi', when='+petsc')

    # Other parallelism dependencies
    depends_on('cuda', when='+cuda')
    depends_on('raja', when='+raja')

    # External libraries
    depends_on('blas',         when='+lapack')
    depends_on('lapack',       when='+lapack')
    depends_on('suite-sparse', when='+klu')

    # Require that external libraries built with the same precision
    depends_on('petsc~double~complex', when='+petsc precision=single')
    depends_on('petsc+double~complex', when='+petsc precision=double')

    # Require that external libraries built with the same index type
    depends_on('hypre', when='+hypre')
    depends_on('hypre~int64', when='+hypre ~int64')
    depends_on('hypre+int64', when='+hypre +int64')
    depends_on('petsc', when='+petsc')
    depends_on('petsc~int64', when='+petsc ~int64')
    depends_on('petsc+int64', when='+petsc +int64')

    # Require that PETSc is built with MPI
    depends_on('petsc+mpi', when='+petsc')

    # Require that SuperLU_MT built with external blas
    depends_on('superlu-mt+blas', when='+superlu-mt')

    # ==========================================================================
    # Patches
    # ==========================================================================

    # remove OpenMP header file and function from hypre vector test code
<<<<<<< HEAD
    patch('test_nvector_parhyp.patch', when='@2.7.0:')
=======
    patch('test_nvector_parhyp.patch', when='@2.7.0:3.0.0')
>>>>>>> 935a6b00

    # ==========================================================================
    # SUNDIALS Settings
    # ==========================================================================

    def cmake_args(self):
        spec = self.spec

        def on_off(varstr):
            return 'ON' if varstr in self.spec else 'OFF'

        fortran_flag = self.compiler.pic_flag
        if spec.satisfies('%clang platform=darwin'):
            mpif77 = Executable(self.spec['mpi'].mpif77)
            libgfortran = LibraryList(mpif77('--print-file-name',
                                             'libgfortran.a', output=str))
            fortran_flag += ' ' + libgfortran.ld_flags

        # List of CMake arguments
        # Note: CMAKE_INSTALL_PREFIX and CMAKE_BUILD_TYPE are set automatically
        args = []

        # SUNDIALS solvers
        for pkg in self.sun_solvers:
            args.extend(['-DBUILD_%s=%s' % (pkg, on_off('+' + pkg))])

        # precision
        args.extend([
            '-DSUNDIALS_PRECISION=%s' % spec.variants['precision'].value
        ])

        # index type (v3.0.0 or later)
        if spec.satisfies('@3.0.0:'):
            if '+int64' in spec:
                args.extend(['-DSUNDIALS_INDEX_TYPE=int64_t'])
            else:
                args.extend(['-DSUNDIALS_INDEX_TYPE=int32_t'])

        # Fortran interface
        args.extend(['-DFCMIX_ENABLE=%s' % on_off('+fcmix')])

        # library type
        args.extend([
            '-DBUILD_SHARED_LIBS=%s' % on_off('+shared'),
            '-DBUILD_STATIC_LIBS=%s' % on_off('+static')
        ])

        # generic (std-c) math libraries
        args.extend([
            '-DUSE_GENERIC_MATH=%s' % on_off('+generic-math')
        ])

        # parallelism
        args.extend([
            '-DMPI_ENABLE=%s'     % on_off('+mpi'),
            '-DOPENMP_ENABLE=%s'  % on_off('+openmp'),
            '-DPTHREAD_ENABLE=%s' % on_off('+pthread'),
            '-DCUDA_ENABLE=%s'    % on_off('+cuda'),
            '-DRAJA_ENABLE=%s'    % on_off('+raja')
        ])

        # MPI support
        if '+mpi' in spec:
            args.extend(['-DMPI_MPICC=%s' % spec['mpi'].mpicc])
            if 'examples-cxx' in spec:
                args.extend(['-DMPI_MPICXX=%s' % spec['mpi'].mpicxx])
            if ('+fcmix' in spec) and ('+examples-f77' in spec):
                args.extend(['-DMPI_MPIF77=%s' % spec['mpi'].mpif77])
            if ('+fcmix' in spec) and ('+examples-f90' in spec):
                args.extend(['-DMPI_MPIF90=%s' % spec['mpi'].mpifc])

        # Building with LAPACK and BLAS
        if '+lapack' in spec:
            args.extend([
                '-DLAPACK_ENABLE=ON',
                '-DLAPACK_LIBRARIES=%s'
                % (spec['lapack'].libs + spec['blas'].libs).joined(';')
            ])

        # Building with KLU
        if '+klu' in spec:
            args.extend([
                '-DKLU_ENABLE=ON',
                '-DKLU_INCLUDE_DIR=%s' % spec['suite-sparse'].prefix.include,
                '-DKLU_LIBRARY_DIR=%s' % spec['suite-sparse'].prefix.lib
            ])

        # Building with SuperLU_MT
        if '+superlu-mt' in spec:
            if spec.satisfies('@3.0.0:'):
                args.extend([
                    '-DBLAS_ENABLE=ON',
                    '-DBLAS_LIBRARIES=%s' % spec['blas'].libs
                ])
            args.extend([
                '-DSUPERLUMT_ENABLE=ON',
                '-DSUPERLUMT_INCLUDE_DIR=%s'
                % spec['superlu-mt'].prefix.include,
                '-DSUPERLUMT_LIBRARY_DIR=%s'
                % spec['superlu-mt'].prefix.lib
            ])
            if spec.satisfies('^superlu-mt+openmp'):
                args.append('-DSUPERLUMT_THREAD_TYPE=OpenMP')
            else:
                args.append('-DSUPERLUMT_THREAD_TYPE=Pthread')

        # Building with Hypre
        if '+hypre' in spec:
            args.extend([
                '-DHYPRE_ENABLE=ON',
                '-DHYPRE_INCLUDE_DIR=%s' % spec['hypre'].prefix.include,
                '-DHYPRE_LIBRARY_DIR=%s' % spec['hypre'].prefix.lib
            ])

        # Building with PETSc
        if '+petsc' in spec:
            args.extend([
                '-DPETSC_ENABLE=ON',
                '-DPETSC_INCLUDE_DIR=%s' % spec['petsc'].prefix.include,
                '-DPETSC_LIBRARY_DIR=%s' % spec['petsc'].prefix.lib
            ])

        # Examples
        if spec.satisfies('@3.0.0:'):
            args.extend([
                '-DEXAMPLES_ENABLE_C=%s'    % on_off('+examples-c'),
                '-DEXAMPLES_ENABLE_CXX=%s'  % on_off('+examples-cxx'),
                '-DEXAMPLES_ENABLE_F77=%s'  % on_off('+examples-f77'),
                '-DEXAMPLES_ENABLE_F90=%s'  % on_off('+examples-f90'),
                '-DEXAMPLES_ENABLE_CUDA=%s' % on_off('+examples-cuda'),
                '-DEXAMPLES_ENABLE_RAJA=%s' % on_off('+examples-raja')
            ])
        else:
            args.extend([
                '-DEXAMPLES_ENABLE=%s' % on_off('+examples-c'),
                '-DCXX_ENABLE=%s'      % on_off('+examples-cxx'),
                '-DF90_ENABLE=%s'      % on_off('+examples-f90')
            ])

        args.extend([
            '-DEXAMPLES_INSTALL=%s' % on_off('+examples-install')
        ])

        return args

    # ==========================================================================
    # Post Install Actions
    # ==========================================================================

    @run_after('install')
    def post_install(self):
        """Run after install to fix install name of dynamic libraries
        on Darwin to have full path and install the LICENSE file."""
        spec = self.spec
        prefix = self.spec.prefix

        if (sys.platform == 'darwin'):
            fix_darwin_install_name(prefix.lib)

        if spec.satisfies('@:3.0.0'):
            install('LICENSE', prefix)

    @run_after('install')
    def filter_compilers(self):
        """Run after install to tell the example program Makefiles
        to use the compilers that Spack built the package with.

        If this isn't done, they'll have CC, CPP, and F77 set to
        Spack's generic cc and f77. We want them to be bound to
        whatever compiler they were built with."""

        kwargs = {'ignore_absent': True, 'backup': False, 'string': True}
        dirname = os.path.join(self.prefix, 'examples')

        cc_files = [
            'arkode/C_openmp/Makefile',
            'arkode/C_parallel/Makefile',
            'arkode/C_parhyp/Makefile',
            'arkode/C_serial/Makefile',
            'cvode/C_openmp/Makefile',
            'cvode/parallel/Makefile',
            'cvode/parhyp/Makefile',
            'cvode/serial/Makefile',
            'cvodes/C_openmp/Makefile',
            'cvodes/parallel/Makefile',
            'cvodes/serial/Makefile',
            'ida/C_openmp/Makefile',
            'ida/parallel/Makefile',
            'ida/petsc/Makefile',
            'ida/serial/Makefile',
            'idas/C_openmp/Makefile',
            'idas/parallel/Makefile',
            'idas/serial/Makefile',
            'kinsol/C_openmp/Makefile',
            'kinsol/parallel/Makefile',
            'kinsol/serial/Makefile',
            'nvector/C_openmp/Makefile',
            'nvector/parallel/Makefile',
            'nvector/parhyp/Makefile',
            'nvector/petsc/Makefile',
            'nvector/pthreads/Makefile',
            'nvector/serial/Makefile',
            'sunlinsol/band/Makefile',
            'sunlinsol/dense/Makefile',
            'sunlinsol/klu/Makefile',
            'sunlinsol/lapackband/Makefile',
            'sunlinsol/lapackdense/Makefile',
            'sunlinsol/pcg/parallel/Makefile',
            'sunlinsol/pcg/serial/Makefile',
            'sunlinsol/spbcgs/parallel/Makefile',
            'sunlinsol/spbcgs/serial/Makefile',
            'sunlinsol/spfgmr/parallel/Makefile',
            'sunlinsol/spfgmr/serial/Makefile',
            'sunlinsol/spgmr/parallel/Makefile',
            'sunlinsol/spgmr/serial/Makefile',
            'sunlinsol/sptfqmr/parallel/Makefile',
            'sunlinsol/sptfqmr/serial/Makefile',
            'sunlinsol/superlumt/Makefile',
            'sunmatrix/band/Makefile',
            'sunmatrix/dense/Makefile',
            'sunmatrix/sparse/Makefile'
        ]

        cxx_files = [
            'arkode/CXX_parallel/Makefile',
            'arkode/CXX_serial/Makefile'
            'cvode/cuda/Makefile',
            'cvode/raja/Makefile',
            'nvector/cuda/Makefile',
            'nvector/raja/Makefile'
        ]

        f77_files = [
            'arkode/F77_parallel/Makefile',
            'arkode/F77_serial/Makefile',
            'cvode/fcmix_parallel/Makefile',
            'cvode/fcmix_serial/Makefile',
            'ida/fcmix_openmp/Makefile',
            'ida/fcmix_parallel/Makefile',
            'ida/fcmix_pthreads/Makefile',
            'ida/fcmix_serial/Makefile',
            'kinsol/fcmix_parallel/Makefile',
            'kinsol/fcmix_serial/Makefile'
        ]

        f90_files = [
            'arkode/F90_parallel/Makefile',
            'arkode/F90_serial/Makefile'
        ]

        for filename in cc_files:
            filter_file(os.environ['CC'], self.compiler.cc,
                        os.path.join(dirname, filename), **kwargs)

        for filename in cc_files:
            filter_file(r'^CPP\s*=.*', self.compiler.cc,
                        os.path.join(dirname, filename), **kwargs)

        for filename in cxx_files:
            filter_file(os.environ['CXX'], self.compiler.cxx,
                        os.path.join(dirname, filename), **kwargs)

        for filename in cxx_files:
            filter_file(r'^CPP\s*=.*', self.compiler.cc,
                        os.path.join(dirname, filename), **kwargs)

        for filename in f77_files:
            filter_file(os.environ['F77'], self.compiler.f77,
                        os.path.join(dirname, filename), **kwargs)

        for filename in f90_files:
            filter_file(os.environ['FC'], self.compiler.fc,
                        os.path.join(dirname, filename), **kwargs)<|MERGE_RESOLUTION|>--- conflicted
+++ resolved
@@ -202,11 +202,7 @@
     # ==========================================================================
 
     # remove OpenMP header file and function from hypre vector test code
-<<<<<<< HEAD
-    patch('test_nvector_parhyp.patch', when='@2.7.0:')
-=======
     patch('test_nvector_parhyp.patch', when='@2.7.0:3.0.0')
->>>>>>> 935a6b00
 
     # ==========================================================================
     # SUNDIALS Settings
