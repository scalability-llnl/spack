##############################################################################
# Copyright 2013-2020 Lawrence Livermore National Security, LLC and other
# Spack Project Developers. See the top-level COPYRIGHT file for details.
#
# SPDX-License-Identifier: (Apache-2.0 OR MIT)
from spack import *


class Synapsetool(CMakePackage):
    """Synapsetool provides a C++ and a python API to read / write neuron
       connectivity informations. Synapsetool is designed to support large
       connectivity data with billions of connections."""
<<<<<<< HEAD
    homepage = "https://bbpcode.epfl.ch/code/#/admin/projects/hpc/synapse-tool"
    url      = "ssh://bbpcode.epfl.ch/hpc/synapse-tool"
    git      = "ssh://bbpcode.epfl.ch/hpc/synapse-tool"
    generator = "Ninja"
=======
    homepage = "https://bbpgitlab.epfl.ch/hpc/synapse-tool"
    git      = "git@bbpgitlab.epfl.ch:hpc/synapse-tool.git"
>>>>>>> cc3bef73

    version('develop', submodules=True)
    version('0.6.3', tag='v0.6.3', submodules=True)
    version('0.6.2', tag='v0.6.2', submodules=True)
    version('0.6.1', tag='v0.6.1', submodules=True)
    version('0.6.0', tag='v0.6.0', submodules=True)
    version('0.5.9', tag='v0.5.9', submodules=True)
    version('0.5.8', tag='v0.5.8', submodules=True)
    version('0.5.6', tag='v0.5.6', submodules=True)
    version('0.5.5', tag='v0.5.5', submodules=True)
    version('0.5.4', tag='v0.5.4', submodules=True)
    version('0.5.3', tag='v0.5.3', submodules=True)
    version('0.5.2', tag='v0.5.2', submodules=True)
    version('0.5.1', tag='v0.5.1', submodules=True)
    version('0.4.1', tag='v0.4.1', submodules=True)
    version('0.3.3', tag='v0.3.3', submodules=True)
    version('0.2.5', tag='v0.2.5', submodules=True)

    variant('mpi', default=True, description="Enable MPI backend")
    variant('shared', default=True, description="Build shared library")
    variant('python', default=False, description="Enable syntool Python package")

    depends_on('cmake@3.0:', type='build')
    depends_on('ninja', type='build')

    depends_on('boost@1.55:')
    depends_on('mpi',    when='+mpi')
    depends_on('python', when='+python', type=('build', 'run'))
    depends_on('hdf5+mpi', when='+mpi')
    depends_on('hdf5~mpi', when='~mpi')
    depends_on('highfive+mpi', when='+mpi')
    depends_on('highfive~mpi', when='~mpi')
    depends_on('libsonata+mpi', when='+mpi')
    depends_on('libsonata~mpi', when='~mpi')

    patch("tests-unit-cmake.patch", when='@:0.5.6')
    patch("tests-unit-cmake-057.patch", when='@0.5.7:0.5.8')
    patch("fix_highfive_v_2_2_1.patch", when='@:0.5.8^highfive@2.2:')

    def patch(self):
        if self.spec.satisfies('%intel'):
            # Boost just breaks things. Don't use boost for tests.
            filter_file(r'add_subdirectory\(tests\)', '', 'CMakeLists.txt')

    @property
    def libs(self):
        """Export the synapse library
        """
        is_shared = '+shared' in self.spec
        return find_libraries('libsyn2', root=self.prefix, shared=is_shared,
                              recursive=True)

    def dependency_libs(self, spec=None):
        """List of required libraries on linking,
           with the possibility of passing another
           spec where all dependencies have specs.
           This enables Syntool to be external
        """
        spec = spec or self.spec
        is_shared = '+shared' in self.spec['synapsetool']

        boost_libs = ['libboost_system', 'libboost_filesystem']
        if spec['boost'].satisfies('+multithreaded'):
            boost_libs = [lib + '-mt' for lib in boost_libs]

        libraries = (
            find_libraries(boost_libs, spec['boost'].prefix,
                           is_shared, True)
            + find_libraries("libsonata",
                             spec['libsonata'].prefix, is_shared, True)
        )
        return libraries

    def cmake_args(self):
        args = []
        if self.spec.satisfies('+mpi'):
            args.extend([
                '-DCMAKE_C_COMPILER:STRING={0}'.format(self.spec['mpi'].mpicc),
                '-DCMAKE_CXX_COMPILER:STRING={0}'.format(self.spec['mpi'].mpicxx),
                '-DSYNTOOL_WITH_MPI:BOOL=ON',
            ])

        if self.spec.satisfies('~shared'):
            args.append('-DCOMPILE_LIBRARY_TYPE=STATIC')

        return args<|MERGE_RESOLUTION|>--- conflicted
+++ resolved
@@ -10,15 +10,9 @@
     """Synapsetool provides a C++ and a python API to read / write neuron
        connectivity informations. Synapsetool is designed to support large
        connectivity data with billions of connections."""
-<<<<<<< HEAD
-    homepage = "https://bbpcode.epfl.ch/code/#/admin/projects/hpc/synapse-tool"
-    url      = "ssh://bbpcode.epfl.ch/hpc/synapse-tool"
-    git      = "ssh://bbpcode.epfl.ch/hpc/synapse-tool"
-    generator = "Ninja"
-=======
     homepage = "https://bbpgitlab.epfl.ch/hpc/synapse-tool"
     git      = "git@bbpgitlab.epfl.ch:hpc/synapse-tool.git"
->>>>>>> cc3bef73
+    generator = "Ninja"
 
     version('develop', submodules=True)
     version('0.6.3', tag='v0.6.3', submodules=True)
