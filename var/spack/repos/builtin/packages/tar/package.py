--- conflicted
+++ resolved
@@ -67,18 +67,6 @@
         # Note: compression programs are passed by abs path,
         # so that tar can locate them when invoked without spack load.
         args = [
-<<<<<<< HEAD
-            "--with-xz={0}".format(self.spec["xz"].prefix.bin.xz),
-            "--with-lzma={0}".format(self.spec["xz"].prefix.bin.lzma),
-            "--with-bzip2={0}".format(self.spec["bzip2"].prefix.bin.bzip2),
-        ]
-
-        if self.spec["iconv"].name != "libc":
-            args.append("--with-libiconv-prefix={0}".format(self.spec["iconv"].prefix))
-
-        if "^zstd" in self.spec:
-            args.append("--with-zstd={0}".format(self.spec["zstd"].prefix.bin.zstd))
-=======
             "--with-xz={0}".format(spec["xz"].prefix.bin.xz),
             "--with-lzma={0}".format(spec["xz"].prefix.bin.lzma),
             "--with-bzip2={0}".format(spec["bzip2"].prefix.bin.bzip2),
@@ -91,7 +79,6 @@
 
         if "^zstd" in spec:
             args.append("--with-zstd={0}".format(spec["zstd"].prefix.bin.zstd))
->>>>>>> a94d18ad
 
         # Choose gzip/pigz
         zip = spec.variants["zip"].value
