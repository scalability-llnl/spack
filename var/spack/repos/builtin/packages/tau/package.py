# Copyright 2013-2020 Lawrence Livermore National Security, LLC and other
# Spack Project Developers. See the top-level COPYRIGHT file for details.
#
# SPDX-License-Identifier: (Apache-2.0 OR MIT)

from spack import *
import os
import fnmatch
import glob
import platform
import sys
from llnl.util.filesystem import join_path


class Tau(Package):
    """A portable profiling and tracing toolkit for performance
    analysis of parallel programs written in Fortran, C, C++, UPC,
    Java, Python.
    """

    maintainers = ['wspear', 'eugeneswalker', 'khuck', 'sameershende']
    homepage = "http://www.cs.uoregon.edu/research/tau"
    url      = "https://www.cs.uoregon.edu/research/tau/tau_releases/tau-2.30.tar.gz"
    git      = "https://github.com/UO-OACISS/tau2"

    version('master', branch='master')
    version('2.30', sha256='e581c33e21488d69839a00d97fd4451ea579f47249b2750d5c36bea773041eaf')
    version('2.29.1', sha256='4195a0a236bba510ab50a93e13c7f00d9472e8bc46c91de3f0696112a34e34e2')
    version('2.29', sha256='146be769a23c869a7935e8fa5ba79f40ba36b9057a96dda3be6730fc9ca86086')
    version('2.28.2', sha256='64e129a482056755012b91dae2fb4f728dbf3adbab53d49187eca952891c5457')
    version('2.28.1', sha256='b262e5c9977471e9f5a8d729b3db743012df9b0ab8244da2842039f8a3b98b34')
    version('2.28', sha256='68c6f13ae748d12c921456e494006796ca2b0efebdeef76ee7c898c81592883e')
    version('2.27.2p1', sha256='3256771fb71c2b05932b44d0650e6eadc712f1bdedf4c0fb2781db3b266225dd')
    version('2.27.2', sha256='d319a4588ad303b71082254f4f40aa76f6183a01b5bc4bd987f76e1a6026efa1')
    version('2.27.1', sha256='315babab4da25dd08633ad8dbf33d93db77f57d240bcbd3527ed5b8710cb9d8f')
    version('2.27', sha256='d48fdca49cda2d9f25a0cf5dbd961201c8a2b1f025bcbb121d96ad43f211f1a7')
    version('2.26.3', sha256='bd785ed47f20e6b8b2a1d99ce383d292f70b1fb9e2eaab21f5eaf8e64b28e990')
    version('2.26.2', sha256='92ca68db51fd5bd026187e70b397bcd1db9bfb07008d7e8bc935411a97978834')
    version('2.26.1', sha256='d084ff87e5f9fe640a3fc48aa5c8c52f586e7b739787f2bb9a4249005e459896')
    version('2.26', sha256='458228646a13a228841d4133f24af14cc182f4978eb15ef6244d71735abe8d16')
    version('2.25', sha256='ab8a8c15a075af69aa23b4790b4e2d9dffc3b880fc1ff806c21535ab69b6a088')
    version('2.24.1', sha256='bc27052c36377e4b8fc0bbb4afaa57eaa8bcb3f5e5066e576b0f40d341c28a0e')
    version('2.24', sha256='5d28e8b26561c7cd7d0029b56ec0f95fc26803ac0b100c98e00af0b02e7f55e2')
    version('2.23.1', sha256='31a4d0019cec6ef57459a9cd18a220f0130838a5f1a0b5ea7879853f5a38cf88')

    # Disable some default dependencies on Darwin/OSX
    darwin_default = False
    if sys.platform != 'darwin':
        darwin_default = True

    variant('scorep', default=False, description='Activates SCOREP support')
    variant('openmp', default=False, description='Use OpenMP threads')
    variant('pthreads', default=True, description='Use POSIX threads')
    variant('mpi', default=False, description='Specify use of TAU MPI wrapper library')
    variant('phase', default=False, description='Generate phase based profiles')
    variant('papi', default=darwin_default, description='Activates Performance API')
    variant('binutils', default=True, description='Activates support of BFD GNU Binutils')
    variant('libdwarf', default=darwin_default, description='Activates support of libdwarf')
    variant('libelf', default=darwin_default, description='Activates support of libelf')
    variant('libunwind', default=darwin_default, description='Activates support of libunwind')
    variant('otf2', default=True, description='Activates support of Open Trace Format (OTF)')
    variant('pdt', default=True, description='Use PDT for source code instrumentation')
    variant('comm', default=False, description=' Generate profiles with MPI communicator info')
    variant('python', default=False, description='Activates Python support')
    variant('likwid', default=False, description='Activates LIKWID support')
    variant('ompt', default=False, description='Activates OMPT instrumentation')
    variant('opari', default=False, description='Activates Opari2 instrumentation')
    variant('shmem', default=False, description='Activates SHMEM support')
    variant('gasnet', default=False, description='Activates GASNET support')
    variant('cuda', default=False, description='Activates CUDA support')
    variant('rocm', default=False, description='Activates ROCm support')
    variant('level_zero', default=False, description='Activates Intel OneAPI Level Zero support')
    variant('rocprofiler', default=False, description='Activates ROCm rocprofiler support')
    variant('opencl', default=False, description='Activates OpenCL support')
    variant('fortran', default=darwin_default, description='Activates Fortran support')
    variant('io', default=True, description='Activates POSIX I/O support')
    variant('adios2', default=False, description='Activates ADIOS2 output support')
    variant('sqlite', default=False, description='Activates SQLite3 output support')
    variant('profileparam', default=False, description='Generate profiles with parameter mapped event data')

    # Support cross compiling.
    # This is a _reasonable_ subset of the full set of TAU
    # architectures supported:
    variant('craycnl', default=False, description='Build for Cray compute nodes')
    variant('ppc64le', default=False, description='Build for IBM Power LE nodes')
    variant('x86_64', default=False, description='Force build for x86 Linux instead of auto-detect')

    depends_on('zlib', type='link')
    depends_on('pdt', when='+pdt')  # Required for TAU instrumentation
    depends_on('scorep', when='+scorep')
    depends_on('otf2@2.1:', when='+otf2')
    depends_on('likwid', when='+likwid')
    depends_on('papi', when='+papi')
    depends_on('libdwarf', when='+libdwarf')
    depends_on('libelf', when='+libdwarf')
    # TAU requires the ELF header support, libiberty and demangle.
    depends_on('binutils@:2.33.1+libiberty+headers', when='+binutils')
    depends_on('python@2.7:', when='+python')
    depends_on('libunwind', when='+libunwind')
    depends_on('mpi', when='+mpi', type=('build', 'run', 'link'))
    depends_on('cuda', when='+cuda')
    depends_on('gasnet', when='+gasnet')
    depends_on('adios2', when='+adios2')
    depends_on('sqlite', when='+sqlite')
    depends_on('hwloc')

    # Elf only required from 2.28.1 on
    conflicts('+libelf', when='@:2.28.0')
    conflicts('+libdwarf', when='@:2.28.0')

    # def patch(self):
    #     # TODO : neuron autotools add -MD option which turns off tau profile
    #     filter_file(r' -M', r' -Q', 'tools/src/tau_cc.sh')
    #     filter_file(r' -M', r' -Q', 'tools/src/tau_cxx.sh')

    # filter_compiler_wrappers('tau_cc.sh', 'Makefile.tau', relative_root='bin')

    # ADIOS2, SQLite only available from 2.29.1 on
    conflicts('+adios2', when='@:2.29.1')
    conflicts('+sqlite', when='@:2.29.1')

    patch('unwind.patch', when="@2.29.0")

    def set_compiler_options(self, spec):

        useropt = ["-O2 -g", self.rpath_args]

        ##########
        # Selecting a compiler with TAU configure is quite tricky:
        # 1 - compilers are mapped to a given set of strings
        #     (and spack cc, cxx, etc. wrappers are not among them)
        # 2 - absolute paths are not allowed
        # 3 - the usual environment variables seems not to be checked
        #     ('CC', 'CXX' and 'FC')
        # 4 - if no -cc=<compiler> -cxx=<compiler> is passed tau is built with
        #     system compiler silently
        # (regardless of what %<compiler> is used in the spec)
        #
        # In the following we give TAU what he expects and put compilers into
        # PATH
        compiler_path = os.path.dirname(self.compiler.cc)
        os.environ['PATH'] = ':'.join([compiler_path, os.environ['PATH']])
        compiler_options = ['-c++=%s' % self.compiler.cxx_names[0],
                            '-cc=%s' % self.compiler.cc_names[0]]

        # TODO : Handle other compilers (tau except vendor name for fortran)
        if self.compiler.fc:
            if spec.satisfies('%intel'):
                compiler_options.append('-fortran=intel')
            elif spec.satisfies('%pgi'):
                # @bbp we don't have pgfortran but fc is set to gfortran in packages.yaml
                # to compiler mpi libraries
                pass
            else:
                compiler_options.append('-fortran=%s' % self.compiler.fc_names[0])
        ##########

        # on bg-q we dont need compiler names. We also have to set fortran
        # because spack set EXTRADIRCXX spack wrapper directory and then
        # tau use relative path to find fortran link libraries.
        if 'bgq' in spec.architecture and spec.satisfies('%xl'):
            compiler_options = ['-pdt_c++=xlC']

        # Construct the string of custom compiler flags and append it to
        # compiler related options
        useropt = ' '.join(useropt)
        useropt = "-useropt=%s" % useropt
        compiler_options.append(useropt)
        return compiler_options

    def setup_build_environment(self, env):
        env.prepend_path('LIBRARY_PATH', self.spec['zlib'].prefix.lib)
        env.prepend_path('LIBRARY_PATH', self.spec['hwloc'].prefix.lib)

    def install(self, spec, prefix):
        # TAU isn't happy with directories that have '@' in the path.  Sigh.
        change_sed_delimiter('@', ';', 'configure')
        change_sed_delimiter('@', ';', 'utils/FixMakefile')
        change_sed_delimiter('@', ';', 'utils/FixMakefile.sed.default')

        # TAU configure, despite the name , seems to be a manually
        # written script (nothing related to autotools).  As such it has
        # a few #peculiarities# that make this build quite hackish.
        options = ["-prefix=%s" % prefix]

        if '+craycnl' in spec:
            options.append('-arch=craycnl')

        if '+ppc64le' in spec:
            options.append('-arch=ibm64linux')

        if '+x86_64' in spec:
            options.append('-arch=x86_64')

        if ('platform=cray' in self.spec) and ('+x86_64' not in spec):
            options.append('-arch=craycnl')

        if '+pdt' in spec:
            options.append("-pdt=%s" % spec['pdt'].prefix)

        if '+scorep' in spec:
            options.append("-scorep=%s" % spec['scorep'].prefix)

        if '+pthreads' in spec:
            options.append('-pthread')

        if '+likwid' in spec:
            options.append("-likwid=%s" % spec['likwid'].prefix)

        if '+papi' in spec:
            options.append("-papi=%s" % spec['papi'].prefix)

        if '+openmp' in spec:
            options.append('-openmp')

        if '+opari' in spec:
            options.append('-opari')

        if '+ompt' in spec:
            options.append('-ompt')

        if '+io' in spec:
            options.append('-iowrapper')

        if '+binutils' in spec:
            options.append("-bfd=%s" % spec['binutils'].prefix)

        if '+libdwarf' in spec:
            options.append("-dwarf=%s" % spec['libdwarf'].prefix)

        if '+libelf' in spec:
            options.append("-elf=%s" % spec['libelf'].prefix)

        if '+libunwind' in spec:
            options.append("-unwind=%s" % spec['libunwind'].prefix)

        if '+otf2' in spec:
            options.append("-otf=%s" % spec['otf2'].prefix)

        if '+mpi' in spec:
            env['CC'] = spec['mpi'].mpicc
            env['CXX'] = spec['mpi'].mpicxx
            env['F77'] = spec['mpi'].mpif77
            env['FC'] = spec['mpi'].mpifc

            options.append('-mpi')
            if '+comm' in spec:
                options.append('-PROFILECOMMUNICATORS')

        if '+profileparam' in spec:
            options.append('-PROFILEPARAM')

        if '+shmem' in spec:
            options.append('-shmem')

        if '+gasnet' in spec:
            options.append('-gasnet=%s' % spec['gasnet'].prefix)

        if '+cuda' in spec:
            options.append("-cuda=%s" % spec['cuda'].prefix)

<<<<<<< HEAD
        # # see #5320, need to see if we cleanup a bit with one logic as
        # # headers.directories is generic
        # if spec.satisfies('^intel-mpi') or spec.satisfies('^intel-parallel-studio'):
        #     options.append('-mpiinc=%s' % spec['mpi'].headers.directories[0])
        # else:
        #     options.append('-mpiinc=%s' % spec['mpi'].prefix.include)
        #     options.append('-mpilib=%s' % spec['mpi'].prefix.lib)
=======
        if '+level_zero' in spec:
            options.append("-level_zero")

        if '+opencl' in spec:
            options.append("-opencl")

        if '+rocm' in spec:
            options.append("-rocm")

        if '+rocprofiler' in spec:
            options.append("-rocprofiler=%s" % spec['rocprofiler'].prefix)
>>>>>>> b81bbfb6

        if '+adios2' in spec:
            options.append("-adios=%s" % spec['adios2'].prefix)

        if '+sqlite' in spec:
            options.append("-sqlite3=%s" % spec['sqlite'].prefix)

        if '+phase' in spec:
            options.append('-PROFILEPHASE')

        if '+python' in spec:
            options.append('-python')
            # find Python.h (i.e. include/python2.7/Python.h)
            include_path = spec['python'].prefix.include
            found = False
            for root, dirs, files in os.walk(spec['python'].prefix.include):
                for filename in fnmatch.filter(files, 'Python.h'):
                    include_path = root
                    break
                    found = True
                if found:
                    break
            options.append("-pythoninc=%s" % include_path)
            # find libpython*.* (i.e. lib/python2.7/libpython2.7.so)
            lib_path = spec['python'].prefix.lib
            found = False
            file_to_find = 'libpython*.so'
            if (platform.system() == "Darwin"):
                file_to_find = 'libpython*.dylib'
            for root, dirs, files in os.walk(spec['python'].prefix.lib):
                for filename in fnmatch.filter(files, file_to_find):
                    lib_path = root
                    break
                    found = True
                if found:
                    break
            options.append("-pythonlib=%s" % lib_path)

        compiler_specific_options = self.set_compiler_options(spec)
        options.extend(compiler_specific_options)
        configure(*options)

        make("install")

        # Link arch-specific directories into prefix since there is
        # only one arch per prefix the way spack installs.
        self.link_tau_arch_dirs()
        # TAU may capture Spack's internal compiler wrapper. Replace
        # it with the correct compiler.
        self.fix_tau_compilers()

        # create tau compiler wrappers
        self.create_tau_compiler_wrapper()

    def link_tau_arch_dirs(self):
        for subdir in os.listdir(self.prefix):
            for d in ('bin', 'lib'):
                src = join_path(self.prefix, subdir, d)
                dest = join_path(self.prefix, d)
                if os.path.isdir(src) and not os.path.exists(dest):
                    os.symlink(join_path(subdir, d), dest)

    def fix_tau_compilers(self):
        filter_file('FULL_CC=' + spack_cc, 'FULL_CC=' + self.compiler.cc,
                    self.prefix + '/include/Makefile', backup=False,
                    string=True)
        filter_file('FULL_CXX=' + spack_cxx, 'FULL_CXX=' +
                    self.compiler.cxx, self.prefix + '/include/Makefile',
                    backup=False, string=True)
        for makefile in os.listdir(self.prefix.lib):
            if makefile.startswith('Makefile.tau'):
                filter_file('FULL_CC=' + spack_cc, 'FULL_CC=' +
                            self.compiler.cc, self.prefix.lib + "/" +
                            makefile, backup=False, string=True)
                filter_file('FULL_CXX=' + spack_cxx, 'FULL_CXX=' +
                            self.compiler.cxx, self.prefix.lib +
                            "/" + makefile, backup=False, string=True)

    def setup_run_environment(self, env):
        pattern = join_path(self.prefix.lib, 'Makefile.*')
        return glob.glob(pattern)

    def setup_environment(self, spack_env, run_env):
        files = self.get_makefiles()

        # This function is called both at install time to set up
        # the build environment and after install to generate the associated
        # module file. In the former case there is no `self.prefix.lib`
        # directory to inspect. The conditional below will set `TAU_MAKEFILE`
        # in the latter case.
        if files:
            env.set('TAU_MAKEFILE', files[0])<|MERGE_RESOLUTION|>--- conflicted
+++ resolved
@@ -259,15 +259,6 @@
         if '+cuda' in spec:
             options.append("-cuda=%s" % spec['cuda'].prefix)
 
-<<<<<<< HEAD
-        # # see #5320, need to see if we cleanup a bit with one logic as
-        # # headers.directories is generic
-        # if spec.satisfies('^intel-mpi') or spec.satisfies('^intel-parallel-studio'):
-        #     options.append('-mpiinc=%s' % spec['mpi'].headers.directories[0])
-        # else:
-        #     options.append('-mpiinc=%s' % spec['mpi'].prefix.include)
-        #     options.append('-mpilib=%s' % spec['mpi'].prefix.lib)
-=======
         if '+level_zero' in spec:
             options.append("-level_zero")
 
@@ -279,7 +270,6 @@
 
         if '+rocprofiler' in spec:
             options.append("-rocprofiler=%s" % spec['rocprofiler'].prefix)
->>>>>>> b81bbfb6
 
         if '+adios2' in spec:
             options.append("-adios=%s" % spec['adios2'].prefix)
