--- conflicted
+++ resolved
@@ -117,10 +117,7 @@
     depends_on('roctracer-dev', when='+roctracer')
     depends_on('hsa-rocr-dev', when='+rocm')
     depends_on('java', type='run')  # for paraprof
-<<<<<<< HEAD
-=======
     depends_on('oneapi-level-zero', when='+level_zero')
->>>>>>> 72e594fb
 
     # Elf only required from 2.28.1 on
     conflicts('+elf', when='@:2.28.0')
