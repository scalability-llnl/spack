# Copyright 2013-2022 Lawrence Livermore National Security, LLC and other
# Spack Project Developers. See the top-level COPYRIGHT file for details.
#
# SPDX-License-Identifier: (Apache-2.0 OR MIT)

<<<<<<< HEAD
from os import chmod

from spack.package import *
=======
from spack import *
>>>>>>> 1bc742c1


class Tbl2asn(Package):
    """Tbl2asn is a command-line program that automates the creation of
       sequence records for submission to GenBank."""

    homepage = "https://www.ncbi.nlm.nih.gov/genbank/tbl2asn2/"
    maintainers = ['snehring']

    version('2022-04-26', sha256='c76481700e196ebd98a83f4174e0146569db9d6fe5753ac18691e9836d5c6a75')
    version('2020-03-01', sha256='7cc1119d3cfcbbffdbd4ecf33cef8bbdd44fc5625c72976bee08b1157625377e', deprecated=True)

    def url_for_version(self, ver):
        return "https://ftp.ncbi.nih.gov/toolbox/ncbi_tools/converters/by_program/tbl2asn/linux64.tbl2asn.gz"

    def install(self, spec, prefix):
        mkdirp(prefix.bin)
        if spec.satisfies('@2020-03-01'):
            install('../linux.tbl2asn', prefix.bin.tbl2asn)
        else:
            install('linux64.tbl2asn', prefix.bin.tbl2asn)
        set_executable(prefix.bin.tbl2asn)<|MERGE_RESOLUTION|>--- conflicted
+++ resolved
@@ -3,13 +3,7 @@
 #
 # SPDX-License-Identifier: (Apache-2.0 OR MIT)
 
-<<<<<<< HEAD
-from os import chmod
-
 from spack.package import *
-=======
-from spack import *
->>>>>>> 1bc742c1
 
 
 class Tbl2asn(Package):
