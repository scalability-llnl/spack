--- conflicted
+++ resolved
@@ -56,49 +56,9 @@
 
     depends_on("zlib-api")
 
-<<<<<<< HEAD
-    configure_directory = "unix"
-
-    filter_compiler_wrappers("tclConfig.sh", relative_root="lib")
-
-    def install(self, spec, prefix):
-        with working_dir(self.build_directory):
-            make("install")
-
-            # https://wiki.tcl-lang.org/page/kitgen
-            if self.spec.satisfies("@8.6:"):
-                make("install-headers")
-
-            # Some applications like Expect require private Tcl headers.
-            make("install-private-headers")
-
-            # Copy source to install tree
-            # A user-provided install option might re-do this
-            # https://github.com/spack/spack/pull/4102/files
-            installed_src = join_path(self.spec.prefix, "share", self.name, "src")
-            stage_src = os.path.realpath(self.stage.source_path)
-            install_tree(stage_src, installed_src)
-
-            # Replace stage dir -> installed src dir in tclConfig
-            filter_file(
-                stage_src,
-                installed_src,
-                join_path(self.spec["tcl"].libs.directories[0], "tclConfig.sh"),
-            )
-
-        # Don't install binaries in src/ tree
-        with working_dir(join_path(installed_src, self.configure_directory)):
-            make("clean")
-
-    @run_after("install")
-    def symlink_tclsh(self):
-        with working_dir(self.prefix.bin):
-            symlink("tclsh{0}".format(self.version.up_to(2)), "tclsh")
-=======
     # No compiler wrappers on Windows
     for plat in ["linux", "darwin", "cray", "freebsd"]:
         filter_compiler_wrappers("tclConfig.sh", relative_root="lib", when=f"platform={plat}")
->>>>>>> 29d784e5
 
     build_system("autotools", "nmake")
     patch("tcl-quote-cc-path.patch", when="platform=windows")
