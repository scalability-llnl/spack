--- conflicted
+++ resolved
@@ -5,16 +5,9 @@
 
 from spack.package import *
 
+
 # Maintainer comments:
 # 18/12/2018: fix python detection
-<<<<<<< HEAD
-from spack.pkg.builtin.boost import Boost
-=======
-
-from spack import *
->>>>>>> 1bc742c1
-
-
 class Tfel(CMakePackage):
     """
     The TFEL project is a collaborative development of CEA
