--- conflicted
+++ resolved
@@ -34,6 +34,8 @@
 
     # development branches
     version("master", branch="master")
+    version("rliv-4.2", branch="rliv-4.2")
+    version("rliv-4.1", branch="rliv-4.1")
     version("rliv-4.0", branch="rliv-4.0")
     version("rliv-3.4", branch="rliv-3.4")
     version("rliv-3.3", branch="rliv-3.3")
@@ -44,11 +46,7 @@
     version("rliv-1.2", branch="rliv-1.2")
 
     # released version
-    version(
-        "4.0.0",
-        sha256="7a0c32c8a9cd2fd65cbcb54fff802f303665d7cba5d46f92ff3d55f057c92845",
-        preferred=True,
-    )
+    version("4.0.0", sha256="7a0c32c8a9cd2fd65cbcb54fff802f303665d7cba5d46f92ff3d55f057c92845")
     version("3.4.3", sha256="e58515effe57d473385fe0b592d9e1d1286c0901496c61268d9efd92a2550849")
     version("3.4.2", sha256="f39e65b2282fd3b108081388f161ba662407b192fed68fafe324c7528026a202")
     version("3.4.1", sha256="04cd4257e39e1b05e02b12ad941106fff4d439934bdfe6e950c08bab23e2a4ba")
@@ -107,22 +105,6 @@
     variant("java", default=False, description="Enables java interface")
 
     # only since TFEL-3.3, no effect on version below
-<<<<<<< HEAD
-    variant("comsol", default=True, description="Enables comsol interface")
-    variant("diana-fea", default=True, description="Enables DIANA-FEA interface")
-
-    variant(
-        "build_type",
-        default="Release",
-        description="The build type to build",
-        values=("Debug", "Release"),
-    )
-
-    depends_on("java", when="+java")
-    depends_on("python", when="+python", type=("build", "link", "run"))
-    depends_on("python", when="+python_bindings", type=("build", "link", "run"))
-    depends_on("py-numpy", when="+python_bindings", type=("build", "link", "run"))
-=======
     variant('comsol', default=True,
             description='Enables comsol interface')
     variant('diana-fea', default=True,
@@ -139,7 +121,7 @@
                type=('build', 'link', 'run'))
     depends_on('py-numpy', when='+python_bindings',
                type=('build', 'link', 'run'))
->>>>>>> 83316d5f
+
     # As boost+py has py runtime dependency, boost+py needs types link and run as well:
     depends_on(
         "boost+python+numpy+exception+container",
