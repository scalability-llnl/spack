--- conflicted
+++ resolved
@@ -22,13 +22,8 @@
 
     depends_on("pcre")
     depends_on("xz")
-<<<<<<< HEAD
     depends_on("zlib-api")
-    depends_on("pkgconfig", type="build")
-=======
-    depends_on("zlib")
     depends_on("pkgconfig", type="build")
 
     # https://github.com/spack/spack/issues/25664
-    patch("fno-common.patch", when="@2.2.0")
->>>>>>> 5bd49979
+    patch("fno-common.patch", when="@2.2.0")