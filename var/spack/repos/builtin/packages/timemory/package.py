# Copyright 2013-2020 Lawrence Livermore National Security, LLC and other
# Spack Project Developers. See the top-level COPYRIGHT file for details.
#
# SPDX-License-Identifier: (Apache-2.0 OR MIT)
#
# ----------------------------------------------------------------------------

from spack import *


class Timemory(CMakePackage):
    """Timing + Memory + Hardware Counter Utilities for C/C++/CUDA/Python"""

    homepage = 'https://timemory.readthedocs.io/en/latest/'
    git = 'https://github.com/NERSC/timemory.git'
    maintainers = ['jrmadsen']

    version('master', branch='master', submodules=True)
    version('develop', branch='develop', submodules=True)
    version('3.0.1', commit='ef638e1cde90275ce7c0e12fc4902c27bcbdeefd',
            submodules=True)
    version('3.0.0', commit='b36b1673b2c6b7ff3126d8261bef0f8f176c7beb',
            submodules=True)

    variant('shared', default=True, description='Build shared libraries')
    variant('static', default=False, description='Build static libraries')
    variant('python', default=False, description='Enable Python support')
    variant('python_deps', default=False,
            description='Install non-critical python dependencies '
                        '(may significantly increase spack install time)')
    variant('mpi', default=False,
            description='Enable support for MPI aggregation')
    variant('nccl', default=False,
            description='Enable support for wrapping NCCL functions')
    variant('tau', default=False, description='Enable TAU support')
    variant('papi', default=False, description='Enable PAPI support')
    variant('cuda', default=False, description='Enable CUDA support')
    variant('cupti', default=False, description='Enable CUPTI support')
    variant('tools', default=True, description='Build/install extra tools')
    variant('vtune', default=False, description='Enable VTune support')
    variant('upcxx', default=False, description='Enable UPC++ support')
    variant('gotcha', default=False, description='Enable GOTCHA support')
    variant('likwid', default=False, description='Enable LIKWID support')
    variant('caliper', default=False, description='Enable Caliper support')
    variant('dyninst', default=False,
            description='Build dynamic instrumentation tools')
    variant('examples', default=False, description='Build/install examples')
    variant('gperftools', default=False,
            description='Enable gperftools support')
    variant('kokkos_tools', default=False,
            description=('Build generic kokkos-tools libraries, e.g. '
                         'kp_timemory, kp_timemory_filter'))
    variant('kokkos_build_config', default=False,
            description=('Build pre-configured (i.e. dedicated) kokkos-tools '
                         'libraries, e.g. kp_timemory_cpu_flops'))
    variant('cuda_arch', default='auto', description='CUDA architecture name',
            values=('auto', 'kepler', 'tesla', 'maxwell', 'pascal',
                    'volta', 'turing'), multi=False)
    variant('cpu_target', default='auto',
            description=('Build for specific cpu architecture (specify '
                         'cpu-model)'))
    variant('use_arch', default=False,
            description=('Build all of timemory w/ cpu_target architecture '
                         'flags (default: roofline toolkit only)'))
    variant('tls_model', default='global-dynamic',
            description='Thread-local static model', multi=False,
            values=('global-dynamic', 'local-dynamic', 'initial-exec',
                    'local-exec'))
    variant('lto', default=False,
            description='Build w/ link-time optimization')
    variant('statistics', default=True,
            description=('Build components w/ support for statistics '
                         '(min/max/stddev)'))
    variant('extra_optimizations', default=True,
            description='Build timemory with extra optimization flags')
    variant('cxxstd', default='14', description='C++ language standard',
            values=('14', '17', '20'), multi=False)
    variant('mpip_library', default=False,
            description='Build stand-alone timemory-mpip GOTCHA library')
    variant('ompt', default=False, description=('Enable OpenMP tools support'))
    variant('ompt_standalone', default=False,
            description=('Enable OpenMP tools support via drop-in '
                         'replacement of libomp/libgomp/libiomp5'))
    variant('ompt_llvm', default=False,
            description='Enable OpenMP tools support as part of llvm build')
    variant('ompt_library', default=False,
            description='Build stand-alone timemory-ompt library')
    variant('allinea_map', default=False,
            description='Enable Allinea ARM-MAP support')
    variant('require_packages', default=True,
            description=('find_package(...) resulting in NOTFOUND '
                         'generates error'))

    depends_on('cmake@3.11:', type='build')

    extends('python', when='+python')
    depends_on('python@3:', when='+python', type=('build', 'run'))
<<<<<<< HEAD
=======
    depends_on('py-numpy', when='+python', type=('run'))
    depends_on('pil', when='+python', type=('run'))
    depends_on('py-matplotlib', when='+python', type=('run'))
    depends_on('py-mpi4py', when='+python+mpi', type=('run'))
>>>>>>> 704fc475
    depends_on('py-cython', when='+python', type=('build'))
    depends_on('py-numpy', when='+python+python_deps', type=('run'))
    depends_on('py-pillow', when='+python+python_deps', type=('run'))
    depends_on('py-matplotlib', when='+python+python_deps', type=('run'))
    depends_on('py-ipython', when='+python+python_deps', type=('run'))
    depends_on('py-mpi4py', when='+python+mpi+python_deps', type=('run'))
    depends_on('mpi', when='+mpi')
    depends_on('nccl', when='+nccl')
    depends_on('tau', when='+tau')
    depends_on('papi', when='+papi')
    depends_on('cuda', when='+cuda')
    depends_on('cuda', when='+cupti')
    depends_on('upcxx', when='+upcxx')
    depends_on('likwid', when='+likwid')
    depends_on('gotcha', when='+gotcha')
    depends_on('caliper', when='+caliper')
    depends_on('dyninst', when='+dyninst')
    depends_on('gperftools', when='+gperftools')
    depends_on('intel-parallel-studio', when='+vtune')
    depends_on('llvm-openmp-ompt+standalone', when='+ompt_standalone')
    depends_on('llvm-openmp-ompt~standalone', when='+ompt_llvm')
    depends_on('arm-forge', when='+allinea_map')

    conflicts('+python', when='~shared',
              msg='+python requires building shared libraries')
    conflicts('+cupti', when='~cuda', msg='CUPTI requires CUDA')
    conflicts('+kokkos_tools', when='~tools',
              msg='+kokkos_tools requires +tools')
    conflicts('+kokkos_build_config', when='~tools',
              msg='+kokkos_build_config requires +tools')
    conflicts('+kokkos_build_config', when='~kokkos_tools',
              msg='+kokkos_build_config requires +kokkos_tools')
    conflicts('tls_model=local-dynamic', when='+python',
              msg='+python require tls_model=global-dynamic')
    conflicts('tls_model=initial-exec', when='+python',
              msg='+python require tls_model=global-dynamic')
    conflicts('tls_model=local-exec', when='+python',
              msg='+python require tls_model=global-dynamic')
    conflicts('+nccl', when='~gotcha',
              msg='+nccl requires +gotcha')
    conflicts('+mpip_library', when='~mpi', msg='+mpip_library requires +mpi')
    conflicts('+mpip_library', when='~gotcha',
              msg='+mpip_library requires +gotcha')
    conflicts('+mpip_library', when='~shared',
              msg='+mpip_library requires building shared libraries')
    conflicts('+ompt_standalone', when='~ompt',
              msg='+ompt_standalone requires +ompt')
    conflicts('+ompt_llvm', when='~ompt',
              msg='+ompt_llvm requires +ompt')
    conflicts('+ompt_library', when='~ompt',
              msg='+ompt_library requires +ompt')
    conflicts('+ompt_library', when='~shared~static',
              msg='+ompt_library requires building shared or static libraries')
    conflicts('+ompt_standalone+ompt_llvm',
              msg=('+ompt_standalone and +ompt_llvm are not compatible. Use '
                   '+ompt_llvm~ompt_standalone if building LLVM, use '
                   '~ompt_llvm+ompt_standalone if ompt.h is not provided by '
                   'the compiler'))

    def cmake_args(self):
        spec = self.spec

        args = [
            '-DTIMEMORY_BUILD_PYTHON=ON',
            '-DTIMEMORY_BUILD_TESTING=OFF',
            '-DCMAKE_INSTALL_RPATH_USE_LINK_PATH=ON',
        ]

        cxxstd = spec.variants['cxxstd'].value
        args.append('-DCMAKE_CXX_STANDARD={0}'.format(cxxstd))

        tls = spec.variants['tls_model'].value
        args.append('-DTIMEMORY_TLS_MODEL={0}'.format(tls))

        if '+python' in spec:
            args.append('-DPYTHON_EXECUTABLE={0}'.format(
                spec['python'].command.path))

        if '+nccl' in spec:
            args.append('-DTIMEMORY_USE_NCCL=ON')
            args.append('-DTIMEMORY_BUILD_NCCLP_LIBRARY=ON')

        if '+mpi' in spec:
            args.append('-DTIMEMORY_USE_MPI_LINK_FLAGS=OFF')
            args.append('-DMPI_C_COMPILER={0}'.format(spec['mpi'].mpicc))
            args.append('-DMPI_CXX_COMPILER={0}'.format(spec['mpi'].mpicxx))

        if '+cuda' in spec:
            targ = spec.variants['cuda_arch'].value
            key = '' if spec.satisfies('@:3.0.1') else 'TIMEMORY_'
            # newer versions use 'TIMEMORY_CUDA_ARCH'
            args.append('-D{0}CUDA_ARCH={1}'.format(key, targ))

        cpu_target = spec.variants['cpu_target'].value
        if cpu_target == 'auto':
            args.append('-DCpuArch_TARGET={0}'.format(cpu_target))

        # forced disabling of submodule builds
        for dep in ('caliper', 'gotcha', 'ompt'):
            args.append('-DTIMEMORY_BUILD_{0}=OFF'.format(dep.upper()))

        # spack options which translate to TIMEMORY_<OPTION>
        for dep in ('require_packages', 'kokkos_build_config', 'use_arch'):
            args.append('-DTIMEMORY_{0}={1}'.format(
                dep.upper(), 'ON' if '+{0}'.format(dep) in spec else 'OFF'))

        # spack options which translate to BUILD_<OPTION>_LIBS
        for dep in ('shared', 'static'):
            args.append('-DBUILD_{0}_LIBS={1}'.format(
                dep.upper(), 'ON' if '+{0}'.format(dep) in spec else 'OFF'))

        # spack options which translate to TIMEMORY_BUILD_<OPTION>
        for dep in ('tools', 'examples', 'kokkos_tools', 'lto',
                    'extra_optimizations', 'mpip_library', 'ompt_library'):
            args.append('-DTIMEMORY_BUILD_{0}={1}'.format(
                dep.upper(), 'ON' if '+{0}'.format(dep) in spec else 'OFF'))

        # spack options which translate to TIMEMORY_USE_<OPTION>
        for dep in ('allinea_map', 'python', 'mpi', 'tau', 'papi', 'ompt',
                    'cuda', 'cupti', 'cupti', 'vtune', 'upcxx', 'gotcha',
                    'likwid', 'caliper', 'dyninst', 'gperftools',
                    'statistics'):
            args.append('-DTIMEMORY_USE_{0}={1}'.format(
                dep.upper(), 'ON' if '+{0}'.format(dep) in spec else 'OFF'))

        return args<|MERGE_RESOLUTION|>--- conflicted
+++ resolved
@@ -95,16 +95,9 @@
 
     extends('python', when='+python')
     depends_on('python@3:', when='+python', type=('build', 'run'))
-<<<<<<< HEAD
-=======
-    depends_on('py-numpy', when='+python', type=('run'))
-    depends_on('pil', when='+python', type=('run'))
-    depends_on('py-matplotlib', when='+python', type=('run'))
-    depends_on('py-mpi4py', when='+python+mpi', type=('run'))
->>>>>>> 704fc475
     depends_on('py-cython', when='+python', type=('build'))
+    depends_on('pil', when='+python+python_deps', type=('run'))
     depends_on('py-numpy', when='+python+python_deps', type=('run'))
-    depends_on('py-pillow', when='+python+python_deps', type=('run'))
     depends_on('py-matplotlib', when='+python+python_deps', type=('run'))
     depends_on('py-ipython', when='+python+python_deps', type=('run'))
     depends_on('py-mpi4py', when='+python+mpi+python_deps', type=('run'))
