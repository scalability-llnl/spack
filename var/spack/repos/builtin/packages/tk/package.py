--- conflicted
+++ resolved
@@ -9,12 +9,9 @@
        and more."""
     homepage = "http://www.tcl.tk"
 
-<<<<<<< HEAD
-=======
     def url_for_version(self, version):
         return "http://prdownloads.sourceforge.net/tcl/tk%s-src.tar.gz" % version
 
->>>>>>> 49c92156
     version('8.6.3', '85ca4dbf4dcc19777fd456f6ee5d0221')
 
     depends_on("tcl")
