##############################################################################
# Copyright (c) 2013-2016, Lawrence Livermore National Security, LLC.
# Produced at the Lawrence Livermore National Laboratory.
#
# This file is part of Spack.
# Created by Todd Gamblin, tgamblin@llnl.gov, All rights reserved.
# LLNL-CODE-647188
#
# For details, see https://github.com/llnl/spack
# Please also see the LICENSE file for our notice and the LGPL.
#
# This program is free software; you can redistribute it and/or modify
# it under the terms of the GNU Lesser General Public License (as
# published by the Free Software Foundation) version 2.1, February 1999.
#
# This program is distributed in the hope that it will be useful, but
# WITHOUT ANY WARRANTY; without even the IMPLIED WARRANTY OF
# MERCHANTABILITY or FITNESS FOR A PARTICULAR PURPOSE. See the terms and
# conditions of the GNU Lesser General Public License for more details.
#
# You should have received a copy of the GNU Lesser General Public
# License along with this program; if not, write to the Free Software
# Foundation, Inc., 59 Temple Place, Suite 330, Boston, MA 02111-1307 USA
##############################################################################
from spack import *
import os
import sys
import platform

# Trilinos is complicated to build, as an inspiration a couple of links to
# other repositories which build it:
# https://github.com/hpcugent/easybuild-easyblocks/blob/master/easybuild/easyblocks/t/trilinos.py#L111
# https://github.com/koecher/candi/blob/master/deal.II-toolchain/packages/trilinos.package
# https://gitlab.com/configurations/cluster-config/blob/master/trilinos.sh
# https://github.com/Homebrew/homebrew-science/blob/master/trilinos.rb and some
# relevant documentation/examples:
# https://github.com/trilinos/Trilinos/issues/175


class Trilinos(CMakePackage):
    """The Trilinos Project is an effort to develop algorithms and enabling
    technologies within an object-oriented software framework for the solution
    of large-scale, complex multi-physics engineering and scientific problems.
    A unique design feature of Trilinos is its focus on packages.
    """
    homepage = "https://trilinos.org/"
    url      = "https://github.com/trilinos/Trilinos/archive/trilinos-release-12-10-1.tar.gz"

    version('xsdk-0.2.0',
            git='https://github.com/trilinos/Trilinos.git', tag='xsdk-0.2.0-rc1')
    version('develop',
            git='https://github.com/trilinos/Trilinos.git', tag='develop')
    version('master',
            git='https://github.com/trilinos/Trilinos.git', tag='master')
    version('12.10.1', '40f28628b63310f9bd17c26d9ebe32b1')
    version('12.8.1', '01c0026f1e2050842857db941060ecd5')
    version('12.6.4', 'c2ea7b5aa0d10bcabdb9b9a6e3bac3ea')
    version('12.6.3', '8de5cc00981a0ca0defea6199b2fe4c1')
    version('12.6.2', 'dc7f9924872778798149ecadd81605a5')
    version('12.6.1', '8aecea78546e7558f63ecc9a3b2949da')
    version('12.4.2', '4c25a757d86bde3531090bd900a2cea8')
    version('12.2.1', '85d011f7f99a776a9c6c2625e8cb721c')
    version('12.0.1', 'bcb3fdefd14d05dd6aa65ba4c5b9aa0e')
    version('11.14.3', 'dea62e57ebe51a886bee0b10a2176969')
    version('11.14.2', 'e7c3cdbbfe3279a8a68838b873ad6d51')
    version('11.14.1', 'b7760b142eef66c79ed13de7c9560f81')

    variant('xsdkflags',        default=False,
            description='Compile using the default xSDK configuration')
    variant('metis',        default=True,
            description='Compile with METIS and ParMETIS')
    variant('mumps',        default=True,
            description='Compile with support for MUMPS solvers')
    variant('superlu-dist', default=True,
            description='Compile with SuperluDist solvers')
    variant('superlu', default=False,
            description='Compile with SuperLU solvers')
    variant('hypre',        default=True,
            description='Compile with Hypre preconditioner')
    variant('hdf5',         default=True,  description='Compile with HDF5')
    variant('suite-sparse', default=True,
            description='Compile with SuiteSparse solvers')
    # not everyone has py-numpy activated, keep it disabled by default to avoid
    # configure errors
    variant('python',       default=False, description='Build python wrappers')
    variant('shared',       default=True,
            description='Enables the build of shared libraries')
    variant('debug',        default=False,
            description='Builds a debug version of the libraries')
    variant('boost',        default=True, description='Compile with Boost')
<<<<<<< HEAD
    variant('tpetra',       default=True, description='Compile with Tpetra')
=======
    variant('exodus', default=False, description='Compile with Exodus from SEACAS')
>>>>>>> 6d7b3861

    # Everything should be compiled with -fpic
    depends_on('blas')
    depends_on('lapack')
    depends_on('boost', when='+boost')
    depends_on('matio')
    depends_on('glm')
    depends_on('metis@5:', when='+metis')
    depends_on('suite-sparse', when='+suite-sparse')

    # MPI related dependencies
    depends_on('mpi')
    depends_on('netcdf+mpi')
    depends_on('parmetis', when='+metis')
    # Trilinos' Tribits config system is limited which makes it very tricky to
    # link Amesos with static MUMPS, see
    # https://trilinos.org/docs/dev/packages/amesos2/doc/html/classAmesos2_1_1MUMPS.html
    # One could work it out by getting linking flags from mpif90 --showme:link
    # (or alike) and adding results to -DTrilinos_EXTRA_LINK_FLAGS together
    # with Blas and Lapack and ScaLAPACK and Blacs and -lgfortran and it may
    # work at the end. But let's avoid all this by simply using shared libs
    depends_on('mumps@5.0:+mpi+shared', when='+mumps')
    depends_on('scalapack', when='+mumps')
    depends_on('superlu-dist@:4.3', when='@:12.6.1+superlu-dist')
    depends_on('superlu-dist', when='@12.6.2:+superlu-dist')
    depends_on('superlu-dist@develop', when='@develop:+superlu-dist')
    depends_on('superlu-dist@xsdk-0.2.0', when='@xsdk-0.2.0+superlu-dist')        
    depends_on('superlu+fpic@4.3', when='+superlu')
    # Trilinos can not be built against 64bit int hypre
    depends_on('hypre~internal-superlu~int64', when='+hypre')
    depends_on('hypre@xsdk-0.2.0~internal-superlu', when='@xsdk-0.2.0+hypre')
    depends_on('hypre@develop~internal-superlu', when='@develop+hypre')        
    depends_on('hdf5+mpi', when='+hdf5')
    depends_on('python', when='+python')
    depends_on('py-numpy', when='+python', type=('build', 'run'))
    depends_on('swig', when='+python')

    patch('umfpack_from_suitesparse.patch', when='@11.14.1:12.8.1')

    def url_for_version(self, version):
        url = "https://github.com/trilinos/Trilinos/archive/trilinos-release-{0}.tar.gz"
        return url.format(version.dashed)

    # check that the combination of variants makes sense
    def variants_check(self):
        if '+superlu-dist' in self.spec and self.spec.satisfies('@11.14.1:11.14.3'):
            # For Trilinos v11 we need to force SuperLUDist=OFF, since only the
            # deprecated SuperLUDist v3.3 together with an Amesos patch is
            # working.
            raise RuntimeError('The superlu-dist variant can only be used' +
                               ' with Trilinos @12.0.1:')
        if '+superlu-dist' in self.spec and '+superlu' in self.spec:
            # Only choose one type of superlu
            raise RuntimeError('The superlu-dist and superlu variant' +
                               ' cannot be used together')

    def cmake_args(self):
        spec = self.spec
        self.variants_check()

        cxx_flags = []
        options = []

        mpi_bin = spec['mpi'].prefix.bin
        # Note: -DXYZ_LIBRARY_NAMES= needs semicolon separated list of names
        blas = spec['blas'].libs
        lapack = spec['lapack'].libs
        options.extend([
            '-DTrilinos_ENABLE_ALL_PACKAGES:BOOL=ON',
            '-DTrilinos_ENABLE_ALL_OPTIONAL_PACKAGES:BOOL=ON',
            '-DTrilinos_VERBOSE_CONFIGURE:BOOL=OFF',
            '-DTrilinos_ENABLE_TESTS:BOOL=OFF',
            '-DTrilinos_ENABLE_EXAMPLES:BOOL=OFF',
            '-DCMAKE_BUILD_TYPE:STRING=%s' % (
                'DEBUG' if '+debug' in spec else 'RELEASE'),
            '-DBUILD_SHARED_LIBS:BOOL=%s' % (
                'ON' if '+shared' in spec else 'OFF'),
            '-DTPL_FIND_SHARED_LIBS:BOOL=%s' % (
                'ON' if '+shared' in spec else 'OFF'),
            '-DTrilinos_LINK_SEARCH_START_STATIC:BOOL=%s' % (
                'OFF' if '+shared' in spec else 'ON'),
            '-DTPL_ENABLE_MPI:BOOL=ON',
            '-DMPI_BASE_DIR:PATH=%s' % spec['mpi'].prefix,
            '-DTPL_ENABLE_BLAS=ON',
            '-DBLAS_LIBRARY_NAMES=%s' % ';'.join(blas.names),
            '-DBLAS_LIBRARY_DIRS=%s' % ';'.join(blas.directories),
            '-DTPL_ENABLE_LAPACK=ON',
            '-DLAPACK_LIBRARY_NAMES=%s' % ';'.join(lapack.names),
            '-DLAPACK_LIBRARY_DIRS=%s' % ';'.join(lapack.directories),
            '-DTrilinos_ENABLE_EXPLICIT_INSTANTIATION:BOOL=ON',
            '-DTrilinos_ENABLE_CXX11:BOOL=ON',
            '-DTPL_ENABLE_Netcdf:BOOL=ON'
        ])

        if '.'.join(platform.mac_ver()[0].split('.')[:2]) == '10.12':
            # use @rpath on Sierra due to limit of dynamic loader
            options.append('-DCMAKE_MACOSX_RPATH=ON')
        else:
            options.append('-DCMAKE_INSTALL_NAME_DIR:PATH=%s/lib' % prefix)

        if '+tpetra' in spec:
            options.append('-DTrilinos_ENABLE_Tpetra:BOOL=ON')
        else:
            options.append('-DTrilinos_ENABLE_Tpetra:BOOL=OFF')

        # Force Trilinos to use the MPI wrappers instead of raw compilers
        # this is needed on Apple systems that require full resolution of
        # all symbols when linking shared libraries
        options.extend([
            '-DCMAKE_C_COMPILER=%s'       % spec['mpi'].mpicc,
            '-DCMAKE_CXX_COMPILER=%s'     % spec['mpi'].mpicxx,
            '-DCMAKE_Fortran_COMPILER=%s' % spec['mpi'].mpifc
        ])
        if '+hypre' in spec:
            options.extend([
                '-DTPL_ENABLE_HYPRE:BOOL=ON',
                '-DHYPRE_INCLUDE_DIRS:PATH=%s' % spec['hypre'].prefix.include,
                '-DHYPRE_LIBRARY_DIRS:PATH=%s' % spec['hypre'].prefix.lib
            ])

        if spec.satisfies('%intel') and spec.satisfies('@12.6.2'):
            # Panzer uses some std:chrono that is not recognized by Intel
            # Don't know which (maybe all) Trilinos versions this applies to
            # Don't know which (maybe all) Intel versions this applies to
            options.extend([
                '-DTrilinos_ENABLE_Panzer:BOOL=OFF'
            ])

        if '+xsdkflags' in spec:
            options.extend(['-DUSE_XSDK_DEFAULTS=YES'])
        if '+hdf5' in spec:
            options.extend([
                '-DTPL_ENABLE_HDF5:BOOL=ON',
                '-DHDF5_INCLUDE_DIRS:PATH=%s' % spec['hdf5'].prefix.include,
                '-DHDF5_LIBRARY_DIRS:PATH=%s' % spec['hdf5'].prefix.lib
            ])
        else:
            options.extend(['-DTPL_ENABLE_HDF5:BOOL=OFF'])

        if '+boost' in spec:
            options.extend([
                '-DTPL_ENABLE_Boost:BOOL=ON',
                '-DBoost_INCLUDE_DIRS:PATH=%s' % spec['boost'].prefix.include,
                '-DBoost_LIBRARY_DIRS:PATH=%s' % spec['boost'].prefix.lib
            ])
        else:
            options.extend(['-DTPL_ENABLE_Boost:BOOL=OFF'])

        if '+hdf5' in spec:
            options.extend([
                '-DTPL_ENABLE_HDF5:BOOL=ON',
                '-DHDF5_INCLUDE_DIRS:PATH=%s' % spec['hdf5'].prefix.include,
                '-DHDF5_LIBRARY_DIRS:PATH=%s' % spec['hdf5'].prefix.lib
            ])
        else:
            options.extend(['-DTPL_ENABLE_HDF5:BOOL=OFF'])

        # Fortran lib
        if spec.satisfies('%gcc') or spec.satisfies('%clang'):
            libgfortran = os.path.dirname(os.popen(
                '%s --print-file-name libgfortran.a' %
                join_path(mpi_bin, 'mpif90')).read())
            options.extend([
                '-DTrilinos_EXTRA_LINK_FLAGS:STRING=-L%s/ -lgfortran' % (
                    libgfortran),
                '-DTrilinos_ENABLE_Fortran=ON'
            ])

        # suite-sparse related
        if '+suite-sparse' in spec:
            options.extend([
                # FIXME: Trilinos seems to be looking for static libs only,
                # patch CMake TPL file?
                '-DTPL_ENABLE_Cholmod:BOOL=OFF',
                # '-DTPL_ENABLE_Cholmod:BOOL=ON',
                # '-DCholmod_LIBRARY_DIRS:PATH=%s' % (
                #    spec['suite-sparse'].prefix.lib,
                # '-DCholmod_INCLUDE_DIRS:PATH=%s' % (
                #    spec['suite-sparse'].prefix.include,
                '-DTPL_ENABLE_UMFPACK:BOOL=ON',
                '-DUMFPACK_LIBRARY_DIRS:PATH=%s' % (
                    spec['suite-sparse'].prefix.lib),
                '-DUMFPACK_INCLUDE_DIRS:PATH=%s' % (
                    spec['suite-sparse'].prefix.include),
                '-DUMFPACK_LIBRARY_NAMES=umfpack;amd;colamd;cholmod;' +
                'suitesparseconfig'
            ])
        else:
            options.extend([
                '-DTPL_ENABLE_Cholmod:BOOL=OFF',
                '-DTPL_ENABLE_UMFPACK:BOOL=OFF',
            ])

        # metis / parmetis
        if '+metis' in spec:
            options.extend([
                '-DTPL_ENABLE_METIS:BOOL=ON',
                '-DMETIS_LIBRARY_DIRS=%s' % spec['metis'].prefix.lib,
                '-DMETIS_LIBRARY_NAMES=metis',
                '-DTPL_METIS_INCLUDE_DIRS=%s' % spec['metis'].prefix.include,
                '-DTPL_ENABLE_ParMETIS:BOOL=ON',
                '-DParMETIS_LIBRARY_DIRS=%s;%s' % (
                    spec['parmetis'].prefix.lib, spec['metis'].prefix.lib),
                '-DParMETIS_LIBRARY_NAMES=parmetis;metis',
                '-DTPL_ParMETIS_INCLUDE_DIRS=%s' % (
                    spec['parmetis'].prefix.include)
            ])
        else:
            options.extend([
                '-DTPL_ENABLE_METIS:BOOL=OFF',
                '-DTPL_ENABLE_ParMETIS:BOOL=OFF',
            ])

        # mumps / scalapack
        if '+mumps' in spec:
            scalapack = spec['scalapack'].libs
            options.extend([
                '-DTPL_ENABLE_MUMPS:BOOL=ON',
                '-DMUMPS_LIBRARY_DIRS=%s' % spec['mumps'].prefix.lib,
                # order is important!
                '-DMUMPS_LIBRARY_NAMES=dmumps;mumps_common;pord',
                '-DTPL_ENABLE_SCALAPACK:BOOL=ON',
                '-DSCALAPACK_LIBRARY_NAMES=%s' % ';'.join(scalapack.names),
                '-DSCALAPACK_LIBRARY_DIRS=%s' % ';'.join(scalapack.directories)
            ])
            # see
            # https://github.com/trilinos/Trilinos/blob/master/packages/amesos/README-MUMPS
            cxx_flags.extend([
                '-DMUMPS_5_0'
            ])
        else:
            options.extend([
                '-DTPL_ENABLE_MUMPS:BOOL=OFF',
                '-DTPL_ENABLE_SCALAPACK:BOOL=OFF',
            ])

        # superlu-dist:
        if '+superlu-dist' in spec:
            # Amesos, conflicting types of double and complex SLU_D
            # see
            # https://trilinos.org/pipermail/trilinos-users/2015-March/004731.html
            # and
            # https://trilinos.org/pipermail/trilinos-users/2015-March/004802.html
            options.extend([
                '-DTeuchos_ENABLE_COMPLEX:BOOL=OFF',
                '-DKokkosTSQR_ENABLE_Complex:BOOL=OFF'
            ])
            options.extend([
                '-DTPL_ENABLE_SuperLUDist:BOOL=ON',
                '-DSuperLUDist_LIBRARY_DIRS=%s' %
                spec['superlu-dist'].prefix.lib,
                '-DSuperLUDist_INCLUDE_DIRS=%s' %
                spec['superlu-dist'].prefix.include
            ])
            if spec.satisfies('^superlu-dist@4.0:'):
                options.extend([
                    '-DHAVE_SUPERLUDIST_LUSTRUCTINIT_2ARG:BOOL=ON'
                ])
        else:
            options.extend([
                '-DTPL_ENABLE_SuperLUDist:BOOL=OFF',
            ])

        # superlu:
        if '+superlu' in spec:
            options.extend([
                '-DTPL_ENABLE_SuperLU:BOOL=ON',
                '-DSuperLU_LIBRARY_DIRS=%s' %
                spec['superlu'].prefix.lib,
                '-DSuperLU_INCLUDE_DIRS=%s' %
                spec['superlu'].prefix.include
            ])
        else:
            options.extend([
                '-DTPL_ENABLE_SuperLU:BOOL=OFF',
            ])

        # python
        if '+python' in spec:
            options.extend([
                '-DTrilinos_ENABLE_PyTrilinos:BOOL=ON'
            ])
        else:
            options.extend([
                '-DTrilinos_ENABLE_PyTrilinos:BOOL=OFF'
            ])

        # collect CXX flags:
        options.extend([
            '-DCMAKE_CXX_FLAGS:STRING=%s' % (' '.join(cxx_flags)),
        ])

        # disable due to compiler / config errors:
        options.extend([
            '-DTrilinos_ENABLE_Pike=OFF',
            '-DTrilinos_ENABLE_STK=OFF'
        ])

        # exodus
        if '+exodus' in spec:
            options.extend([
                '-DTrilinos_ENABLE_SEACAS:BOOL=ON'
            ])
        else:
            options.extend([
                '-DTrilinos_ENABLE_SEACAS:BOOL=OFF'
            ])
 
        # disable due to compiler / config errors:
        if spec.satisfies('%xl') or spec.satisfies('%xl_r'):
            options.extend([
                '-DTrilinos_ENABLE_Pamgen:BOOL=OFF',
                '-DTrilinos_ENABLE_Stokhos:BOOL=OFF'
            ])

        if sys.platform == 'darwin':
            options.extend([
                '-DTrilinos_ENABLE_FEI=OFF'
            ])
        return options

    @run_after('install')
    def filter_python(self):
        # When trilinos is built with Python, libpytrilinos is included
        # through cmake configure files. Namely, Trilinos_LIBRARIES in
        # TrilinosConfig.cmake contains pytrilinos. This leads to a
        # run-time error: Symbol not found: _PyBool_Type and prevents
        # Trilinos to be used in any C++ code, which links executable
        # against the libraries listed in Trilinos_LIBRARIES.  See
        # https://github.com/Homebrew/homebrew-science/issues/2148#issuecomment-103614509
        # A workaround is to remove PyTrilinos from the COMPONENTS_LIST :
        if '+python' in self.spec:
            filter_file(r'(SET\(COMPONENTS_LIST.*)(PyTrilinos;)(.*)',
                        (r'\1\3'),
                        '%s/cmake/Trilinos/TrilinosConfig.cmake' %
                        self.prefix.lib)<|MERGE_RESOLUTION|>--- conflicted
+++ resolved
@@ -88,11 +88,8 @@
     variant('debug',        default=False,
             description='Builds a debug version of the libraries')
     variant('boost',        default=True, description='Compile with Boost')
-<<<<<<< HEAD
     variant('tpetra',       default=True, description='Compile with Tpetra')
-=======
     variant('exodus', default=False, description='Compile with Exodus from SEACAS')
->>>>>>> 6d7b3861
 
     # Everything should be compiled with -fpic
     depends_on('blas')
