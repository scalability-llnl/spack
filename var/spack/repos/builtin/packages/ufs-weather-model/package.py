--- conflicted
+++ resolved
@@ -2,8 +2,6 @@
 # Spack Project Developers. See the top-level COPYRIGHT file for details.
 #
 # SPDX-License-Identifier: (Apache-2.0 OR MIT)
-
-import re
 
 from spack.package import *
 
@@ -19,15 +17,9 @@
     url = "https://github.com/ufs-community/ufs-weather-model/archive/refs/tags/ufs-v1.1.0.tar.gz"
     git = "https://github.com/ufs-community/ufs-weather-model.git"
 
-<<<<<<< HEAD
-    maintainers("t-brown", "AlexanderRichert-NOAA")
-
-    version("develop", branch="develop", submodules=True, commit="ea0b6e4")
-=======
     maintainers("AlexanderRichert-NOAA")
 
     version("develop", branch="develop", submodules=True)
->>>>>>> c6a1ec99
     version(
         "2.0.0",
         tag="ufs-v2.0.0",
@@ -41,12 +33,9 @@
         submodules=True,
     )
 
-<<<<<<< HEAD
-=======
     depends_on("c", type="build")  # generated
     depends_on("fortran", type="build")  # generated
 
->>>>>>> c6a1ec99
     variant("mpi", default=True, description="Enable MPI")
     variant(
         "32bit", default=True, description="Enable 32-bit single precision arithmetic in dycore"
@@ -56,13 +45,6 @@
         default=False,
         description="Enable CCPP_32BIT (single precision arithmetic in slow physics)",
     )
-<<<<<<< HEAD
-    variant("avx2", default=True, description="Enable AVX2 instruction set")
-    variant(
-        "simdmultiarch", default=False, description="Enable multi-target SIMD instruction sets"
-    )
-=======
->>>>>>> c6a1ec99
     variant("debug", default=False, description="Enable DEBUG mode", when="@develop")
     variant(
         "debug_linkmpi",
@@ -74,10 +56,7 @@
     variant("multi_gases", default=False, description="Enable multi gases in physics routines")
     variant("moving_nest", default=False, description="Enable moving nest code", when="@develop")
     variant("openmp", default=True, description="Enable OpenMP")
-<<<<<<< HEAD
-=======
     variant("pdlib", default=False, description="Enable PDLIB (WW3)", when="@develop")
->>>>>>> c6a1ec99
     variant("parallel_netcdf", default=True, description="Enable parallel NetCDF")
     variant(
         "jedi_driver",
@@ -107,12 +86,6 @@
     )
     dev_ccpp_default = [
         "FV3_GFS_v16",
-<<<<<<< HEAD
-        "FV3_GFS_v15_thompson_mynn",
-        "FV3_GFS_v17_p8",
-        "FV3_GFS_v17_p8_rrtmgp",
-        "FV3_GFS_v15_thompson_mynn_lam3km",
-=======
         "FV3_GFS_v16_flake",
         "FV3_GFS_v17_p8",
         "FV3_GFS_v17_p8_rrtmgp",
@@ -120,7 +93,6 @@
         "FV3_WoFS_v0",
         "FV3_GFS_v17_p8_mynn",
         "FV3_GFS_v17_p8_ugwpv1",
->>>>>>> c6a1ec99
     ]
     variant(
         "ccpp_suites",
@@ -136,16 +108,6 @@
         when="@:2.0.0",
     )
     variant("mom6solo", default=False, description="Build MOM6 solo executable", when="@develop")
-
-<<<<<<< HEAD
-    variant(
-        "cmake_platform",
-        default="auto",
-        description="Override CMAKE_Platform env variable ('linux.intel', 'hera.gnu', etc.)",
-    )
-=======
-    variant("app", default="ATM", description="UFS application", when="@develop")
->>>>>>> c6a1ec99
 
     variant("app", default="ATM", description="UFS application", when="@develop")
 
@@ -158,30 +120,6 @@
     depends_on("esmf@:8.0.0", when="@:2.0.0")
     depends_on("nemsio", when="@:2.0.0")
     depends_on("w3nco", when="@:2.0.0")
-<<<<<<< HEAD
-    depends_on("crtm", when="@develop")
-    depends_on("esmf", when="@develop")
-    depends_on("esmf+debug", when="+debug")
-    depends_on("fms@2022.02: constants=GFS", when="@develop")
-    depends_on("g2", when="@develop")
-    depends_on("g2tmpl", when="@develop")
-    depends_on("hdf5+hl+mpi", when="@develop")
-    depends_on("ip", when="@develop")
-    depends_on("netcdf-c~parallel-netcdf+mpi", when="@develop")
-    depends_on("parallelio+fortran~pnetcdf~shared", when="@develop")
-    with when("@develop app=S2SA"):
-        depends_on("mapl")
-        depends_on("mapl+debug", when="+debug")
-        depends_on("gftl-shared")
-    with when("@develop app=S2SWA"):
-        depends_on("mapl")
-        depends_on("mapl+debug", when="+debug")
-        depends_on("gftl-shared")
-    with when("@develop app=ATMAERO"):
-        depends_on("mapl")
-        depends_on("mapl+debug", when="+debug")
-        depends_on("gftl-shared")
-=======
     depends_on("bacio@2.4.0:", when="@develop")
     depends_on("crtm", when="@develop")
     depends_on("esmf@8.3.0:", when="@develop")
@@ -223,7 +161,6 @@
 
     depends_on("w3nco", when="@:2.0.0")
     depends_on("python", type="build", when="@:2.0.0")
->>>>>>> c6a1ec99
 
     conflicts("%gcc@:8", when="@develop")
 
@@ -232,18 +169,13 @@
         env.set("CC", spec["mpi"].mpicc)
         env.set("CXX", spec["mpi"].mpicxx)
         env.set("FC", spec["mpi"].mpifc)
-<<<<<<< HEAD
-=======
         env.set("CMAKE_C_COMPILER", spec["mpi"].mpicc)
         env.set("CMAKE_CXX_COMPILER", spec["mpi"].mpicxx)
         env.set("CMAKE_Fortran_COMPILER", spec["mpi"].mpifc)
->>>>>>> c6a1ec99
 
         env.set("CCPP_SUITES", ",".join([x for x in spec.variants["ccpp_suites"].value if x]))
 
-        if spec.variants["cmake_platform"].value != "auto":
-            env.set("CMAKE_Platform", spec.variants["cmake_platform"].value)
-        elif spec.platform == "linux" and spec.satisfies("%intel"):
+        if spec.platform == "linux" and spec.satisfies("%intel"):
             env.set("CMAKE_Platform", "linux.intel")
         elif spec.platform == "linux" and spec.satisfies("%gcc"):
             env.set("CMAKE_Platform", "linux.gnu")
@@ -256,57 +188,6 @@
 
     def cmake_args(self):
         args = [
-<<<<<<< HEAD
-            from_variant("32BIT", "32bit"),
-            from_variant("CCPP_32BIT", "ccpp_32bit"),
-            from_variant("AVX2", "avx2"),
-            from_variant("SIMDMULTIARCH", "simdmultiarch"),
-            from_variant("DEBUG", "debug"),
-            from_variant("DEBUG_LINKMPI", "debug_linkmpi"),
-            from_variant("INLINE_POST", "inline_post"),
-            from_variant("MULTI_GASES", "multi_gases"),
-            from_variant("MOVING_NEST", "moving_nest"),
-            from_variant("OPENMP", "openmp"),
-            from_variant("PARALLEL_NETCDF", "parallel_netcdf"),
-            from_variant("JEDI_DRIVER", "jedi_driver"),
-            from_variant("CMEPS_AOFLUX", "cmeps_aoflux"),
-            from_variant("APP", "app"),
-            from_variant("CCPP_SUITES", "ccpp_suites").replace(";", ","),
-            from_variant("MPI", "mpi"),
-        ]
-        if self.spec.satisfies("@:2.0.0"):
-            args.append(from_variant("CCPP", "ccpp"))
-            args.append(from_variant("QUAD_PRECISION", "quad_precision"))
-
-        return args
-
-    def patch(self):
-        # Modify hardcoded version numbers in CMakeLists.txt:
-        pkgs = {
-            "bacio": "bacio",
-            "esmf": "ESMF",
-            "fms": "FMS",
-            "netcdf-c": "NetCDF",
-            "parallelio": "PIO",
-            "sp": "sp",
-            "w3emc": "w3emc",
-        }
-
-        for pkg in pkgs.keys():
-            filter_file(
-                r"(find_package\(\s*%s)\s+[\d\.]+" % pkgs[pkg],
-                r"\1 " + re.sub(r"(\d+\.\d+\.\d+).+", r"\1", str(self.spec[pkg].version)),
-                "CMakeLists.txt",
-            )
-
-        # Fix ESMF capitalization/-lEMSF issue when using GOCART:
-        if self.spec.satisfies("@develop") and any(
-            ["app=" + app in self.spec for app in ["S2SA", "S2SWA", "ATMAERO"]]
-        ):
-            filter_file(r"NOT TARGET esmf", r"NOT TARGET ESMF", "WW3/model/src/CMakeLists.txt")
-            filter_file(r"PUBLIC esmf\)", "PUBLIC ESMF)", "WW3/model/src/CMakeLists.txt")
-            filter_file(r"\(esmf ", r"(ESMF ", "CMakeModules/Modules/FindESMF.cmake")
-=======
             self.define("AVX2", False),  # use target settings from Spack
             self.define("SIMDMULTIARCH", False),  # use target settings from Spack
             self.define_from_variant("CCPP_SUITES", "ccpp_suites").replace(";", ","),
@@ -342,7 +223,6 @@
     def patch(self):
         filter_file(r"(lib[^ ]+)\.a", r"\1.so", "WW3/cmake/FindSCOTCH.cmake")
         filter_file("STATIC", "SHARED", "WW3/cmake/FindSCOTCH.cmake")
->>>>>>> c6a1ec99
 
     @run_after("install")
     def install_additional_files(self):
