# Copyright 2013-2023 Lawrence Livermore National Security, LLC and other
# Spack Project Developers. See the top-level COPYRIGHT file for details.
#
# SPDX-License-Identifier: (Apache-2.0 OR MIT)

import re

from spack.package import *


class UfsWeatherModel(CMakePackage):
    """The Unified Forecast System (UFS) Weather Model (WM) is a prognostic
    model that can be used for short- and medium-range research and
    operational forecasts, as exemplified by its use in the operational Global
    Forecast System (GFS) of the National Oceanic and Atmospheric
    Administration (NOAA)."""

    homepage = "https://ufs-weather-model.readthedocs.io/en/latest/"
    url = "https://github.com/ufs-community/ufs-weather-model/archive/refs/tags/ufs-v1.1.0.tar.gz"
    git = "https://github.com/ufs-community/ufs-weather-model.git"

    maintainers("t-brown", "AlexanderRichert-NOAA")

<<<<<<< HEAD
    version("develop", branch="develop", submodules=True, commit="ea0b6e4")
    version("2.0.0", tag="ufs-v2.0.0", submodules=True)
    version("1.1.0", tag="ufs-v1.1.0", submodules=True)
=======
    version(
        "2.0.0",
        tag="ufs-v2.0.0",
        commit="e3cb92f1cd8941c019ee5ef7da5c9aef67d55cf8",
        submodules=True,
    )
    version(
        "1.1.0",
        tag="ufs-v1.1.0",
        commit="5bea16b6d41d810dc2e45cba0fa3841f45ea7c7a",
        submodules=True,
    )
>>>>>>> 65d3221a

    variant("mpi", default=True, description="Enable MPI")
    variant(
        "32bit", default=True, description="Enable 32-bit single precision arithmetic in dycore"
    )
    variant(
        "ccpp_32bit",
        default=False,
        description="Enable CCPP_32BIT (single precision arithmetic in slow physics)",
    )
    variant("avx2", default=True, description="Enable AVX2 instruction set")
    variant(
        "simdmultiarch", default=False, description="Enable multi-target SIMD instruction sets"
    )
    variant("debug", default=False, description="Enable DEBUG mode", when="@develop")
    variant(
        "debug_linkmpi",
        default=True,
        description="Enable linkmpi option when DEBUG mode is on",
        when="@develop",
    )
    variant("inline_post", default=False, description="Enable inline post")
    variant("multi_gases", default=False, description="Enable multi gases in physics routines")
    variant("moving_nest", default=False, description="Enable moving nest code", when="@develop")
    variant("openmp", default=True, description="Enable OpenMP")
    variant("parallel_netcdf", default=True, description="Enable parallel NetCDF")
    variant(
        "jedi_driver",
        default=False,
        description="Enable JEDI as top level driver",
        when="@develop",
    )
    variant(
        "cmeps_aoflux",
        default=False,
        description="Enable atmosphere-ocean flux calculation in mediator",
        when="@develop",
    )
    variant(
        "ccpp",
        default=True,
        description="Enable the Common Community Physics Package (CCPP)",
        when="@:2.0.0",
    )
    variant(
        "ccpp_suites",
        default="FV3_GFS_v15p2,FV3_RRFS_v1alpha",
        description="CCPP suites to compile",
        values=("FV3_GFS_v15p2", "FV3_RRFS_v1alpha", "FV3_GFS_v15p2,FV3_RRFS_v1alpha"),
        multi=True,
        when="@:2.0.0",
    )
    dev_ccpp_default = [
        "FV3_GFS_v16",
        "FV3_GFS_v15_thompson_mynn",
        "FV3_GFS_v17_p8",
        "FV3_GFS_v17_p8_rrtmgp",
        "FV3_GFS_v15_thompson_mynn_lam3km",
    ]
    variant(
        "ccpp_suites",
        default=",".join(dev_ccpp_default),
        description="CCPP suites to compile",
        multi=True,
        when="@develop",
    )
    variant(
        "quad_precision",
        default=False,
        description="Enable quad precision for certain grid metric terms in dycore",
        when="@:2.0.0",
    )
    variant("mom6solo", default=False, description="Build MOM6 solo executable", when="@develop")

    variant("cmake_platform", default="auto", description="Override value for CMAKE_Platform env variable ('linux.intel', 'hera.gnu', 'acorn', etc.)")

    variant("app", default="ATM", description="UFS application", when="@develop")

    depends_on("bacio")
    depends_on("mpi", when="+mpi")
    depends_on("netcdf-c")
    depends_on("netcdf-fortran")
    depends_on("sp")
    depends_on("w3emc")
    depends_on("esmf@:8.0.0", when="@:2.0.0")
    depends_on("nemsio", when="@:2.0.0")
    depends_on("w3nco", when="@:2.0.0")
    depends_on("crtm", when="@develop")
    depends_on("esmf", when="@develop")
    depends_on("esmf+debug", when="+debug")
    depends_on("fms", when="@develop")
    depends_on("fms constants=GFS", when="@develop ^fms@2022.02:")
    depends_on("g2", when="@develop")
    depends_on("g2tmpl", when="@develop")
    depends_on("hdf5+hl+mpi", when="@develop")
    depends_on("ip", when="@develop")
    depends_on("netcdf-c~parallel-netcdf+mpi", when="@develop")
    depends_on("parallelio+fortran~pnetcdf~shared", when="@develop")
    with when("@develop app=S2SA"):
        depends_on("mapl")
        depends_on("gftl-shared")
    with when("@develop app=S2SWA"):
        depends_on("mapl")
        depends_on("gftl-shared")
    with when("@develop app=ATMAERO"):
        depends_on("mapl")
        depends_on("gftl-shared")
    depends_on("mapl+debug", when="+debug ^mapl")

    conflicts("%gcc@:8", when="@develop")

    def setup_build_environment(self, env):
        spec = self.spec
        env.set("CC", spec["mpi"].mpicc)
        env.set("CXX", spec["mpi"].mpicxx)
        env.set("FC", spec["mpi"].mpifc)

        env.set("CCPP_SUITES", ",".join([x for x in spec.variants["ccpp_suites"].value if x]))

        if spec.variants["cmake_platform"].value != "auto":
            env.set("CMAKE_Platform", spec.variants["cmake_platform"].value)
        elif spec.platform == "linux" and spec.satisfies("%intel"):
            env.set("CMAKE_Platform", "linux.intel")
        elif spec.platform == "linux" and spec.satisfies("%gcc"):
            env.set("CMAKE_Platform", "linux.gnu")
        elif spec.platform == "darwin" and spec.satisfies("%gcc"):
            env.set("CMAKE_Platform", "macosx.gnu")
        else:
            msg = "The host system {0} and compiler {0} "
            msg += "are not supported by UFS."
            raise InstallError(msg.format(spec.platform, self.compiler.name))

    def cmake_args(self):
        from_variant = self.define_from_variant
        args = [
            from_variant("32BIT", "32bit"),
            from_variant("CCPP_32BIT", "ccpp_32bit"),
            from_variant("AVX2", "avx2"),
            from_variant("SIMDMULTIARCH", "simdmultiarch"),
            from_variant("DEBUG", "debug"),
            from_variant("DEBUG_LINKMPI", "debug_linkmpi"),
            from_variant("INLINE_POST", "inline_post"),
            from_variant("MULTI_GASES", "multi_gases"),
            from_variant("MOVING_NEST", "moving_nest"),
            from_variant("OPENMP", "openmp"),
            from_variant("PARALLEL_NETCDF", "parallel_netcdf"),
            from_variant("JEDI_DRIVER", "jedi_driver"),
            from_variant("CMEPS_AOFLUX", "cmeps_aoflux"),
            from_variant("APP", "app"),
            from_variant("CCPP_SUITES", "ccpp_suites").replace(";", ","),
            from_variant("MPI", "mpi"),
        ]
        if self.spec.satisfies("@:2.0.0"):
            args.append(from_variant("CCPP", "ccpp"))
            args.append(from_variant("QUAD_PRECISION", "quad_precision"))

        return args

    def patch(self):
        # Modify hardcoded version numbers in CMakeLists.txt:
        pkgs = {
            "bacio": "bacio",
            "esmf": "ESMF",
            "fms": "FMS",
            "netcdf-c": "NetCDF",
            "parallelio": "PIO",
            "sp": "sp",
            "w3emc": "w3emc",
        }

        for pkg in pkgs.keys():
            filter_file(
                r"(find_package\(\s*%s)\s+[\d\.]+" % pkgs[pkg],
                r"\1 " + re.sub(r"(\d+\.\d+\.\d+).+", r"\1", str(self.spec[pkg].version)),
                "CMakeLists.txt",
            )

        # Fix ESMF capitalization/-lEMSF issue when using GOCART:
        if self.spec.satisfies("@develop") and any(
            ["app=" + app in self.spec for app in ["S2SA", "S2SWA", "ATMAERO"]]
        ):
            filter_file(r"NOT TARGET esmf", r"NOT TARGET ESMF", "WW3/model/src/CMakeLists.txt")
            filter_file(r"PUBLIC esmf\)", "PUBLIC ESMF)", "WW3/model/src/CMakeLists.txt")
            filter_file(r"\(esmf ", r"(ESMF ", "CMakeModules/Modules/FindESMF.cmake")

    @run_after("install")
    def install_additional_files(self):
        mkdirp(prefix.bin)
        if self.spec.satisfies("@develop"):
            ufs_src = join_path(self.build_directory, "ufs_model")
        else:
            ufs_src = join_path(self.build_directory, "NEMS.exe")
        ufs_dst = join_path(prefix.bin, "ufs_weather_model")
        install(ufs_src, ufs_dst)
        set_executable(ufs_dst)<|MERGE_RESOLUTION|>--- conflicted
+++ resolved
@@ -21,11 +21,7 @@
 
     maintainers("t-brown", "AlexanderRichert-NOAA")
 
-<<<<<<< HEAD
     version("develop", branch="develop", submodules=True, commit="ea0b6e4")
-    version("2.0.0", tag="ufs-v2.0.0", submodules=True)
-    version("1.1.0", tag="ufs-v1.1.0", submodules=True)
-=======
     version(
         "2.0.0",
         tag="ufs-v2.0.0",
@@ -38,7 +34,6 @@
         commit="5bea16b6d41d810dc2e45cba0fa3841f45ea7c7a",
         submodules=True,
     )
->>>>>>> 65d3221a
 
     variant("mpi", default=True, description="Enable MPI")
     variant(
