# Copyright 2013-2021 Lawrence Livermore National Security, LLC and other
# Spack Project Developers. See the top-level COPYRIGHT file for details.
#
# SPDX-License-Identifier: (Apache-2.0 OR MIT)
from spack import *


class Unifyfs(AutotoolsPackage):
    """User level file system that enables applications to use node-local
    storage as burst buffers for shared files. Supports scalable and efficient
    aggregation of I/O bandwidth from burst buffers while having the same life
    cycle as a batch-submitted job.
    UnifyFS is designed to support common I/O workloads, including
    checkpoint/restart. While primarily designed for N-N write/read, UnifyFS
    compliments its functionality with the support for N-1 write/read."""

    homepage = "https://github.com/LLNL/UnifyFS"
    git      = "https://github.com/LLNL/UnifyFS.git"
    url      = "https://github.com/LLNL/UnifyFS/releases/download/v0.9.2/unifyfs-0.9.2.tar.gz"
    maintainers = ['CamStan']

    version('develop', branch='dev')
    version('0.9.2', sha256='7046625dc0677535f5d960187cb2e2d58a6f8cfb4dc6a3604f825257eb0891aa')
    version('0.9.1', sha256='2498a859cfa4961356fdf5c4c17e3afc3de7e034ad013b8c7145a622ef6199a0')

    variant('auto-mount', default='True', description='Enable automatic mount/unmount in MPI_Init/Finalize')
    variant('hdf5', default='False', description='Build with parallel HDF5 (install with `^hdf5~mpi` for serial)')
    variant('fortran', default='False', description='Build with gfortran support')
    variant('pmi', default='False', description='Enable PMI2 build options')
    variant('pmix', default='False', description='Enable PMIx build options')
    variant('spath', default='True', description='Use spath library to normalize relative paths')

    depends_on('autoconf',        type='build')
    depends_on('automake',        type='build')
    depends_on('automake@1.15:',  type='build', when='@0.9.2:')
    depends_on('libtool',         type='build')
    depends_on('m4',              type='build')
    depends_on('pkgconfig',       type='build')

    # Required dependencies
    depends_on('gotcha@1.0.3:')
    depends_on('mercury@1.0.1+bmi', when='@:0.9.1')
    depends_on('mochi-margo@0.4.3', when='@:0.9.1')
    depends_on('mochi-margo',       when='@0.9.2:')
    depends_on('mpi')
    depends_on('openssl')

    # Optional dependencies
    depends_on('hdf5', when='+hdf5')
    depends_on('libfabric fabrics=rxm,sockets,tcp', when="^mercury@2:+ofi")
    depends_on('spath~mpi', when='+spath')

<<<<<<< HEAD
    # Required dependencies for older versions
    depends_on('flatcc', when='@:0.9.0')
    depends_on('gotcha@0.0.2', when='@:0.9.0')
    depends_on('leveldb', when='@:0.9.0')

    patch('unifyfs_log.h.patch')
    patch('unifyfs-sysio.c.patch', when='@0.9.1')

    conflicts('^mercury~bmi')
=======
    conflicts('^mercury~bmi~ofi')
>>>>>>> c748f5a7
    conflicts('^mercury~sm')
    # Known compatibility issues with ifort and xlf. Fixes coming.
    conflicts('%intel', when='+fortran')
    conflicts('%xl',    when='+fortran')

    patch('unifyfs-sysio.c.patch', when='@0.9.1')

    # Parallel disabled to prevent tests from being run out-of-order when
    # installed with the --test={root, all} option.
    parallel = False
    debug_build = False
    build_directory = 'spack-build'

    # Only builds properly with debug symbols when flag_handler =
    # build_system_flags.
    # Override the default behavior in order to set debug_build which is used
    # to set the --disable-silent-rules option when configuring.
    def flag_handler(self, name, flags):
        if name in ('cflags', 'cppflags'):
            if '-g' in flags:
                self.debug_build = True
        return (None, None, flags)

    def configure_args(self):
        spec = self.spec
        args = []

        # UnifyFS's configure requires the exact path for HDF5
        def hdf5_compiler_path(name):
            if '~mpi' in spec[name]:  # serial HDF5
                return spec[name].prefix.bin.h5cc
            else:  # parallel HDF5
                return spec[name].prefix.bin.h5pcc

        args.extend(self.with_or_without('hdf5', hdf5_compiler_path))
        args.append('MPICC=mpicc')

        if '+auto-mount' in spec:
            args.append('--enable-mpi-mount')

        if '+fortran' in spec:
            args.append('--enable-fortran')

        if '+pmi' in spec:
            args.append('--enable-pmi')

        if '+pmix' in spec:
            args.append('--enable-pmix')

        if self.debug_build:
            args.append('--disable-silent-rules')
        else:
            args.append('--enable-silent-rules')

        return args

    @when('@develop')
    def autoreconf(self, spec, prefix):
        bash = which('bash')
        bash('./autogen.sh')

    @when('%cce@11.0.3:')
    def patch(self):
        filter_file('-Werror','','client/src/Makefile.in')
        filter_file('-Werror','','client/src/Makefile.am')<|MERGE_RESOLUTION|>--- conflicted
+++ resolved
@@ -50,19 +50,7 @@
     depends_on('libfabric fabrics=rxm,sockets,tcp', when="^mercury@2:+ofi")
     depends_on('spath~mpi', when='+spath')
 
-<<<<<<< HEAD
-    # Required dependencies for older versions
-    depends_on('flatcc', when='@:0.9.0')
-    depends_on('gotcha@0.0.2', when='@:0.9.0')
-    depends_on('leveldb', when='@:0.9.0')
-
-    patch('unifyfs_log.h.patch')
-    patch('unifyfs-sysio.c.patch', when='@0.9.1')
-
-    conflicts('^mercury~bmi')
-=======
     conflicts('^mercury~bmi~ofi')
->>>>>>> c748f5a7
     conflicts('^mercury~sm')
     # Known compatibility issues with ifort and xlf. Fixes coming.
     conflicts('%intel', when='+fortran')
