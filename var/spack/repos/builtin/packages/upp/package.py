--- conflicted
+++ resolved
@@ -27,10 +27,6 @@
         submodules=True,
     )
     version("10.0.10", sha256="0c96a88d0e79b554d5fcee9401efcf4d6273da01d15e3413845274f73d70b66e")
-<<<<<<< HEAD
-    version("10.0.9", tag="upp_v10.0.9", submodules=True)
-    version("10.0.8", tag="upp_v10.0.8", submodules=True)
-=======
     version(
         "10.0.9",
         tag="upp_v10.0.9",
@@ -43,7 +39,6 @@
         commit="ce989911a7a09a2e2a0e61b3acc87588b5b9fc26",
         submodules=True,
     )
->>>>>>> 65d3221a
     version("8.2.0", sha256="38de2178dc79420f42aa3fb8b85796fc49d43d66f90e5276e47ab50c282627ac")
 
     variant("openmp", default=True, description="Use OpenMP threading")
