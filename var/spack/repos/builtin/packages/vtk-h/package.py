# Copyright 2013-2022 Lawrence Livermore National Security, LLC and other
# Spack Project Developers. See the top-level COPYRIGHT file for details.
#
# SPDX-License-Identifier: (Apache-2.0 OR MIT)


import os
import socket
import sys
from os import environ as env

import llnl.util.tty as tty

from spack.package import *


def cmake_cache_entry(name, value, vtype=None):
    """
    Helper that creates CMake cache entry strings used in
    'host-config' files.
    """
    if vtype is None:
        if value == "ON" or value == "OFF":
            vtype = "BOOL"
        else:
            vtype = "PATH"
    return 'set({0} "{1}" CACHE {2} "")\n\n'.format(name, value, vtype)


class VtkH(CMakePackage, CudaPackage):
    """VTK-h is a toolkit of scientific visualization algorithms for emerging
    processor architectures. VTK-h brings together several projects like VTK-m
    and DIY2 to provide a toolkit with hybrid parallel capabilities."""

    homepage = "https://github.com/Alpine-DAV/vtk-h"
    url      = "https://github.com/Alpine-DAV/vtk-h/releases/download/v0.5.8/vtkh-v0.5.8.tar.gz"
    git      = "https://github.com/Alpine-DAV/vtk-h.git"

    maintainers = ['cyrush']

    version('develop', branch='develop', submodules=True)
    version('0.8.1', sha256="0cb1c84087e2b9385477fba3e7e197d6eabe1d366bd3bc87d7824e50dcdbe057")
    version('0.8.0', sha256="8366ebfe094c258555f343ba1f9bbad1d8e4804f844768b639f6ff13a6390f29")
    version('0.7.1', sha256="f28f7e6fb0f854a2293265b67cbdfb350b42c13ac08ffffe9cd246f3fe9fb77a")
    version('0.7.0', sha256="1b3c15c1340c5f66edcc2962ffe2f0d86e155f45a4932cf9c407261c203fbc19")
    version('0.6.9', sha256="8111f59c3528f02cb3c5083c17a1737dff9472266b156732794612471f3393c7")
    version('0.6.8', sha256="0a37468ca65fdc12509b9fd53c74d5afb090630280e1161415d7377cad7d45f1")
    version('0.6.7', sha256="aff3ab94cf137fbc3019149363d5d8a39d052b02ecef42c6bf6d076e538af3f2")
    version('0.6.6', sha256="5fe8bae5f55dbeb3047a37499cc41f3b548e4d86f0058993069f1df57f7915a1")
    version('0.6.5', sha256="3e566ee06150edece8a61711d9347de216c1ae45f3b4585784b2252ee9ff2a9b")
    version('0.6.4', sha256="c1345679fa4110cba449a9e27d40774d53c1f0bbddd41e52f5eb395cec1ee2d0")
    version('0.6.3', sha256="388ad05110efac45df6ae0d565a7d16bd05ff83c95b8b2b8daa206360ab73eec")
    version('0.6.2', sha256="1623e943a5a034d474c04755be8f0f40b639183cd9b576b1289eeee687d4cf6d")
    version('0.6.1', sha256="ca30b5ff1a48fa247cd20b3f19452f7744eb744465e0b64205135aece42d274f")
    version('0.6.0', sha256="2fc054f88ae253fb1bfcae22a156bcced08eca963ba90384dcd5b5791e6dfbf4")
    version('0.5.8', sha256="203b337f4280a24a2b75722384f77e0e2f5965058b541efc153db76b7ab98133")
    version('0.5.7', sha256="e8c1925dc34ee6be17cec734121e43002e3c02b54ef8dac341b51a455b95e402")
    version('0.5.6', sha256="c78c0fa71a9687c2951a06d2112b52aa81fdcdcfbc9464d1578326d03fbb205e")
    version('0.5.4', sha256="92bf3741df7a15e36ff41a9a783f3b88eecc86e55cad1defba76f141baa2610b")
    version('0.5.3', sha256="0c4aae3bd2a5906738a6806de2b62ea2049ac8b40ebe7fc2ba25505272c2d359")
    version('0.5.2', sha256="db2e6250c0ece6381fc90540317ad7b5869dbcce0231ce9be125916a77bfdb25")

    variant("shared", default=True, description="Build vtk-h as shared libs")
    variant("mpi", default=True, description="build mpi support")
    # set to false for systems that implicitly link mpi
    variant('blt_find_mpi', default=True, description='Use BLT CMake Find MPI logic')
    variant("serial", default=True, description="build serial (non-mpi) libraries")
    variant("openmp", default=(sys.platform != 'darwin'),
            description="build openmp support")
    variant("logging", default=False, description="Build vtk-h with logging enabled")
    variant("contourtree", default=False, description="Enable contour tree support")

    # Certain CMake versions have been found to break for our use cases
    depends_on("cmake@3.14.1:3.14.99,3.18.2:", type='build')

    depends_on("mpi", when="+mpi")
<<<<<<< HEAD
    depends_on("cuda", when="+cuda")
    depends_on("vtk-m+fpic")

    # use vtk-m 1.7 or newer for vtk-h 0.8 or newer
    depends_on("vtk-m@1.7:", when="@0.8:")

    # use vtk-m 1.6 or lower for vtk-h 0.7 or lower
    depends_on("vtk-m@:1.6", when="@:0.7")
    depends_on("vtk-m~tbb")
    depends_on("vtk-m+openmp", when="+openmp")
    depends_on("vtk-m~openmp", when="~openmp")
=======

    depends_on("vtk-m~tbb")
    depends_on("vtk-m@:1.6", when="@:0.7")
    depends_on("vtk-m@1.7:", when="@0.8:")
>>>>>>> 8550b6cf

    depends_on("vtk-m+openmp", when="+openmp")
    depends_on("vtk-m~openmp", when="~openmp")

    depends_on("vtk-m~cuda", when="~cuda")
    depends_on("vtk-m+cuda", when="+cuda")
    for _arch in CudaPackage.cuda_arch_values:
<<<<<<< HEAD
        depends_on("vtk-m+cuda cuda_arch={0}".format(_arch), when="+cuda+openmp cuda_arch={0}".format(_arch))

    depends_on("vtk-m~shared", when="~shared")

    ###################################
    # build phases used by this package
    ###################################
    phases = ['hostconfig', 'cmake', 'build', 'install']

    # provide cmake args (pass host config as cmake cache file)
    def cmake_args(self):
        host_config = self._get_host_config_path(self.spec)
        options = []
        options.extend(['-C', host_config, "../spack-src/src/"])
        return options

    def _get_host_config_path(self, spec):
        sys_type = spec.architecture
        # if on llnl systems, we can use the SYS_TYPE
        if "SYS_TYPE" in env:
            sys_type = env["SYS_TYPE"]
        host_config_path = "{0}-{1}-{2}-vtkh-{3}.cmake".format(socket.gethostname(),
                                                               sys_type,
                                                               spec.compiler,
                                                               spec.dag_hash())
        dest_dir = spec.prefix
        host_config_path = os.path.abspath(join_path(dest_dir,
                                                     host_config_path))
        return host_config_path

    def hostconfig(self, spec, prefix):
=======
        depends_on("vtk-m cuda_arch={0}".format(_arch), when="+cuda cuda_arch={0}".format(_arch))

    depends_on("vtk-m+shared", when="+shared")
    depends_on("vtk-m~shared", when="~shared")

    patch('vtk-h-shared-cuda.patch', when='@0.8.0,0.8.1 +cuda')

    def install(self, spec, prefix):
        with working_dir('spack-build', create=True):
            cmake_args = ["../src",
                          "-DVTKM_DIR={0}".format(spec["vtk-m"].prefix),
                          "-DENABLE_TESTS=OFF",
                          "-DBUILD_TESTING=OFF"]

            # shared vs static libs logic
            # force static when building with CUDA <= 1.6
            if "+cuda" in spec and spec["vtk-m"].satisfies('@:1.6'):
                cmake_args.append('-DBUILD_SHARED_LIBS=OFF')
            else:
                if "+shared" in spec:
                    cmake_args.append('-DBUILD_SHARED_LIBS=ON')
                else:
                    cmake_args.append('-DBUILD_SHARED_LIBS=OFF')

            # mpi support
            if "+mpi" in spec:
                mpicc = spec['mpi'].mpicc
                mpicxx = spec['mpi'].mpicxx
                cmake_args.extend(["-DMPI_C_COMPILER={0}".format(mpicc),
                                   "-DMPI_CXX_COMPILER={0}".format(mpicxx)])
                mpiexe_bin = join_path(spec['mpi'].prefix.bin, 'mpiexec')
                if os.path.isfile(mpiexe_bin):
                    cmake_args.append("-DMPIEXEC={0}".format(mpiexe_bin))

            # openmp support
            if "+openmp" in spec:
                cmake_args.append("-DENABLE_OPENMP=ON")

            # build with logging
            if "+logging" in spec:
                cmake_args.append("-DENABLE_LOGGING=ON")

            if "+contourtree" in spec:
                cmake_args.append("-DENABLE_FILTER_CONTOUR_TREE=ON")

            # cuda support
            if "+cuda" in spec:
                cmake_args.append("-DVTKm_ENABLE_CUDA:BOOL=ON")
                cmake_args.append("-DENABLE_CUDA:BOOL=ON")
                cmake_args.append("-DCMAKE_CUDA_HOST_COMPILER={0}".format(
                                  env["SPACK_CXX"]))
            else:
                cmake_args.append("-DVTKm_ENABLE_CUDA:BOOL=OFF")
                cmake_args.append("-DENABLE_CUDA:BOOL=OFF")
            # use release, instead of release with debug symbols b/c vtkh libs
            # can overwhelm compilers with too many symbols
            for arg in std_cmake_args:
                if arg.count("CMAKE_BUILD_TYPE") == 0:
                    cmake_args.extend(std_cmake_args)
            cmake_args.append("-DCMAKE_BUILD_TYPE=Release")
            cmake(*cmake_args)
            make()
            make("install")

            host_cfg_fname = self.create_host_config(spec,
                                                     prefix)

            install(host_cfg_fname, prefix)

    def create_host_config(self, spec, prefix, py_site_pkgs_dir=None):
>>>>>>> 8550b6cf
        """
        This method creates a 'host-config' file that specifies
        all of the options used to configure and build vtkh.
        """

        if not os.path.isdir(spec.prefix):
            os.mkdir(spec.prefix)

        #######################
        # Compiler Info
        #######################
        c_compiler = env["SPACK_CC"]
        cpp_compiler = env["SPACK_CXX"]

        #######################################################################
        # By directly fetching the names of the actual compilers we appear
        # to doing something evil here, but this is necessary to create a
        # 'host config' file that works outside of the spack install env.
        #######################################################################

        sys_type = spec.architecture
        # if on llnl systems, we can use the SYS_TYPE
        if "SYS_TYPE" in env:
            sys_type = env["SYS_TYPE"]

        ##############################################
        # Find and record what CMake is used
        ##############################################

        cmake_exe = spec['cmake'].command.path

        # get hostconfig name
        host_cfg_fname = self._get_host_config_path(spec)

        cfg = open(host_cfg_fname, "w")
        cfg.write("##################################\n")
        cfg.write("# spack generated host-config\n")
        cfg.write("##################################\n")
        cfg.write("# {0}-{1}\n".format(sys_type, spec.compiler))
        cfg.write("##################################\n\n")

        # Include path to cmake for reference
        cfg.write("# cmake from spack \n")
        cfg.write("# cmake executable path: %s\n\n" % cmake_exe)

        #######################
        # Compiler Settings
        #######################

        cfg.write("#######\n")
        cfg.write("# using %s compiler spec\n" % spec.compiler)
        cfg.write("#######\n\n")
        cfg.write("# c compiler used by spack\n")
        cfg.write(cmake_cache_entry("CMAKE_C_COMPILER", c_compiler))
        cfg.write("# cpp compiler used by spack\n")
        cfg.write(cmake_cache_entry("CMAKE_CXX_COMPILER", cpp_compiler))

        # shared vs static libs
        if "+shared" in spec:
            cfg.write(cmake_cache_entry("BUILD_SHARED_LIBS", "ON"))
        else:
            cfg.write(cmake_cache_entry("BUILD_SHARED_LIBS", "OFF"))

        cfg.write(cmake_cache_entry("ENABLE_TESTS", "OFF"))
        cfg.write(cmake_cache_entry("BUILD_TESTING", "OFF"))

        #######################
        # MPI
        #######################

        cfg.write("# MPI Support\n")

        if "+mpi" in spec:
            mpicc_path = spec['mpi'].mpicc
            mpicxx_path = spec['mpi'].mpicxx
            mpifc_path = spec['mpi'].mpifc
            # if we are using compiler wrappers on cray systems
            # use those for mpi wrappers, b/c  spec['mpi'].mpicxx
            # etc make return the spack compiler wrappers
            # which can trip up mpi detection in CMake 3.14
            if cpp_compiler == "CC":
                mpicc_path = "cc"
                mpicxx_path = "CC"
                mpifc_path = "ftn"
            cfg.write(cmake_cache_entry("ENABLE_MPI", "ON"))
            cfg.write(cmake_cache_entry("MPI_C_COMPILER", mpicc_path))
            cfg.write(cmake_cache_entry("MPI_CXX_COMPILER", mpicxx_path))
            cfg.write(cmake_cache_entry("MPI_Fortran_COMPILER", mpifc_path))
            mpiexe_bin = join_path(spec['mpi'].prefix.bin, 'mpiexec')
            if os.path.isfile(mpiexe_bin):
                # starting with cmake 3.10, FindMPI expects MPIEXEC_EXECUTABLE
                # vs the older versions which expect MPIEXEC
                if self.spec["cmake"].satisfies('@3.10:'):
                    cfg.write(cmake_cache_entry("MPIEXEC_EXECUTABLE",
                                                mpiexe_bin))
                else:
                    cfg.write(cmake_cache_entry("MPIEXEC",
                                                mpiexe_bin))
            if "+blt_find_mpi" in spec:
                cfg.write(cmake_cache_entry("ENABLE_FIND_MPI", "ON"))
            else:
                cfg.write(cmake_cache_entry("ENABLE_FIND_MPI", "OFF"))
        else:
            cfg.write(cmake_cache_entry("ENABLE_MPI", "OFF"))

        #######################
        # CUDA
        #######################
        cfg.write("# CUDA Support\n")

        if "+cuda" in spec:
            cfg.write(cmake_cache_entry("ENABLE_CUDA", "ON"))
            cfg.write(cmake_cache_entry("VTKm_ENABLE_CUDA", "ON"))
            cfg.write(cmake_cache_entry("CMAKE_CUDA_HOST_COMPILER", env["SPACK_CXX"]))
        else:
            cfg.write(cmake_cache_entry("ENABLE_CUDA", "OFF"))
            cfg.write(cmake_cache_entry("VTKm_ENABLE_CUDA", "OFF"))

        #######################################################################
        # Core Dependencies
        #######################################################################

        #######################
        # VTK-h (and deps)
        #######################

        cfg.write("# vtk-m support \n")

        if "+openmp" in spec:
            cfg.write("# enable openmp support\n")
            cfg.write(cmake_cache_entry("ENABLE_OPENMP", "ON"))

        cfg.write("# vtk-m from spack\n")
        cfg.write(cmake_cache_entry("VTKM_DIR", spec['vtk-m'].prefix))

        #######################################################################
        # Optional Dependencies
        #######################################################################

        #######################
        # Serial
        #######################
        if "+serial" in spec:
            cfg.write(cmake_cache_entry("ENABLE_SERIAL", "ON"))
        else:
            cfg.write(cmake_cache_entry("ENABLE_SERIAL", "OFF"))

        #######################
        # Logging
        #######################
        if "+logging" in spec:
            cfg.write(cmake_cache_entry("ENABLE_LOGGING", "ON"))
        else:
            cfg.write(cmake_cache_entry("ENABLE_LOGGING", "OFF"))

        # contour tree
        if "+contourtree" in spec:
            cfg.write(cmake_cache_entry("ENABLE_FILTER_CONTOUR_TREE", "ON"))
        else:
            cfg.write(cmake_cache_entry("ENABLE_FILTER_CONTOUR_TREE", "ON"))

        cfg.write("##################################\n")
        cfg.write("# end spack generated host-config\n")
        cfg.write("##################################\n")
        cfg.close()

        host_cfg_fname = os.path.abspath(host_cfg_fname)
        tty.info("spack generated host-config file: " + host_cfg_fname)<|MERGE_RESOLUTION|>--- conflicted
+++ resolved
@@ -74,7 +74,6 @@
     depends_on("cmake@3.14.1:3.14.99,3.18.2:", type='build')
 
     depends_on("mpi", when="+mpi")
-<<<<<<< HEAD
     depends_on("cuda", when="+cuda")
     depends_on("vtk-m+fpic")
 
@@ -86,12 +85,6 @@
     depends_on("vtk-m~tbb")
     depends_on("vtk-m+openmp", when="+openmp")
     depends_on("vtk-m~openmp", when="~openmp")
-=======
-
-    depends_on("vtk-m~tbb")
-    depends_on("vtk-m@:1.6", when="@:0.7")
-    depends_on("vtk-m@1.7:", when="@0.8:")
->>>>>>> 8550b6cf
 
     depends_on("vtk-m+openmp", when="+openmp")
     depends_on("vtk-m~openmp", when="~openmp")
@@ -99,7 +92,6 @@
     depends_on("vtk-m~cuda", when="~cuda")
     depends_on("vtk-m+cuda", when="+cuda")
     for _arch in CudaPackage.cuda_arch_values:
-<<<<<<< HEAD
         depends_on("vtk-m+cuda cuda_arch={0}".format(_arch), when="+cuda+openmp cuda_arch={0}".format(_arch))
 
     depends_on("vtk-m~shared", when="~shared")
@@ -131,78 +123,6 @@
         return host_config_path
 
     def hostconfig(self, spec, prefix):
-=======
-        depends_on("vtk-m cuda_arch={0}".format(_arch), when="+cuda cuda_arch={0}".format(_arch))
-
-    depends_on("vtk-m+shared", when="+shared")
-    depends_on("vtk-m~shared", when="~shared")
-
-    patch('vtk-h-shared-cuda.patch', when='@0.8.0,0.8.1 +cuda')
-
-    def install(self, spec, prefix):
-        with working_dir('spack-build', create=True):
-            cmake_args = ["../src",
-                          "-DVTKM_DIR={0}".format(spec["vtk-m"].prefix),
-                          "-DENABLE_TESTS=OFF",
-                          "-DBUILD_TESTING=OFF"]
-
-            # shared vs static libs logic
-            # force static when building with CUDA <= 1.6
-            if "+cuda" in spec and spec["vtk-m"].satisfies('@:1.6'):
-                cmake_args.append('-DBUILD_SHARED_LIBS=OFF')
-            else:
-                if "+shared" in spec:
-                    cmake_args.append('-DBUILD_SHARED_LIBS=ON')
-                else:
-                    cmake_args.append('-DBUILD_SHARED_LIBS=OFF')
-
-            # mpi support
-            if "+mpi" in spec:
-                mpicc = spec['mpi'].mpicc
-                mpicxx = spec['mpi'].mpicxx
-                cmake_args.extend(["-DMPI_C_COMPILER={0}".format(mpicc),
-                                   "-DMPI_CXX_COMPILER={0}".format(mpicxx)])
-                mpiexe_bin = join_path(spec['mpi'].prefix.bin, 'mpiexec')
-                if os.path.isfile(mpiexe_bin):
-                    cmake_args.append("-DMPIEXEC={0}".format(mpiexe_bin))
-
-            # openmp support
-            if "+openmp" in spec:
-                cmake_args.append("-DENABLE_OPENMP=ON")
-
-            # build with logging
-            if "+logging" in spec:
-                cmake_args.append("-DENABLE_LOGGING=ON")
-
-            if "+contourtree" in spec:
-                cmake_args.append("-DENABLE_FILTER_CONTOUR_TREE=ON")
-
-            # cuda support
-            if "+cuda" in spec:
-                cmake_args.append("-DVTKm_ENABLE_CUDA:BOOL=ON")
-                cmake_args.append("-DENABLE_CUDA:BOOL=ON")
-                cmake_args.append("-DCMAKE_CUDA_HOST_COMPILER={0}".format(
-                                  env["SPACK_CXX"]))
-            else:
-                cmake_args.append("-DVTKm_ENABLE_CUDA:BOOL=OFF")
-                cmake_args.append("-DENABLE_CUDA:BOOL=OFF")
-            # use release, instead of release with debug symbols b/c vtkh libs
-            # can overwhelm compilers with too many symbols
-            for arg in std_cmake_args:
-                if arg.count("CMAKE_BUILD_TYPE") == 0:
-                    cmake_args.extend(std_cmake_args)
-            cmake_args.append("-DCMAKE_BUILD_TYPE=Release")
-            cmake(*cmake_args)
-            make()
-            make("install")
-
-            host_cfg_fname = self.create_host_config(spec,
-                                                     prefix)
-
-            install(host_cfg_fname, prefix)
-
-    def create_host_config(self, spec, prefix, py_site_pkgs_dir=None):
->>>>>>> 8550b6cf
         """
         This method creates a 'host-config' file that specifies
         all of the options used to configure and build vtkh.
