--- conflicted
+++ resolved
@@ -76,14 +76,9 @@
     depends_on("vtk-m@:1.6~tbb+openmp", when="+openmp")
     depends_on("vtk-m@:1.6~tbb~openmp", when="~openmp")
 
-<<<<<<< HEAD
-    depends_on("vtk-m@:1.6+cuda~tbb+openmp", when="+cuda+openmp")
-    depends_on("vtk-m@:1.6+cuda~tbb~openmp", when="+cuda~openmp")
-=======
     for _arch in CudaPackage.cuda_arch_values:
-        depends_on("vtk-m+cuda~tbb+openmp cuda_arch={0}".format(_arch), when="+cuda+openmp cuda_arch={0}".format(_arch))
-        depends_on("vtk-m+cuda~tbb~openmp cuda_arch={0}".format(_arch), when="+cuda~openmp cuda_arch={0}".format(_arch))
->>>>>>> db69a291
+        depends_on("vtk-m@:1.6+cuda~tbb+openmp cuda_arch={0}".format(_arch), when="+cuda+openmp cuda_arch={0}".format(_arch))
+        depends_on("vtk-m@:1.6+cuda~tbb~openmp cuda_arch={0}".format(_arch), when="+cuda~openmp cuda_arch={0}".format(_arch))
 
     depends_on("vtk-m@:1.6~tbb+openmp~shared", when="+openmp~shared")
     depends_on("vtk-m@:1.6~tbb~openmp~shared", when="~openmp~shared")
