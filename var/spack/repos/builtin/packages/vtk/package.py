##############################################################################
# Copyright (c) 2013-2016, Lawrence Livermore National Security, LLC.
# Produced at the Lawrence Livermore National Laboratory.
#
# This file is part of Spack.
# Created by Todd Gamblin, tgamblin@llnl.gov, All rights reserved.
# LLNL-CODE-647188
#
# For details, see https://github.com/llnl/spack
# Please also see the LICENSE file for our notice and the LGPL.
#
# This program is free software; you can redistribute it and/or modify
# it under the terms of the GNU Lesser General Public License (as
# published by the Free Software Foundation) version 2.1, February 1999.
#
# This program is distributed in the hope that it will be useful, but
# WITHOUT ANY WARRANTY; without even the IMPLIED WARRANTY OF
# MERCHANTABILITY or FITNESS FOR A PARTICULAR PURPOSE. See the terms and
# conditions of the GNU Lesser General Public License for more details.
#
# You should have received a copy of the GNU Lesser General Public
# License along with this program; if not, write to the Free Software
# Foundation, Inc., 59 Temple Place, Suite 330, Boston, MA 02111-1307 USA
##############################################################################

from spack import *


class Vtk(CMakePackage):
    """The Visualization Toolkit (VTK) is an open-source, freely
    available software system for 3D computer graphics, image
    processing and visualization. """

    homepage = "http://www.vtk.org"
<<<<<<< HEAD
    url      = "http://www.vtk.org/files/release/7.0/VTK-7.0.0.tar.gz"
    list_url = "http://www.vtk.org/download/"
=======
    url      = "http://www.vtk.org/files/release/7.1/VTK-7.1.0.tar.gz"
>>>>>>> 3ade8295

    version('7.1.0', 'a7e814c1db503d896af72458c2d0228f')
    version('7.0.0', '5fe35312db5fb2341139b8e4955c367d')
    version('6.3.0', '0231ca4840408e9dd60af48b314c5b6d')
    version('6.1.0', '25e4dfb3bad778722dcaec80cd5dab7d')

    # VTK7 defaults to OpenGL2 rendering backend
    variant('opengl2', default=True, description='Build with OpenGL2 instead of OpenGL as rendering backend')
    variant('python', default=False, description='Build the python modules')

    patch('gcc.patch', when='@6.1.0')

    depends_on('qt')
    depends_on('hdf5')
    depends_on('netcdf')
    depends_on('netcdf-cxx')

    extends('python', when='+python')

<<<<<<< HEAD
    def url_for_version(self, ver):
        base_url = "http://www.vtk.org/files/release"
        return '{0}/{1}/VTK-{2}.tar.gz'.format(base_url, ver.up_to(2), ver)

    def install(self, spec, prefix):
        def feature_to_bool(feature, on='ON', off='OFF'):
            return on if '+{0}'.format(feature) in spec else off

        with working_dir('spack-build', create=True):
            opengl_ver = 'OpenGL{0}'.format('2' if '+opengl2' in spec else '')
            qt_ver = spec['qt'].version.up_to(1)
            qt_bin = spec['qt'].prefix.bin

            cmake_args = std_cmake_args[:]
=======
    def url_for_version(self, version):
        url = "http://www.vtk.org/files/release/{0}/VTK-{1}.tar.gz"
        return url.format(version.up_to(2), version)

    def cmake_args(self):
        spec = self.spec

        opengl_ver = 'OpenGL{0}'.format('2' if '+opengl2' in spec else '')
        qt_ver = spec['qt'].version.up_to(1)
        qt_bin = spec['qt'].prefix.bin

        cmake_args = std_cmake_args[:]
        cmake_args.extend([
            '-DBUILD_SHARED_LIBS=ON',
            '-DVTK_RENDERING_BACKEND:STRING={0}'.format(opengl_ver),
            '-DVTK_USE_SYSTEM_HDF5=ON',
            '-DVTK_USE_SYSTEM_NETCDF=ON',
            '-DNETCDF_DIR={0}'.format(spec['netcdf'].prefix),
            '-DNETCDF_C_ROOT={0}'.format(spec['netcdf'].prefix),
            '-DNETCDF_CXX_ROOT={0}'.format(spec['netcdf-cxx'].prefix),

            # Enable/Disable wrappers for Python.
            '-DVTK_WRAP_PYTHON={0}'.format(
                'ON' if '+python' in spec else 'OFF'),

            # Disable wrappers for other languages.
            '-DVTK_WRAP_JAVA=OFF',
            '-DVTK_WRAP_TCL=OFF',

            # Enable Qt support here.
            '-DVTK_QT_VERSION:STRING={0}'.format(qt_ver),
            '-DQT_QMAKE_EXECUTABLE:PATH={0}/qmake'.format(qt_bin),
            '-DVTK_Group_Qt:BOOL=ON',
        ])

        # NOTE: The following definitions are required in order to allow
        # VTK to build with qt~webkit versions (see the documentation for
        # more info: http://www.vtk.org/Wiki/VTK/Tutorials/QtSetup).
        if '~webkit' in spec['qt']:
>>>>>>> 3ade8295
            cmake_args.extend([
                '-DVTK_Group_Qt:BOOL=OFF',
                '-DModule_vtkGUISupportQt:BOOL=ON',
                '-DModule_vtkGUISupportQtOpenGL:BOOL=ON',
            ])

        if spec.satisfies('@:6.1.0'):
            cmake_args.append('-DCMAKE_C_FLAGS=-DGLX_GLXEXT_LEGACY')
            cmake_args.append('-DCMAKE_CXX_FLAGS=-DGLX_GLXEXT_LEGACY')

        return cmake_args<|MERGE_RESOLUTION|>--- conflicted
+++ resolved
@@ -32,12 +32,8 @@
     processing and visualization. """
 
     homepage = "http://www.vtk.org"
-<<<<<<< HEAD
-    url      = "http://www.vtk.org/files/release/7.0/VTK-7.0.0.tar.gz"
+    url      = "http://www.vtk.org/files/release/7.1/VTK-7.1.0.tar.gz"
     list_url = "http://www.vtk.org/download/"
-=======
-    url      = "http://www.vtk.org/files/release/7.1/VTK-7.1.0.tar.gz"
->>>>>>> 3ade8295
 
     version('7.1.0', 'a7e814c1db503d896af72458c2d0228f')
     version('7.0.0', '5fe35312db5fb2341139b8e4955c367d')
@@ -57,22 +53,6 @@
 
     extends('python', when='+python')
 
-<<<<<<< HEAD
-    def url_for_version(self, ver):
-        base_url = "http://www.vtk.org/files/release"
-        return '{0}/{1}/VTK-{2}.tar.gz'.format(base_url, ver.up_to(2), ver)
-
-    def install(self, spec, prefix):
-        def feature_to_bool(feature, on='ON', off='OFF'):
-            return on if '+{0}'.format(feature) in spec else off
-
-        with working_dir('spack-build', create=True):
-            opengl_ver = 'OpenGL{0}'.format('2' if '+opengl2' in spec else '')
-            qt_ver = spec['qt'].version.up_to(1)
-            qt_bin = spec['qt'].prefix.bin
-
-            cmake_args = std_cmake_args[:]
-=======
     def url_for_version(self, version):
         url = "http://www.vtk.org/files/release/{0}/VTK-{1}.tar.gz"
         return url.format(version.up_to(2), version)
@@ -112,7 +92,6 @@
         # VTK to build with qt~webkit versions (see the documentation for
         # more info: http://www.vtk.org/Wiki/VTK/Tutorials/QtSetup).
         if '~webkit' in spec['qt']:
->>>>>>> 3ade8295
             cmake_args.extend([
                 '-DVTK_Group_Qt:BOOL=OFF',
                 '-DModule_vtkGUISupportQt:BOOL=ON',
