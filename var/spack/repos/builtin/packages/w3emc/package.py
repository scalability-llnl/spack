--- conflicted
+++ resolved
@@ -18,11 +18,8 @@
 
     maintainers("AlexanderRichert-NOAA", "Hang-Lei-NOAA", "edwardhartnett")
 
-<<<<<<< HEAD
-=======
     version("develop", branch="develop")
     version("2.11.0", sha256="53a03d03421c5da699b026ca220512ed494a531b83284693f66d2579d570c43b")
->>>>>>> 65d3221a
     version("2.10.0", sha256="366b55a0425fc3e729ecb9f3b236250349399fe4c8e19f325500463043fd2f18")
     version("2.9.3", sha256="9ca1b08dd13dfbad4a955257ae0cf38d2e300ccd8d983606212bc982370a29bc")
     version("2.9.2", sha256="eace811a1365f69b85fdf2bcd93a9d963ba72de5a7111e6fa7c0e6578b69bfbc")
@@ -32,11 +29,6 @@
 
     variant("pic", default=True, description="Build with position-independent-code")
     variant("bufr", default=False, description="Build with BUFR routines", when="@2.10:")
-<<<<<<< HEAD
-
-    depends_on("bufr", when="@2.10: +bufr")
-
-=======
     variant(
         "precision",
         default=("4", "d"),
@@ -56,7 +48,6 @@
     conflicts("+shared +extradeps", msg="Shared library cannot be built with unknown dependencies")
 
     depends_on("bufr", when="@2.10: +bufr")
->>>>>>> 65d3221a
     depends_on("bacio", when="@2.9.2:")
 
     # w3emc 2.7.3 contains gblevents which has these dependencies
@@ -73,11 +64,6 @@
         return args
 
     def setup_run_environment(self, env):
-<<<<<<< HEAD
-        suffixes = ["4", "d"]
-        if self.spec.satisfies("@:2.9"):
-            suffixes += ["8"]
-=======
         if self.spec.satisfies("@:2.9"):
             suffixes = ("4", "d", "8")
             shared = False
@@ -85,7 +71,6 @@
             suffixes = self.spec.variants["precision"].value
             shared = self.spec.satisfies("+shared")
 
->>>>>>> 65d3221a
         for suffix in suffixes:
             lib = find_libraries(
                 "libw3emc_" + suffix, root=self.prefix, shared=shared, recursive=True
