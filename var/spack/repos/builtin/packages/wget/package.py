# Copyright 2013-2022 Lawrence Livermore National Security, LLC and other
# Spack Project Developers. See the top-level COPYRIGHT file for details.
#
# SPDX-License-Identifier: (Apache-2.0 OR MIT)

<<<<<<< HEAD
import re

from spack import *
=======
from spack.package import *
>>>>>>> b1e499d0


class Wget(AutotoolsPackage, GNUMirrorPackage):
    """GNU Wget is a free software package for retrieving files using
    HTTP, HTTPS and FTP, the most widely-used Internet protocols. It is a
    non-interactive commandline tool, so it may easily be called from scripts,
    cron jobs, terminals without X-Windows support, etc."""

    homepage = "https://www.gnu.org/software/wget/"
    gnu_mirror_path = "wget/wget-1.19.1.tar.gz"

    version("1.21.3", sha256="5726bb8bc5ca0f6dc7110f6416e4bb7019e2d2ff5bf93d1ca2ffcc6656f220e5")
    version("1.21.2", sha256="e6d4c76be82c676dd7e8c61a29b2ac8510ae108a810b5d1d18fc9a1d2c9a2497")
    version("1.21.1", sha256="59ba0bdade9ad135eda581ae4e59a7a9f25e3a4bde6a5419632b31906120e26e")
    version("1.21", sha256="b3bc1a9bd0c19836c9709c318d41c19c11215a07514f49f89b40b9d50ab49325")
    version("1.20.3", sha256="31cccfc6630528db1c8e3a06f6decf2a370060b982841cfab2b8677400a5092e")
    version("1.19.1", sha256="9e4f12da38cc6167d0752d934abe27c7b1599a9af294e73829be7ac7b5b4da40")
    version("1.17", sha256="3e04ad027c5b6ebd67c616eec13e66fbedb3d4d8cbe19cc29dadde44b92bda55")
    version("1.16", sha256="b977fc10ac7a72d987d48136251aeb332f2dced1aabd50d6d56bdf72e2b79101")

    variant(
        "ssl", default="openssl", values=("gnutls", "openssl"), description="Specify SSL backend"
    )
    variant("zlib", default=True, description="Enable zlib support")
    variant("libpsl", default=False, description="Enable support for libpsl cookie checking")
    variant("pcre", default=False, description="Enable PCRE style regular expressions")
    variant("python", default=False, description="Enable Python support")

    depends_on("gnutls", when="ssl=gnutls")
    depends_on("openssl", when="ssl=openssl")

    depends_on("gettext", type="build")
    depends_on("python@3:", type="build", when="+python")

    depends_on("zlib", when="+zlib")
    depends_on("libpsl", when="+libpsl")
    depends_on("pcre", when="+pcre")

    depends_on("perl@5.12.0:", type="build")
    depends_on("pkgconfig", type="build")
    depends_on("iconv")

    depends_on("valgrind", type="test")

    build_directory = "spack-build"

    # gnulib bug introced in commit cbdb5ea63cb5348d9ead16dc46bedda77a4c3d7d
    # fix is from commit 84863a1c4dc8cca8fb0f6f670f67779cdd2d543b
    patch("gnulib.patch", when="@1.21.3")

    # For spack external find
    executables = ['^wget$']

    @classmethod
    def determine_version(cls, exe):
        regex = re.compile('^GNU Wget (.*) built on .*')
        output = Executable(exe)('--version', output=str, error=str).strip()
        match = regex.match(output)
        version = match.group(1)
        return version

    def configure_args(self):
        spec = self.spec

        args = [
            "--with-ssl={0}".format(spec.variants["ssl"].value),
            "--without-included-regex",
        ]

        if "+zlib" in spec:
            args.append("--with-zlib")
        else:
            args.append("--without-zlib")

        if "+libpsl" in spec:
            args.append("--with-libpsl")
        else:
            args.append("--without-libpsl")

        if "+pcre" in spec:
            args.append("--enable-pcre")
        else:
            args.append("--disable-pcre")

        if self.run_tests:
            args.append("--enable-valgrind-tests")
        else:
            args.append("--disable-valgrind-tests")

        return args<|MERGE_RESOLUTION|>--- conflicted
+++ resolved
@@ -3,13 +3,9 @@
 #
 # SPDX-License-Identifier: (Apache-2.0 OR MIT)
 
-<<<<<<< HEAD
 import re
 
-from spack import *
-=======
 from spack.package import *
->>>>>>> b1e499d0
 
 
 class Wget(AutotoolsPackage, GNUMirrorPackage):
