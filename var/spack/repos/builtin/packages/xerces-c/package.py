--- conflicted
+++ resolved
@@ -37,21 +37,10 @@
 
     version('3.1.4', 'd04ae9d8b2dee2157c6db95fa908abfd')
 
-<<<<<<< HEAD
-    variant('curl', default=True, description="enable curl support")
-    variant('icu', default=True, description="enable icu (internationalization) support")
-=======
     depends_on('libiconv')
 
     def setup_environment(self, spack_env, run_env):
         spack_env.append_flags('LDFLAGS', self.spec['libiconv'].libs.ld_flags)
->>>>>>> 28901c81
 
     def configure_args(self):
-        args = ['--disable-network']
-        if not '+curl' in self.spec:
-            args += ['--without-curl']
-        if not '+icu' in self.spec:
-            args += ['--without-icu']
-
-        return args+        return ['--disable-network']