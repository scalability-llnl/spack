# Copyright 2013-2023 Lawrence Livermore National Security, LLC and other
# Spack Project Developers. See the top-level COPYRIGHT file for details.
#
# SPDX-License-Identifier: (Apache-2.0 OR MIT)

from spack.package import *


class Xfd(AutotoolsPackage, XorgPackage):
    """xfd - display all the characters in a font using either the
    X11 core protocol or libXft2."""

    homepage = "https://cgit.freedesktop.org/xorg/app/xfd"
    xorg_mirror_path = "app/xfd-1.1.2.tar.gz"

    version("1.1.4", sha256="58d3c4e1395a1d901529b1d80331d810836cb56b2db950c15444ea71d2af21fd")
    version("1.1.3", sha256="4a1bd18f324c239b1a807ed4ccaeb172ba771d65a7307fb492d8dd8d27f01527")
    version("1.1.2", sha256="4eff3e15b2526ceb48d0236d7ca126face399289eabc0ef67e6ed3b3fdcb60ad")

    depends_on("fontconfig")
    depends_on("gettext")
    depends_on("libxaw")
    depends_on("libxft")
    depends_on("libxrender")
    depends_on("libxmu")
    depends_on("libxt")

    depends_on("xproto@7.0.17:")
    depends_on("pkgconfig", type="build")
    depends_on("util-macros", type="build")

    # Xfd requires libintl (gettext), but does not test for it
    # correctly, so add it here.
    def flag_handler(self, name, flags):
<<<<<<< HEAD
        if name == "ldlibs":
            if "intl" in self.spec["gettext"].libs.names:
                flags.append("-lintl")

        return (flags, None, None)
=======
        if name == "ldlibs" and "intl" in self.spec["gettext"].libs.names:
            flags.append("-lintl")
        return self.inject_flags(name, flags)
>>>>>>> a94d18ad

    def configure_args(self):
        args = []

        # Xkb only rings a bell, so just disable it.
        if self.spec.satisfies("@1.1.3:"):
            args.append("--without-xkb")

        return args<|MERGE_RESOLUTION|>--- conflicted
+++ resolved
@@ -32,17 +32,9 @@
     # Xfd requires libintl (gettext), but does not test for it
     # correctly, so add it here.
     def flag_handler(self, name, flags):
-<<<<<<< HEAD
-        if name == "ldlibs":
-            if "intl" in self.spec["gettext"].libs.names:
-                flags.append("-lintl")
-
-        return (flags, None, None)
-=======
         if name == "ldlibs" and "intl" in self.spec["gettext"].libs.names:
             flags.append("-lintl")
         return self.inject_flags(name, flags)
->>>>>>> a94d18ad
 
     def configure_args(self):
         args = []
