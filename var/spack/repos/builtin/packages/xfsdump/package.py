--- conflicted
+++ resolved
@@ -25,16 +25,10 @@
     depends_on("attr")
     depends_on("xfsprogs@:4.20.0")
 
-<<<<<<< HEAD
-    def setup_build_environment(self, env):
-        if "intl" in self.spec["gettext"].libs.names:
-            env.append_flags("LDFLAGS", "-lintl")
-=======
     def flag_handler(self, name, flags):
         if name == "ldlibs" and "intl" in self.spec["gettext"].libs.names:
             flags.append("-lintl")
         return env_flags(name, flags)
->>>>>>> a94d18ad
 
     def build(self, spec, prefix):
         make(
