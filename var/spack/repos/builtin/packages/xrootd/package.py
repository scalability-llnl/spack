--- conflicted
+++ resolved
@@ -79,14 +79,16 @@
         values=("98", "11", "14", "17", "20"),
         multi=False,
         description="Use the specified C++ standard when building",
-        when="@5.2.0:"
+        when="@5.2.0:",
     )
 
     variant(
         "scitokens-cpp", default=False, when="@5.1.0:", description="Enable support for SciTokens"
     )
 
-    variant("client_only", default=False, description="Build and install client only", when="@4.10.0:")
+    variant(
+        "client_only", default=False, description="Build and install client only", when="@4.10.0:"
+    )
 
     conflicts("cxxstd=98", when="@4.7.0:")
     # C++ standard is not honored without
@@ -106,10 +108,7 @@
     depends_on("davix", when="+davix")
     depends_on("libxml2", when="+http")
     depends_on("uuid", when="@4.11.0:")
-<<<<<<< HEAD
-=======
     depends_on("openssl@:1", when="@:5.4")
->>>>>>> 977ec0bd
     depends_on("openssl")
     depends_on("python", when="+python")
     depends_on("py-setuptools", type="build", when="+python")
@@ -157,11 +156,10 @@
         define = self.define
         define_from_variant = self.define_from_variant
         options = []
-        if (spec.satisfies("@5.2.0: +client_only") or
-            spec.satisfies("@6:")):
-            options+=[
+        if spec.satisfies("@5.2.0: +client_only") or spec.satisfies("@6:"):
+            options += [
                 define_from_variant("CMAKE_CXX_STANDARD", "cxxstd"),
-                define("CMAKE_CXX_STANDARD_REQUIRED", True)
+                define("CMAKE_CXX_STANDARD_REQUIRED", True),
             ]
 
         options += [
@@ -181,10 +179,12 @@
         ]
         # see https://github.com/spack/spack/pull/11581
         if "+python" in self.spec:
-            options.extend([
-                define("PYTHON_EXECUTABLE", spec["python"].command.path),
-                define("XRD_PYTHON_REQ_VERSION", spec["python"].version.up_to(2)),
-            ])
+            options.extend(
+                [
+                    define("PYTHON_EXECUTABLE", spec["python"].command.path),
+                    define("XRD_PYTHON_REQ_VERSION", spec["python"].version.up_to(2)),
+                ]
+            )
 
         if "+scitokens-cpp" in self.spec:
             options.append("-DSCITOKENS_CPP_DIR=%s" % spec["scitokens-cpp"].prefix)
