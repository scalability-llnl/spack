# Copyright 2013-2023 Lawrence Livermore National Security, LLC and other
# Spack Project Developers. See the top-level COPYRIGHT file for details.
#
# SPDX-License-Identifier: (Apache-2.0 OR MIT)


from spack.package import *


class Xrootd(CMakePackage):
    """The XROOTD project aims at giving high performance, scalable fault
    tolerant access to data repositories of many kinds."""

    homepage = "http://xrootd.org"
    url = "https://xrootd.slac.stanford.edu/download/v5.5.1/xrootd-5.5.1.tar.gz"
    list_url = "https://xrootd.slac.stanford.edu/dload.html"

    maintainers("gartung", "greenc-FNAL", "marcmengel", "vitodb", "wdconinc")

    version("5.5.5", sha256="0710caae527082e73d3bf8f9d1dffe95808afd3fcaaaa15ab0b937b8b226bc1f")
    version("5.5.4", sha256="41a8557ea2d118b1950282b17abea9230b252aa5ee1a5959173e2534b7d611d3")
    version("5.5.3", sha256="703829c2460204bd3c7ba8eaa23911c3c9a310f6d436211ba0af487ef7f6a980")
    version("5.5.2", sha256="ec4e0490b8ee6a3254a4ea4449342aa364bc95b78dc9a8669151be30353863c6")
    version("5.5.1", sha256="3556d5afcae20ed9a12c89229d515492f6c6f94f829a3d537f5880fcd2fa77e4")
    version("5.3.2", sha256="e8371fb9e86769bece74b9b9d67cb695023cd6a20a1199386fddd9ed840b0875")
    version("5.3.1", sha256="7ea3a112ae9d8915eb3a06616141e5a0ee366ce9a5e4d92407b846b37704ee98")
    version("5.1.0", sha256="c639536f1bdc5b6b365e807f3337ed2d41012cd3df608d40e91ed05f1c568b6d")
    version("5.0.3", sha256="be40a1897d6c1f153d3e23c39fe96e45063bfafc3cc073db88a1a9531db79ac5")
    version("5.0.1", sha256="ff4462b0b61db4cc01dda0e26abdd78e43649ee7ac5e90f7a05b74328ff5ac83")
    version("4.12.6", sha256="1a9056ab7aeeaafa586ea77e442960c71d233c9ba60c7f9db9262c1410954ac4")
    version("4.12.3", sha256="6f2ca1accc8d49d605706bb556777c753860bf46d845b1ee11393a5cb5987f15")
    version("4.12.2", sha256="29f7bc3ea51b9d5d310eabd177152245d4160223325933c67f938ed5120f67bb")
    version("4.12.1", sha256="7350d9196a26d17719b839fd242849e3995692fda25f242e67ac6ec907218d13")
    version("4.12.0", sha256="69ef4732256d9a88127de4bfdf96bbf73348e0c70ce1d756264871a0ffadd2fc")
    version("4.11.3", sha256="8e7a64fd55dfb452b6d5f76a9a97c493593943227b377623a3032da9197c7f65")
    version("4.11.2", sha256="4620824db97fcc37dc3dd26110da8e5c3aab1d8302e4921d4f32e83207060603")
    version("4.10.0", sha256="f07f85e27d72e9e8ff124173c7b53619aed8fcd36f9d6234c33f8f7fd511995b")
    version("4.8.5", sha256="42e4d2cc6f8b442135f09bcc12c7be38b1a0c623a005cb5e69ff3d27997bdf73")
    version("4.8.4", sha256="f148d55b16525567c0f893edf9bb2975f7c09f87f0599463e19e1b456a9d95ba")
    version("4.8.3", sha256="9cd30a343758b8f50aea4916fa7bd37de3c37c5b670fe059ae77a8b2bbabf299")
    version("4.8.2", sha256="8f28ec53e799d4aa55bd0cc4ab278d9762e0e57ac40a4b02af7fc53dcd1bef39")
    version("4.8.1", sha256="edee2673d941daf7a6e5c963d339d4a69b4db5c4b6f77b4548b3129b42198029")
    version("4.8.0", sha256="0b59ada295341902ca01e9d23e29780fb8df99a6d2bd1c2d654e9bb70c877ad8")
    version("4.7.1", sha256="90ddc7042f05667045b06e02c8d9c2064c55d9a26c02c50886254b8df85fc577")
    version("4.7.0", sha256="6cc69d9a3694e8dcf2392e9c3b518bd2497a89b3a9f25ffaec62efa52170349b")
    version("4.6.1", sha256="0261ce760e8788f85d68918d7702ae30ec677a8f331dae14adc979b4cc7badf5")
    version("4.6.0", sha256="b50f7c64ed2a4aead987de3fdf6fce7ee082407ba9297b6851cd917db72edd1d")
    version("4.5.0", sha256="27a8e4ef1e6bb6bfe076fef50afe474870edd198699d43359ef01de2f446c670")
    version("4.4.1", sha256="3c295dbf750de086c04befc0d3c7045fd3976611c2e75987c1477baca37eb549")
    version("4.4.0", sha256="f066e7488390c0bc50938d23f6582fb154466204209ca92681f0aa06340e77c8")
    version("4.3.0", sha256="d34865772d975b5d58ad80bb05312bf49aaf124d5431e54dc8618c05a0870e3c")

    variant("davix", default=True, description="Build with Davix")
    variant("http", default=True, description="Build with HTTP support")
    variant("krb5", default=False, description="Build with KRB5 support")
    variant("python", default=False, description="Build pyxroot Python extension")
    variant("readline", default=True, description="Use readline")

    variant(
        "cxxstd",
        default="98",
        values=("98", "11", "14", "17", "20"),
        multi=False,
        description="Use the specified C++ standard when building",
        when="@:4.5.99",
    )

    variant(
        "cxxstd",
        default="11",
        values=("98", "11", "14", "17", "20"),
        multi=False,
        description="Use the specified C++ standard when building",
        when="@4.6.0:5.1.99",
    )

    variant(
        "cxxstd",
        default="14",
        values=("98", "11", "14", "17", "20"),
        multi=False,
        description="Use the specified C++ standard when building",
        when="@5.2.0:",
    )

    variant(
        "scitokens-cpp", default=False, when="@5.1.0:", description="Enable support for SciTokens"
    )

    variant(
        "client_only", default=False, description="Build and install client only", when="@4.10.0:"
    )

    conflicts("cxxstd=98", when="@4.7.0:")
    # C++ standard is not honored without
    # https://github.com/xrootd/xrootd/pull/1929
    # Related: C++>14 causes compilation errors with ~client_only. See
    # also https://github.com/xrootd/xrootd/pull/1933.
    conflicts("cxxstd=17", when="@5.0:5.5.2")
    conflicts("cxxstd=20", when="@5.0:5.5.2")
    conflicts("cxxstd=17", when="@5 ~client_only")
    conflicts("cxxstd=20", when="@5 ~client_only")
    conflicts("scitokens-cpp", when="@:5.5.2 +client_only")

    depends_on("bzip2")
    depends_on("cmake@2.6:", type="build", when="@3.1.0:")
    conflicts("cmake@:3.0", when="@5.0.0")
    conflicts("cmake@:3.15.99", when="@5.5.4:")
    depends_on("davix", when="+davix")
    depends_on("libxml2", when="+http")
    depends_on("uuid", when="@4.11.0:")
    depends_on("openssl@:1", when="@:5.4")
    depends_on("openssl")
    depends_on("python", when="+python")
    depends_on("py-setuptools", type="build", when="+python")
    depends_on("readline", when="+readline")
    depends_on("xz")
    depends_on("zlib")
    depends_on("curl")
    depends_on("krb5", when="+krb5")
    depends_on("json-c")
    depends_on("scitokens-cpp", when="+scitokens-cpp")
    conflicts("openssl@3:", when="@:5.3.99")

    extends("python", when="+python")
    patch("python-support.patch", level=1, when="@:4.8+python")
    # https://github.com/xrootd/xrootd/pull/1805
    patch(
        "https://patch-diff.githubusercontent.com/raw/xrootd/xrootd/pull/1805.patch?full_index=1",
        sha256="2655e2d609d80bf9c9ab58557f4f6940408a1af9c686e7aa214ac0348c89c8fa",
        when="@5.5.1",
    )
    # https://github.com/xrootd/xrootd/pull/1930
    patch(
        "https://patch-diff.githubusercontent.com/raw/xrootd/xrootd/pull/1930.patch?full_index=1",
        sha256="969f8b07edff42449ad76b02f3e57d93b8d6c829be1ba14bccf831c27bc971e1",
        when="@5.5.3",
    )
<<<<<<< HEAD
    # https://github.com/xrootd/xrootd/pull/1929
    patch(
        "https://patch-diff.githubusercontent.com/raw/xrootd/xrootd/pull/1929.patch?full_index=1",
        sha256="0c7abb0fc0f0ae3c012be84d1aebd67fc00021aee37c2e0d8d315bd108b5dbec",
        when="@5.0.0:5.5.3 +client_only",
    )
=======
>>>>>>> 776ab132

    # do not use systemd
    patch("no-systemd-pre-5.5.2.patch", when="@:5.5.1")
    patch("no-systemd-5.5.2.patch", when="@5.5.2:")
<<<<<<< HEAD

    @when("@4.7.0:5.1.99")
    def patch(self):
        """Remove hardcoded -std=c++0x flag"""
        filter_file(r"\-std=c\+\+0x", r"", "cmake/XRootDOSDefs.cmake")

=======

    @when("@4.7.0:5.1.99")
    def patch(self):
        """Remove hardcoded -std=c++0x flag"""
        filter_file(r"\-std=c\+\+0x", r"", "cmake/XRootDOSDefs.cmake")

    @when("@5.2.0:5 +client_only")
    def patch(self):
        """Allow CMAKE_CXX_STANDARD to be set in cache"""
        # See https://github.com/xrootd/xrootd/pull/1929
        filter_file(
            r"^(\s+(?i:set)\s*\(\s*CMAKE_CXX_STANDARD\s+\d+)(\s*\).*)$",
            r'\1 CACHE STRING "C++ Standard"\2',
            "cmake/XRootDOSDefs.cmake",
        )

>>>>>>> 776ab132
    def cmake_args(self):
        spec = self.spec
        define = self.define
        define_from_variant = self.define_from_variant
        options = []
        if spec.satisfies("@5.2.0: +client_only") or spec.satisfies("@6:"):
            options += [
                define_from_variant("CMAKE_CXX_STANDARD", "cxxstd"),
                define("CMAKE_CXX_STANDARD_REQUIRED", True),
            ]

        options += [
            define_from_variant("ENABLE_HTTP", "http"),
            define_from_variant("ENABLE_XRDCLHTTP", "davix"),
            define_from_variant("ENABLE_PYTHON", "python"),
            define_from_variant("ENABLE_READLINE", "readline"),
            define_from_variant("ENABLE_KRB5", "krb5"),
            define_from_variant("ENABLE_SCITOKENS", "scitokens-cpp"),
            define_from_variant("XRDCL_ONLY", "client_only"),
            define("ENABLE_CEPH", False),
            define("ENABLE_CRYPTO", True),
            define("ENABLE_FUSE", False),
            define("ENABLE_MACAROONS", False),
            define("ENABLE_VOMS", False),
            define("FORCE_ENABLED", True),
        ]
        # see https://github.com/spack/spack/pull/11581
        if "+python" in self.spec:
            options.extend(
                [
                    define("PYTHON_EXECUTABLE", spec["python"].command.path),
                    define("XRD_PYTHON_REQ_VERSION", spec["python"].version.up_to(2)),
                ]
            )

        if "+scitokens-cpp" in self.spec:
            options.append("-DSCITOKENS_CPP_DIR=%s" % spec["scitokens-cpp"].prefix)

        return options

    @when("@:5.1.99")
    def setup_build_environment(self, env):
        cxxstdflag = ""
        if self.spec.variants["cxxstd"].value == "98":
            cxxstdflag = self.compiler.cxx98_flag
        elif self.spec.variants["cxxstd"].value == "11":
            cxxstdflag = self.compiler.cxx11_flag
        elif self.spec.variants["cxxstd"].value == "14":
            cxxstdflag = self.compiler.cxx14_flag
        elif self.spec.variants["cxxstd"].value == "17":
            cxxstdflag = self.compiler.cxx17_flag
        else:
            # The user has selected a (new?) legal value that we've
            # forgotten to deal with here.
            tty.die(
                "INTERNAL ERROR: cannot accommodate unexpected variant ",
                "cxxstd={0}".format(self.spec.variants["cxxstd"].value),
            )

        if cxxstdflag:
            env.append_flags("CXXFLAGS", cxxstdflag)<|MERGE_RESOLUTION|>--- conflicted
+++ resolved
@@ -136,27 +136,10 @@
         sha256="969f8b07edff42449ad76b02f3e57d93b8d6c829be1ba14bccf831c27bc971e1",
         when="@5.5.3",
     )
-<<<<<<< HEAD
-    # https://github.com/xrootd/xrootd/pull/1929
-    patch(
-        "https://patch-diff.githubusercontent.com/raw/xrootd/xrootd/pull/1929.patch?full_index=1",
-        sha256="0c7abb0fc0f0ae3c012be84d1aebd67fc00021aee37c2e0d8d315bd108b5dbec",
-        when="@5.0.0:5.5.3 +client_only",
-    )
-=======
->>>>>>> 776ab132
 
     # do not use systemd
     patch("no-systemd-pre-5.5.2.patch", when="@:5.5.1")
     patch("no-systemd-5.5.2.patch", when="@5.5.2:")
-<<<<<<< HEAD
-
-    @when("@4.7.0:5.1.99")
-    def patch(self):
-        """Remove hardcoded -std=c++0x flag"""
-        filter_file(r"\-std=c\+\+0x", r"", "cmake/XRootDOSDefs.cmake")
-
-=======
 
     @when("@4.7.0:5.1.99")
     def patch(self):
@@ -173,7 +156,6 @@
             "cmake/XRootDOSDefs.cmake",
         )
 
->>>>>>> 776ab132
     def cmake_args(self):
         spec = self.spec
         define = self.define
