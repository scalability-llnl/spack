--- conflicted
+++ resolved
@@ -46,13 +46,8 @@
     depends_on('hypre@xsdk-0.2.0~internal-superlu', when='@xsdk-0.2.0')
     depends_on('hypre@develop~internal-superlu', when='@develop')
 
-<<<<<<< HEAD
     depends_on('mfem@3.3.2-rc2', when='@xsdk-0.3.0')
     depends_on('mfem@3.3.2-rc2', when='@develop')
-=======
-    depends_on('mfem@3.3.1-rc1', when='@0.3.0-rc1')
-    depends_on('mfem@3.3.1-rc1', when='@develop')
->>>>>>> afb1c4e4
 
     depends_on('superlu-dist@xsdk-0.2.0', when='@xsdk-0.2.0')
     depends_on('superlu-dist@develop', when='@develop')
