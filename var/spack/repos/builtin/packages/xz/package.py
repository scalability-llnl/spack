##############################################################################
# Copyright (c) 2013-2016, Lawrence Livermore National Security, LLC.
# Produced at the Lawrence Livermore National Laboratory.
#
# This file is part of Spack.
# Created by Todd Gamblin, tgamblin@llnl.gov, All rights reserved.
# LLNL-CODE-647188
#
# For details, see https://github.com/llnl/spack
# Please also see the LICENSE file for our notice and the LGPL.
#
# This program is free software; you can redistribute it and/or modify
# it under the terms of the GNU Lesser General Public License (as
# published by the Free Software Foundation) version 2.1, February 1999.
#
# This program is distributed in the hope that it will be useful, but
# WITHOUT ANY WARRANTY; without even the IMPLIED WARRANTY OF
# MERCHANTABILITY or FITNESS FOR A PARTICULAR PURPOSE. See the terms and
# conditions of the GNU Lesser General Public License for more details.
#
# You should have received a copy of the GNU Lesser General Public
# License along with this program; if not, write to the Free Software
# Foundation, Inc., 59 Temple Place, Suite 330, Boston, MA 02111-1307 USA
##############################################################################
from spack import *


class Xz(AutotoolsPackage):
    """XZ Utils is free general-purpose data compression software with
       high compression ratio. XZ Utils were written for POSIX-like
       systems, but also work on some not-so-POSIX systems. XZ Utils are
       the successor to LZMA Utils."""
    homepage = "http://tukaani.org/xz/"
    url      = "http://tukaani.org/xz/xz-5.2.0.tar.bz2"
    list_url = "http://tukaani.org/xz/old.html"

<<<<<<< HEAD
    version('5.2.0', '867cc8611760240ebf3440bd6e170bb9')
    version('5.2.2', 'f90c9a0c8b259aee2234c4e0d7fd70af') # CentOS7
=======
    version('5.2.3', '1592e7ca3eece099b03b35f4d9179e7c')
    version('5.2.2', 'f90c9a0c8b259aee2234c4e0d7fd70af')
    version('5.2.0', '867cc8611760240ebf3440bd6e170bb9')
>>>>>>> e34acd00
<|MERGE_RESOLUTION|>--- conflicted
+++ resolved
@@ -34,11 +34,6 @@
     url      = "http://tukaani.org/xz/xz-5.2.0.tar.bz2"
     list_url = "http://tukaani.org/xz/old.html"
 
-<<<<<<< HEAD
-    version('5.2.0', '867cc8611760240ebf3440bd6e170bb9')
-    version('5.2.2', 'f90c9a0c8b259aee2234c4e0d7fd70af') # CentOS7
-=======
     version('5.2.3', '1592e7ca3eece099b03b35f4d9179e7c')
     version('5.2.2', 'f90c9a0c8b259aee2234c4e0d7fd70af')
-    version('5.2.0', '867cc8611760240ebf3440bd6e170bb9')
->>>>>>> e34acd00
+    version('5.2.0', '867cc8611760240ebf3440bd6e170bb9')