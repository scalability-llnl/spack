# Copyright 2013-2024 Lawrence Livermore National Security, LLC and other
# Spack Project Developers. See the top-level COPYRIGHT file for details.
#
# SPDX-License-Identifier: (Apache-2.0 OR MIT)

from spack.build_systems import autotools, cmake
from spack.package import *


class ZlibNg(AutotoolsPackage, CMakePackage):
    """zlib replacement with optimizations for next generation systems."""

    homepage = "https://github.com/zlib-ng/zlib-ng"
    url = "https://github.com/zlib-ng/zlib-ng/archive/2.0.0.tar.gz"
    git = "https://github.com/zlib-ng/zlib-ng.git"

    maintainers("haampie")

    license("Zlib")

    version("2.1.6", sha256="a5d504c0d52e2e2721e7e7d86988dec2e290d723ced2307145dedd06aeb6fef2")
    version("2.1.5", sha256="3f6576971397b379d4205ae5451ff5a68edf6c103b2f03c4188ed7075fbb5f04")
    version("2.1.4", sha256="a0293475e6a44a3f6c045229fe50f69dc0eebc62a42405a51f19d46a5541e77a")
    version(
        "2.1.3",
        sha256="d20e55f89d71991c59f1c5ad1ef944815e5850526c0d9cd8e504eaed5b24491a",
        deprecated=True,
    )
    version(
        "2.1.2",
        sha256="383560d6b00697c04e8878e26c0187b480971a8bce90ffd26a5a7b0f7ecf1a33",
        deprecated=True,
    )
    version("2.0.7", sha256="6c0853bb27738b811f2b4d4af095323c3d5ce36ceed6b50e5f773204fb8f7200")
    version("2.0.0", sha256="86993903527d9b12fc543335c19c1d33a93797b3d4d37648b5addae83679ecd8")

    variant("compat", default=True, description="Enable compatibility API")
    variant("opt", default=True, description="Enable optimizations")
<<<<<<< HEAD
    variant("shared", default=True, description="Build shared library")
    variant("pic", default=True, description="Enable position-independent code (PIC)")

    conflicts("+shared~pic")
=======
    variant("new_strategies", default=True, description="Enable new deflate strategies")
>>>>>>> de5e20fc

    provides("zlib-api", when="+compat")

    # Default to autotools, since cmake would result in circular dependencies if it's not
    # reused.
    build_system("autotools", "cmake", default="autotools")

    # rpath shenanigans, see https://github.com/zlib-ng/zlib-ng/pull/1546
    with when("@2.1.3"):
        patch("pr-1546.patch", when="platform=darwin")
        patch("pr-1542.patch")  # fix sse4.2 detection
        patch("pr-1561.patch", when="build_system=autotools")  # drop bash dependency
        patch("pr-1562.patch")  # improve intrinsics detection

    with when("build_system=cmake"):
        depends_on("cmake@3.5.1:", type="build")
        depends_on("cmake@3.14.0:", type="build", when="@2.1.0:")

    @property
    def libs(self):
        name = "libz" if self.spec.satisfies("+compat") else "libz-ng"
        return find_libraries(
            name, root=self.prefix, recursive=True, shared=self.spec.satisfies("+shared")
        )

    def flag_handler(self, name, flags):
        if name == "cflags" and self.spec.satisfies("+pic build_system=autotools"):
            flags.append(self.compiler.cc_pic_flag)
        return (flags, None, None)


class AutotoolsBuilder(autotools.AutotoolsBuilder):
    def configure_args(self):
        args = []
        if self.spec.satisfies("+compat"):
            args.append("--zlib-compat")
        if self.spec.satisfies("~opt"):
            args.append("--without-optimizations")
<<<<<<< HEAD
        if self.spec.satisfies("~shared"):
            args.append("--static")
=======
        if self.spec.satisfies("~new_strategies"):
            args.append("--without-new-strategies")
>>>>>>> de5e20fc
        return args


class CMakeBuilder(cmake.CMakeBuilder):
    def cmake_args(self):
        return [
            self.define_from_variant("ZLIB_COMPAT", "compat"),
            self.define_from_variant("WITH_OPTIM", "opt"),
<<<<<<< HEAD
            self.define("BUILD_SHARED_LIBS", self.spec.satisfies("+shared")),
            self.define_from_variant("CMAKE_POSITION_INDEPENDENT_CODE", "pic"),
=======
            self.define_from_variant("WITH_NEW_STRATEGIES", "new_strategies"),
>>>>>>> de5e20fc
        ]<|MERGE_RESOLUTION|>--- conflicted
+++ resolved
@@ -36,14 +36,12 @@
 
     variant("compat", default=True, description="Enable compatibility API")
     variant("opt", default=True, description="Enable optimizations")
-<<<<<<< HEAD
     variant("shared", default=True, description="Build shared library")
     variant("pic", default=True, description="Enable position-independent code (PIC)")
 
     conflicts("+shared~pic")
-=======
+
     variant("new_strategies", default=True, description="Enable new deflate strategies")
->>>>>>> de5e20fc
 
     provides("zlib-api", when="+compat")
 
@@ -82,13 +80,10 @@
             args.append("--zlib-compat")
         if self.spec.satisfies("~opt"):
             args.append("--without-optimizations")
-<<<<<<< HEAD
         if self.spec.satisfies("~shared"):
             args.append("--static")
-=======
         if self.spec.satisfies("~new_strategies"):
             args.append("--without-new-strategies")
->>>>>>> de5e20fc
         return args
 
 
@@ -97,10 +92,7 @@
         return [
             self.define_from_variant("ZLIB_COMPAT", "compat"),
             self.define_from_variant("WITH_OPTIM", "opt"),
-<<<<<<< HEAD
             self.define("BUILD_SHARED_LIBS", self.spec.satisfies("+shared")),
             self.define_from_variant("CMAKE_POSITION_INDEPENDENT_CODE", "pic"),
-=======
             self.define_from_variant("WITH_NEW_STRATEGIES", "new_strategies"),
->>>>>>> de5e20fc
         ]