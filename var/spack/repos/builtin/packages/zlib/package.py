# Copyright 2013-2022 Lawrence Livermore National Security, LLC and other
# Spack Project Developers. See the top-level COPYRIGHT file for details.
#
# SPDX-License-Identifier: (Apache-2.0 OR MIT)

import glob
import os

<<<<<<< HEAD
from spack.build_systems.windows_variants import WindowsPackage
=======
from spack.package import *

>>>>>>> 01f8236b


# Although zlib comes with a configure script, it does not use Autotools
# The AutotoolsPackage causes zlib to fail to build with PGI
class Zlib(Package, WindowsPackage):
    """A free, general-purpose, legally unencumbered lossless
    data-compression library.
    """

    homepage = "https://zlib.net"
    # URL must remain http:// so Spack can bootstrap curl
    url = "https://zlib.net/fossils/zlib-1.2.11.tar.gz"

    version('1.2.12', sha256='91844808532e5ce316b3c010929493c0244f3d37593afd6de04f71821d5136d9')
    version('1.2.11', sha256='c3e5e9fdd5004dcb542feda5ee4f0ff0744628baf8ed2dd5d66f8ca1197cb1a1', deprecated=True)
    version('1.2.8', sha256='36658cb768a54c1d4dec43c3116c27ed893e88b02ecfcb44f2166f9c0b7f2a0d', deprecated=True)
    version('1.2.3', sha256='1795c7d067a43174113fdf03447532f373e1c6c57c08d61d9e4e9be5e244b05e', deprecated=True)

    variant('pic', default=True,
            description='Produce position-independent code (for shared libs)')
    variant('shared', default=True,
            description='Enables the build of shared libraries.')
    variant('optimize', default=True,
            description='Enable -O2 for a more optimized lib')

    patch('w_patch.patch', when="@1.2.11%cce")
    patch('configure-cc.patch', when='@1.2.12')

    @property
    def libs(self):
        shared = '+shared' in self.spec
        return find_libraries(
            ['libz'], root=self.prefix, recursive=True, shared=shared
        )

    def win_install(self):
        build_dir = self.stage.source_path
        install_tree = {}
        install_tree["bin"] = glob.glob(os.path.join(build_dir, "*.dll"))
        install_tree["lib"] = glob.glob(os.path.join(build_dir, "*.lib"))
        compose_src_path = lambda x: os.path.join(build_dir, x)
        install_tree["include"] = [compose_src_path("zlib.h"),
                                   compose_src_path("zconf.h")]
        # Windows path seps are fine here as this method is Windows specific.
        install_tree["share\\man\\man3"] = [compose_src_path("zlib.3")]

        def installtree(dst, tree):
            for inst_dir in tree:
                install_dst = getattr(dst, inst_dir)
                try:
                    os.makedirs(install_dst)
                except OSError:
                    pass
                for file in tree[inst_dir]:
                    install(file, install_dst)

        installtree(self.prefix, install_tree)

    def setup_build_environment(self, env):
        if '+pic' in self.spec:
            env.append_flags('CFLAGS', self.compiler.cc_pic_flag)
        if '+optimize' in self.spec:
            env.append_flags('CFLAGS', '-O2')

    def install(self, spec, prefix):
        if 'platform=windows' in self.spec:
            nmake('-f', 'win32\\Makefile.msc')
            self.win_install()
        else:
            config_args = []
            if '~shared' in spec:
                config_args.append('--static')
            configure('--prefix={0}'.format(prefix), *config_args)

            make()
            if self.run_tests:
                make('check')
            make('install')<|MERGE_RESOLUTION|>--- conflicted
+++ resolved
@@ -6,12 +6,8 @@
 import glob
 import os
 
-<<<<<<< HEAD
 from spack.build_systems.windows_variants import WindowsPackage
-=======
 from spack.package import *
-
->>>>>>> 01f8236b
 
 
 # Although zlib comes with a configure script, it does not use Autotools
