--- conflicted
+++ resolved
@@ -28,15 +28,10 @@
     depends_on("python", type="build")
     depends_on("zlib")
     # see zzip/CMakeLists.txt
-<<<<<<< HEAD
-    depends_on('coreutils', type='build', when='@0.13.71:')
-    depends_on('pkgconfig', type='build', when='@0.13.71:')
-    depends_on('zip', type='build', when='@0.13.71:')
-    depends_on('unzip', type='build', when='@0.13.71:')
-=======
     depends_on("coreutils", type="build", when="@0.13.71:")
     depends_on("pkgconfig", type="build", when="@0.13.71:")
->>>>>>> d8689b50
+    depends_on("zip", type="build", when="@0.13.71:")
+    depends_on("unzip", type="build", when="@0.13.71:")
 
     @when("@0.13.71:")
     def autoreconf(self, spec, prefix):
